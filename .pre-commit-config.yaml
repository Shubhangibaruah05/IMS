--- conflicted
+++ resolved
@@ -39,13 +39,8 @@
         files: src/backend/requirements\.(in|txt)$
       - id: pip-compile
         name: pip-compile requirements.txt
-<<<<<<< HEAD
-        args: [.github/requirements.in, -o, .github/requirements.txt]
-        files: .github/requirements\.(in|txt)$
-=======
-        args: [contrib/dev_reqs/requirements.in, -o, contrib/dev_reqs/requirements.txt,--python-version=3.9, --no-strip-extras, --generate-hashes]
+        args: [contrib/dev_reqs/requirements.in, -o, contrib/dev_reqs/requirements.txt]
         files: contrib/dev_reqs/requirements\.(in|txt)$
->>>>>>> 5577a086
       - id: pip-compile
         name: pip-compile requirements.txt
         args: [docs/requirements.in, -o, docs/requirements.txt]
