--- conflicted
+++ resolved
@@ -18,22 +18,6 @@
 -   repo: https://github.com/astral-sh/ruff-pre-commit
     rev: v0.1.11
     hooks:
-<<<<<<< HEAD
-    -   id: flake8
-        additional_dependencies: [
-                'flake8-bugbear',
-                'flake8-comprehensions',
-                'flake8-docstrings',
-                'flake8-string-format',
-                'flake8-tidy-imports',
-                'pep8-naming',
-                'flake8-logging'
-        ]
--   repo: https://github.com/pycqa/isort
-    rev: '5.13.1'
-    hooks:
-    -   id: isort
-=======
     - id: ruff-format
       args: [--preview]
     - id: ruff
@@ -41,7 +25,6 @@
         --fix,
         --preview
       ]
->>>>>>> 7f231cb6
 -   repo: https://github.com/jazzband/pip-tools
     rev: 7.3.0
     hooks:
@@ -69,7 +52,7 @@
           src/frontend/src/locales/.* |
       )$
 - repo: https://github.com/pre-commit/mirrors-prettier
-  rev: "v4.0.0-alpha.4"
+  rev: "v3.0.3"
   hooks:
     - id: prettier
       files: ^src/frontend/.*\.(js|jsx|ts|tsx)$
@@ -77,7 +60,7 @@
       - "prettier@^2.4.1"
       - "@trivago/prettier-plugin-sort-imports"
 - repo: https://github.com/pre-commit/mirrors-eslint
-  rev: "v8.55.0"
+  rev: "v8.51.0"
   hooks:
   - id: eslint
     additional_dependencies:
