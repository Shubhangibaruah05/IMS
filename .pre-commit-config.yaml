--- conflicted
+++ resolved
@@ -19,17 +19,15 @@
     hooks:
     -   id: flake8
         additional_dependencies: [
+                'flake8-bugbear',
                 'flake8-docstrings',
                 'flake8-string-format',
                 'pep8-naming ',
         ]
-<<<<<<< HEAD
-=======
 -   repo: https://github.com/pycqa/isort
     rev: '5.12.0'
     hooks:
     -   id: isort
->>>>>>> bf8a59c6
 -   repo: https://github.com/jazzband/pip-tools
     rev: 6.12.2
     hooks:
