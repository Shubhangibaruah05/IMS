--- conflicted
+++ resolved
@@ -76,15 +76,9 @@
           python-version: ${{ env.python_version }}
       - name: Version Check
         run: |
-<<<<<<< HEAD
-          pip install requests
-          pip install pyyaml
-          python3 .github/scripts/version_check.py
-=======
           pip install requests==2.31.0
           pip install pyyaml==6.0.1
-          python3 ci/version_check.py
->>>>>>> 2591df3b
+          python3 .github/scripts/version_check.py
           echo "git_commit_hash=$(git rev-parse --short HEAD)" >> $GITHUB_ENV
           echo "git_commit_date=$(git show -s --format=%ci)" >> $GITHUB_ENV
       - name: Test Docker Image
