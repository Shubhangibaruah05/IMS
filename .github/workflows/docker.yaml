--- conflicted
+++ resolved
@@ -81,18 +81,10 @@
           docker-compose --project-directory . -f contrib/container/docker-compose.yml build --no-cache
       - name: Update Docker Image
         run: |
-<<<<<<< HEAD
           docker-compose --project-directory . -f contrib/container/docker-compose.yml run inventree-dev-server invoke update
           docker-compose --project-directory . -f contrib/container/docker-compose.yml run inventree-dev-server invoke setup-dev
           docker-compose --project-directory . -f contrib/container/docker-compose.yml up -d
-          docker-compose --project-directory . -f contrib/container/docker-compose.yml run inventree-dev-server pip install setuptools==68.1.2
           docker-compose --project-directory . -f contrib/container/docker-compose.yml run inventree-dev-server invoke wait
-=======
-          docker-compose run inventree-dev-server invoke update
-          docker-compose run inventree-dev-server invoke setup-dev
-          docker-compose up -d
-          docker-compose run inventree-dev-server invoke wait
->>>>>>> e4c5bfc2
       - name: Check Data Directory
         # The following file structure should have been created by the docker image
         run: |
