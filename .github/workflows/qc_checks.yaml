# Checks for each PR / push

name: QC

on:
  push:
    branches-ignore: ["l10*"]
  pull_request:
    branches-ignore: ["l10*"]

env:
  python_version: 3.9
  node_version: 18
  # The OS version must be set per job
  server_start_sleep: 60
  requests_version: 2.31.0
  pyyaml_version: 6.0.1

  GITHUB_TOKEN: ${{ secrets.GITHUB_TOKEN }}
  INVENTREE_DB_ENGINE: sqlite3
  INVENTREE_DB_NAME: inventree
  INVENTREE_MEDIA_ROOT: ../test_inventree_media
  INVENTREE_STATIC_ROOT: ../test_inventree_static
  INVENTREE_BACKUP_DIR: ../test_inventree_backup
  INVENTREE_SITE_URL: http://localhost:8000

permissions:
  contents: read

jobs:
  paths-filter:
    name: Filter
    runs-on: ubuntu-latest

    outputs:
      server: ${{ steps.filter.outputs.server }}
      migrations: ${{ steps.filter.outputs.migrations }}
      frontend: ${{ steps.filter.outputs.frontend }}
      api: ${{ steps.filter.outputs.api }}
      force: ${{ steps.force.outputs.force }}

    steps:
      - uses: actions/checkout@b4ffde65f46336ab88eb53be808477a3936bae11 # pin@v4.1.1
      - uses: dorny/paths-filter@de90cc6fb38fc0963ad72b210f1f284cd68cea36 # pin@v3.0.2
        id: filter
        with:
          filters: |
            server:
              - 'src/backend/InvenTree/**'
              - 'src/backend/requirements.txt'
              - 'src/backend/requirements-dev.txt'
            migrations:
              - '**/test_migrations.py'
              - '**/migrations/**'
              - '.github/workflows**'
              - 'src/backend/requirements.txt'
            api:
              - 'src/backend/InvenTree/InvenTree/api_version.py'
            frontend:
              - 'src/frontend/**'
      - name: Is CI being forced?
        run: echo "force=true" >> $GITHUB_OUTPUT
        id: force
        if: |
          contains(github.event.pull_request.labels.*.name, 'dependency') ||
          contains(github.event.pull_request.labels.*.name, 'full-run')

  javascript:
    name: Style - Classic UI [JS]
    runs-on: ubuntu-20.04

    needs: ["pre-commit"]

    steps:
      - uses: actions/checkout@b4ffde65f46336ab88eb53be808477a3936bae11 # pin@v4.1.1
      - name: Environment Setup
        uses: ./.github/actions/setup
        with:
          npm: true
          install: true
      - name: Check Templated JS Files
        run: |
          cd .github/scripts
          python3 check_js_templates.py
      - name: Lint Javascript Files
        run: |
          python src/backend/InvenTree/manage.py prerender
          cd src/backend && npx eslint InvenTree/InvenTree/static_i18n/i18n/*.js

  pre-commit:
    name: Style [pre-commit]
    runs-on: ubuntu-20.04
    needs: paths-filter
    if: needs.paths-filter.outputs.server == 'true' || needs.paths-filter.outputs.frontend == 'true' || needs.paths-filter.outputs.force == 'true'

    steps:
      - uses: actions/checkout@b4ffde65f46336ab88eb53be808477a3936bae11 # pin@v4.1.1
      - name: Set up Python ${{ env.python_version }}
        uses: actions/setup-python@82c7e631bb3cdc910f68e0081d67478d79c6982d # pin@v5.1.0
        with:
          python-version: ${{ env.python_version }}
          cache: "pip"
      - name: Run pre-commit Checks
        uses: pre-commit/action@2c7b3805fd2a0fd8c1884dcaebf91fc102a13ecd # pin@v3.0.1
      - name: Check Version
        run: |
<<<<<<< HEAD
          pip install -r .github/requirements.txt
=======
          pip install requests==${{ env.requests_version }}
>>>>>>> 50ca4936
          python3 .github/scripts/version_check.py

  mkdocs:
    name: Style [Documentation]
    runs-on: ubuntu-20.04

    needs: paths-filter

    steps:
      - name: Checkout Code
        uses: actions/checkout@b4ffde65f46336ab88eb53be808477a3936bae11 # pin@v4.1.1
      - name: Set up Python ${{ env.python_version }}
        uses: actions/setup-python@82c7e631bb3cdc910f68e0081d67478d79c6982d # pin@v5.1.0
        with:
          python-version: ${{ env.python_version }}
      - name: Check Config
        run: |
<<<<<<< HEAD
          pip install -r .github/requirements.txt
=======
          pip install pyyaml==${{ env.pyyaml_version }}
>>>>>>> 50ca4936
          pip install -r docs/requirements.txt
          python docs/ci/check_mkdocs_config.py
      - name: Check Links
        uses: gaurav-nelson/github-action-markdown-link-check@5c5dfc0ac2e225883c0e5f03a85311ec2830d368 # v1
        with:
          folder-path: docs
          config-file: docs/mlc_config.json
          check-modified-files-only: "yes"
          use-quiet-mode: "yes"

  schema:
    name: Tests - API Schema Documentation
    runs-on: ubuntu-20.04
    needs: paths-filter
    if: needs.paths-filter.outputs.server == 'true' || needs.paths-filter.outputs.force == 'true'
    env:
      INVENTREE_DB_ENGINE: django.db.backends.sqlite3
      INVENTREE_DB_NAME: ../inventree_unit_test_db.sqlite3
      INVENTREE_ADMIN_USER: testuser
      INVENTREE_ADMIN_PASSWORD: testpassword
      INVENTREE_ADMIN_EMAIL: test@test.com
      INVENTREE_PYTHON_TEST_SERVER: http://localhost:12345
      INVENTREE_PYTHON_TEST_USERNAME: testuser
      INVENTREE_PYTHON_TEST_PASSWORD: testpassword
    outputs:
      version: ${{ steps.version.outputs.version }}

    steps:
      - uses: actions/checkout@b4ffde65f46336ab88eb53be808477a3936bae11 # pin@v4.1.1
      - name: Environment Setup
        uses: ./.github/actions/setup
        with:
          apt-dependency: gettext poppler-utils
          dev-install: true
          update: true
      - name: Export API Documentation
        run: invoke schema --ignore-warnings --filename src/backend/InvenTree/schema.yml
      - name: Upload schema
        uses: actions/upload-artifact@5d5d22a31266ced268874388b861e4b58bb5c2f3 # pin@v4.3.1
        with:
          name: schema.yml
          path: src/backend/InvenTree/schema.yml
      - name: Download public schema
        if: needs.paths-filter.outputs.api == 'false'
        run: |
<<<<<<< HEAD
          pip install -r .github/requirements.txt >/dev/null 2>&1
=======
          pip install requests==${{ env.requests_version }} >/dev/null 2>&1
>>>>>>> 50ca4936
          version="$(python3 .github/scripts/version_check.py only_version 2>&1)"
          echo "Version: $version"
          url="https://raw.githubusercontent.com/inventree/schema/main/export/${version}/api.yaml"
          echo "URL: $url"
          curl -s -o api.yaml $url
          echo "Downloaded api.yaml"
      - name: Check for differences in API Schema
        if: needs.paths-filter.outputs.api == 'false'
        run: |
          diff --color -u src/backend/InvenTree/schema.yml api.yaml
          diff -u src/backend/InvenTree/schema.yml api.yaml && echo "no difference in API schema " || exit 2
      - name: Check schema - including warnings
        run: invoke schema
        continue-on-error: true
      - name: Extract version for publishing
        id: version
        if: github.ref == 'refs/heads/master' && needs.paths-filter.outputs.api == 'true'
        run: |
<<<<<<< HEAD
          pip install -r .github/requirements.txt >/dev/null 2>&1
=======
          pip install requests==${{ env.requests_version }} >/dev/null 2>&1
>>>>>>> 50ca4936
          version="$(python3 .github/scripts/version_check.py only_version 2>&1)"
          echo "Version: $version"
          echo "version=$version" >> "$GITHUB_OUTPUT"

  schema-push:
    name: Push new schema
    runs-on: ubuntu-20.04
    needs: [paths-filter, schema]
    if: needs.schema.result == 'success' && github.ref == 'refs/heads/master' && needs.paths-filter.outputs.api == 'true' && github.repository_owner == 'inventree'
    env:
      version: ${{ needs.schema.outputs.version }}

    steps:
      - uses: actions/checkout@b4ffde65f46336ab88eb53be808477a3936bae11 # v4.1.1
        with:
          repository: inventree/schema
          token: ${{ secrets.SCHEMA_PAT }}
      - name: Download schema artifact
        uses: actions/download-artifact@c850b930e6ba138125429b7e5c93fc707a7f8427 # v4.1.4
        with:
          name: schema.yml
      - name: Move schema to correct location
        run: |
          echo "Version: $version"
          mkdir export/${version}
          mv schema.yml export/${version}/api.yaml
      - uses: stefanzweifel/git-auto-commit-action@8621497c8c39c72f3e2a999a26b4ca1b5058a842 # v5.0.1
        with:
          commit_message: "Update API schema for ${version}"

  python:
    name: Tests - inventree-python
    runs-on: ubuntu-20.04

    needs: ["pre-commit", "paths-filter"]
    if: needs.paths-filter.outputs.server == 'true' || needs.paths-filter.outputs.force == 'true'

    env:
      wrapper_name: inventree-python
      INVENTREE_DB_ENGINE: django.db.backends.sqlite3
      INVENTREE_DB_NAME: ../inventree_unit_test_db.sqlite3
      INVENTREE_ADMIN_USER: testuser
      INVENTREE_ADMIN_PASSWORD: testpassword
      INVENTREE_ADMIN_EMAIL: test@test.com
      INVENTREE_PYTHON_TEST_SERVER: http://127.0.0.1:12345
      INVENTREE_PYTHON_TEST_USERNAME: testuser
      INVENTREE_PYTHON_TEST_PASSWORD: testpassword
      INVENTREE_SITE_URL: http://127.0.0.1:12345

    steps:
      - uses: actions/checkout@b4ffde65f46336ab88eb53be808477a3936bae11 # pin@v4.1.1
      - name: Environment Setup
        uses: ./.github/actions/setup
        with:
          apt-dependency: gettext poppler-utils
          dev-install: true
          update: true
          npm: true
      - name: Download Python Code For `${{ env.wrapper_name }}`
        run: git clone --depth 1 https://github.com/inventree/${{ env.wrapper_name }} ./${{ env.wrapper_name }}
      - name: Start InvenTree Server
        run: |
          invoke delete-data -f
          invoke import-fixtures
          invoke server -a 127.0.0.1:12345 &
          invoke wait
      - name: Run Tests For `${{ env.wrapper_name }}`
        run: |
          cd ${{ env.wrapper_name }}
          invoke check-server
          coverage run -m unittest discover -s test/

  coverage:
    name: Tests - DB [SQLite] + Coverage
    runs-on: ubuntu-20.04

    needs: ["pre-commit", "paths-filter"]
    if: needs.paths-filter.outputs.server == 'true' || needs.paths-filter.outputs.force == 'true'
    continue-on-error: true # continue if a step fails so that coverage gets pushed

    env:
      INVENTREE_DB_NAME: ./inventree.sqlite
      INVENTREE_DB_ENGINE: sqlite3
      INVENTREE_PLUGINS_ENABLED: true
      GITHUB_TOKEN: ${{ secrets.GITHUB_TOKEN }}

    steps:
      - uses: actions/checkout@b4ffde65f46336ab88eb53be808477a3936bae11 # pin@v4.1.1
      - name: Environment Setup
        uses: ./.github/actions/setup
        with:
          apt-dependency: gettext poppler-utils
          dev-install: true
          update: true
      - name: Data Export Test
        uses: ./.github/actions/migration
      - name: Test Translations
        run: invoke translate
      - name: Check Migration Files
        run: python3 .github/scripts/check_migration_files.py
      - name: Coverage Tests
        run: invoke test --coverage
      - name: Upload Coverage Report to Coveralls
        if: always()
        uses: coverallsapp/github-action@3dfc5567390f6fa9267c0ee9c251e4c8c3f18949 # pin@v2.2.3
        with:
          github-token: ${{ secrets.GITHUB_TOKEN }}
          flag-name: backend
          file: coverage.xml
          git-commit: ${{ github.sha }}
          git-branch: ${{ github.ref }}
          parallel: true
      - name: Upload coverage reports to Codecov
        uses: codecov/codecov-action@84508663e988701840491b86de86b666e8a86bed # pin@v4.3.0
        if: always()
        with:
          token: ${{ secrets.CODECOV_TOKEN }}
          slug: inventree/InvenTree
          flags: backend

  postgres:
    name: Tests - DB [PostgreSQL]
    runs-on: ubuntu-20.04
    needs: ["pre-commit", "paths-filter"]
    if: needs.paths-filter.outputs.server == 'true' || needs.paths-filter.outputs.force == 'true'

    env:
      INVENTREE_DB_ENGINE: django.db.backends.postgresql
      INVENTREE_DB_USER: inventree
      INVENTREE_DB_PASSWORD: password
      INVENTREE_DB_HOST: "127.0.0.1"
      INVENTREE_DB_PORT: 5432
      INVENTREE_DEBUG: info
      INVENTREE_CACHE_HOST: localhost
      INVENTREE_PLUGINS_ENABLED: true

    services:
      postgres:
        image: postgres:14
        env:
          POSTGRES_USER: inventree
          POSTGRES_PASSWORD: password
        ports:
          - 5432:5432

      redis:
        image: redis
        ports:
          - 6379:6379

    steps:
      - uses: actions/checkout@b4ffde65f46336ab88eb53be808477a3936bae11 # pin@v4.1.1
      - name: Environment Setup
        uses: ./.github/actions/setup
        with:
          apt-dependency: gettext poppler-utils libpq-dev
          pip-dependency: psycopg django-redis>=5.0.0
          dev-install: true
          update: true
      - name: Run Tests
        run: invoke test
      - name: Data Export Test
        uses: ./.github/actions/migration

  mysql:
    name: Tests - DB [MySQL]
    runs-on: ubuntu-20.04

    needs: ["pre-commit", "paths-filter"]
    if: needs.paths-filter.outputs.server == 'true' || needs.paths-filter.outputs.force == 'true'

    env:
      # Database backend configuration
      INVENTREE_DB_ENGINE: django.db.backends.mysql
      INVENTREE_DB_USER: root
      INVENTREE_DB_PASSWORD: password
      INVENTREE_DB_HOST: "127.0.0.1"
      INVENTREE_DB_PORT: 3306
      INVENTREE_DEBUG: info
      INVENTREE_PLUGINS_ENABLED: true

    services:
      mysql:
        image: mysql:latest
        env:
          MYSQL_ALLOW_EMPTY_PASSWORD: yes
          MYSQL_DATABASE: ${{ env.INVENTREE_DB_NAME }}
          MYSQL_USER: inventree
          MYSQL_PASSWORD: password
          MYSQL_ROOT_PASSWORD: password
        options: --health-cmd="mysqladmin ping" --health-interval=5s --health-timeout=2s --health-retries=3
        ports:
          - 3306:3306

    steps:
      - uses: actions/checkout@b4ffde65f46336ab88eb53be808477a3936bae11 # pin@v4.1.1
      - name: Environment Setup
        uses: ./.github/actions/setup
        with:
          apt-dependency: gettext poppler-utils libmysqlclient-dev
          pip-dependency: mysqlclient
          dev-install: true
          update: true
      - name: Run Tests
        run: invoke test
      - name: Data Export Test
        uses: ./.github/actions/migration

  migration-tests:
    name: Tests - Migrations [PostgreSQL]
    runs-on: ubuntu-latest
    needs: paths-filter
    if: ${{ (needs.paths-filter.outputs.force == 'true') || (github.ref == 'refs/heads/master' && needs.paths-filter.outputs.migrations == 'true') }}

    env:
      INVENTREE_DB_ENGINE: django.db.backends.postgresql
      INVENTREE_DB_NAME: inventree
      INVENTREE_DB_USER: inventree
      INVENTREE_DB_PASSWORD: password
      INVENTREE_DB_HOST: "127.0.0.1"
      INVENTREE_DB_PORT: 5432
      INVENTREE_DEBUG: info
      INVENTREE_PLUGINS_ENABLED: false

    services:
      postgres:
        image: postgres:14
        env:
          POSTGRES_USER: inventree
          POSTGRES_PASSWORD: password
        ports:
          - 5432:5432

    steps:
      - uses: actions/checkout@b4ffde65f46336ab88eb53be808477a3936bae11 # pin@v4.1.1
      - name: Environment Setup
        uses: ./.github/actions/setup
        with:
          apt-dependency: gettext poppler-utils libpq-dev
          pip-dependency: psycopg
          dev-install: true
          update: true
      - name: Run Tests
        run: invoke test --migrations --report --coverage
      - name: Upload Coverage Report to Coveralls
        if: always()
        uses: coverallsapp/github-action@3dfc5567390f6fa9267c0ee9c251e4c8c3f18949 # pin@v2.2.3
        with:
          github-token: ${{ secrets.GITHUB_TOKEN }}
          flag-name: migrations
          git-commit: ${{ github.sha }}
          git-branch: ${{ github.ref }}
      - name: Upload coverage reports to Codecov
        uses: codecov/codecov-action@84508663e988701840491b86de86b666e8a86bed # pin@v4.3.0
        if: always()
        with:
          token: ${{ secrets.CODECOV_TOKEN }}
          slug: inventree/InvenTree
          flags: migrations

  migrations-checks:
    name: Tests - Full Migration [SQLite]
    runs-on: ubuntu-latest
    needs: paths-filter
    if: ${{ (needs.paths-filter.outputs.force == 'true') || (github.ref == 'refs/heads/master' && needs.paths-filter.outputs.migrations == 'true') }}

    env:
      INVENTREE_DB_ENGINE: sqlite3
      INVENTREE_DB_NAME: /home/runner/work/InvenTree/db.sqlite3
      INVENTREE_DEBUG: info
      INVENTREE_PLUGINS_ENABLED: false

    steps:
      - uses: actions/checkout@b4ffde65f46336ab88eb53be808477a3936bae11 # pin@v4.1.1
        name: Checkout Code
      - name: Environment Setup
        uses: ./.github/actions/setup
        with:
          install: true
      - name: Fetch Database
        run: git clone --depth 1 https://github.com/inventree/test-db ./test-db

      - name: Latest Database
        run: |
          cp test-db/latest.sqlite3 /home/runner/work/InvenTree/db.sqlite3
          chmod +rw /home/runner/work/InvenTree/db.sqlite3
          invoke migrate

      - name: 0.10.0 Database
        run: |
          rm /home/runner/work/InvenTree/db.sqlite3
          cp test-db/stable_0.10.0.sqlite3 /home/runner/work/InvenTree/db.sqlite3
          chmod +rw /home/runner/work/InvenTree/db.sqlite3
          invoke migrate

      - name: 0.11.0 Database
        run: |
          rm /home/runner/work/InvenTree/db.sqlite3
          cp test-db/stable_0.11.0.sqlite3 /home/runner/work/InvenTree/db.sqlite3
          chmod +rw /home/runner/work/InvenTree/db.sqlite3
          invoke migrate

      - name: 0.12.0 Database
        run: |
          rm /home/runner/work/InvenTree/db.sqlite3
          cp test-db/stable_0.12.0.sqlite3 /home/runner/work/InvenTree/db.sqlite3
          chmod +rw /home/runner/work/InvenTree/db.sqlite3
          invoke migrate

      - name: 0.13.5 Database
        run: |
          rm /home/runner/work/InvenTree/db.sqlite3
          cp test-db/stable_0.13.5.sqlite3 /home/runner/work/InvenTree/db.sqlite3
          chmod +rw /home/runner/work/InvenTree/db.sqlite3
          invoke migrate

  platform_ui:
    name: Tests - Platform UI
    runs-on: ubuntu-20.04
    timeout-minutes: 60
    needs: ["pre-commit", "paths-filter"]
    if: needs.paths-filter.outputs.frontend == 'true' || needs.paths-filter.outputs.force == 'true'
    env:
      INVENTREE_DB_ENGINE: sqlite3
      INVENTREE_DB_NAME: /home/runner/work/InvenTree/db.sqlite3
      INVENTREE_DEBUG: True
      INVENTREE_PLUGINS_ENABLED: false
      VITE_COVERAGE: true

    steps:
      - uses: actions/checkout@b4ffde65f46336ab88eb53be808477a3936bae11 # pin@v4.1.1
      - name: Environment Setup
        uses: ./.github/actions/setup
        with:
          npm: true
          install: true
          update: true
      - name: Set up test data
        run: invoke setup-test -i
      - name: Rebuild thumbnails
        run: invoke rebuild-thumbnails
      - name: Install dependencies
        run: inv frontend-compile
      - name: Install Playwright Browsers
        run: cd src/frontend && npx playwright install --with-deps
      - name: Run Playwright tests
        id: tests
        run: cd src/frontend && npx nyc playwright test
      - uses: actions/upload-artifact@5d5d22a31266ced268874388b861e4b58bb5c2f3 # pin@v4
        if: ${{ !cancelled() && steps.tests.outcome == 'failure' }}
        with:
          name: playwright-report
          path: src/frontend/playwright-report/
          retention-days: 14
      - name: Report coverage
        if: always()
        run: cd src/frontend && npx nyc report --report-dir ./coverage --temp-dir .nyc_output --reporter=lcov --exclude-after-remap false
      - name: Upload coverage reports to Codecov
        uses: codecov/codecov-action@84508663e988701840491b86de86b666e8a86bed # pin@v4.3.0
        if: always()
        with:
          token: ${{ secrets.CODECOV_TOKEN }}
          slug: inventree/InvenTree
          flags: pui

  platform_ui_build:
    name: Build - UI Platform
    runs-on: ubuntu-20.04
    timeout-minutes: 60

    steps:
      - uses: actions/checkout@b4ffde65f46336ab88eb53be808477a3936bae11 # pin@v4.1.1
      - name: Environment Setup
        uses: ./.github/actions/setup
        with:
          npm: true
      - name: Install dependencies
        run: cd src/frontend && yarn install
      - name: Build frontend
        run: cd src/frontend && yarn run compile && yarn run build
      - name: Zip frontend
        run: |
          cd src/backend/InvenTree/web/static
          zip -r frontend-build.zip web/ web/.vite
      - uses: actions/upload-artifact@5d5d22a31266ced268874388b861e4b58bb5c2f3 # pin@v4.3.1
        with:
          name: frontend-build
          path: src/backend/InvenTree/web/static/web

  finish_coverage:
    name: Finish Coverage
    runs-on: ubuntu-20.04
    needs: ["platform_ui", "coverage", "migration-tests", "paths-filter"]
    if: (needs.paths-filter.outputs.server == 'true' || needs.paths-filter.outputs.frontend == 'true' || needs.paths-filter.outputs.force == 'true') && (needs.platform_ui.result == 'success' || needs.coverage.result == 'success' || needs.migration-tests.result == 'success')

    steps:
      - name: Finish coverage reporting
        uses: coverallsapp/github-action@3dfc5567390f6fa9267c0ee9c251e4c8c3f18949 # pin@v2.2.3
        with:
          github-token: ${{ secrets.GITHUB_TOKEN }}
          carryforward: "pui,backend,migrations"
          parallel-finished: true
          git-commit: ${{ github.sha }}
          git-branch: ${{ github.ref }}<|MERGE_RESOLUTION|>--- conflicted
+++ resolved
@@ -104,11 +104,7 @@
         uses: pre-commit/action@2c7b3805fd2a0fd8c1884dcaebf91fc102a13ecd # pin@v3.0.1
       - name: Check Version
         run: |
-<<<<<<< HEAD
           pip install -r .github/requirements.txt
-=======
-          pip install requests==${{ env.requests_version }}
->>>>>>> 50ca4936
           python3 .github/scripts/version_check.py
 
   mkdocs:
@@ -126,11 +122,7 @@
           python-version: ${{ env.python_version }}
       - name: Check Config
         run: |
-<<<<<<< HEAD
           pip install -r .github/requirements.txt
-=======
-          pip install pyyaml==${{ env.pyyaml_version }}
->>>>>>> 50ca4936
           pip install -r docs/requirements.txt
           python docs/ci/check_mkdocs_config.py
       - name: Check Links
@@ -176,11 +168,7 @@
       - name: Download public schema
         if: needs.paths-filter.outputs.api == 'false'
         run: |
-<<<<<<< HEAD
           pip install -r .github/requirements.txt >/dev/null 2>&1
-=======
-          pip install requests==${{ env.requests_version }} >/dev/null 2>&1
->>>>>>> 50ca4936
           version="$(python3 .github/scripts/version_check.py only_version 2>&1)"
           echo "Version: $version"
           url="https://raw.githubusercontent.com/inventree/schema/main/export/${version}/api.yaml"
@@ -199,11 +187,7 @@
         id: version
         if: github.ref == 'refs/heads/master' && needs.paths-filter.outputs.api == 'true'
         run: |
-<<<<<<< HEAD
           pip install -r .github/requirements.txt >/dev/null 2>&1
-=======
-          pip install requests==${{ env.requests_version }} >/dev/null 2>&1
->>>>>>> 50ca4936
           version="$(python3 .github/scripts/version_check.py only_version 2>&1)"
           echo "Version: $version"
           echo "version=$version" >> "$GITHUB_OUTPUT"
