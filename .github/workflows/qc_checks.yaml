# Checks for each PR / push

name: QC checks

on:
  push:
    branches-ignore:
      - l10*

  pull_request:
    branches-ignore:
      - l10*

env:
  python_version: 3.7
  node_version: 16

  server_start_sleep: 60

  GITHUB_TOKEN: ${{ secrets.GITHUB_TOKEN }}
  INVENTREE_DB_ENGINE: sqlite3
  INVENTREE_DB_NAME: inventree
  INVENTREE_MEDIA_ROOT: ./media
  INVENTREE_STATIC_ROOT: ./static


jobs:

  check_version:
    name: version number
    runs-on: ubuntu-latest
    if: ${{ github.event_name == 'pull_request' }}

    steps:
      - name: Checkout Code
        uses: actions/checkout@v2
      - name: Check version number
<<<<<<< HEAD
        if: always() && ${{ github.event_name == 'pull_request' }}
=======
        if: ${{ github.event_name == 'pull_request' }}
>>>>>>> b2139137
        run: |
          python3 ci/check_version_number.py --branch ${{ github.base_ref }}
      - name: Finish
        run: echo 'done'

  pep_style:
    name: PEP style (python)
    needs: check_version
    runs-on: ubuntu-latest
    if: always()

    steps:
      - name: Checkout code
        uses: actions/checkout@v2
      - name: Set up Python ${{ env.python_version }}
        uses: actions/setup-python@v2
        with:
          python-version: ${{ env.python_version }}
          cache: 'pip'
      - name: Install deps
        run: |
          pip install flake8==3.8.3
          pip install pep8-naming==0.11.1
      - name: flake8
        run: |
          flake8 InvenTree

  javascript:
    name: javascript template files
    needs: pep_style
    runs-on: ubuntu-latest

    steps:
      - name: Checkout Code
        uses: actions/checkout@v2
      - name: Install node.js ${{ env.node_version }}
        uses: actions/setup-node@v2
        with:
          node-version: ${{ env.node_version }}
          cache: 'npm'
      - run: npm install
      - name: Setup Python
        uses: actions/setup-python@v2
        with:
          python-version: ${{ env.python_version }}
          cache: 'pip'
      - name: Install Dependencies
        run: |
          sudo apt-get update
          sudo apt-get install gettext
          pip3 install invoke
          invoke install
          invoke static
      - name: Check Templated Files
        run: |
          cd ci
          python check_js_templates.py
      - name: Lint Javascript Files
        run: |
          invoke render-js-files
          npx eslint js_tmp/*.js

  html:
    name: html template files
    needs: pep_style
    runs-on: ubuntu-latest

    steps:
      - name: Checkout Code
        uses: actions/checkout@v2
      - name: Install node.js ${{ env.node_version }}
        uses: actions/setup-node@v2
        with:
          node-version: ${{ env.node_version }}
          cache: 'npm'
      - run: npm install
      - name: Setup Python
        uses: actions/setup-python@v2
        with:
          python-version: ${{ env.python_version }}
          cache: 'pip'
      - name: Install Dependencies
        run: |
          sudo apt-get update
          sudo apt-get install gettext
          pip3 install invoke
          invoke install
          invoke static
      - name: Check HTML Files
        run: |
          npx markuplint InvenTree/build/templates/build/*.html
          npx markuplint InvenTree/company/templates/company/*.html
          npx markuplint InvenTree/order/templates/order/*.html
          npx markuplint InvenTree/part/templates/part/*.html
          npx markuplint InvenTree/stock/templates/stock/*.html
          npx markuplint InvenTree/templates/*.html
          npx markuplint InvenTree/templates/InvenTree/*.html
          npx markuplint InvenTree/templates/InvenTree/settings/*.html

  python:
    name: python bindings
    needs: pep_style
    runs-on: ubuntu-latest

    env:
      wrapper_name: inventree-python

    steps:
      - name: Checkout Code
        uses: actions/checkout@v2
      - name: Install InvenTree
        run: |
          sudo apt-get update
          sudo apt-get install python3-dev python3-pip python3-venv
          pip3 install invoke
          invoke install
          invoke migrate
      - name: Download Python Code
        run: |
          git clone --depth 1 https://github.com/inventree/${{ env.wrapper_name }} ./${{ env.wrapper_name }}
      - name: Start Server
        run: |
          invoke import-records -f ./${{ env.wrapper_name }}/test/test_data.json
          invoke server -a 127.0.0.1:8000 &
          sleep ${{ env.server_start_sleep }}
      - name: Run Tests
        run: |
          cd ${{ env.wrapper_name }}
          invoke test

  coverage:
    name: Sqlite / coverage
    needs: ['javascript', 'html']
    runs-on: ubuntu-latest

    env:
      INVENTREE_DB_NAME: ./inventree.sqlite
      INVENTREE_DB_ENGINE: sqlite3

    steps:
      - name: Checkout Code
        uses: actions/checkout@v2
      - name: Setup Python ${{ env.python_version }}
        uses: actions/setup-python@v2
        with:
          python-version: ${{ env.python_version }}
          cache: 'pip'
      - name: Install Dependencies
        run: |
          sudo apt-get update
          sudo apt-get install gettext
          pip3 install invoke
          invoke install
          invoke static
      - name: Coverage Tests
        run: |
          invoke coverage
      - name: Data Import Export
        run: |
          invoke migrate
          invoke import-fixtures
          invoke export-records -f data.json
          rm inventree.sqlite
          invoke migrate
          invoke import-records -f data.json
          invoke import-records -f data.json
      - name: Test Translations 
        run: invoke translate
      - name: Check Migration Files
        run: python3 ci/check_migration_files.py
      - name: Upload Coverage Report
        run: coveralls

  postgres:
    name: Postgres
    needs: ['javascript', 'html']
    runs-on: ubuntu-latest

    env:
      INVENTREE_DB_ENGINE: django.db.backends.postgresql
      INVENTREE_DB_USER: inventree
      INVENTREE_DB_PASSWORD: password
      INVENTREE_DB_HOST: '127.0.0.1'
      INVENTREE_DB_PORT: 5432
      INVENTREE_DEBUG: info
      INVENTREE_CACHE_HOST: localhost

    services:
      postgres:
        image: postgres
        env:
          POSTGRES_USER: inventree
          POSTGRES_PASSWORD: password
        ports:
          - 5432:5432

      redis:
        image: redis
        ports:
          - 6379:6379

    steps:
      - name: Checkout Code
        uses: actions/checkout@v2
      - name: Setup Python ${{ env.python_version }}
        uses: actions/setup-python@v2
        with:
          python-version: ${{ env.python_version }}
          cache: 'pip'
      - name: Install Dependencies
        run: |
          sudo apt-get install libpq-dev
          pip3 install invoke
          pip3 install psycopg2
          pip3 install django-redis>=5.0.0
          invoke install
      - name: Run Tests
        run: invoke test
      - name: Data Import Export
        run: |
          invoke migrate
          python3 ./InvenTree/manage.py flush --noinput
          invoke import-fixtures
          invoke export-records -f data.json
          python3 ./InvenTree/manage.py flush --noinput
          invoke import-records -f data.json
          invoke import-records -f data.json

  mysql:
    name: MySql
    needs: ['javascript', 'html']
    runs-on: ubuntu-latest
    env:
      # Database backend configuration
      INVENTREE_DB_ENGINE: django.db.backends.mysql
      INVENTREE_DB_USER: root
      INVENTREE_DB_PASSWORD: password
      INVENTREE_DB_HOST: '127.0.0.1'
      INVENTREE_DB_PORT: 3306
      INVENTREE_DEBUG: info

    services:
      mysql:
        image: mysql:latest
        env:
          MYSQL_ALLOW_EMPTY_PASSWORD: yes
          MYSQL_DATABASE: ${{ env.INVENTREE_DB_NAME }}
          MYSQL_USER: inventree
          MYSQL_PASSWORD: password
          MYSQL_ROOT_PASSWORD: password
        options: --health-cmd="mysqladmin ping" --health-interval=5s --health-timeout=2s --health-retries=3
        ports:
          - 3306:3306

    steps:
      - name: Checkout Code
        uses: actions/checkout@v2
      - name: Setup Python ${{ env.python_version }}
        uses: actions/setup-python@v2
        with:
          python-version: ${{ env.python_version }}
          cache: 'pip'
      - name: Install Dependencies
        run: |
          sudo apt-get install mysql-server libmysqlclient-dev
          pip3 install invoke
          pip3 install mysqlclient
          invoke install
      - name: Run Tests
        run: invoke test
      - name: Data Import Export
        run: |
          invoke migrate
          python3 ./InvenTree/manage.py flush --noinput
          invoke import-fixtures
          invoke export-records -f data.json
          python3 ./InvenTree/manage.py flush --noinput
          invoke import-records -f data.json
          invoke import-records -f data.json<|MERGE_RESOLUTION|>--- conflicted
+++ resolved
@@ -35,11 +35,7 @@
       - name: Checkout Code
         uses: actions/checkout@v2
       - name: Check version number
-<<<<<<< HEAD
         if: always() && ${{ github.event_name == 'pull_request' }}
-=======
-        if: ${{ github.event_name == 'pull_request' }}
->>>>>>> b2139137
         run: |
           python3 ci/check_version_number.py --branch ${{ github.base_ref }}
       - name: Finish
