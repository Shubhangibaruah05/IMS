--- conflicted
+++ resolved
@@ -498,11 +498,7 @@
           name: playwright-report
           path: src/frontend/playwright-report/
           retention-days: 30
-<<<<<<< HEAD
-      - name: Report coverate
-=======
       - name: Report coverage
->>>>>>> 7b77fd31
         if: always()
         run: cd src/frontend && npx nyc report --report-dir ./coverage --temp-dir .nyc_output --reporter=lcov --exclude-after-remap false
       - uses: actions/upload-artifact@5d5d22a31266ced268874388b861e4b58bb5c2f3 # pin@v4.3.1
@@ -518,10 +514,7 @@
         with:
           github-token: ${{ secrets.GITHUB_TOKEN }}
           flag-name: pui
-<<<<<<< HEAD
-=======
           parallel: true
->>>>>>> 7b77fd31
 
   platform_ui_build:
     name: Build - UI Platform
