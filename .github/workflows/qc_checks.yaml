# Checks for each PR / push

name: QC

on:
  push:
    branches-ignore: ["l10*"]
  pull_request:
    branches-ignore: ["l10*"]

env:
  python_version: 3.9
  node_version: 20
  # The OS version must be set per job
  server_start_sleep: 60

  GITHUB_TOKEN: ${{ secrets.GITHUB_TOKEN }}
  INVENTREE_DB_ENGINE: sqlite3
  INVENTREE_DB_NAME: inventree
  INVENTREE_MEDIA_ROOT: ../test_inventree_media
  INVENTREE_STATIC_ROOT: ../test_inventree_static
  INVENTREE_BACKUP_DIR: ../test_inventree_backup
  INVENTREE_SITE_URL: http://localhost:8000

permissions:
  contents: read

jobs:
  paths-filter:
    name: Filter
    runs-on: ubuntu-latest

    outputs:
      server: ${{ steps.filter.outputs.server }}
      migrations: ${{ steps.filter.outputs.migrations }}
      frontend: ${{ steps.filter.outputs.frontend }}
      api: ${{ steps.filter.outputs.api }}
      force: ${{ steps.force.outputs.force }}

    steps:
      - uses: actions/checkout@692973e3d937129bcbf40652eb9f2f61becf3332 # pin@v4.1.7
      - uses: dorny/paths-filter@de90cc6fb38fc0963ad72b210f1f284cd68cea36 # pin@v3.0.2
        id: filter
        with:
          filters: |
            server:
              - 'src/backend/InvenTree/**'
              - 'src/backend/requirements.txt'
              - 'src/backend/requirements-dev.txt'
            migrations:
              - '**/test_migrations.py'
              - '**/migrations/**'
              - '.github/workflows**'
              - 'src/backend/requirements.txt'
            api:
              - 'src/backend/InvenTree/InvenTree/api_version.py'
            frontend:
              - 'src/frontend/**'
      - name: Is CI being forced?
        run: echo "force=true" >> $GITHUB_OUTPUT
        id: force
        if: |
          contains(github.event.pull_request.labels.*.name, 'dependency') ||
          contains(github.event.pull_request.labels.*.name, 'full-run')

  javascript:
    name: Style - Classic UI [JS]
    runs-on: ubuntu-20.04

    needs: ["pre-commit"]

    steps:
      - uses: actions/checkout@692973e3d937129bcbf40652eb9f2f61becf3332 # pin@v4.1.7
      - name: Environment Setup
        uses: ./.github/actions/setup
        with:
          npm: true
          install: true
      - name: Check Templated JS Files
        run: |
          cd .github/scripts
          python3 check_js_templates.py
      - name: Lint Javascript Files
        run: |
          python src/backend/InvenTree/manage.py prerender
          cd src/backend && npx eslint InvenTree/InvenTree/static_i18n/i18n/*.js

  pre-commit:
    name: Style [pre-commit]
    runs-on: ubuntu-20.04
    needs: paths-filter
    if: needs.paths-filter.outputs.server == 'true' || needs.paths-filter.outputs.frontend == 'true' || needs.paths-filter.outputs.force == 'true'

    steps:
      - uses: actions/checkout@692973e3d937129bcbf40652eb9f2f61becf3332 # pin@v4.1.7
      - name: Set up Python ${{ env.python_version }}
        uses: actions/setup-python@39cd14951b08e74b54015e9e001cdefcf80e669f # pin@v5.1.1
        with:
          python-version: ${{ env.python_version }}
          cache: "pip"
      - name: Run pre-commit Checks
        uses: pre-commit/action@2c7b3805fd2a0fd8c1884dcaebf91fc102a13ecd # pin@v3.0.1
      - name: Check Version
        run: |
          pip install --require-hashes -r contrib/dev_reqs/requirements.txt
          python3 .github/scripts/version_check.py

  mkdocs:
    name: Style [Documentation]
    runs-on: ubuntu-20.04

    needs: paths-filter

    steps:
      - name: Checkout Code
        uses: actions/checkout@692973e3d937129bcbf40652eb9f2f61becf3332 # pin@v4.1.7
      - name: Set up Python ${{ env.python_version }}
        uses: actions/setup-python@39cd14951b08e74b54015e9e001cdefcf80e669f # pin@v5.1.1
        with:
          python-version: ${{ env.python_version }}
      - name: Check Config
        run: |
          pip install --require-hashes -r contrib/dev_reqs/requirements.txt
          pip install --require-hashes -r docs/requirements.txt
          python docs/ci/check_mkdocs_config.py
      - name: Check Links
        uses: gaurav-nelson/github-action-markdown-link-check@5c5dfc0ac2e225883c0e5f03a85311ec2830d368 # v1
        with:
          folder-path: docs
          config-file: docs/mlc_config.json
          check-modified-files-only: "yes"
          use-quiet-mode: "yes"

  schema:
    name: Tests - API Schema Documentation
    runs-on: ubuntu-20.04
    needs: paths-filter
    if: needs.paths-filter.outputs.server == 'true' || needs.paths-filter.outputs.force == 'true'
    env:
      INVENTREE_DB_ENGINE: django.db.backends.sqlite3
      INVENTREE_DB_NAME: ../inventree_unit_test_db.sqlite3
      INVENTREE_ADMIN_USER: testuser
      INVENTREE_ADMIN_PASSWORD: testpassword
      INVENTREE_ADMIN_EMAIL: test@test.com
      INVENTREE_PYTHON_TEST_SERVER: http://localhost:12345
      INVENTREE_PYTHON_TEST_USERNAME: testuser
      INVENTREE_PYTHON_TEST_PASSWORD: testpassword
    outputs:
      version: ${{ steps.version.outputs.version }}

    steps:
      - uses: actions/checkout@692973e3d937129bcbf40652eb9f2f61becf3332 # pin@v4.1.7
      - name: Environment Setup
        uses: ./.github/actions/setup
        with:
          apt-dependency: gettext poppler-utils
          dev-install: true
          update: true
      - name: Export API Documentation
        run: invoke schema --ignore-warnings --filename src/backend/InvenTree/schema.yml
      - name: Upload schema
        uses: actions/upload-artifact@834a144ee995460fba8ed112a2fc961b36a5ec5a # pin@v4.3.6
        with:
          name: schema.yml
          path: src/backend/InvenTree/schema.yml
      - name: Download public schema
        run: |
          pip install --require-hashes -r contrib/dev_reqs/requirements.txt >/dev/null 2>&1
          version="$(python3 .github/scripts/version_check.py only_version ${{ needs.paths-filter.outputs.api }} 2>&1)"
          echo "Version: $version"
          url="https://raw.githubusercontent.com/inventree/schema/main/export/${version}/api.yaml"
          echo "URL: $url"
          code=$(curl -s -o api.yaml $url --write-out '%{http_code}' --silent)
          if [ "$code" != "200" ]; then
            exit 1
          fi
          echo "Downloaded api.yaml"
      - name: Running OpenAPI Spec diff action
        id: breaking_changes
        uses: oasdiff/oasdiff-action/diff@a2ff6682b27d175162a74c09ace8771bd3d512f8  # pin@main
        with:
          base: 'api.yaml'
          revision: 'src/backend/InvenTree/schema.yml'
          format: 'html'
      - name: Echoing diff to step
        run: echo "${{ steps.breaking_changes.outputs.diff }}" >> $GITHUB_STEP_SUMMARY

      - name: Check for differences in API Schema
        if: needs.paths-filter.outputs.api == 'false'
        run: |
          diff --color -u src/backend/InvenTree/schema.yml api.yaml
          diff -u src/backend/InvenTree/schema.yml api.yaml && echo "no difference in API schema " || exit 2
      - name: Check schema - including warnings
        run: invoke schema
        continue-on-error: true
      - name: Extract version for publishing
        id: version
        if: github.ref == 'refs/heads/master' && needs.paths-filter.outputs.api == 'true'
        run: |
          pip install --require-hashes -r contrib/dev_reqs/requirements.txt >/dev/null 2>&1
          version="$(python3 .github/scripts/version_check.py only_version 2>&1)"
          echo "Version: $version"
          echo "version=$version" >> "$GITHUB_OUTPUT"

  schema-push:
    name: Push new schema
    runs-on: ubuntu-20.04
    needs: [paths-filter, schema]
    if: needs.schema.result == 'success' && github.ref == 'refs/heads/master' && needs.paths-filter.outputs.api == 'true' && github.repository_owner == 'inventree'
    env:
      version: ${{ needs.schema.outputs.version }}

    steps:
      - uses: actions/checkout@692973e3d937129bcbf40652eb9f2f61becf3332 # v4.1.7
        name: Checkout Code
        with:
          repository: inventree/schema
          token: ${{ secrets.SCHEMA_PAT }}
      - name: Download schema artifact
        uses: actions/download-artifact@fa0a91b85d4f404e444e00e005971372dc801d16 # v4.1.8
        with:
          name: schema.yml
      - name: Move schema to correct location
        run: |
          echo "Version: $version"
          mkdir export/${version}
          mv schema.yml export/${version}/api.yaml
      - uses: stefanzweifel/git-auto-commit-action@8621497c8c39c72f3e2a999a26b4ca1b5058a842 # v5.0.1
        name: Commit schema changes
        with:
          commit_message: "Update API schema for ${{ env.version }} / ${{ github.sha }}"

  python:
    name: Tests - inventree-python
    runs-on: ubuntu-20.04

    needs: ["pre-commit", "paths-filter"]
    if: needs.paths-filter.outputs.server == 'true' || needs.paths-filter.outputs.force == 'true'

    env:
      wrapper_name: inventree-python
      INVENTREE_DB_ENGINE: django.db.backends.sqlite3
      INVENTREE_DB_NAME: ../inventree_unit_test_db.sqlite3
      INVENTREE_ADMIN_USER: testuser
      INVENTREE_ADMIN_PASSWORD: testpassword
      INVENTREE_ADMIN_EMAIL: test@test.com
      INVENTREE_PYTHON_TEST_SERVER: http://127.0.0.1:12345
      INVENTREE_PYTHON_TEST_USERNAME: testuser
      INVENTREE_PYTHON_TEST_PASSWORD: testpassword
      INVENTREE_SITE_URL: http://127.0.0.1:12345

    steps:
      - uses: actions/checkout@692973e3d937129bcbf40652eb9f2f61becf3332 # pin@v4.1.7
      - name: Environment Setup
        uses: ./.github/actions/setup
        with:
          apt-dependency: gettext poppler-utils
          dev-install: true
          update: true
          npm: true
      - name: Download Python Code For `${{ env.wrapper_name }}`
        run: git clone --depth 1 https://github.com/inventree/${{ env.wrapper_name }} ./${{ env.wrapper_name }}
      - name: Start InvenTree Server
        run: |
          invoke delete-data -f
          invoke import-fixtures
          invoke server -a 127.0.0.1:12345 &
          invoke wait
      - name: Run Tests For `${{ env.wrapper_name }}`
        run: |
          cd ${{ env.wrapper_name }}
          invoke check-server
          coverage run -m unittest discover -s test/

  coverage:
    name: Tests - DB [SQLite] + Coverage ${{ matrix.python_version }}
    runs-on: ubuntu-20.04

    needs: ["pre-commit", "paths-filter"]
    if: needs.paths-filter.outputs.server == 'true' || needs.paths-filter.outputs.force == 'true'
    continue-on-error: true # continue if a step fails so that coverage gets pushed
    strategy:
      matrix:
        python_version: [3.9]
        # python_version: [3.9, 3.12]  # Disabled due to requirement issues

    env:
      INVENTREE_DB_NAME: ./inventree.sqlite
      INVENTREE_DB_ENGINE: sqlite3
      INVENTREE_PLUGINS_ENABLED: true
      GITHUB_TOKEN: ${{ secrets.GITHUB_TOKEN }}
      python_version: ${{ matrix.python_version }}

    steps:
      - uses: actions/checkout@692973e3d937129bcbf40652eb9f2f61becf3332 # pin@v4.1.7
      - name: Environment Setup
        uses: ./.github/actions/setup
        with:
          apt-dependency: gettext poppler-utils
          dev-install: true
          update: true
      - name: Data Export Test
        uses: ./.github/actions/migration
      - name: Test Translations
        run: invoke translate
      - name: Check Migration Files
        run: python3 .github/scripts/check_migration_files.py
      - name: Coverage Tests
        run: invoke test --coverage
      - name: Upload coverage reports to Codecov
        uses: codecov/codecov-action@e28ff129e5465c2c0dcc6f003fc735cb6ae0c673 # pin@v4.5.0
        if: always()
        with:
          token: ${{ secrets.CODECOV_TOKEN }}
          slug: inventree/InvenTree
          flags: backend

  postgres:
    name: Tests - DB [PostgreSQL]
    runs-on: ubuntu-20.04
    needs: ["pre-commit", "paths-filter"]
    if: needs.paths-filter.outputs.server == 'true' || needs.paths-filter.outputs.force == 'true'

    env:
      INVENTREE_DB_ENGINE: django.db.backends.postgresql
      INVENTREE_DB_USER: inventree
      INVENTREE_DB_PASSWORD: password
      INVENTREE_DB_HOST: "127.0.0.1"
      INVENTREE_DB_PORT: 5432
      INVENTREE_DEBUG: info
      INVENTREE_CACHE_HOST: localhost
      INVENTREE_PLUGINS_ENABLED: true

    services:
      postgres:
        image: postgres:14
        env:
          POSTGRES_USER: inventree
          POSTGRES_PASSWORD: password
        ports:
          - 5432:5432

      redis:
        image: redis
        ports:
          - 6379:6379

    steps:
      - uses: actions/checkout@692973e3d937129bcbf40652eb9f2f61becf3332 # pin@v4.1.7
      - name: Environment Setup
        uses: ./.github/actions/setup
        with:
          apt-dependency: gettext poppler-utils libpq-dev
          pip-dependency: psycopg django-redis>=5.0.0
          dev-install: true
          update: true
      - name: Run Tests
        run: invoke test
      - name: Data Export Test
        uses: ./.github/actions/migration

  mysql:
    name: Tests - DB [MySQL]
    runs-on: ubuntu-20.04

    needs: ["pre-commit", "paths-filter"]
    if: needs.paths-filter.outputs.server == 'true' || needs.paths-filter.outputs.force == 'true'

    env:
      # Database backend configuration
      INVENTREE_DB_ENGINE: django.db.backends.mysql
      INVENTREE_DB_USER: root
      INVENTREE_DB_PASSWORD: password
      INVENTREE_DB_HOST: "127.0.0.1"
      INVENTREE_DB_PORT: 3306
      INVENTREE_DEBUG: info
      INVENTREE_PLUGINS_ENABLED: true

    services:
      mysql:
        image: mysql:latest
        env:
          MYSQL_ALLOW_EMPTY_PASSWORD: yes
          MYSQL_DATABASE: ${{ env.INVENTREE_DB_NAME }}
          MYSQL_USER: inventree
          MYSQL_PASSWORD: password
          MYSQL_ROOT_PASSWORD: password
        options: --health-cmd="mysqladmin ping" --health-interval=5s --health-timeout=2s --health-retries=3
        ports:
          - 3306:3306

    steps:
      - uses: actions/checkout@692973e3d937129bcbf40652eb9f2f61becf3332 # pin@v4.1.7
      - name: Environment Setup
        uses: ./.github/actions/setup
        with:
          apt-dependency: gettext poppler-utils libmysqlclient-dev
          pip-dependency: mysqlclient
          dev-install: true
          update: true
      - name: Run Tests
        run: invoke test
      - name: Data Export Test
        uses: ./.github/actions/migration

  migration-tests:
    name: Tests - Migrations [PostgreSQL]
    runs-on: ubuntu-latest
    needs: paths-filter
    if: ${{ (needs.paths-filter.outputs.force == 'true') || (github.ref == 'refs/heads/master' && needs.paths-filter.outputs.migrations == 'true') }}

    env:
      INVENTREE_DB_ENGINE: django.db.backends.postgresql
      INVENTREE_DB_NAME: inventree
      INVENTREE_DB_USER: inventree
      INVENTREE_DB_PASSWORD: password
      INVENTREE_DB_HOST: "127.0.0.1"
      INVENTREE_DB_PORT: 5432
      INVENTREE_DEBUG: info
      INVENTREE_PLUGINS_ENABLED: false

    services:
      postgres:
        image: postgres:14
        env:
          POSTGRES_USER: inventree
          POSTGRES_PASSWORD: password
        ports:
          - 5432:5432

    steps:
      - uses: actions/checkout@692973e3d937129bcbf40652eb9f2f61becf3332 # pin@v4.1.7
      - name: Environment Setup
        uses: ./.github/actions/setup
        with:
          apt-dependency: gettext poppler-utils libpq-dev
          pip-dependency: psycopg
          dev-install: true
          update: true
      - name: Run Tests
        run: invoke test --migrations --report --coverage
      - name: Upload coverage reports to Codecov
        uses: codecov/codecov-action@e28ff129e5465c2c0dcc6f003fc735cb6ae0c673 # pin@v4.5.0
        if: always()
        with:
          token: ${{ secrets.CODECOV_TOKEN }}
          slug: inventree/InvenTree
          flags: migrations

  migrations-checks:
    name: Tests - Full Migration [SQLite]
    runs-on: ubuntu-latest
    needs: paths-filter
    if: ${{ (needs.paths-filter.outputs.force == 'true') || (github.ref == 'refs/heads/master' && needs.paths-filter.outputs.migrations == 'true') }}

    env:
      INVENTREE_DB_ENGINE: sqlite3
      INVENTREE_DB_NAME: /home/runner/work/InvenTree/db.sqlite3
      INVENTREE_DEBUG: info
      INVENTREE_PLUGINS_ENABLED: false

    steps:
      - uses: actions/checkout@692973e3d937129bcbf40652eb9f2f61becf3332 # pin@v4.1.7
        name: Checkout Code
      - name: Environment Setup
        uses: ./.github/actions/setup
        with:
          install: true
      - name: Fetch Database
        run: git clone --depth 1 https://github.com/inventree/test-db ./test-db

      - name: Latest Database
        run: |
          cp test-db/latest.sqlite3 /home/runner/work/InvenTree/db.sqlite3
          chmod +rw /home/runner/work/InvenTree/db.sqlite3
          invoke migrate

      - name: 0.10.0 Database
        run: |
          rm /home/runner/work/InvenTree/db.sqlite3
          cp test-db/stable_0.10.0.sqlite3 /home/runner/work/InvenTree/db.sqlite3
          chmod +rw /home/runner/work/InvenTree/db.sqlite3
          invoke migrate

      - name: 0.11.0 Database
        run: |
          rm /home/runner/work/InvenTree/db.sqlite3
          cp test-db/stable_0.11.0.sqlite3 /home/runner/work/InvenTree/db.sqlite3
          chmod +rw /home/runner/work/InvenTree/db.sqlite3
          invoke migrate

      - name: 0.12.0 Database
        run: |
          rm /home/runner/work/InvenTree/db.sqlite3
          cp test-db/stable_0.12.0.sqlite3 /home/runner/work/InvenTree/db.sqlite3
          chmod +rw /home/runner/work/InvenTree/db.sqlite3
          invoke migrate

      - name: 0.13.5 Database
        run: |
          rm /home/runner/work/InvenTree/db.sqlite3
          cp test-db/stable_0.13.5.sqlite3 /home/runner/work/InvenTree/db.sqlite3
          chmod +rw /home/runner/work/InvenTree/db.sqlite3
          invoke migrate

  platform_ui:
    name: Tests - Platform UI
    runs-on: ubuntu-20.04
    timeout-minutes: 60
    needs: ["pre-commit", "paths-filter"]
    if: needs.paths-filter.outputs.frontend == 'true' || needs.paths-filter.outputs.force == 'true'
    env:
      INVENTREE_DB_ENGINE: sqlite3
      INVENTREE_DB_NAME: /home/runner/work/InvenTree/db.sqlite3
      INVENTREE_DEBUG: True
      INVENTREE_PLUGINS_ENABLED: false
      VITE_COVERAGE: true

    steps:
      - uses: actions/checkout@692973e3d937129bcbf40652eb9f2f61becf3332 # pin@v4.1.7
      - name: Environment Setup
        uses: ./.github/actions/setup
        with:
          npm: true
          install: true
          update: true
      - name: Set up test data
        run: invoke setup-test -i
      - name: Rebuild thumbnails
        run: invoke rebuild-thumbnails
      - name: Install dependencies
        run: inv frontend-compile
      - name: Install Playwright Browsers
        run: cd src/frontend && npx playwright install --with-deps
      - name: Run Playwright tests
        id: tests
<<<<<<< HEAD
        run: cd src/frontend && npx nyc playwright test --project desktop_*
      - uses: actions/upload-artifact@89ef406dd8d7e03cfd12d9e0a4a378f454709029 # pin@v4
=======
        run: cd src/frontend && npx nyc playwright test
      - uses: actions/upload-artifact@834a144ee995460fba8ed112a2fc961b36a5ec5a # pin@v4
>>>>>>> e1b0efaa
        if: ${{ !cancelled() && steps.tests.outcome == 'failure' }}
        with:
          name: playwright-report
          path: src/frontend/playwright-report/
          retention-days: 14
      - name: Report coverage
        if: always()
        run: cd src/frontend && npx nyc report --report-dir ./coverage --temp-dir .nyc_output --reporter=lcov --exclude-after-remap false
      - name: Upload coverage reports to Codecov
        uses: codecov/codecov-action@e28ff129e5465c2c0dcc6f003fc735cb6ae0c673 # pin@v4.5.0
        if: always()
        with:
          token: ${{ secrets.CODECOV_TOKEN }}
          slug: inventree/InvenTree
          flags: pui

  platform_ui_build:
    name: Build - UI Platform
    runs-on: ubuntu-20.04
    timeout-minutes: 60

    steps:
      - uses: actions/checkout@692973e3d937129bcbf40652eb9f2f61becf3332 # pin@v4.1.7
      - name: Environment Setup
        uses: ./.github/actions/setup
        with:
          npm: true
      - name: Install dependencies
        run: cd src/frontend && yarn install
      - name: Build frontend
        run: cd src/frontend && yarn run compile && yarn run build
      - name: Write version file - SHA
        run: cd src/backend/InvenTree/web/static/web/.vite && echo "$GITHUB_SHA" > sha.txt
      - name: Zip frontend
        run: |
          cd src/backend/InvenTree/web/static
          zip -r frontend-build.zip web/ web/.vite
      - uses: actions/upload-artifact@834a144ee995460fba8ed112a2fc961b36a5ec5a # pin@v4.3.6
        with:
          name: frontend-build
          path: src/backend/InvenTree/web/static/web<|MERGE_RESOLUTION|>--- conflicted
+++ resolved
@@ -534,13 +534,8 @@
         run: cd src/frontend && npx playwright install --with-deps
       - name: Run Playwright tests
         id: tests
-<<<<<<< HEAD
         run: cd src/frontend && npx nyc playwright test --project desktop_*
-      - uses: actions/upload-artifact@89ef406dd8d7e03cfd12d9e0a4a378f454709029 # pin@v4
-=======
-        run: cd src/frontend && npx nyc playwright test
       - uses: actions/upload-artifact@834a144ee995460fba8ed112a2fc961b36a5ec5a # pin@v4
->>>>>>> e1b0efaa
         if: ${{ !cancelled() && steps.tests.outcome == 'failure' }}
         with:
           name: playwright-report
