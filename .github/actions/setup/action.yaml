name: 'Setup Enviroment'
description: 'Setup the environment for general InvenTree tests'
author: 'InvenTree'
inputs:
    python:
        required: false
        description: 'Install python.'
        default: 'true'
    npm:
        required: false
        description: 'Install npm.'
        default: 'false'

    install:
        required: false
        description: 'Install the InvenTree requirements?'
        default: 'false'
    dev-install:
        required: false
        description: 'Install the InvenTree development requirements?'
        default: 'false'
    update:
        required: false
        description: 'Should a full update cycle be run?'
        default: 'false'

    apt-dependency:
        required: false
        description: 'Extra APT package for install.'
    pip-dependency:
        required: false
        description: 'Extra python package for install.'

runs:
    using: 'composite'
    steps:
      - name: Checkout Code
        uses: actions/checkout@b4ffde65f46336ab88eb53be808477a3936bae11 # pin@v4.1.1

      # Python installs
      - name: Set up Python ${{ env.python_version }}
        if: ${{ inputs.python == 'true' }}
        uses: actions/setup-python@65d7f2d534ac1bc67fcd62888c5f4f3d2cb2b236 # pin@v4.7.1
        with:
          python-version: ${{ env.python_version }}
          cache: pip
      - name: Install Base Python Dependencies
        if: ${{ inputs.python == 'true' }}
        shell: bash
        run: |
          python3 -m pip install -U pip
          pip3 install invoke wheel uv
      - name: Set the VIRTUAL_ENV variable for uv to work
        run: echo "VIRTUAL_ENV=${Python_ROOT_DIR}" >> $GITHUB_ENV
        shell: bash
      - name: Install Specific Python Dependencies
        if: ${{ inputs.pip-dependency }}
        shell: bash
        run: uv pip install ${{ inputs.pip-dependency }}

      # NPM installs
      - name: Install node.js ${{ env.node_version }}
        if: ${{ inputs.npm == 'true' }}
        uses: actions/setup-node@1a4442cacd436585916779262731d5b162bc6ec7  # pin to v3.8.2
        with:
          node-version: ${{ env.node_version }}
          cache: 'npm'
          cache-dependency-path: src/backend/package-lock.json
      - name: Install npm packages
        if: ${{ inputs.npm == 'true' }}
        shell: bash
        run: cd src/backend && npm install

      # OS installs
      - name: Install OS Dependencies
        if: ${{ inputs.apt-dependency }}
        shell: bash
        run: |
          sudo apt-get update
          sudo apt-get install ${{ inputs.apt-dependency }}

      # Invoke commands
      - name: Install dev requirements
        if: ${{ inputs.dev-install == 'true' ||inputs.install == 'true' }}
        shell: bash
<<<<<<< HEAD
        run: pip install -r src/backend/requirements-dev.txt
=======
        run: uv pip install -r requirements-dev.txt
>>>>>>> cbd2794a
      - name: Run invoke install
        if: ${{ inputs.install == 'true' }}
        shell: bash
        run: invoke install --uv
      - name: Run invoke update
        if: ${{ inputs.update == 'true' }}
        shell: bash
        run: invoke update --uv<|MERGE_RESOLUTION|>--- conflicted
+++ resolved
@@ -78,16 +78,13 @@
         run: |
           sudo apt-get update
           sudo apt-get install ${{ inputs.apt-dependency }}
+          sudo apt-get install ${{ inputs.apt-dependency }}
 
       # Invoke commands
       - name: Install dev requirements
         if: ${{ inputs.dev-install == 'true' ||inputs.install == 'true' }}
         shell: bash
-<<<<<<< HEAD
-        run: pip install -r src/backend/requirements-dev.txt
-=======
-        run: uv pip install -r requirements-dev.txt
->>>>>>> cbd2794a
+        run: uv pip install -r src/backend/requirements-dev.txt
       - name: Run invoke install
         if: ${{ inputs.install == 'true' }}
         shell: bash
