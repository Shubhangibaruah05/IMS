--- conflicted
+++ resolved
@@ -5,14 +5,6 @@
 
 set -eu
 
-<<<<<<< HEAD
-REPO="InvenTree/InvenTree"
-VERSION="$APP_PKG_VERSION-$APP_PKG_ITERATION"
-echo "Setting VERSION information to $VERSION"
-echo "$VERSION" > VERSION
-
-=======
->>>>>>> e75a111b
 # The sha is the second element in APP_PKG_ITERATION
 REPO="matmair/InvenTree"
 VERSION="$APP_PKG_VERSION-$APP_PKG_ITERATION"
@@ -24,16 +16,6 @@
   -H "Accept: application/vnd.github+json" \
   -H "X-GitHub-Api-Version: 2022-11-28" \
   https://api.github.com/repos/$REPO/commits/$SHA > commit.json
-<<<<<<< HEAD
-curl -L \
-  -H "Accept: application/vnd.github+json" \
-  -H "X-GitHub-Api-Version: 2022-11-28" \
-  https://api.github.com/repos/$REPO/commits/$SHA/branches-where-head > branches.json
-curl -L \
-  -H "Accept: application/vnd.github+json" \
-  -H "X-GitHub-Api-Version: 2022-11-28" \
-  https://api.github.com/repos/$REPO/commits/$APP_PKG_VERSION > tag.json
-=======
 echo "INFO collection | Got commit.json with size $(wc -c commit.json)"
 curl -L -s -f \
   -H "Accept: application/vnd.github+json" \
@@ -45,7 +27,6 @@
   -H "X-GitHub-Api-Version: 2022-11-28" \
   https://api.github.com/repos/$REPO/commits/$APP_PKG_VERSION > tag.json
 echo "INFO collection | Got tag.json with size $(wc -c tag.json)"
->>>>>>> e75a111b
 
 # Extract info
 echo "INFO extract | Extracting info from github"
@@ -66,21 +47,6 @@
 echo "NODE_ID='$NODE_ID'" >> VERSION
 echo "SIGNATURE='$SIGNATURE'" >> VERSION
 
-<<<<<<< HEAD
-echo "Written VERSION information"
-cat VERSION
-
-# Try to get frontend
-# Check if tag sha is the same as the commit sha
-TAG_SHA=$(jq -r '.sha' tag.json)
-if [ "$TAG_SHA" != "$FULL_SHA" ]; then
-  echo "Tag sha is not the same as commit sha, can not download frontend"
-else
-  echo "Getting frontend from github via tag"
-  curl https://github.com/$REPO/releases/download/$APP_PKG_VERSION/frontend-build.zip -L frontend.zip
-  unzip frontend.zip -d src/backend/InvenTree/web/static/web
-  echo "Unzipped frontend"
-=======
 echo "INFO write | Written VERSION information"
 echo "### VERSION ###"
 cat VERSION
@@ -99,5 +65,4 @@
   echo "INFO frontend | Unzipping frontend"
   unzip -qq frontend-build.zip -d src/backend/InvenTree/web/static/web
   echo "INFO frontend | Unzipped frontend"
->>>>>>> e75a111b
 fi