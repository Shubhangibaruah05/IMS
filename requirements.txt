--- conflicted
+++ resolved
@@ -45,13 +45,9 @@
     #   python3-openid
 diff-match-patch==20200713
     # via django-import-export
-<<<<<<< HEAD
 dj-rest-auth==2.2.6
     # via -r requirements.in
-django==3.2.16
-=======
 django==3.2.18
->>>>>>> 2623c22b
     # via
     #   -r requirements.in
     #   dj-rest-auth
@@ -80,13 +76,9 @@
     #   django-weasyprint
     #   django-xforwardedfor-middleware
     #   djangorestframework
-<<<<<<< HEAD
     #   djangorestframework-simplejwt
-django-allauth==0.52.0
-=======
     #   drf-spectacular
 django-allauth==0.54.0
->>>>>>> 2623c22b
     # via
     #   -r requirements.in
     #   django-allauth-2fa
@@ -147,14 +139,12 @@
 djangorestframework==3.14.0
     # via
     #   -r requirements.in
-<<<<<<< HEAD
     #   dj-rest-auth
     #   djangorestframework-simplejwt
+    #   drf-spectacular
 djangorestframework-simplejwt[crypto]==5.2.2
-=======
-    #   drf-spectacular
+    # via -r requirements.in
 drf-spectacular==0.25.1
->>>>>>> 2623c22b
     # via -r requirements.in
 et-xmlfile==1.1.0
     # via openpyxl
@@ -211,15 +201,10 @@
 pydyf==0.6.0
     # via weasyprint
 pyjwt[crypto]==2.6.0
-<<<<<<< HEAD
     # via
     #   django-allauth
     #   djangorestframework-simplejwt
-pyphen==0.13.2
-=======
-    # via django-allauth
 pyphen==0.14.0
->>>>>>> 2623c22b
     # via weasyprint
 pypng==0.20220715.0
     # via qrcode
