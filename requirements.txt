--- conflicted
+++ resolved
@@ -235,22 +235,14 @@
     #   django-redis
 regex==2023.5.5
     # via -r requirements.in
-<<<<<<< HEAD
-requests==2.30.0
-=======
 requests==2.31.0
->>>>>>> 0c475521
     # via
     #   coreapi
     #   django-allauth
     #   requests-oauthlib
 requests-oauthlib==1.3.1
     # via django-allauth
-<<<<<<< HEAD
-sentry-sdk==1.22.1
-=======
 sentry-sdk==1.24.0
->>>>>>> 0c475521
     # via
     #   -r requirements.in
     #   django-q-sentry
