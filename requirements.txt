<<<<<<< HEAD
# Django framework
Django==3.2.5                   # Django package
gunicorn>=20.1.0                # Gunicorn web server

pillow==8.3.2                   # Image manipulation
djangorestframework==3.12.4     # DRF framework
=======
# Please keep this list sorted
Django==3.2.12                   # Django package
certifi                         # Certifi is (most likely) installed through one of the requirements above
coreapi==2.3.0                  # API documentation
coverage==5.3                   # Unit test coverage
coveralls==2.1.2                # Coveralls linking (for Travis)
cryptography==3.4.8             # Cryptography support
django-admin-shell==0.1.2       # Python shell for the admin interface
django-allauth==0.45.0          # SSO for external providers via OpenID
django-allauth-2fa==0.8         # MFA / 2FA
django-cleanup==5.1.0           # Manage deletion of old / unused uploaded files
>>>>>>> 887e6295
django-cors-headers==3.2.0      # CORS headers extension for DRF
django-crispy-forms==1.11.2     # Form helpers
django-debug-toolbar==2.2       # Debug / profiling toolbar
django-error-report==0.2.0      # Error report viewer for the admin interface
django-filter==2.4.0            # Extended filtering options
django-formtools==2.3           # Form wizard tools
django-import-export==2.5.0     # Data import / export for admin interface
django-maintenance-mode==0.16.1 # Shut down application while reloading etc.
django-markdownify==0.8.0       # Markdown rendering
django-markdownx==3.0.1         # Markdown form fields
django-money==1.1               # Django app for currency management
django-mptt==0.11.0             # Modified Preorder Tree Traversal
django-redis>=5.0.0
django-q==1.3.4                 # Background task scheduling
django-sql-utils==0.5.0         # Advanced query annotation / aggregation
django-stdimage==5.1.1          # Advanced ImageField management
django-test-migrations==1.1.0   # Unit testing for database migrations
django-user-sessions==1.7.1     # user sessions in DB
django-weasyprint==1.0.1        # django weasyprint integration
djangorestframework==3.12.4     # DRF framework
flake8==3.8.3                   # PEP checking
gunicorn>=20.1.0                # Gunicorn web server
importlib_metadata              # Backport for importlib.metadata
inventree                       # Install the latest version of the InvenTree API python library
markdown==3.3.4                 # Force particular version of markdown
pep8-naming==0.11.1             # PEP naming convention extension
<<<<<<< HEAD
coverage==5.3                   # Unit test coverage
coveralls==2.1.2                # Coveralls linking (for Travis)
rapidfuzz==0.7.6                # Fuzzy string matching
django-stdimage==5.1.1          # Advanced ImageField management
weasyprint==52.5                # PDF generation library (Note: in the future need to update to 53)
django-weasyprint==1.0.1        # django weasyprint integration
django-debug-toolbar==2.2       # Debug / profiling toolbar
django-admin-shell==0.1.2       # Python shell for the admin interface
=======
pillow==9.0.0                   # Image manipulation
>>>>>>> 887e6295
py-moneyed==0.8.0               # Specific version requirement for py-moneyed
pygments==2.7.4                 # Syntax highlighting
python-barcode[images]==0.13.1  # Barcode generator
qrcode[pil]==6.1                # QR code generator
<<<<<<< HEAD
django-q==1.3.4                 # Background task scheduling
django-formtools==2.3           # Form wizard tools

inventree                       # Install the latest version of the InvenTree API python library
=======
rapidfuzz==0.7.6                # Fuzzy string matching
tablib[xls,xlsx,yaml]           # Support for XLS and XLSX formats
weasyprint==52.5                # PDF generation library (Note: in the future need to update to 53)
>>>>>>> 887e6295
<|MERGE_RESOLUTION|>--- conflicted
+++ resolved
@@ -1,11 +1,3 @@
-<<<<<<< HEAD
-# Django framework
-Django==3.2.5                   # Django package
-gunicorn>=20.1.0                # Gunicorn web server
-
-pillow==8.3.2                   # Image manipulation
-djangorestframework==3.12.4     # DRF framework
-=======
 # Please keep this list sorted
 Django==3.2.12                   # Django package
 certifi                         # Certifi is (most likely) installed through one of the requirements above
@@ -17,7 +9,6 @@
 django-allauth==0.45.0          # SSO for external providers via OpenID
 django-allauth-2fa==0.8         # MFA / 2FA
 django-cleanup==5.1.0           # Manage deletion of old / unused uploaded files
->>>>>>> 887e6295
 django-cors-headers==3.2.0      # CORS headers extension for DRF
 django-crispy-forms==1.11.2     # Form helpers
 django-debug-toolbar==2.2       # Debug / profiling toolbar
@@ -44,29 +35,11 @@
 inventree                       # Install the latest version of the InvenTree API python library
 markdown==3.3.4                 # Force particular version of markdown
 pep8-naming==0.11.1             # PEP naming convention extension
-<<<<<<< HEAD
-coverage==5.3                   # Unit test coverage
-coveralls==2.1.2                # Coveralls linking (for Travis)
-rapidfuzz==0.7.6                # Fuzzy string matching
-django-stdimage==5.1.1          # Advanced ImageField management
-weasyprint==52.5                # PDF generation library (Note: in the future need to update to 53)
-django-weasyprint==1.0.1        # django weasyprint integration
-django-debug-toolbar==2.2       # Debug / profiling toolbar
-django-admin-shell==0.1.2       # Python shell for the admin interface
-=======
 pillow==9.0.0                   # Image manipulation
->>>>>>> 887e6295
 py-moneyed==0.8.0               # Specific version requirement for py-moneyed
 pygments==2.7.4                 # Syntax highlighting
 python-barcode[images]==0.13.1  # Barcode generator
 qrcode[pil]==6.1                # QR code generator
-<<<<<<< HEAD
-django-q==1.3.4                 # Background task scheduling
-django-formtools==2.3           # Form wizard tools
-
-inventree                       # Install the latest version of the InvenTree API python library
-=======
 rapidfuzz==0.7.6                # Fuzzy string matching
 tablib[xls,xlsx,yaml]           # Support for XLS and XLSX formats
-weasyprint==52.5                # PDF generation library (Note: in the future need to update to 53)
->>>>>>> 887e6295
+weasyprint==52.5                # PDF generation library (Note: in the future need to update to 53)