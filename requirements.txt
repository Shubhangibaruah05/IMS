--- conflicted
+++ resolved
@@ -78,20 +78,9 @@
     #   djangorestframework
     #   djangorestframework-simplejwt
     #   drf-spectacular
-<<<<<<< HEAD
-django-allauth[mfa]==0.60.1
-    # via -r requirements.in
-django-cleanup==8.0.0
-    # via -r requirements.in
-django-cors-headers==4.3.0
-    # via -r requirements.in
-=======
-django-allauth==0.61.1
-    # via django-allauth-2fa
-django-allauth-2fa==0.11.1
+django-allauth[mfa]==0.61.1
 django-cleanup==8.1.0
 django-cors-headers==4.3.1
->>>>>>> 32d16185
 django-crispy-forms==1.14.0
 django-dbbackup==4.1.0
 django-error-report-2==0.4.2
@@ -105,17 +94,8 @@
 django-maintenance-mode==0.21.1
 django-markdownify==0.9.3
 django-money==3.2.0
-<<<<<<< HEAD
-    # via -r requirements.in
-django-mptt==0.11.0
-    # via -r requirements.in
+django-mptt==0.16.0
 django-otp==1.2.4
-    # via -r requirements.in
-=======
-django-mptt==0.16.0
-django-otp==1.3.0
-    # via django-allauth-2fa
->>>>>>> 32d16185
 django-picklefield==3.1
     # via django-q2
 django-q-sentry==0.1.6
@@ -284,18 +264,9 @@
     #   drf-spectacular
     #   tablib
 qrcode[pil]==7.4.2
-<<<<<<< HEAD
-    # via
-    #   -r requirements.in
-    #   django-allauth
-rapidfuzz==0.7.6
-    # via -r requirements.in
-redis==5.0.1
-=======
-    # via django-allauth-2fa
+    # via django-allauth
 rapidfuzz==3.6.2
 redis==5.0.3
->>>>>>> 32d16185
     # via django-redis
 referencing==0.34.0
     # via
