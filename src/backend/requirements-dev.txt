# This file was autogenerated by uv via the following command:
#    uv pip compile src/backend/requirements-dev.in -o src/backend/requirements-dev.txt --no-strip-extras --generate-hashes
asgiref==3.8.1 \
    --hash=sha256:3e1e3ecc849832fe52ccf2cb6686b7a55f82bb1d6aee72a58826471390335e47 \
    --hash=sha256:c343bd80a0bec947a9860adb4c432ffa7db769836c64238fc34bdc3fec84d590
    # via
    #   -c src/backend/requirements.txt
    #   django
build==1.2.1 \
    --hash=sha256:526263f4870c26f26c433545579475377b2b7588b6f1eac76a001e873ae3e19d \
    --hash=sha256:75e10f767a433d9a86e50d83f418e83efc18ede923ee5ff7df93b6cb0306c5d4
    # via pip-tools
cffi==1.16.0 \
    --hash=sha256:0c9ef6ff37e974b73c25eecc13952c55bceed9112be2d9d938ded8e856138bcc \
    --hash=sha256:131fd094d1065b19540c3d72594260f118b231090295d8c34e19a7bbcf2e860a \
    --hash=sha256:1b8ebc27c014c59692bb2664c7d13ce7a6e9a629be20e54e7271fa696ff2b417 \
    --hash=sha256:2c56b361916f390cd758a57f2e16233eb4f64bcbeee88a4881ea90fca14dc6ab \
    --hash=sha256:2d92b25dbf6cae33f65005baf472d2c245c050b1ce709cc4588cdcdd5495b520 \
    --hash=sha256:31d13b0f99e0836b7ff893d37af07366ebc90b678b6664c955b54561fc36ef36 \
    --hash=sha256:32c68ef735dbe5857c810328cb2481e24722a59a2003018885514d4c09af9743 \
    --hash=sha256:3686dffb02459559c74dd3d81748269ffb0eb027c39a6fc99502de37d501faa8 \
    --hash=sha256:582215a0e9adbe0e379761260553ba11c58943e4bbe9c36430c4ca6ac74b15ed \
    --hash=sha256:5b50bf3f55561dac5438f8e70bfcdfd74543fd60df5fa5f62d94e5867deca684 \
    --hash=sha256:5bf44d66cdf9e893637896c7faa22298baebcd18d1ddb6d2626a6e39793a1d56 \
    --hash=sha256:6602bc8dc6f3a9e02b6c22c4fc1e47aa50f8f8e6d3f78a5e16ac33ef5fefa324 \
    --hash=sha256:673739cb539f8cdaa07d92d02efa93c9ccf87e345b9a0b556e3ecc666718468d \
    --hash=sha256:68678abf380b42ce21a5f2abde8efee05c114c2fdb2e9eef2efdb0257fba1235 \
    --hash=sha256:68e7c44931cc171c54ccb702482e9fc723192e88d25a0e133edd7aff8fcd1f6e \
    --hash=sha256:6b3d6606d369fc1da4fd8c357d026317fbb9c9b75d36dc16e90e84c26854b088 \
    --hash=sha256:748dcd1e3d3d7cd5443ef03ce8685043294ad6bd7c02a38d1bd367cfd968e000 \
    --hash=sha256:7651c50c8c5ef7bdb41108b7b8c5a83013bfaa8a935590c5d74627c047a583c7 \
    --hash=sha256:7b78010e7b97fef4bee1e896df8a4bbb6712b7f05b7ef630f9d1da00f6444d2e \
    --hash=sha256:7e61e3e4fa664a8588aa25c883eab612a188c725755afff6289454d6362b9673 \
    --hash=sha256:80876338e19c951fdfed6198e70bc88f1c9758b94578d5a7c4c91a87af3cf31c \
    --hash=sha256:8895613bcc094d4a1b2dbe179d88d7fb4a15cee43c052e8885783fac397d91fe \
    --hash=sha256:88e2b3c14bdb32e440be531ade29d3c50a1a59cd4e51b1dd8b0865c54ea5d2e2 \
    --hash=sha256:8f8e709127c6c77446a8c0a8c8bf3c8ee706a06cd44b1e827c3e6a2ee6b8c098 \
    --hash=sha256:9cb4a35b3642fc5c005a6755a5d17c6c8b6bcb6981baf81cea8bfbc8903e8ba8 \
    --hash=sha256:9f90389693731ff1f659e55c7d1640e2ec43ff725cc61b04b2f9c6d8d017df6a \
    --hash=sha256:a09582f178759ee8128d9270cd1344154fd473bb77d94ce0aeb2a93ebf0feaf0 \
    --hash=sha256:a6a14b17d7e17fa0d207ac08642c8820f84f25ce17a442fd15e27ea18d67c59b \
    --hash=sha256:a72e8961a86d19bdb45851d8f1f08b041ea37d2bd8d4fd19903bc3083d80c896 \
    --hash=sha256:abd808f9c129ba2beda4cfc53bde801e5bcf9d6e0f22f095e45327c038bfe68e \
    --hash=sha256:ac0f5edd2360eea2f1daa9e26a41db02dd4b0451b48f7c318e217ee092a213e9 \
    --hash=sha256:b29ebffcf550f9da55bec9e02ad430c992a87e5f512cd63388abb76f1036d8d2 \
    --hash=sha256:b2ca4e77f9f47c55c194982e10f058db063937845bb2b7a86c84a6cfe0aefa8b \
    --hash=sha256:b7be2d771cdba2942e13215c4e340bfd76398e9227ad10402a8767ab1865d2e6 \
    --hash=sha256:b84834d0cf97e7d27dd5b7f3aca7b6e9263c56308ab9dc8aae9784abb774d404 \
    --hash=sha256:b86851a328eedc692acf81fb05444bdf1891747c25af7529e39ddafaf68a4f3f \
    --hash=sha256:bcb3ef43e58665bbda2fb198698fcae6776483e0c4a631aa5647806c25e02cc0 \
    --hash=sha256:c0f31130ebc2d37cdd8e44605fb5fa7ad59049298b3f745c74fa74c62fbfcfc4 \
    --hash=sha256:c6a164aa47843fb1b01e941d385aab7215563bb8816d80ff3a363a9f8448a8dc \
    --hash=sha256:d8a9d3ebe49f084ad71f9269834ceccbf398253c9fac910c4fd7053ff1386936 \
    --hash=sha256:db8e577c19c0fda0beb7e0d4e09e0ba74b1e4c092e0e40bfa12fe05b6f6d75ba \
    --hash=sha256:dc9b18bf40cc75f66f40a7379f6a9513244fe33c0e8aa72e2d56b0196a7ef872 \
    --hash=sha256:e09f3ff613345df5e8c3667da1d918f9149bd623cd9070c983c013792a9a62eb \
    --hash=sha256:e4108df7fe9b707191e55f33efbcb2d81928e10cea45527879a4749cbe472614 \
    --hash=sha256:e6024675e67af929088fda399b2094574609396b1decb609c55fa58b028a32a1 \
    --hash=sha256:e70f54f1796669ef691ca07d046cd81a29cb4deb1e5f942003f401c0c4a2695d \
    --hash=sha256:e715596e683d2ce000574bae5d07bd522c781a822866c20495e52520564f0969 \
    --hash=sha256:e760191dd42581e023a68b758769e2da259b5d52e3103c6060ddc02c9edb8d7b \
    --hash=sha256:ed86a35631f7bfbb28e108dd96773b9d5a6ce4811cf6ea468bb6a359b256b1e4 \
    --hash=sha256:ee07e47c12890ef248766a6e55bd38ebfb2bb8edd4142d56db91b21ea68b7627 \
    --hash=sha256:fa3a0128b152627161ce47201262d3140edb5a5c3da88d73a1b790a959126956 \
    --hash=sha256:fcc8eb6d5902bb1cf6dc4f187ee3ea80a1eba0a89aba40a5cb20a5087d961357
    # via
    #   -c src/backend/requirements.txt
    #   cryptography
cfgv==3.4.0 \
    --hash=sha256:b7265b1f29fd3316bfcd2b330d63d024f2bfd8bcb8b0272f8e19a504856c48f9 \
    --hash=sha256:e52591d4c5f5dead8e0f673fb16db7949d2cfb3f7da4582893288f0ded8fe560
    # via pre-commit
charset-normalizer==3.3.2 \
    --hash=sha256:06435b539f889b1f6f4ac1758871aae42dc3a8c0e24ac9e60c2384973ad73027 \
    --hash=sha256:06a81e93cd441c56a9b65d8e1d043daeb97a3d0856d177d5c90ba85acb3db087 \
    --hash=sha256:0a55554a2fa0d408816b3b5cedf0045f4b8e1a6065aec45849de2d6f3f8e9786 \
    --hash=sha256:0b2b64d2bb6d3fb9112bafa732def486049e63de9618b5843bcdd081d8144cd8 \
    --hash=sha256:10955842570876604d404661fbccbc9c7e684caf432c09c715ec38fbae45ae09 \
    --hash=sha256:122c7fa62b130ed55f8f285bfd56d5f4b4a5b503609d181f9ad85e55c89f4185 \
    --hash=sha256:1ceae2f17a9c33cb48e3263960dc5fc8005351ee19db217e9b1bb15d28c02574 \
    --hash=sha256:1d3193f4a680c64b4b6a9115943538edb896edc190f0b222e73761716519268e \
    --hash=sha256:1f79682fbe303db92bc2b1136016a38a42e835d932bab5b3b1bfcfbf0640e519 \
    --hash=sha256:2127566c664442652f024c837091890cb1942c30937add288223dc895793f898 \
    --hash=sha256:22afcb9f253dac0696b5a4be4a1c0f8762f8239e21b99680099abd9b2b1b2269 \
    --hash=sha256:25baf083bf6f6b341f4121c2f3c548875ee6f5339300e08be3f2b2ba1721cdd3 \
    --hash=sha256:2e81c7b9c8979ce92ed306c249d46894776a909505d8f5a4ba55b14206e3222f \
    --hash=sha256:3287761bc4ee9e33561a7e058c72ac0938c4f57fe49a09eae428fd88aafe7bb6 \
    --hash=sha256:34d1c8da1e78d2e001f363791c98a272bb734000fcef47a491c1e3b0505657a8 \
    --hash=sha256:37e55c8e51c236f95b033f6fb391d7d7970ba5fe7ff453dad675e88cf303377a \
    --hash=sha256:3d47fa203a7bd9c5b6cee4736ee84ca03b8ef23193c0d1ca99b5089f72645c73 \
    --hash=sha256:3e4d1f6587322d2788836a99c69062fbb091331ec940e02d12d179c1d53e25fc \
    --hash=sha256:42cb296636fcc8b0644486d15c12376cb9fa75443e00fb25de0b8602e64c1714 \
    --hash=sha256:45485e01ff4d3630ec0d9617310448a8702f70e9c01906b0d0118bdf9d124cf2 \
    --hash=sha256:4a78b2b446bd7c934f5dcedc588903fb2f5eec172f3d29e52a9096a43722adfc \
    --hash=sha256:4ab2fe47fae9e0f9dee8c04187ce5d09f48eabe611be8259444906793ab7cbce \
    --hash=sha256:4d0d1650369165a14e14e1e47b372cfcb31d6ab44e6e33cb2d4e57265290044d \
    --hash=sha256:549a3a73da901d5bc3ce8d24e0600d1fa85524c10287f6004fbab87672bf3e1e \
    --hash=sha256:55086ee1064215781fff39a1af09518bc9255b50d6333f2e4c74ca09fac6a8f6 \
    --hash=sha256:572c3763a264ba47b3cf708a44ce965d98555f618ca42c926a9c1616d8f34269 \
    --hash=sha256:573f6eac48f4769d667c4442081b1794f52919e7edada77495aaed9236d13a96 \
    --hash=sha256:5b4c145409bef602a690e7cfad0a15a55c13320ff7a3ad7ca59c13bb8ba4d45d \
    --hash=sha256:6463effa3186ea09411d50efc7d85360b38d5f09b870c48e4600f63af490e56a \
    --hash=sha256:65f6f63034100ead094b8744b3b97965785388f308a64cf8d7c34f2f2e5be0c4 \
    --hash=sha256:663946639d296df6a2bb2aa51b60a2454ca1cb29835324c640dafb5ff2131a77 \
    --hash=sha256:6897af51655e3691ff853668779c7bad41579facacf5fd7253b0133308cf000d \
    --hash=sha256:68d1f8a9e9e37c1223b656399be5d6b448dea850bed7d0f87a8311f1ff3dabb0 \
    --hash=sha256:6ac7ffc7ad6d040517be39eb591cac5ff87416c2537df6ba3cba3bae290c0fed \
    --hash=sha256:6b3251890fff30ee142c44144871185dbe13b11bab478a88887a639655be1068 \
    --hash=sha256:6c4caeef8fa63d06bd437cd4bdcf3ffefe6738fb1b25951440d80dc7df8c03ac \
    --hash=sha256:6ef1d82a3af9d3eecdba2321dc1b3c238245d890843e040e41e470ffa64c3e25 \
    --hash=sha256:753f10e867343b4511128c6ed8c82f7bec3bd026875576dfd88483c5c73b2fd8 \
    --hash=sha256:7cd13a2e3ddeed6913a65e66e94b51d80a041145a026c27e6bb76c31a853c6ab \
    --hash=sha256:7ed9e526742851e8d5cc9e6cf41427dfc6068d4f5a3bb03659444b4cabf6bc26 \
    --hash=sha256:7f04c839ed0b6b98b1a7501a002144b76c18fb1c1850c8b98d458ac269e26ed2 \
    --hash=sha256:802fe99cca7457642125a8a88a084cef28ff0cf9407060f7b93dca5aa25480db \
    --hash=sha256:80402cd6ee291dcb72644d6eac93785fe2c8b9cb30893c1af5b8fdd753b9d40f \
    --hash=sha256:8465322196c8b4d7ab6d1e049e4c5cb460d0394da4a27d23cc242fbf0034b6b5 \
    --hash=sha256:86216b5cee4b06df986d214f664305142d9c76df9b6512be2738aa72a2048f99 \
    --hash=sha256:87d1351268731db79e0f8e745d92493ee2841c974128ef629dc518b937d9194c \
    --hash=sha256:8bdb58ff7ba23002a4c5808d608e4e6c687175724f54a5dade5fa8c67b604e4d \
    --hash=sha256:8c622a5fe39a48f78944a87d4fb8a53ee07344641b0562c540d840748571b811 \
    --hash=sha256:8d756e44e94489e49571086ef83b2bb8ce311e730092d2c34ca8f7d925cb20aa \
    --hash=sha256:8f4a014bc36d3c57402e2977dada34f9c12300af536839dc38c0beab8878f38a \
    --hash=sha256:9063e24fdb1e498ab71cb7419e24622516c4a04476b17a2dab57e8baa30d6e03 \
    --hash=sha256:90d558489962fd4918143277a773316e56c72da56ec7aa3dc3dbbe20fdfed15b \
    --hash=sha256:923c0c831b7cfcb071580d3f46c4baf50f174be571576556269530f4bbd79d04 \
    --hash=sha256:95f2a5796329323b8f0512e09dbb7a1860c46a39da62ecb2324f116fa8fdc85c \
    --hash=sha256:96b02a3dc4381e5494fad39be677abcb5e6634bf7b4fa83a6dd3112607547001 \
    --hash=sha256:9f96df6923e21816da7e0ad3fd47dd8f94b2a5ce594e00677c0013018b813458 \
    --hash=sha256:a10af20b82360ab00827f916a6058451b723b4e65030c5a18577c8b2de5b3389 \
    --hash=sha256:a50aebfa173e157099939b17f18600f72f84eed3049e743b68ad15bd69b6bf99 \
    --hash=sha256:a981a536974bbc7a512cf44ed14938cf01030a99e9b3a06dd59578882f06f985 \
    --hash=sha256:a9a8e9031d613fd2009c182b69c7b2c1ef8239a0efb1df3f7c8da66d5dd3d537 \
    --hash=sha256:ae5f4161f18c61806f411a13b0310bea87f987c7d2ecdbdaad0e94eb2e404238 \
    --hash=sha256:aed38f6e4fb3f5d6bf81bfa990a07806be9d83cf7bacef998ab1a9bd660a581f \
    --hash=sha256:b01b88d45a6fcb69667cd6d2f7a9aeb4bf53760d7fc536bf679ec94fe9f3ff3d \
    --hash=sha256:b261ccdec7821281dade748d088bb6e9b69e6d15b30652b74cbbac25e280b796 \
    --hash=sha256:b2b0a0c0517616b6869869f8c581d4eb2dd83a4d79e0ebcb7d373ef9956aeb0a \
    --hash=sha256:b4a23f61ce87adf89be746c8a8974fe1c823c891d8f86eb218bb957c924bb143 \
    --hash=sha256:bd8f7df7d12c2db9fab40bdd87a7c09b1530128315d047a086fa3ae3435cb3a8 \
    --hash=sha256:beb58fe5cdb101e3a055192ac291b7a21e3b7ef4f67fa1d74e331a7f2124341c \
    --hash=sha256:c002b4ffc0be611f0d9da932eb0f704fe2602a9a949d1f738e4c34c75b0863d5 \
    --hash=sha256:c083af607d2515612056a31f0a8d9e0fcb5876b7bfc0abad3ecd275bc4ebc2d5 \
    --hash=sha256:c180f51afb394e165eafe4ac2936a14bee3eb10debc9d9e4db8958fe36afe711 \
    --hash=sha256:c235ebd9baae02f1b77bcea61bce332cb4331dc3617d254df3323aa01ab47bd4 \
    --hash=sha256:cd70574b12bb8a4d2aaa0094515df2463cb429d8536cfb6c7ce983246983e5a6 \
    --hash=sha256:d0eccceffcb53201b5bfebb52600a5fb483a20b61da9dbc885f8b103cbe7598c \
    --hash=sha256:d965bba47ddeec8cd560687584e88cf699fd28f192ceb452d1d7ee807c5597b7 \
    --hash=sha256:db364eca23f876da6f9e16c9da0df51aa4f104a972735574842618b8c6d999d4 \
    --hash=sha256:ddbb2551d7e0102e7252db79ba445cdab71b26640817ab1e3e3648dad515003b \
    --hash=sha256:deb6be0ac38ece9ba87dea880e438f25ca3eddfac8b002a2ec3d9183a454e8ae \
    --hash=sha256:e06ed3eb3218bc64786f7db41917d4e686cc4856944f53d5bdf83a6884432e12 \
    --hash=sha256:e27ad930a842b4c5eb8ac0016b0a54f5aebbe679340c26101df33424142c143c \
    --hash=sha256:e537484df0d8f426ce2afb2d0f8e1c3d0b114b83f8850e5f2fbea0e797bd82ae \
    --hash=sha256:eb00ed941194665c332bf8e078baf037d6c35d7c4f3102ea2d4f16ca94a26dc8 \
    --hash=sha256:eb6904c354526e758fda7167b33005998fb68c46fbc10e013ca97f21ca5c8887 \
    --hash=sha256:eb8821e09e916165e160797a6c17edda0679379a4be5c716c260e836e122f54b \
    --hash=sha256:efcb3f6676480691518c177e3b465bcddf57cea040302f9f4e6e191af91174d4 \
    --hash=sha256:f27273b60488abe721a075bcca6d7f3964f9f6f067c8c4c605743023d7d3944f \
    --hash=sha256:f30c3cb33b24454a82faecaf01b19c18562b1e89558fb6c56de4d9118a032fd5 \
    --hash=sha256:fb69256e180cb6c8a894fee62b3afebae785babc1ee98b81cdf68bbca1987f33 \
    --hash=sha256:fd1abc0d89e30cc4e02e4064dc67fcc51bd941eb395c502aac3ec19fab46b519 \
    --hash=sha256:ff8fa367d09b717b2a17a052544193ad76cd49979c805768879cb63d9ca50561
    # via
    #   -c src/backend/requirements.txt
    #   pdfminer-six
click==8.1.7 \
    --hash=sha256:ae74fb96c20a0277a1d615f1e4d73c8414f5a98db8b799a7931d1582f3390c28 \
    --hash=sha256:ca9853ad459e787e2192211578cc907e7594e294c7ccc834310722b41b9ca6de
    # via pip-tools
coverage[toml]==7.5.4 \
    --hash=sha256:018a12985185038a5b2bcafab04ab833a9a0f2c59995b3cec07e10074c78635f \
    --hash=sha256:02ff6e898197cc1e9fa375581382b72498eb2e6d5fc0b53f03e496cfee3fac6d \
    --hash=sha256:042183de01f8b6d531e10c197f7f0315a61e8d805ab29c5f7b51a01d62782747 \
    --hash=sha256:1014fbf665fef86cdfd6cb5b7371496ce35e4d2a00cda501cf9f5b9e6fced69f \
    --hash=sha256:1137f46adb28e3813dec8c01fefadcb8c614f33576f672962e323b5128d9a68d \
    --hash=sha256:16852febd96acd953b0d55fc842ce2dac1710f26729b31c80b940b9afcd9896f \
    --hash=sha256:2174e7c23e0a454ffe12267a10732c273243b4f2d50d07544a91198f05c48f47 \
    --hash=sha256:2214ee920787d85db1b6a0bd9da5f8503ccc8fcd5814d90796c2f2493a2f4d2e \
    --hash=sha256:3257fdd8e574805f27bb5342b77bc65578e98cbc004a92232106344053f319ba \
    --hash=sha256:3684bc2ff328f935981847082ba4fdc950d58906a40eafa93510d1b54c08a66c \
    --hash=sha256:3a6612c99081d8d6134005b1354191e103ec9705d7ba2754e848211ac8cacc6b \
    --hash=sha256:3d7564cc09dd91b5a6001754a5b3c6ecc4aba6323baf33a12bd751036c998be4 \
    --hash=sha256:44da56a2589b684813f86d07597fdf8a9c6ce77f58976727329272f5a01f99f7 \
    --hash=sha256:5013ed890dc917cef2c9f765c4c6a8ae9df983cd60dbb635df8ed9f4ebc9f555 \
    --hash=sha256:54317c2b806354cbb2dc7ac27e2b93f97096912cc16b18289c5d4e44fc663233 \
    --hash=sha256:56b4eafa21c6c175b3ede004ca12c653a88b6f922494b023aeb1e836df953ace \
    --hash=sha256:581ea96f92bf71a5ec0974001f900db495488434a6928a2ca7f01eee20c23805 \
    --hash=sha256:5cd64adedf3be66f8ccee418473c2916492d53cbafbfcff851cbec5a8454b136 \
    --hash=sha256:5df54843b88901fdc2f598ac06737f03d71168fd1175728054c8f5a2739ac3e4 \
    --hash=sha256:65e528e2e921ba8fd67d9055e6b9f9e34b21ebd6768ae1c1723f4ea6ace1234d \
    --hash=sha256:6aae5cce399a0f065da65c7bb1e8abd5c7a3043da9dceb429ebe1b289bc07806 \
    --hash=sha256:6cfb5a4f556bb51aba274588200a46e4dd6b505fb1a5f8c5ae408222eb416f99 \
    --hash=sha256:7076b4b3a5f6d2b5d7f1185fde25b1e54eb66e647a1dfef0e2c2bfaf9b4c88c8 \
    --hash=sha256:73ca8fbc5bc622e54627314c1a6f1dfdd8db69788f3443e752c215f29fa87a0b \
    --hash=sha256:79b356f3dd5b26f3ad23b35c75dbdaf1f9e2450b6bcefc6d0825ea0aa3f86ca5 \
    --hash=sha256:7a892be37ca35eb5019ec85402c3371b0f7cda5ab5056023a7f13da0961e60da \
    --hash=sha256:8192794d120167e2a64721d88dbd688584675e86e15d0569599257566dec9bf0 \
    --hash=sha256:820bc841faa502e727a48311948e0461132a9c8baa42f6b2b84a29ced24cc078 \
    --hash=sha256:8f894208794b164e6bd4bba61fc98bf6b06be4d390cf2daacfa6eca0a6d2bb4f \
    --hash=sha256:a04e990a2a41740b02d6182b498ee9796cf60eefe40cf859b016650147908029 \
    --hash=sha256:a44963520b069e12789d0faea4e9fdb1e410cdc4aab89d94f7f55cbb7fef0353 \
    --hash=sha256:a6bb74ed465d5fb204b2ec41d79bcd28afccf817de721e8a807d5141c3426638 \
    --hash=sha256:ab73b35e8d109bffbda9a3e91c64e29fe26e03e49addf5b43d85fc426dde11f9 \
    --hash=sha256:aea072a941b033813f5e4814541fc265a5c12ed9720daef11ca516aeacd3bd7f \
    --hash=sha256:b1ccf5e728ccf83acd313c89f07c22d70d6c375a9c6f339233dcf792094bcbf7 \
    --hash=sha256:b385d49609f8e9efc885790a5a0e89f2e3ae042cdf12958b6034cc442de428d3 \
    --hash=sha256:b3d45ff86efb129c599a3b287ae2e44c1e281ae0f9a9bad0edc202179bcc3a2e \
    --hash=sha256:b4a474f799456e0eb46d78ab07303286a84a3140e9700b9e154cfebc8f527016 \
    --hash=sha256:b95c3a8cb0463ba9f77383d0fa8c9194cf91f64445a63fc26fb2327e1e1eb088 \
    --hash=sha256:c5986ee7ea0795a4095ac4d113cbb3448601efca7f158ec7f7087a6c705304e4 \
    --hash=sha256:cdd31315fc20868c194130de9ee6bfd99755cc9565edff98ecc12585b90be882 \
    --hash=sha256:cef4649ec906ea7ea5e9e796e68b987f83fa9a718514fe147f538cfeda76d7a7 \
    --hash=sha256:d05c16cf4b4c2fc880cb12ba4c9b526e9e5d5bb1d81313d4d732a5b9fe2b9d53 \
    --hash=sha256:d2e344d6adc8ef81c5a233d3a57b3c7d5181f40e79e05e1c143da143ccb6377d \
    --hash=sha256:d45d3cbd94159c468b9b8c5a556e3f6b81a8d1af2a92b77320e887c3e7a5d080 \
    --hash=sha256:db14f552ac38f10758ad14dd7b983dbab424e731588d300c7db25b6f89e335b5 \
    --hash=sha256:dbc5958cb471e5a5af41b0ddaea96a37e74ed289535e8deca404811f6cb0bc3d \
    --hash=sha256:ddbd2f9713a79e8e7242d7c51f1929611e991d855f414ca9996c20e44a895f7c \
    --hash=sha256:e16f3d6b491c48c5ae726308e6ab1e18ee830b4cdd6913f2d7f77354b33f91c8 \
    --hash=sha256:e2afe743289273209c992075a5a4913e8d007d569a406ffed0bd080ea02b0633 \
    --hash=sha256:e564c2cf45d2f44a9da56f4e3a26b2236504a496eb4cb0ca7221cd4cc7a9aca9 \
    --hash=sha256:ed550e7442f278af76d9d65af48069f1fb84c9f745ae249c1a183c1e9d1b025c
    # via -r src/backend/requirements-dev.in
cryptography==42.0.8 \
    --hash=sha256:013629ae70b40af70c9a7a5db40abe5d9054e6f4380e50ce769947b73bf3caad \
    --hash=sha256:2346b911eb349ab547076f47f2e035fc8ff2c02380a7cbbf8d87114fa0f1c583 \
    --hash=sha256:2f66d9cd9147ee495a8374a45ca445819f8929a3efcd2e3df6428e46c3cbb10b \
    --hash=sha256:2f88d197e66c65be5e42cd72e5c18afbfae3f741742070e3019ac8f4ac57262c \
    --hash=sha256:31f721658a29331f895a5a54e7e82075554ccfb8b163a18719d342f5ffe5ecb1 \
    --hash=sha256:343728aac38decfdeecf55ecab3264b015be68fc2816ca800db649607aeee648 \
    --hash=sha256:5226d5d21ab681f432a9c1cf8b658c0cb02533eece706b155e5fbd8a0cdd3949 \
    --hash=sha256:57080dee41209e556a9a4ce60d229244f7a66ef52750f813bfbe18959770cfba \
    --hash=sha256:5a94eccb2a81a309806027e1670a358b99b8fe8bfe9f8d329f27d72c094dde8c \
    --hash=sha256:6b7c4f03ce01afd3b76cf69a5455caa9cfa3de8c8f493e0d3ab7d20611c8dae9 \
    --hash=sha256:7016f837e15b0a1c119d27ecd89b3515f01f90a8615ed5e9427e30d9cdbfed3d \
    --hash=sha256:81884c4d096c272f00aeb1f11cf62ccd39763581645b0812e99a91505fa48e0c \
    --hash=sha256:81d8a521705787afe7a18d5bfb47ea9d9cc068206270aad0b96a725022e18d2e \
    --hash=sha256:8d09d05439ce7baa8e9e95b07ec5b6c886f548deb7e0f69ef25f64b3bce842f2 \
    --hash=sha256:961e61cefdcb06e0c6d7e3a1b22ebe8b996eb2bf50614e89384be54c48c6b63d \
    --hash=sha256:9c0c1716c8447ee7dbf08d6db2e5c41c688544c61074b54fc4564196f55c25a7 \
    --hash=sha256:a0608251135d0e03111152e41f0cc2392d1e74e35703960d4190b2e0f4ca9c70 \
    --hash=sha256:a0c5b2b0585b6af82d7e385f55a8bc568abff8923af147ee3c07bd8b42cda8b2 \
    --hash=sha256:ad803773e9df0b92e0a817d22fd8a3675493f690b96130a5e24f1b8fabbea9c7 \
    --hash=sha256:b297f90c5723d04bcc8265fc2a0f86d4ea2e0f7ab4b6994459548d3a6b992a14 \
    --hash=sha256:ba4f0a211697362e89ad822e667d8d340b4d8d55fae72cdd619389fb5912eefe \
    --hash=sha256:c4783183f7cb757b73b2ae9aed6599b96338eb957233c58ca8f49a49cc32fd5e \
    --hash=sha256:c9bb2ae11bfbab395bdd072985abde58ea9860ed84e59dbc0463a5d0159f5b71 \
    --hash=sha256:cafb92b2bc622cd1aa6a1dce4b93307792633f4c5fe1f46c6b97cf67073ec961 \
    --hash=sha256:d45b940883a03e19e944456a558b67a41160e367a719833c53de6911cabba2b7 \
    --hash=sha256:dc0fdf6787f37b1c6b08e6dfc892d9d068b5bdb671198c72072828b80bd5fe4c \
    --hash=sha256:dea567d1b0e8bc5764b9443858b673b734100c2871dc93163f58c46a97a83d28 \
    --hash=sha256:dec9b018df185f08483f294cae6ccac29e7a6e0678996587363dc352dc65c842 \
    --hash=sha256:e3ec3672626e1b9e55afd0df6d774ff0e953452886e06e0f1eb7eb0c832e8902 \
    --hash=sha256:e599b53fd95357d92304510fb7bda8523ed1f79ca98dce2f43c115950aa78801 \
    --hash=sha256:fa76fbb7596cc5839320000cdd5d0955313696d9511debab7ee7278fc8b5c84a \
    --hash=sha256:fff12c88a672ab9c9c1cf7b0c80e3ad9e2ebd9d828d955c126be4fd3e5578c9e
    # via
    #   -c src/backend/requirements.txt
    #   pdfminer-six
distlib==0.3.8 \
    --hash=sha256:034db59a0b96f8ca18035f36290806a9a6e6bd9d1ff91e45a7f172eb17e51784 \
    --hash=sha256:1530ea13e350031b6312d8580ddb6b27a104275a31106523b8f123787f494f64
    # via virtualenv
django==4.2.15 \
    --hash=sha256:61ee4a130efb8c451ef3467c67ca99fdce400fedd768634efc86a68c18d80d30 \
    --hash=sha256:c77f926b81129493961e19c0e02188f8d07c112a1162df69bfab178ae447f94a
    # via
    #   -c src/backend/requirements.txt
    #   django-admin-shell
    #   django-slowtests
django-admin-shell==2.0.1 \
    --hash=sha256:334a651e53ae4f59d0d279d7ede7dc5ed7a7733d4d093765b447dca5274c7b30 \
    --hash=sha256:b129e282ebd581c2099c0504edf081259728b3a504b40c5784d0457b8cb41470
    # via -r src/backend/requirements-dev.in
django-querycount==0.8.3 \
    --hash=sha256:0782484e8a1bd29498fa0195a67106e47cdcc98fafe80cebb1991964077cb694
    # via -r src/backend/requirements-dev.in
django-slowtests==1.1.1 \
    --hash=sha256:3c6936d420c9df444ac03625b41d97de043c662bbde61fbcd33e4cd407d0c247
    # via -r src/backend/requirements-dev.in
django-test-migrations==1.4.0 \
    --hash=sha256:294dff98f6d43d020d4046b971bac5339e7c71458a35e9ad6450c388fe16ed6b \
    --hash=sha256:f0c9c92864ed27d0c9a582e92056637e91227f54bd868a50cb9a1726668c563e
    # via -r src/backend/requirements-dev.in
filelock==3.15.4 \
    --hash=sha256:2207938cbc1844345cb01a5a95524dae30f0ce089eba5b00378295a17e3e90cb \
    --hash=sha256:6ca1fffae96225dab4c6eaf1c4f4f28cd2568d3ec2a44e15a08520504de468e7
    # via virtualenv
identify==2.5.36 \
    --hash=sha256:37d93f380f4de590500d9dba7db359d0d3da95ffe7f9de1753faa159e71e7dfa \
    --hash=sha256:e5e00f54165f9047fbebeb4a560f9acfb8af4c88232be60a488e9b68d122745d
    # via pre-commit
importlib-metadata==7.1.0 \
    --hash=sha256:30962b96c0c223483ed6cc7280e7f0199feb01a0e40cfae4d4450fc6fab1f570 \
    --hash=sha256:b78938b926ee8d5f020fc4772d487045805a55ddbad2ecf21c6d60938dc7fcd2
    # via
    #   -c src/backend/requirements.txt
    #   build
isort==5.13.2 \
    --hash=sha256:48fdfcb9face5d58a4f6dde2e72a1fb8dcaf8ab26f95ab49fab84c2ddefb0109 \
    --hash=sha256:8ca5e72a8d85860d5a3fa69b8745237f2939afe12dbf656afbcb47fe72d947a6
    # via -r src/backend/requirements-dev.in
nodeenv==1.9.1 \
    --hash=sha256:6ec12890a2dab7946721edbfbcd91f3319c6ccc9aec47be7c7e6b7011ee6645f \
    --hash=sha256:ba11c9782d29c27c70ffbdda2d7415098754709be8a7056d79a737cd901155c9
    # via pre-commit
packaging==24.1 \
    --hash=sha256:026ed72c8ed3fcce5bf8950572258698927fd1dbda10a5e981cdf0ac37f4f002 \
    --hash=sha256:5b8f2217dbdbd2f7f384c41c628544e6d52f2d0f53c6d0c3ea61aa5d1d7ff124
    # via
    #   -c src/backend/requirements.txt
    #   build
pdfminer-six==20231228 \
    --hash=sha256:6004da3ad1a7a4d45930cb950393df89b068e73be365a6ff64a838d37bcb08c4 \
    --hash=sha256:e8d3c3310e6fbc1fe414090123ab01351634b4ecb021232206c4c9a8ca3e3b8f
    # via -r src/backend/requirements-dev.in
pip==24.2 \
    --hash=sha256:2cd581cf58ab7fcfca4ce8efa6dcacd0de5bf8d0a3eb9ec927e07405f4d9e2a2 \
    --hash=sha256:5b5e490b5e9cb275c879595064adce9ebd31b854e3e803740b72f9ccf34a45b8
    # via pip-tools
pip-tools==7.4.1 \
    --hash=sha256:4c690e5fbae2f21e87843e89c26191f0d9454f362d8acdbd695716493ec8b3a9 \
    --hash=sha256:864826f5073864450e24dbeeb85ce3920cdfb09848a3d69ebf537b521f14bcc9
    # via -r src/backend/requirements-dev.in
platformdirs==4.2.2 \
    --hash=sha256:2d7a1657e36a80ea911db832a8a6ece5ee53d8de21edd5cc5879af6530b1bfee \
    --hash=sha256:38b7b51f512eed9e84a22788b4bce1de17c0adb134d6becb09836e37d8654cd3
    # via virtualenv
pre-commit==3.7.1 \
    --hash=sha256:8ca3ad567bc78a4972a3f1a477e94a79d4597e8140a6e0b651c5e33899c3654a \
    --hash=sha256:fae36fd1d7ad7d6a5a1c0b0d5adb2ed1a3bda5a21bf6c3e5372073d7a11cd4c5
    # via -r src/backend/requirements-dev.in
pycparser==2.22 \
    --hash=sha256:491c8be9c040f5390f5bf44a5b07752bd07f56edf992381b05c701439eec10f6 \
    --hash=sha256:c3702b6d3dd8c7abc1afa565d7e63d53a1d0bd86cdc24edd75470f4de499cfcc
    # via
    #   -c src/backend/requirements.txt
    #   cffi
pyproject-hooks==1.1.0 \
    --hash=sha256:4b37730834edbd6bd37f26ece6b44802fb1c1ee2ece0e54ddff8bfc06db86965 \
    --hash=sha256:7ceeefe9aec63a1064c18d939bdc3adf2d8aa1988a510afec15151578b232aa2
    # via
    #   build
    #   pip-tools
pyyaml==6.0.1 \
    --hash=sha256:04ac92ad1925b2cff1db0cfebffb6ffc43457495c9b3c39d3fcae417d7125dc5 \
    --hash=sha256:062582fca9fabdd2c8b54a3ef1c978d786e0f6b3a1510e0ac93ef59e0ddae2bc \
    --hash=sha256:0d3304d8c0adc42be59c5f8a4d9e3d7379e6955ad754aa9d6ab7a398b59dd1df \
    --hash=sha256:1635fd110e8d85d55237ab316b5b011de701ea0f29d07611174a1b42f1444741 \
    --hash=sha256:184c5108a2aca3c5b3d3bf9395d50893a7ab82a38004c8f61c258d4428e80206 \
    --hash=sha256:18aeb1bf9a78867dc38b259769503436b7c72f7a1f1f4c93ff9a17de54319b27 \
    --hash=sha256:1d4c7e777c441b20e32f52bd377e0c409713e8bb1386e1099c2415f26e479595 \
    --hash=sha256:1e2722cc9fbb45d9b87631ac70924c11d3a401b2d7f410cc0e3bbf249f2dca62 \
    --hash=sha256:1fe35611261b29bd1de0070f0b2f47cb6ff71fa6595c077e42bd0c419fa27b98 \
    --hash=sha256:28c119d996beec18c05208a8bd78cbe4007878c6dd15091efb73a30e90539696 \
    --hash=sha256:326c013efe8048858a6d312ddd31d56e468118ad4cdeda36c719bf5bb6192290 \
    --hash=sha256:40df9b996c2b73138957fe23a16a4f0ba614f4c0efce1e9406a184b6d07fa3a9 \
    --hash=sha256:42f8152b8dbc4fe7d96729ec2b99c7097d656dc1213a3229ca5383f973a5ed6d \
    --hash=sha256:49a183be227561de579b4a36efbb21b3eab9651dd81b1858589f796549873dd6 \
    --hash=sha256:4fb147e7a67ef577a588a0e2c17b6db51dda102c71de36f8549b6816a96e1867 \
    --hash=sha256:50550eb667afee136e9a77d6dc71ae76a44df8b3e51e41b77f6de2932bfe0f47 \
    --hash=sha256:510c9deebc5c0225e8c96813043e62b680ba2f9c50a08d3724c7f28a747d1486 \
    --hash=sha256:5773183b6446b2c99bb77e77595dd486303b4faab2b086e7b17bc6bef28865f6 \
    --hash=sha256:596106435fa6ad000c2991a98fa58eeb8656ef2325d7e158344fb33864ed87e3 \
    --hash=sha256:6965a7bc3cf88e5a1c3bd2e0b5c22f8d677dc88a455344035f03399034eb3007 \
    --hash=sha256:69b023b2b4daa7548bcfbd4aa3da05b3a74b772db9e23b982788168117739938 \
    --hash=sha256:6c22bec3fbe2524cde73d7ada88f6566758a8f7227bfbf93a408a9d86bcc12a0 \
    --hash=sha256:704219a11b772aea0d8ecd7058d0082713c3562b4e271b849ad7dc4a5c90c13c \
    --hash=sha256:7e07cbde391ba96ab58e532ff4803f79c4129397514e1413a7dc761ccd755735 \
    --hash=sha256:81e0b275a9ecc9c0c0c07b4b90ba548307583c125f54d5b6946cfee6360c733d \
    --hash=sha256:855fb52b0dc35af121542a76b9a84f8d1cd886ea97c84703eaa6d88e37a2ad28 \
    --hash=sha256:8d4e9c88387b0f5c7d5f281e55304de64cf7f9c0021a3525bd3b1c542da3b0e4 \
    --hash=sha256:9046c58c4395dff28dd494285c82ba00b546adfc7ef001486fbf0324bc174fba \
    --hash=sha256:9eb6caa9a297fc2c2fb8862bc5370d0303ddba53ba97e71f08023b6cd73d16a8 \
    --hash=sha256:a08c6f0fe150303c1c6b71ebcd7213c2858041a7e01975da3a99aed1e7a378ef \
    --hash=sha256:a0cd17c15d3bb3fa06978b4e8958dcdc6e0174ccea823003a106c7d4d7899ac5 \
    --hash=sha256:afd7e57eddb1a54f0f1a974bc4391af8bcce0b444685d936840f125cf046d5bd \
    --hash=sha256:b1275ad35a5d18c62a7220633c913e1b42d44b46ee12554e5fd39c70a243d6a3 \
    --hash=sha256:b786eecbdf8499b9ca1d697215862083bd6d2a99965554781d0d8d1ad31e13a0 \
    --hash=sha256:ba336e390cd8e4d1739f42dfe9bb83a3cc2e80f567d8805e11b46f4a943f5515 \
    --hash=sha256:baa90d3f661d43131ca170712d903e6295d1f7a0f595074f151c0aed377c9b9c \
    --hash=sha256:bc1bf2925a1ecd43da378f4db9e4f799775d6367bdb94671027b73b393a7c42c \
    --hash=sha256:bd4af7373a854424dabd882decdc5579653d7868b8fb26dc7d0e99f823aa5924 \
    --hash=sha256:bf07ee2fef7014951eeb99f56f39c9bb4af143d8aa3c21b1677805985307da34 \
    --hash=sha256:bfdf460b1736c775f2ba9f6a92bca30bc2095067b8a9d77876d1fad6cc3b4a43 \
    --hash=sha256:c8098ddcc2a85b61647b2590f825f3db38891662cfc2fc776415143f599bb859 \
    --hash=sha256:d2b04aac4d386b172d5b9692e2d2da8de7bfb6c387fa4f801fbf6fb2e6ba4673 \
    --hash=sha256:d483d2cdf104e7c9fa60c544d92981f12ad66a457afae824d146093b8c294c54 \
    --hash=sha256:d858aa552c999bc8a8d57426ed01e40bef403cd8ccdd0fc5f6f04a00414cac2a \
    --hash=sha256:e7d73685e87afe9f3b36c799222440d6cf362062f78be1013661b00c5c6f678b \
    --hash=sha256:f003ed9ad21d6a4713f0a9b5a7a0a79e08dd0f221aff4525a2be4c346ee60aab \
    --hash=sha256:f22ac1c3cac4dbc50079e965eba2c1058622631e526bd9afd45fedd49ba781fa \
    --hash=sha256:faca3bdcf85b2fc05d06ff3fbc1f83e1391b3e724afa3feba7d13eeab355484c \
    --hash=sha256:fca0e3a251908a499833aa292323f32437106001d436eca0e6e7833256674585 \
    --hash=sha256:fd1592b3fdf65fff2ad0004b5e363300ef59ced41c2e6b3a99d4089fa8c5435d \
    --hash=sha256:fd66fc5d0da6d9815ba2cebeb4205f95818ff4b79c3ebe268e75d961704af52f
<<<<<<< HEAD
    # via pre-commit
setuptools==70.1.1 \
    --hash=sha256:937a48c7cdb7a21eb53cd7f9b59e525503aa8abaf3584c730dc5f7a5bec3a650 \
    --hash=sha256:a58a8fde0541dab0419750bcc521fbdf8585f6e5cb41909df3a472ef7b81ca95
=======
>>>>>>> 5515e076
    # via
    #   -c src/backend/requirements.txt
    #   pre-commit
setuptools==72.1.0 \
    --hash=sha256:5a03e1860cf56bb6ef48ce186b0e557fdba433237481a9a625176c2831be15d1 \
    --hash=sha256:8d243eff56d095e5817f796ede6ae32941278f542e0f941867cc05ae52b162ec
    # via
    #   -c src/backend/requirements.txt
    #   -r src/backend/requirements-dev.in
    #   pip-tools
sqlparse==0.5.0 \
    --hash=sha256:714d0a4932c059d16189f58ef5411ec2287a4360f17cdd0edd2d09d4c5087c93 \
    --hash=sha256:c204494cd97479d0e39f28c93d46c0b2d5959c7b9ab904762ea6c7af211c8663
    # via
    #   -c src/backend/requirements.txt
    #   django
tomli==2.0.1 \
    --hash=sha256:939de3e7a6161af0c887ef91b7d41a53e7c5a1ca976325f429cb46ea9bc30ecc \
    --hash=sha256:de526c12914f0c550d15924c62d72abc48d6fe7364aa87328337a31007fe8a4f
    # via
    #   build
    #   coverage
    #   pip-tools
typing-extensions==4.12.2 \
    --hash=sha256:04e5ca0351e0f3f85c6853954072df659d0d13fac324d0072316b67d7794700d \
    --hash=sha256:1a7ead55c7e559dd4dee8856e3a88b41225abfe1ce8df57b7c13915fe121ffb8
    # via
    #   -c src/backend/requirements.txt
    #   asgiref
    #   django-test-migrations
virtualenv==20.26.3 \
    --hash=sha256:4c43a2a236279d9ea36a0d76f98d84bd6ca94ac4e0f4a3b9d46d05e10fea542a \
    --hash=sha256:8cc4a31139e796e9a7de2cd5cf2489de1217193116a8fd42328f1bd65f434589
    # via pre-commit
wheel==0.43.0 \
    --hash=sha256:465ef92c69fa5c5da2d1cf8ac40559a8c940886afcef87dcf14b9470862f1d85 \
    --hash=sha256:55c570405f142630c6b9f72fe09d9b67cf1477fcf543ae5b8dcb1f5b7377da81
    # via pip-tools
zipp==3.19.2 \
    --hash=sha256:bf1dcf6450f873a13e952a29504887c89e6de7506209e5b1bcc3460135d4de19 \
    --hash=sha256:f091755f667055f2d02b32c53771a7a6c8b47e1fdbc4b72a8b9072b3eef8015c
    # via
    #   -c src/backend/requirements.txt
    #   importlib-metadata<|MERGE_RESOLUTION|>--- conflicted
+++ resolved
@@ -395,13 +395,6 @@
     --hash=sha256:fca0e3a251908a499833aa292323f32437106001d436eca0e6e7833256674585 \
     --hash=sha256:fd1592b3fdf65fff2ad0004b5e363300ef59ced41c2e6b3a99d4089fa8c5435d \
     --hash=sha256:fd66fc5d0da6d9815ba2cebeb4205f95818ff4b79c3ebe268e75d961704af52f
-<<<<<<< HEAD
-    # via pre-commit
-setuptools==70.1.1 \
-    --hash=sha256:937a48c7cdb7a21eb53cd7f9b59e525503aa8abaf3584c730dc5f7a5bec3a650 \
-    --hash=sha256:a58a8fde0541dab0419750bcc521fbdf8585f6e5cb41909df3a472ef7b81ca95
-=======
->>>>>>> 5515e076
     # via
     #   -c src/backend/requirements.txt
     #   pre-commit
