"""Machine app tests."""

from typing import cast
from unittest.mock import MagicMock, Mock

from django.apps import apps
from django.test import TestCase
from django.urls import reverse

from rest_framework import serializers

from InvenTree.unit_test import InvenTreeAPITestCase
from label.models import PartLabel
from machine.machine_type import BaseDriver, BaseMachineType, MachineStatus
from machine.machine_types.label_printer import LabelPrinterBaseDriver
from machine.models import MachineConfig
from machine.registry import registry
from part.models import Part
from plugin.models import PluginConfig
from plugin.registry import registry as plg_registry


class TestMachineRegistryMixin(TestCase):
    """Machine registry test mixin to setup the registry between tests correctly."""

    placeholder_uuid = '00000000-0000-0000-0000-000000000000'

    def tearDown(self) -> None:
        """Clean up after testing."""
        registry.machine_types = {}
        registry.drivers = {}
        registry.driver_instances = {}
        registry.machines = {}
        registry.base_drivers = []
        registry.errors = []

        return super().tearDown()


class TestDriverMachineInterface(TestMachineRegistryMixin, TestCase):
    """Test the machine registry."""

    def setUp(self):
        """Setup some testing drivers/machines."""

        class TestingMachineBaseDriver(BaseDriver):
            """Test base driver for testing machines."""

            machine_type = 'testing-type'

        class TestingMachineType(BaseMachineType):
            """Test machine type for testing."""

            SLUG = 'testing-type'
            NAME = 'Testing machine type'
            DESCRIPTION = 'This is a test machine type for testing.'

            base_driver = TestingMachineBaseDriver

            class TestingMachineTypeStatus(MachineStatus):
                """Test machine status."""

                UNKNOWN = 100, 'Unknown', 'secondary'

            MACHINE_STATUS = TestingMachineTypeStatus
            default_machine_status = MACHINE_STATUS.UNKNOWN

        class TestingDriver(TestingMachineBaseDriver):
            """Test driver for testing machines."""

            SLUG = 'test-driver'
            NAME = 'Test Driver'
            DESCRIPTION = 'This is a test driver for testing.'

            MACHINE_SETTINGS = {
                'TEST_SETTING': {'name': 'Test Setting', 'description': 'Test setting'}
            }

        # mock driver implementation
        self.driver_mocks = {
            k: Mock()
            for k in [
                'init_driver',
                'init_machine',
                'update_machine',
                'restart_machine',
            ]
        }

        for key, value in self.driver_mocks.items():
            setattr(TestingDriver, key, value)

        self.machine1 = MachineConfig.objects.create(
            name='Test Machine 1',
            machine_type='testing-type',
            driver='test-driver',
            active=True,
        )
        self.machine2 = MachineConfig.objects.create(
            name='Test Machine 2',
            machine_type='testing-type',
            driver='test-driver',
            active=True,
        )
        self.machine3 = MachineConfig.objects.create(
            name='Test Machine 3',
            machine_type='testing-type',
            driver='test-driver',
            active=False,
        )
        self.machines = [self.machine1, self.machine2, self.machine3]

        # init registry
        registry.initialize()

        # mock machine implementation
        self.machine_mocks = {
            m: {k: MagicMock() for k in ['update', 'restart']} for m in self.machines
        }
        for machine_config, mock_dict in self.machine_mocks.items():
            for key, mock in mock_dict.items():
                mock.side_effect = getattr(machine_config.machine, key)
                setattr(machine_config.machine, key, mock)

        super().setUp()

    def test_machine_lifecycle(self):
        """Test the machine lifecycle."""
        # test that the registry is initialized correctly
        self.assertEqual(len(registry.machines), 3)
        self.assertEqual(len(registry.driver_instances), 1)

        # test get_machines
        self.assertEqual(len(registry.get_machines()), 2)
        self.assertEqual(len(registry.get_machines(initialized=None)), 3)
        self.assertEqual(len(registry.get_machines(active=False, initialized=False)), 1)
        self.assertEqual(len(registry.get_machines(name='Test Machine 1')), 1)
        self.assertEqual(
            len(registry.get_machines(name='Test Machine 1', active=False)), 0
        )
        self.assertEqual(
            len(registry.get_machines(name='Test Machine 1', active=True)), 1
        )

        # test get_machines with an unknown filter
        with self.assertRaisesMessage(
            ValueError,
            "'unknown_filter' is not a valid filter field for registry.get_machines.",
        ):
            registry.get_machines(unknown_filter='test')

        # test get_machine
        self.assertEqual(registry.get_machine(self.machine1.pk), self.machine1.machine)

        # test get_drivers
        self.assertEqual(len(registry.get_drivers('testing-type')), 1)
        self.assertEqual(registry.get_drivers('testing-type')[0].SLUG, 'test-driver')

        # test that init hooks where called correctly
        self.driver_mocks['init_driver'].assert_called_once()
        self.assertEqual(self.driver_mocks['init_machine'].call_count, 2)

        # Test machine restart hook
        registry.restart_machine(self.machine1.machine)
        self.driver_mocks['restart_machine'].assert_called_once_with(
            self.machine1.machine
        )
        self.assertEqual(self.machine_mocks[self.machine1]['restart'].call_count, 1)

        # Test machine update hook
        self.machine1.name = 'Test Machine 1 - Updated'
        self.machine1.save()
        self.driver_mocks['update_machine'].assert_called_once()
        self.assertEqual(self.machine_mocks[self.machine1]['update'].call_count, 1)
        old_machine_state, machine = self.driver_mocks['update_machine'].call_args.args
        self.assertEqual(old_machine_state['name'], 'Test Machine 1')
        self.assertEqual(machine.name, 'Test Machine 1 - Updated')
        self.assertEqual(self.machine1.machine, machine)
        self.machine_mocks[self.machine1]['update'].reset_mock()

        # get ref to machine 1
        machine1: BaseMachineType = self.machine1.machine  # type: ignore
        self.assertIsNotNone(machine1)

        # Test machine setting update hook
        self.assertEqual(machine1.get_setting('TEST_SETTING', 'D'), '')
        machine1.set_setting('TEST_SETTING', 'D', 'test-value')
        self.assertEqual(self.machine_mocks[self.machine1]['update'].call_count, 2)
        old_machine_state, machine = self.driver_mocks['update_machine'].call_args.args
        self.assertEqual(old_machine_state['settings']['D', 'TEST_SETTING'], '')
        self.assertEqual(machine1.get_setting('TEST_SETTING', 'D'), 'test-value')
        self.assertEqual(self.machine1.machine, machine)

        # Test remove machine
        self.assertEqual(len(registry.get_machines()), 2)
        registry.remove_machine(machine1)
        self.assertEqual(len(registry.get_machines()), 1)


class TestLabelPrinterMachineType(TestMachineRegistryMixin, InvenTreeAPITestCase):
    """Test the label printer machine type."""

    fixtures = ['category', 'part', 'location', 'stock']

    def setUp(self):
        """Setup the label printer machine type."""
        super().setUp()

        class TestingLabelPrinterDriver(LabelPrinterBaseDriver):
            """Label printer driver for testing."""

            SLUG = 'testing-label-printer'
            NAME = 'Testing Label Printer'
            DESCRIPTION = 'This is a test label printer driver for testing.'

            class PrintingOptionsSerializer(
                LabelPrinterBaseDriver.PrintingOptionsSerializer
            ):
                """Test printing options serializer."""

                test_option = serializers.IntegerField()

            def print_label(self, *args, **kwargs):
                """Mock print label method so that there are no errors."""

        self.machine = MachineConfig.objects.create(
            name='Test Label Printer',
            machine_type='label-printer',
            driver='testing-label-printer',
            active=True,
        )

        registry.initialize()
        driver_instance = cast(
            TestingLabelPrinterDriver,
            registry.get_driver_instance('testing-label-printer'),
        )

        self.print_label = Mock()
        driver_instance.print_label = self.print_label

        self.print_labels = Mock(side_effect=driver_instance.print_labels)
        driver_instance.print_labels = self.print_labels

    def test_print_label(self):
        """Test the print label method."""
        plugin_ref = 'inventreelabelmachine'

        # setup the label app
        apps.get_app_config('label').create_defaults()  # type: ignore
        plg_registry.reload_plugins()
        config = cast(PluginConfig, plg_registry.get_plugin(plugin_ref).plugin_config())  # type: ignore
        config.active = True
        config.save()

        parts = Part.objects.all()[:2]
        label = cast(PartLabel, PartLabel.objects.first())

        url = reverse('api-part-label-print', kwargs={'pk': label.pk})
        url += f'/?plugin={plugin_ref}&part[]={parts[0].pk}&part[]={parts[1].pk}'

        self.post(
            url,
            {
                'machine': str(self.machine.pk),
                'driver_options': {'copies': '1', 'test_option': '2'},
            },
            expected_code=200,
        )

        # test the print labels method call
        self.print_labels.assert_called_once()
        self.assertEqual(self.print_labels.call_args.args[0], self.machine.machine)
        self.assertEqual(self.print_labels.call_args.args[1], label)

<<<<<<< HEAD
        # TODO re-enable
        # self.assertQuerySetEqual(
        #     self.print_labels.call_args.args[2], parts, transform=lambda x: x
=======
        # TODO re-activate test
        # self.assertQuerySetEqual(
        #    self.print_labels.call_args.args[2], parts, transform=lambda x: x
>>>>>>> 6f434e4d
        # )

        self.assertIn('printing_options', self.print_labels.call_args.kwargs)
        self.assertEqual(
            self.print_labels.call_args.kwargs['printing_options'],
            {'copies': 1, 'test_option': 2},
        )

        return
        # TODO re-activate test

        # test the single print label method calls
        self.assertEqual(self.print_label.call_count, 2)
        self.assertEqual(self.print_label.call_args.args[0], self.machine.machine)
        self.assertEqual(self.print_label.call_args.args[1], label)
        self.assertEqual(self.print_label.call_args.args[2], parts[1])
        self.assertIn('printing_options', self.print_labels.call_args.kwargs)
        self.assertEqual(
            self.print_labels.call_args.kwargs['printing_options'],
            {'copies': 1, 'test_option': 2},
        )

        # test with non existing machine
        self.post(
            url,
            {
                'machine': self.placeholder_uuid,
                'driver_options': {'copies': '1', 'test_option': '2'},
            },
            expected_code=400,
        )<|MERGE_RESOLUTION|>--- conflicted
+++ resolved
@@ -273,15 +273,9 @@
         self.assertEqual(self.print_labels.call_args.args[0], self.machine.machine)
         self.assertEqual(self.print_labels.call_args.args[1], label)
 
-<<<<<<< HEAD
-        # TODO re-enable
-        # self.assertQuerySetEqual(
-        #     self.print_labels.call_args.args[2], parts, transform=lambda x: x
-=======
         # TODO re-activate test
         # self.assertQuerySetEqual(
         #    self.print_labels.call_args.args[2], parts, transform=lambda x: x
->>>>>>> 6f434e4d
         # )
 
         self.assertIn('printing_options', self.print_labels.call_args.kwargs)
