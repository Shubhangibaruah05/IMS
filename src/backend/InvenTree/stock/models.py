"""Stock database model definitions."""

from __future__ import annotations

import logging
import os
from datetime import timedelta
from decimal import Decimal, InvalidOperation

from django.conf import settings
from django.contrib.auth.models import User
from django.core.exceptions import FieldError, ValidationError
from django.core.validators import MinValueValidator
from django.db import models, transaction
from django.db.models import Q, Sum
from django.db.models.functions import Coalesce
from django.db.models.signals import post_delete, post_save, pre_delete
from django.db.utils import IntegrityError, OperationalError
from django.dispatch import receiver
from django.urls import reverse
from django.utils.translation import gettext_lazy as _

from djmoney.contrib.exchange.models import convert_money
from mptt.managers import TreeManager
from mptt.models import MPTTModel, TreeForeignKey
from taggit.managers import TaggableManager

import common.models
import InvenTree.exceptions
import InvenTree.helpers
import InvenTree.models
import InvenTree.ready
import InvenTree.tasks
import report.mixins
import report.models
<<<<<<< HEAD
from build import models as BuildModels
=======
from common.icons import validate_icon
>>>>>>> 637a7fee
from common.settings import get_global_setting
from company import models as CompanyModels
from InvenTree.fields import InvenTreeModelMoneyField, InvenTreeURLField
from order.status_codes import SalesOrderStatusGroups
from part import models as PartModels
from plugin.events import trigger_event
from stock import models as StockModels
from stock.generators import generate_batch_code
from stock.status_codes import StockHistoryCode, StockStatus, StockStatusGroups
from users.models import Owner

logger = logging.getLogger('inventree')


class StockLocationType(InvenTree.models.MetadataMixin, models.Model):
    """A type of stock location like Warehouse, room, shelf, drawer.

    Attributes:
        name: brief name
        description: longer form description
        icon: icon class
    """

    class Meta:
        """Metaclass defines extra model properties."""

        verbose_name = _('Stock Location type')
        verbose_name_plural = _('Stock Location types')

    @staticmethod
    def get_api_url():
        """Return API url."""
        return reverse('api-location-type-list')

    def __str__(self):
        """String representation of a StockLocationType."""
        return self.name

    name = models.CharField(
        blank=False, max_length=100, verbose_name=_('Name'), help_text=_('Name')
    )

    description = models.CharField(
        blank=True,
        max_length=250,
        verbose_name=_('Description'),
        help_text=_('Description (optional)'),
    )

    icon = models.CharField(
        blank=True,
        max_length=100,
        verbose_name=_('Icon'),
        help_text=_('Default icon for all locations that have no icon set (optional)'),
        validators=[validate_icon],
    )


class StockLocationManager(TreeManager):
    """Custom database manager for the StockLocation class.

    StockLocation querysets will automatically select related fields for performance.
    """

    def get_queryset(self):
        """Prefetch queryset to optimize db hits.

        - Joins the StockLocationType by default for speedier icon access
        """
        # return super().get_queryset().select_related("location_type")
        return super().get_queryset()


class StockLocation(
    InvenTree.models.InvenTreeBarcodeMixin,
    report.mixins.InvenTreeReportMixin,
    InvenTree.models.InvenTreeTree,
):
    """Organization tree for StockItem objects.

    A "StockLocation" can be considered a warehouse, or storage location
    Stock locations can be hierarchical as required
    """

    ITEM_PARENT_KEY = 'location'

    EXTRA_PATH_FIELDS = ['icon']

    objects = StockLocationManager()

    class Meta:
        """Metaclass defines extra model properties."""

        verbose_name = _('Stock Location')
        verbose_name_plural = _('Stock Locations')

    tags = TaggableManager(blank=True)

    def delete(self, *args, **kwargs):
        """Custom model deletion routine, which updates any child locations or items.

        This must be handled within a transaction.atomic(), otherwise the tree structure is damaged
        """
        super().delete(
            delete_children=kwargs.get('delete_sub_locations', False),
            delete_items=kwargs.get('delete_stock_items', False),
        )

    @staticmethod
    def get_api_url():
        """Return API url."""
        return reverse('api-location-list')

    @classmethod
    def barcode_model_type_code(cls):
        """Return the associated barcode model type code for this model."""
        return 'SL'

    def report_context(self):
        """Return report context data for this StockLocation."""
        return {
            'location': self,
            'qr_data': self.barcode,
            'parent': self.parent,
            'stock_location': self,
            'stock_items': self.get_stock_items(),
        }

    custom_icon = models.CharField(
        blank=True,
        max_length=100,
        verbose_name=_('Icon'),
        help_text=_('Icon (optional)'),
        db_column='icon',
        validators=[validate_icon],
    )

    owner = models.ForeignKey(
        Owner,
        on_delete=models.SET_NULL,
        blank=True,
        null=True,
        verbose_name=_('Owner'),
        help_text=_('Select Owner'),
        related_name='stock_locations',
    )

    structural = models.BooleanField(
        default=False,
        verbose_name=_('Structural'),
        help_text=_(
            'Stock items may not be directly located into a structural stock locations, '
            'but may be located to child locations.'
        ),
    )

    external = models.BooleanField(
        default=False,
        verbose_name=_('External'),
        help_text=_('This is an external stock location'),
    )

    location_type = models.ForeignKey(
        StockLocationType,
        on_delete=models.SET_NULL,
        verbose_name=_('Location type'),
        related_name='stock_locations',
        null=True,
        blank=True,
        help_text=_('Stock location type of this location'),
    )

    @property
    def icon(self) -> str:
        """Get the current icon used for this location.

        The icon field on this model takes precedences over the possibly assigned stock location type
        """
        if self.custom_icon:
            return self.custom_icon

        if self.location_type:
            return self.location_type.icon

        if default_icon := get_global_setting(
            'STOCK_LOCATION_DEFAULT_ICON', cache=True
        ):
            return default_icon

        return ''

    @icon.setter
    def icon(self, value):
        """Setter to keep model API compatibility.

        But be careful:
        If the field gets loaded as default value by any form which is later saved,
        the location no longer inherits its icon from the location type.
        """
        self.custom_icon = value

    def get_location_owner(self):
        """Get the closest "owner" for this location.

        Start at this location, and traverse "up" the location tree until we find an owner
        """
        for loc in self.get_ancestors(include_self=True, ascending=True):
            if loc.owner is not None:
                return loc.owner

        return None

    def check_ownership(self, user):
        """Check if the user "owns" (is one of the owners of) the location."""
        # Superuser accounts automatically "own" everything
        if user.is_superuser:
            return True

        ownership_enabled = get_global_setting('STOCK_OWNERSHIP_CONTROL')

        if not ownership_enabled:
            # Location ownership function is not enabled, so return True
            return True

        owner = self.get_location_owner()

        if owner is None:
            # No owner set, for this location or any location above
            # So, no ownership checks to perform!
            return True

        return owner.is_user_allowed(user, include_group=True)

    def clean(self):
        """Custom clean action for the StockLocation model.

        Ensure stock location can't be made structural if stock items already located to them
        """
        if self.pk and self.structural and self.stock_item_count(False) > 0:
            raise ValidationError(
                _(
                    'You cannot make this stock location structural because some stock items '
                    'are already located into it!'
                )
            )
        super().clean()

    def get_absolute_url(self):
        """Return url for instance."""
        if settings.ENABLE_CLASSIC_FRONTEND:
            return reverse('stock-location-detail', kwargs={'pk': self.id})
        return InvenTree.helpers.pui_url(f'/stock/location/{self.id}')

    def get_stock_items(self, cascade=True):
        """Return a queryset for all stock items under this category.

        Args:
            cascade: If True, also look under sublocations (default = True)
        """
        if cascade:
            query = StockItem.objects.filter(
                location__in=self.getUniqueChildren(include_self=True)
            )
        else:
            query = StockItem.objects.filter(location=self.pk)

        return query

    def stock_item_count(self, cascade=True):
        """Return the number of StockItem objects which live in or under this category."""
        return self.get_stock_items(cascade).count()

    @property
    def item_count(self):
        """Simply returns the number of stock items in this location.

        Required for tree view serializer.
        """
        return self.stock_item_count()

    def get_items(self, cascade=False):
        """Return a queryset for all stock items under this category."""
        return self.get_stock_items(cascade=cascade)


def default_delete_on_deplete():
    """Return a default value for the 'delete_on_deplete' field.

    Prior to 2022-12-24, this field was set to True by default.
    Now, there is a user-configurable setting to govern default behaviour.
    """
    try:
        return get_global_setting('STOCK_DELETE_DEPLETED_DEFAULT', True)
    except (IntegrityError, OperationalError):
        # Revert to original default behaviour
        return True


class StockItem(
    InvenTree.models.InvenTreeAttachmentMixin,
    InvenTree.models.InvenTreeBarcodeMixin,
    InvenTree.models.InvenTreeNotesMixin,
    report.mixins.InvenTreeReportMixin,
    InvenTree.models.MetadataMixin,
    InvenTree.models.PluginValidationMixin,
    common.models.MetaMixin,
    MPTTModel,
):
    """A StockItem object represents a quantity of physical instances of a part.

    Attributes:
        parent: Link to another StockItem from which this StockItem was created
        part: Link to the master abstract part that this StockItem is an instance of
        supplier_part: Link to a specific SupplierPart (optional)
        location: Where this StockItem is located
        quantity: Number of stocked units
        batch: Batch number for this StockItem
        serial: Unique serial number for this StockItem
        link: Optional URL to link to external resource
        updated: Date that this stock item was last updated (auto)
        expiry_date: Expiry date of the StockItem (optional)
        stocktake_date: Date of last stocktake for this item
        stocktake_user: User that performed the most recent stocktake
        review_needed: Flag if StockItem needs review
        delete_on_deplete: If True, StockItem will be deleted when the stock level gets to zero
        status: Status of this StockItem (ref: stock.status_codes.StockStatus)
        notes: Extra notes field
        build: Link to a Build (if this stock item was created from a build)
        is_building: Boolean field indicating if this stock item is currently being built (or is "in production")
        purchase_order: Link to a PurchaseOrder (if this stock item was created from a PurchaseOrder)
        sales_order: Link to a SalesOrder object (if the StockItem has been assigned to a SalesOrder)
        purchase_price: The unit purchase price for this StockItem - this is the unit price at time of purchase (if this item was purchased from an external supplier)
        packaging: Description of how the StockItem is packaged (e.g. "reel", "loose", "tape" etc)
    """

    class Meta:
        """Model meta options."""

        verbose_name = _('Stock Item')

    @staticmethod
    def get_api_url():
        """Return API url."""
        return reverse('api-stock-list')

    def api_instance_filters(self):
        """Custom API instance filters."""
        return {'parent': {'exclude_tree': self.pk}}

    @classmethod
    def barcode_model_type_code(cls):
        """Return the associated barcode model type code for this model."""
        return 'SI'

    def get_test_keys(self, include_installed=True):
        """Construct a flattened list of test 'keys' for this StockItem."""
        keys = []

        for test in self.part.getTestTemplates(required=True):
            if test.key not in keys:
                keys.append(test.key)

        for test in self.part.getTestTemplates(required=False):
            if test.key not in keys:
                keys.append(test.key)

        for result in self.testResultList(include_installed=include_installed):
            if result.key not in keys:
                keys.append(result.key)

        return list(keys)

    def report_context(self):
        """Generate custom report context data for this StockItem."""
        return {
            'barcode_data': self.barcode_data,
            'barcode_hash': self.barcode_hash,
            'batch': self.batch,
            'child_items': self.get_children(),
            'ipn': self.part.IPN,
            'installed_items': self.get_installed_items(cascade=True),
            'item': self,
            'name': self.part.full_name,
            'part': self.part,
            'qr_data': self.barcode,
            'qr_url': self.get_absolute_url(),
            'parameters': self.part.parameters_map(),
            'quantity': InvenTree.helpers.normalize(self.quantity),
            'result_list': self.testResultList(include_installed=True),
            'results': self.testResultMap(include_installed=True),
            'serial': self.serial,
            'stock_item': self,
            'tests': self.testResultMap(),
            'test_keys': self.get_test_keys(),
            'test_template_list': self.part.getTestTemplates(),
            'test_templates': self.part.getTestTemplateMap(),
        }

    tags = TaggableManager(blank=True)

    # A Query filter which will be re-used in multiple places to determine if a StockItem is actually "in stock"
    IN_STOCK_FILTER = Q(
        quantity__gt=0,
        sales_order=None,
        belongs_to=None,
        customer=None,
        consumed_by=None,
        is_building=False,
        status__in=StockStatusGroups.AVAILABLE_CODES,
    )

    # A query filter which can be used to filter StockItem objects which have expired
    EXPIRED_FILTER = (
        IN_STOCK_FILTER
        & ~Q(expiry_date=None)
        & Q(expiry_date__lt=InvenTree.helpers.current_date())
    )

    def update_serial_number(self):
        """Update the 'serial_int' field, to be an integer representation of the serial number.

        This is used for efficient numerical sorting
        """
        serial = str(getattr(self, 'serial', '')).strip()

        from plugin.registry import registry

        # First, let any plugins convert this serial number to an integer value
        # If a non-null value is returned (by any plugin) we will use that

        serial_int = None

        for plugin in registry.with_mixin('validation'):
            serial_int = plugin.convert_serial_to_int(serial)

            if serial_int is not None:
                # Save the first returned result
                # Ensure that it is clipped within a range allowed in the database schema
                clip = 0x7FFFFFFF

                serial_int = abs(serial_int)

                if serial_int > clip:
                    serial_int = clip

                self.serial_int = serial_int
                return

        # If we get to this point, none of the available plugins provided an integer value

        # Default value if we cannot convert to an integer
        serial_int = 0

        if serial not in [None, '']:
            serial_int = InvenTree.helpers.extract_int(serial)

        self.serial_int = serial_int

    def get_next_serialized_item(self, include_variants=True, reverse=False):
        """Get the "next" serial number for the part this stock item references.

        e.g. if this stock item has a serial number 100, we may return the stock item with serial number 101

        Note that this only works for "serialized" stock items with integer values

        Args:
            include_variants: True if we wish to include stock for variant parts
            reverse: True if we want to return the "previous" (lower) serial number

        Returns:
            A StockItem object matching the requirements, or None
        """
        if not self.serialized:
            return None

        # Find only serialized stock items
        items = StockItem.objects.exclude(serial=None).exclude(serial='')

        if include_variants:
            # Match against any part within the variant tree
            items = items.filter(part__tree_id=self.part.tree_id)
        else:
            # Match only against the specific part
            items = items.filter(part=self.part)

        serial = self.serial_int

        if reverse:
            # Select only stock items with lower serial numbers, in decreasing order
            items = items.filter(serial_int__lt=serial)
            items = items.order_by('-serial_int')
        else:
            # Select only stock items with higher serial numbers, in increasing order
            items = items.filter(serial_int__gt=serial)
            items = items.order_by('serial_int')

        if items.count() > 0:
            item = items.first()

            if item.serialized:
                return item

        return None

    def save(self, *args, **kwargs):
        """Save this StockItem to the database.

        Performs a number of checks:
        - Unique serial number requirement
        - Adds a transaction note when the item is first created.
        """
        self.validate_unique()
        self.clean()

        self.update_serial_number()

        user = kwargs.pop('user', None)

        if user is None:
            user = getattr(self, '_user', None)

        # If 'add_note = False' specified, then no tracking note will be added for item creation
        add_note = kwargs.pop('add_note', True)

        notes = kwargs.pop('notes', '')

        if self.pk:
            # StockItem has already been saved

            # Check if "interesting" fields have been changed
            # (we wish to record these as historical records)

            try:
                old = StockItem.objects.get(pk=self.pk)

                deltas = {}

                # Status changed?
                if old.status != self.status:
                    deltas['status'] = self.status

                if add_note and len(deltas) > 0:
                    self.add_tracking_entry(
                        StockHistoryCode.EDITED, user, deltas=deltas, notes=notes
                    )

            except (ValueError, StockItem.DoesNotExist):
                pass

        super(StockItem, self).save(*args, **kwargs)

        # If user information is provided, and no existing note exists, create one!
        if user and self.tracking_info.count() == 0:
            tracking_info = {'status': self.status}

            self.add_tracking_entry(
                StockHistoryCode.CREATED,
                user,
                deltas=tracking_info,
                notes=notes,
                location=self.location,
                quantity=float(self.quantity),
            )

    @property
    def status_label(self):
        """Return label."""
        return StockStatus.label(self.status)

    @property
    def serialized(self):
        """Return True if this StockItem is serialized."""
        return (
            self.serial is not None
            and len(str(self.serial).strip()) > 0
            and self.quantity == 1
        )

    def validate_unique(self, exclude=None):
        """Test that this StockItem is "unique".

        If the StockItem is serialized, the same serial number.
        cannot exist for the same part (or part tree).
        """
        super(StockItem, self).validate_unique(exclude)

        # If the serial number is set, make sure it is not a duplicate
        if self.serial:
            self.serial = str(self.serial).strip()

            try:
                self.part.validate_serial_number(self.serial, self, raise_error=True)
            except ValidationError as exc:
                raise ValidationError({'serial': exc.message})

    def validate_batch_code(self):
        """Ensure that the batch code is valid for this StockItem.

        - Validation is performed by custom plugins.
        - By default, no validation checks are performed
        """
        from plugin.registry import registry

        for plugin in registry.with_mixin('validation'):
            try:
                plugin.validate_batch_code(self.batch, self)
            except ValidationError as exc:
                raise ValidationError({'batch': exc.message})
            except Exception:
                InvenTree.exceptions.log_error(
                    f'plugin.{plugin.slug}.validate_batch_code'
                )

    def clean(self):
        """Validate the StockItem object (separate to field validation).

        The following validation checks are performed:
        - The 'part' and 'supplier_part.part' fields cannot point to the same Part object
        - The 'part' is not virtual
        - The 'part' does not belong to itself
        - The location is not structural
        - Quantity must be 1 if the StockItem has a serial number
        """
        if self.location is not None and self.location.structural:
            raise ValidationError({
                'location': _(
                    'Stock items cannot be located into structural stock locations!'
                )
            })

        super().clean()

        # Strip serial number field
        if type(self.serial) is str:
            self.serial = self.serial.strip()

        # Strip batch code field
        if type(self.batch) is str:
            self.batch = self.batch.strip()

        # Custom validation of batch code
        self.validate_batch_code()

        try:
            # Trackable parts must have integer values for quantity field!
            if self.part.trackable and self.quantity != int(self.quantity):
                raise ValidationError({
                    'quantity': _('Quantity must be integer value for trackable parts')
                })

            # Virtual parts cannot have stock items created against them
            if self.part.virtual:
                raise ValidationError({
                    'part': _('Stock item cannot be created for virtual parts')
                })
        except PartModels.Part.DoesNotExist:
            # For some reason the 'clean' process sometimes throws errors because self.part does not exist
            # It *seems* that this only occurs in unit testing, though.
            # Probably should investigate this at some point.
            pass

        if self.quantity < 0:
            raise ValidationError({'quantity': _('Quantity must be greater than zero')})

        # The 'supplier_part' field must point to the same part!
        try:
            if self.supplier_part is not None:
                if self.supplier_part.part != self.part:
                    raise ValidationError({
                        'supplier_part': _(
                            f"Part type ('{self.supplier_part.part}') must be {self.part}"
                        )
                    })

            if self.part is not None:
                # A part with a serial number MUST have the quantity set to 1
                if self.serial:
                    if self.quantity > 1:
                        raise ValidationError({
                            'quantity': _(
                                'Quantity must be 1 for item with a serial number'
                            ),
                            'serial': _(
                                'Serial number cannot be set if quantity greater than 1'
                            ),
                        })

                    if self.quantity == 0:
                        self.quantity = 1

                    elif self.quantity > 1:
                        raise ValidationError({
                            'quantity': _(
                                'Quantity must be 1 for item with a serial number'
                            )
                        })

                    # Serial numbered items cannot be deleted on depletion
                    self.delete_on_deplete = False

        except PartModels.Part.DoesNotExist:
            pass

        # Ensure that the item cannot be assigned to itself
        if self.belongs_to and self.belongs_to.pk == self.pk:
            raise ValidationError({'belongs_to': _('Item cannot belong to itself')})

        # If the item is marked as "is_building", it must point to a build!
        if self.is_building and not self.build:
            raise ValidationError({
                'build': _('Item must have a build reference if is_building=True')
            })

        # If the item points to a build, check that the Part references match
        if self.build:
            if self.part == self.build.part:
                # Part references match exactly
                pass
            elif self.part in self.build.part.get_conversion_options():
                # Part reference is one of the valid conversion options for the build output
                pass
            else:
                raise ValidationError({
                    'build': _('Build reference does not point to the same part object')
                })

    def get_absolute_url(self):
        """Return url for instance."""
        if settings.ENABLE_CLASSIC_FRONTEND:
            return reverse('stock-item-detail', kwargs={'pk': self.id})
        return InvenTree.helpers.pui_url(f'/stock/item/{self.id}')

    def get_part_name(self):
        """Returns part name."""
        return self.part.full_name

    # Note: When a StockItem is deleted, a pre_delete signal handles the parent/child relationship
    parent = TreeForeignKey(
        'self',
        verbose_name=_('Parent Stock Item'),
        on_delete=models.DO_NOTHING,
        blank=True,
        null=True,
        related_name='children',
    )

    part = models.ForeignKey(
        'part.Part',
        on_delete=models.CASCADE,
        verbose_name=_('Base Part'),
        related_name='stock_items',
        help_text=_('Base part'),
        limit_choices_to={'virtual': False},
    )

    supplier_part = models.ForeignKey(
        'company.SupplierPart',
        blank=True,
        null=True,
        on_delete=models.SET_NULL,
        verbose_name=_('Supplier Part'),
        help_text=_('Select a matching supplier part for this stock item'),
        related_name='stock_items',
    )

    # Note: When a StockLocation is deleted, stock items are updated via a signal
    location = TreeForeignKey(
        StockLocation,
        on_delete=models.DO_NOTHING,
        verbose_name=_('Stock Location'),
        related_name='stock_items',
        blank=True,
        null=True,
        help_text=_('Where is this stock item located?'),
    )

    packaging = models.CharField(
        max_length=50,
        blank=True,
        null=True,
        verbose_name=_('Packaging'),
        help_text=_('Packaging this stock item is stored in'),
    )

    # When deleting a stock item with installed items, those installed items are also installed
    belongs_to = models.ForeignKey(
        'self',
        verbose_name=_('Installed In'),
        on_delete=models.CASCADE,
        related_name='installed_parts',
        blank=True,
        null=True,
        help_text=_('Is this item installed in another item?'),
    )

    customer = models.ForeignKey(
        CompanyModels.Company,
        on_delete=models.SET_NULL,
        null=True,
        blank=True,
        limit_choices_to={'is_customer': True},
        related_name='assigned_stock',
        help_text=_('Customer'),
        verbose_name=_('Customer'),
    )

    serial = models.CharField(
        verbose_name=_('Serial Number'),
        max_length=100,
        blank=True,
        null=True,
        help_text=_('Serial number for this item'),
    )

    serial_int = models.IntegerField(default=0)

    link = InvenTreeURLField(
        verbose_name=_('External Link'), blank=True, help_text=_('Link to external URL')
    )

    batch = models.CharField(
        verbose_name=_('Batch Code'),
        max_length=100,
        blank=True,
        null=True,
        help_text=_('Batch code for this stock item'),
        default=generate_batch_code,
    )

    quantity = models.DecimalField(
        verbose_name=_('Stock Quantity'),
        max_digits=15,
        decimal_places=5,
        validators=[MinValueValidator(0)],
        default=1,
    )

    build = models.ForeignKey(
        'build.Build',
        on_delete=models.SET_NULL,
        verbose_name=_('Source Build'),
        blank=True,
        null=True,
        help_text=_('Build for this stock item'),
        related_name='build_outputs',
    )

    consumed_by = models.ForeignKey(
        'build.Build',
        on_delete=models.CASCADE,
        verbose_name=_('Consumed By'),
        blank=True,
        null=True,
        help_text=_('Build order which consumed this stock item'),
        related_name='consumed_stock',
    )

    is_building = models.BooleanField(default=False)

    purchase_order = models.ForeignKey(
        'order.PurchaseOrder',
        on_delete=models.SET_NULL,
        verbose_name=_('Source Purchase Order'),
        related_name='stock_items',
        blank=True,
        null=True,
        help_text=_('Purchase order for this stock item'),
    )

    sales_order = models.ForeignKey(
        'order.SalesOrder',
        on_delete=models.SET_NULL,
        verbose_name=_('Destination Sales Order'),
        related_name='stock_items',
        null=True,
        blank=True,
    )

    expiry_date = models.DateField(
        blank=True,
        null=True,
        verbose_name=_('Expiry Date'),
        help_text=_(
            'Expiry date for stock item. Stock will be considered expired after this date'
        ),
    )

    stocktake_date = models.DateField(blank=True, null=True)

    stocktake_user = models.ForeignKey(
        User,
        on_delete=models.SET_NULL,
        blank=True,
        null=True,
        related_name='stocktake_stock',
    )

    review_needed = models.BooleanField(default=False)

    delete_on_deplete = models.BooleanField(
        default=default_delete_on_deplete,
        verbose_name=_('Delete on deplete'),
        help_text=_('Delete this Stock Item when stock is depleted'),
    )

    status = models.PositiveIntegerField(
        default=StockStatus.OK.value,
        choices=StockStatus.items(),
        validators=[MinValueValidator(0)],
    )

    @property
    def status_text(self):
        """Return the text representation of the status field."""
        return StockStatus.text(self.status)

    purchase_price = InvenTreeModelMoneyField(
        max_digits=19,
        decimal_places=6,
        blank=True,
        null=True,
        verbose_name=_('Purchase Price'),
        help_text=_('Single unit purchase price at time of purchase'),
    )

    owner = models.ForeignKey(
        Owner,
        on_delete=models.SET_NULL,
        blank=True,
        null=True,
        verbose_name=_('Owner'),
        help_text=_('Select Owner'),
        related_name='stock_items',
    )

    @transaction.atomic
    def convert_to_variant(self, variant, user, notes=None):
        """Convert this StockItem instance to a "variant", i.e. change the "part" reference field."""
        if not variant:
            # Ignore null values
            return

        if variant == self.part:
            # Variant is the same as the current part
            return

        self.part = variant
        self.save()

        self.add_tracking_entry(
            StockHistoryCode.CONVERTED_TO_VARIANT,
            user,
            deltas={'part': variant.pk},
            notes=_('Converted to part') + ': ' + variant.full_name,
        )

    def get_item_owner(self):
        """Return the closest "owner" for this StockItem.

        - If the item has an owner set, return that
        - If the item is "in stock", check the StockLocation
        - Otherwise, return None
        """
        if self.owner is not None:
            return self.owner

        if self.in_stock and self.location is not None:
            loc_owner = self.location.get_location_owner()

            if loc_owner:
                return loc_owner

        return None

    def check_ownership(self, user):
        """Check if the user "owns" (or is one of the owners of) the item."""
        # Superuser accounts automatically "own" everything
        if user.is_superuser:
            return True

        ownership_enabled = get_global_setting('STOCK_OWNERSHIP_CONTROL')

        if not ownership_enabled:
            # Location ownership function is not enabled, so return True
            return True

        owner = self.get_item_owner()

        if owner is None:
            return True

        return owner.is_user_allowed(user, include_group=True)

    def is_stale(self):
        """Returns True if this Stock item is "stale".

        To be "stale", the following conditions must be met:
        - Expiry date is not None
        - Expiry date will "expire" within the configured stale date
        - The StockItem is otherwise "in stock"
        """
        if self.expiry_date is None:
            return False

        if not self.in_stock:
            return False

        today = InvenTree.helpers.current_date()

        stale_days = get_global_setting('STOCK_STALE_DAYS')

        if stale_days <= 0:
            return False

        expiry_date = today + timedelta(days=stale_days)

        return self.expiry_date < expiry_date

    def is_expired(self):
        """Returns True if this StockItem is "expired".

        To be "expired", the following conditions must be met:
        - Expiry date is not None
        - Expiry date is "in the past"
        - The StockItem is otherwise "in stock"
        """
        if self.expiry_date is None:
            return False

        if not self.in_stock:
            return False

        today = InvenTree.helpers.current_date()

        return self.expiry_date < today

    def clearAllocations(self):
        """Clear all order allocations for this StockItem.

        Clears:
        - SalesOrder allocations
        - Build allocations
        """
        # Delete outstanding SalesOrder allocations
        self.sales_order_allocations.all().delete()

        # Delete outstanding BuildOrder allocations
        self.allocations.all().delete()

    def allocateToCustomer(
        self, customer, quantity=None, order=None, user=None, notes=None
    ):
        """Allocate a StockItem to a customer.

        This action can be called by the following processes:
        - Completion of a SalesOrder
        - User manually assigns a StockItem to the customer

        Args:
            customer: The customer (Company) to assign the stock to
            quantity: Quantity to assign (if not supplied, total quantity is used)
            order: SalesOrder reference
            user: User that performed the action
            notes: Notes field
        """
        if quantity is None:
            quantity = self.quantity

        if quantity >= self.quantity:
            item = self
        else:
            item = self.splitStock(quantity, None, user)

        # Update StockItem fields with new information
        item.sales_order = order
        item.customer = customer
        item.location = None

        item.save(add_note=False)

        code = StockHistoryCode.SENT_TO_CUSTOMER
        deltas = {}

        if customer is not None:
            deltas['customer'] = customer.pk
            deltas['customer_name'] = customer.name

        # If an order is provided, we are shipping against a SalesOrder, not manually!
        if order:
            code = StockHistoryCode.SHIPPED_AGAINST_SALES_ORDER
            deltas['salesorder'] = order.pk

        item.add_tracking_entry(code, user, deltas, notes=notes)

        trigger_event(
            'stockitem.assignedtocustomer',
            id=self.id,
            customer=customer.id if customer else None,
        )

        # Return the reference to the stock item
        return item

    @transaction.atomic
    def return_from_customer(self, location, user=None, **kwargs):
        """Return stock item from customer, back into the specified location.

        If the selected location is the same as the parent, merge stock back into the parent.
        Otherwise create the stock in the new location
        """
        notes = kwargs.get('notes', '')

        tracking_info = {'location': location.pk}

        if self.customer:
            tracking_info['customer'] = self.customer.id
            tracking_info['customer_name'] = self.customer.name

        self.add_tracking_entry(
            StockHistoryCode.RETURNED_FROM_CUSTOMER,
            user,
            notes=notes,
            deltas=tracking_info,
            location=location,
        )

        self.customer = None
        self.belongs_to = None
        self.sales_order = None
        self.location = location

        trigger_event('stockitem.returnedfromcustomer', id=self.id)

        """If new location is the same as the parent location, merge this stock back in the parent"""
        if self.parent and self.location == self.parent.location:
            self.parent.merge_stock_items(
                {self}, user=user, location=location, notes=notes
            )
        else:
            self.save(add_note=False)

    def is_allocated(self):
        """Return True if this StockItem is allocated to a SalesOrder or a Build."""
        # TODO - For now this only checks if the StockItem is allocated to a SalesOrder
        # TODO - In future, once the "build" is working better, check this too

        if self.allocations.count() > 0:
            return True

        if self.sales_order_allocations.count() > 0:
            return True

        return False

    def build_allocation_count(self):
        """Return the total quantity allocated to builds."""
        query = self.allocations.aggregate(q=Coalesce(Sum('quantity'), Decimal(0)))

        total = query['q']

        if total is None:
            total = Decimal(0)

        return total

    def get_sales_order_allocations(self, active=True, **kwargs):
        """Return a queryset for SalesOrderAllocations against this StockItem, with optional filters.

        Arguments:
            active: Filter by 'active' status of the allocation
        """
        query = self.sales_order_allocations.all()

        if filter_allocations := kwargs.get('filter_allocations', None):
            query = query.filter(**filter_allocations)

        if exclude_allocations := kwargs.get('exclude_allocations', None):
            query = query.exclude(**exclude_allocations)

        if active is True:
            query = query.filter(
                line__order__status__in=SalesOrderStatusGroups.OPEN,
                shipment__shipment_date=None,
            )
        elif active is False:
            query = query.exclude(
                line__order__status__in=SalesOrderStatusGroups.OPEN
            ).exclude(shipment__shipment_date=None)

        return query

    def sales_order_allocation_count(self, active=True, **kwargs):
        """Return the total quantity allocated to SalesOrders."""
        query = self.get_sales_order_allocations(active=active, **kwargs)
        query = query.aggregate(q=Coalesce(Sum('quantity'), Decimal(0)))

        total = query['q']

        if total is None:
            total = Decimal(0)

        return total

    def allocation_count(self):
        """Return the total quantity allocated to builds or orders."""
        bo = self.build_allocation_count()
        so = self.sales_order_allocation_count()

        return bo + so

    def unallocated_quantity(self):
        """Return the quantity of this StockItem which is *not* allocated."""
        return max(self.quantity - self.allocation_count(), 0)

    def can_delete(self):
        """Can this stock item be deleted?

        It can NOT be deleted under the following circumstances:
        - Has installed stock items
        - Is installed inside another StockItem
        - It has been assigned to a SalesOrder
        - It has been assigned to a BuildOrder
        """
        if self.installed_item_count() > 0:
            return False

        if self.sales_order is not None:
            return False

        return True

    def get_installed_items(self, cascade: bool = False) -> set[StockItem]:
        """Return all stock items which are *installed* in this one!

        Note: This function is recursive, and may result in a number of database hits!

        Args:
            cascade (bool, optional): Include items which are installed in items which are installed in items. Defaults to False.

        Returns:
            set[StockItem]: Sll stock items which are installed
        """
        installed = set()

        items = StockItem.objects.filter(belongs_to=self)

        for item in items:
            # Prevent duplication or recursion
            if item == self or item in installed:
                continue

            installed.add(item)

            if cascade:
                sub_items = item.get_installed_items(cascade=True)

                for sub_item in sub_items:
                    # Prevent recursion
                    if sub_item == self or sub_item in installed:
                        continue

                    installed.add(sub_item)

        return installed

    def installed_item_count(self):
        """Return the number of stock items installed inside this one."""
        return self.installed_parts.count()

    @transaction.atomic
    def installStockItem(self, other_item, quantity, user, notes, build=None):
        """Install another stock item into this stock item.

        Args:
            other_item: The stock item to install into this stock item
            quantity: The quantity of stock to install
            user: The user performing the operation
            notes: Any notes associated with the operation
            build: The BuildOrder to associate with the operation (optional)
        """
        # If the quantity is less than the stock item, split the stock!
        stock_item = other_item.splitStock(quantity, None, user)

        if stock_item is None:
            stock_item = other_item

        # Assign the other stock item into this one
        stock_item.belongs_to = self
        stock_item.consumed_by = build
        stock_item.save(add_note=False)

        deltas = {'stockitem': self.pk}

        if build is not None:
            deltas['buildorder'] = build.pk

        # Add a transaction note to the other item
        stock_item.add_tracking_entry(
            StockHistoryCode.INSTALLED_INTO_ASSEMBLY, user, notes=notes, deltas=deltas
        )

        # Add a transaction note to this item (the assembly)
        self.add_tracking_entry(
            StockHistoryCode.INSTALLED_CHILD_ITEM,
            user,
            notes=notes,
            deltas={'stockitem': stock_item.pk},
        )

    @transaction.atomic
    def uninstall_into_location(self, location, user, notes):
        """Uninstall this stock item from another item, into a location.

        Args:
            location: The stock location where the item will be moved
            user: The user performing the operation
            notes: Any notes associated with the operation
        """
        # If the stock item is not installed in anything, ignore
        if self.belongs_to is None:
            return False

        # TODO - Are there any other checks that need to be performed at this stage?

        # Add a transaction note to the parent item
        self.belongs_to.add_tracking_entry(
            StockHistoryCode.REMOVED_CHILD_ITEM,
            user,
            deltas={'stockitem': self.pk},
            notes=notes,
        )

        tracking_info = {'stockitem': self.belongs_to.pk}

        self.add_tracking_entry(
            StockHistoryCode.REMOVED_FROM_ASSEMBLY,
            user,
            notes=notes,
            deltas=tracking_info,
            location=location,
        )

        # Mark this stock item as *not* belonging to anyone
        self.belongs_to = None
        self.consumed_by = None
        self.location = location

        self.save()

    @property
    def children(self):
        """Return a list of the child items which have been split from this stock item."""
        return self.get_descendants(include_self=False)

    @property
    def child_count(self):
        """Return the number of 'child' items associated with this StockItem.

        A child item is one which has been split from this one.
        """
        return self.children.count()

    @property
    def in_stock(self):
        """Returns True if this item is in stock.

        See also: IN_STOCK_FILTER
        """
        query = StockItem.objects.filter(pk=self.pk)

        query = query.filter(StockItem.IN_STOCK_FILTER)

        return query.exists()

    @property
    def can_adjust_location(self):
        """Returns True if the stock location can be "adjusted" for this part.

        Cannot be adjusted if:
        - Has been delivered to a customer
        - Has been installed inside another StockItem
        """
        if self.customer is not None:
            return False

        if self.belongs_to is not None:
            return False

        if self.sales_order is not None:
            return False

        return True

    @property
    def tracking_info_count(self):
        """How many tracking entries are available?"""
        return self.tracking_info.count()

    @property
    def has_tracking_info(self):
        """Is tracking info available?"""
        return self.tracking_info_count > 0

    def add_tracking_entry(
        self,
        entry_type: int,
        user: User,
        deltas: dict = None,
        notes: str = '',
        **kwargs,
    ):
        """Add a history tracking entry for this StockItem.

        Args:
            entry_type (int): Code describing the "type" of historical action (see StockHistoryCode)
            user (User): The user performing this action
            deltas (dict, optional): A map of the changes made to the model. Defaults to None.
            notes (str, optional): URL associated with this tracking entry. Defaults to ''.
        """
        if deltas is None:
            deltas = {}

        # Prevent empty entry
        if (
            entry_type == StockHistoryCode.STOCK_UPDATE
            and len(deltas) == 0
            and not notes
        ):
            return

        # Has a location been specified?
        location = kwargs.get('location', None)

        if location:
            deltas['location'] = location.id

        # Quantity specified?
        quantity = kwargs.get('quantity', None)

        if quantity:
            deltas['quantity'] = float(quantity)

        entry = StockItemTracking.objects.create(
            item=self,
            tracking_type=entry_type.value,
            user=user,
            date=InvenTree.helpers.current_time(),
            notes=notes,
            deltas=deltas,
        )

        entry.save()

    @transaction.atomic
    def serializeStock(self, quantity, serials, user, notes='', location=None):
        """Split this stock item into unique serial numbers.

        - Quantity can be less than or equal to the quantity of the stock item
        - Number of serial numbers must match the quantity
        - Provided serial numbers must not already be in use

        Args:
            quantity: Number of items to serialize (integer)
            serials: List of serial numbers
            user: User object associated with action
            notes: Optional notes for tracking
            location: If specified, serialized items will be placed in the given location
        """
        # Cannot serialize stock that is already serialized!
        if self.serialized:
            return

        if not self.part.trackable:
            raise ValidationError({'part': _('Part is not set as trackable')})

        # Quantity must be a valid integer value
        try:
            quantity = int(quantity)
        except ValueError:
            raise ValidationError({'quantity': _('Quantity must be integer')})

        if quantity <= 0:
            raise ValidationError({'quantity': _('Quantity must be greater than zero')})

        if quantity > self.quantity:
            raise ValidationError({
                'quantity': _(
                    f'Quantity must not exceed available stock quantity ({self.quantity})'
                )
            })

        if type(serials) not in [list, tuple]:
            raise ValidationError({
                'serial_numbers': _('Serial numbers must be a list of integers')
            })

        if quantity != len(serials):
            raise ValidationError({
                'quantity': _('Quantity does not match serial numbers')
            })

        # Test if each of the serial numbers are valid
        existing = self.part.find_conflicting_serial_numbers(serials)

        if len(existing) > 0:
            exists = ','.join([str(x) for x in existing])
            msg = _('Serial numbers already exist') + f': {exists}'
            raise ValidationError({'serial_numbers': msg})

        # Create a new stock item for each unique serial number
        for serial in serials:
            # Create a copy of this StockItem
            new_item = StockItem.objects.get(pk=self.pk)
            new_item.quantity = 1
            new_item.serial = serial
            new_item.pk = None
            new_item.parent = self

            if location:
                new_item.location = location

            # The item already has a transaction history, don't create a new note
            new_item.save(user=user, notes=notes)

            # Copy entire transaction history
            new_item.copyHistoryFrom(self)

            # Copy test result history
            new_item.copyTestResultsFrom(self)

            # Create a new stock tracking item
            new_item.add_tracking_entry(
                StockHistoryCode.ASSIGNED_SERIAL,
                user,
                notes=notes,
                deltas={'serial': serial},
                location=location,
            )

        # Remove the equivalent number of items
        self.take_stock(quantity, user, notes=notes)

    @transaction.atomic
    def copyHistoryFrom(self, other):
        """Copy stock history from another StockItem."""
        for item in other.tracking_info.all():
            item.item = self
            item.pk = None
            item.save()

    @transaction.atomic
    def copyTestResultsFrom(self, other, filters=None):
        """Copy all test results from another StockItem."""
        # Set default - see B006
        if filters is None:
            filters = {}

        for result in other.test_results.all().filter(**filters):
            # Create a copy of the test result by nulling-out the pk
            result.pk = None
            result.stock_item = self
            result.save()

    def add_test_result(self, create_template=True, **kwargs):
        """Helper function to add a new StockItemTestResult.

        The main purpose of this function is to allow lookup of the template,
        based on the provided test name.

        If no template is found, a new one is created (if create_template=True).

        Args:
            create_template: If True, create a new template if it does not exist

        kwargs:
            template: The ID of the associated PartTestTemplate
            test_name: The name of the test (if the template is not provided)
            result: The result of the test
            value: The value of the test
            user: The user who performed the test
            notes: Any notes associated with the test
        """
        template = kwargs.get('template', None)
        test_name = kwargs.pop('test_name', None)

        test_key = InvenTree.helpers.generateTestKey(test_name)

        if template is None and test_name is not None:
            # Attempt to find a matching template

            ancestors = self.part.get_ancestors(include_self=True)

            template = PartModels.PartTestTemplate.objects.filter(
                part__tree_id=self.part.tree_id, part__in=ancestors, key=test_key
            ).first()

            if template is None:
                if create_template:
                    template = PartModels.PartTestTemplate.objects.create(
                        part=self.part, test_name=test_name
                    )
                else:
                    raise ValidationError({
                        'template': _('Test template does not exist')
                    })

        kwargs['template'] = template
        kwargs['stock_item'] = self

        return StockItemTestResult.objects.create(**kwargs)

    def can_merge(self, other=None, raise_error=False, **kwargs):
        """Check if this stock item can be merged into another stock item."""
        allow_mismatched_suppliers = kwargs.get('allow_mismatched_suppliers', False)

        allow_mismatched_status = kwargs.get('allow_mismatched_status', False)

        try:
            # Generic checks (do not rely on the 'other' part)
            if self.sales_order:
                raise ValidationError(
                    _('Stock item has been assigned to a sales order')
                )

            if self.belongs_to:
                raise ValidationError(_('Stock item is installed in another item'))

            if self.installed_item_count() > 0:
                raise ValidationError(_('Stock item contains other items'))

            if self.customer:
                raise ValidationError(_('Stock item has been assigned to a customer'))

            if self.is_building:
                raise ValidationError(_('Stock item is currently in production'))

            if self.serialized:
                raise ValidationError(_('Serialized stock cannot be merged'))

            if other:
                # Specific checks (rely on the 'other' part)

                # Prevent stock item being merged with itself
                if self == other:
                    raise ValidationError(_('Duplicate stock items'))

                # Base part must match
                if self.part != other.part:
                    raise ValidationError(_('Stock items must refer to the same part'))

                # Check if supplier part references match
                if (
                    self.supplier_part != other.supplier_part
                    and not allow_mismatched_suppliers
                ):
                    raise ValidationError(
                        _('Stock items must refer to the same supplier part')
                    )

                # Check if stock status codes match
                if self.status != other.status and not allow_mismatched_status:
                    raise ValidationError(_('Stock status codes must match'))

        except ValidationError as e:
            if raise_error:
                raise e
            else:
                return False

        return True

    @transaction.atomic
    def merge_stock_items(self, other_items, raise_error=False, **kwargs):
        """Merge another stock item into this one; the two become one!

        *This* stock item subsumes the other, which is essentially deleted:

        - The quantity of this StockItem is increased
        - Tracking history for the *other* item is deleted
        - Any allocations (build order, sales order) are moved to this StockItem
        """
        if isinstance(other_items, StockItem):
            other_items = [other_items]

        if len(other_items) == 0:
            return

        # Keep track of the tree IDs that are being merged
        tree_ids = {self.tree_id}

        user = kwargs.get('user', None)
        location = kwargs.get('location', self.location)
        notes = kwargs.get('notes', None)

        parent_id = self.parent.pk if self.parent else None

        # Keep track of pricing data for the merged data
        pricing_data = []

        if self.purchase_price:
            pricing_data.append([self.purchase_price, self.quantity])

        for other in other_items:
            # If the stock item cannot be merged, return
            if not self.can_merge(other, raise_error=raise_error, **kwargs):
                logger.warning(
                    'Stock item <%s> could not be merge into <%s>', other.pk, self.pk
                )
                return

        for other in other_items:
            tree_ids.add(other.tree_id)

            self.quantity += other.quantity

            if other.purchase_price:
                # Only add pricing data if it is available
                pricing_data.append([other.purchase_price, other.quantity])

            # Any "build order allocations" for the other item must be assigned to this one
            for allocation in other.allocations.all():
                allocation.stock_item = self
                allocation.save()

            # Any "sales order allocations" for the other item must be assigned to this one
            for allocation in other.sales_order_allocations.all():
                allocation.stock_item = self()
                allocation.save()

            # Prevent atomicity issues when we are merging our own "parent" part in
            if parent_id and parent_id == other.pk:
                self.parent = None
                self.save()

            other.delete()

        self.add_tracking_entry(
            StockHistoryCode.MERGED_STOCK_ITEMS,
            user,
            quantity=self.quantity,
            notes=notes,
            deltas={'location': location.pk if location else None},
        )

        # Update the location of the item
        self.location = location

        # Update the unit price - calculate weighted average of available pricing data
        if len(pricing_data) > 0:
            unit_price, quantity = pricing_data[0]

            # Use the first currency as the base currency
            base_currency = unit_price.currency

            total_price = unit_price * quantity

            for price, qty in pricing_data[1:]:
                # Attempt to convert the price to the base currency
                try:
                    price = convert_money(price, base_currency)
                    total_price += price * qty
                    quantity += qty
                except Exception:
                    # Skip this entry, cannot convert to base currency
                    continue

            if quantity > 0:
                self.purchase_price = total_price / quantity

        self.save()

        # Rebuild stock trees as required
        try:
            for tree_id in tree_ids:
                StockItem.objects.partial_rebuild(tree_id=tree_id)
        except Exception:
            logger.warning('Rebuilding entire StockItem tree')
            StockItem.objects.rebuild()

    @transaction.atomic
    def splitStock(self, quantity, location=None, user=None, **kwargs):
        """Split this stock item into two items, in the same location.

        Stock tracking notes for this StockItem will be duplicated,
        and added to the new StockItem.

        Args:
            quantity: Number of stock items to remove from this entity, and pass to the next
            location: Where to move the new StockItem to
            user: User performing the action

        kwargs:
            notes: Optional notes for tracking
            batch: If provided, override the batch (default = existing batch)
            status: If provided, override the status (default = existing status)
            packaging: If provided, override the packaging (default = existing packaging)

        Returns:
            The new StockItem object

        - The provided quantity will be subtracted from this item and given to the new one.
        - The new item will have a different StockItem ID, while this will remain the same.
        """
        notes = kwargs.get('notes', '')

        # Do not split a serialized part
        if self.serialized:
            return self

        try:
            quantity = Decimal(quantity)
        except (InvalidOperation, ValueError):
            return self

        # Doesn't make sense for a zero quantity
        if quantity <= 0:
            return self

        # Also doesn't make sense to split the full amount
        if quantity >= self.quantity:
            return self

        # Create a new StockItem object, duplicating relevant fields
        # Nullify the PK so a new record is created
        new_stock = StockItem.objects.get(pk=self.pk)
        new_stock.pk = None
        new_stock.quantity = quantity

        # Update the new stock item to ensure the tree structure is observed
        new_stock.parent = self
        new_stock.level = self.level + 1

        # Move to the new location if specified, otherwise use current location
        if location:
            new_stock.location = location
        else:
            new_stock.location = self.location

        deltas = {'stockitem': self.pk}

        # Optional fields which can be supplied in a 'move' call
        for field in StockItem.optional_transfer_fields():
            if field in kwargs:
                setattr(new_stock, field, kwargs[field])
                deltas[field] = kwargs[field]

        new_stock.save(add_note=False)

        # Add a stock tracking entry for the newly created item
        new_stock.add_tracking_entry(
            StockHistoryCode.SPLIT_FROM_PARENT,
            user,
            quantity=quantity,
            notes=notes,
            location=location,
            deltas=deltas,
        )

        # Copy the test results of this part to the new one
        new_stock.copyTestResultsFrom(self)

        # Remove the specified quantity from THIS stock item
        self.take_stock(
            quantity,
            user,
            code=StockHistoryCode.SPLIT_CHILD_ITEM,
            notes=notes,
            location=location,
            stockitem=new_stock,
        )

        # Rebuild the tree for this parent item
        try:
            StockItem.objects.partial_rebuild(tree_id=self.tree_id)
        except Exception:
            logger.warning('Rebuilding entire StockItem tree')
            StockItem.objects.rebuild()

        # Attempt to reload the new item from the database
        try:
            new_stock.refresh_from_db()
        except Exception:
            pass

        # Return a copy of the "new" stock item
        return new_stock

    @classmethod
    def optional_transfer_fields(cls):
        """Returns a list of optional fields for a stock transfer."""
        return ['batch', 'status', 'packaging']

    @transaction.atomic
    def move(self, location, notes, user, **kwargs):
        """Move part to a new location.

        If less than the available quantity is to be moved,
        a new StockItem is created, with the defined quantity,
        and that new StockItem is moved.
        The quantity is also subtracted from the existing StockItem.

        Args:
            location: Destination location (cannot be null)
            notes: User notes
            user: Who is performing the move

        kwargs:
            quantity: If provided, override the quantity (default = total stock quantity)
            batch: If provided, override the batch (default = existing batch)
            status: If provided, override the status (default = existing status)
            packaging: If provided, override the packaging (default = existing packaging)
        """
        try:
            quantity = Decimal(kwargs.pop('quantity', self.quantity))
        except InvalidOperation:
            return False

        allow_out_of_stock_transfer = get_global_setting(
            'STOCK_ALLOW_OUT_OF_STOCK_TRANSFER', backup_value=False, cache=False
        )

        if not allow_out_of_stock_transfer and not self.in_stock:
            raise ValidationError(_('StockItem cannot be moved as it is not in stock'))

        if quantity <= 0:
            return False

        if location is None:
            # TODO - Raise appropriate error (cannot move to blank location)
            return False

        # Test for a partial movement
        if quantity < self.quantity:
            # We need to split the stock!

            kwargs['notes'] = notes

            # Split the existing StockItem in two
            self.splitStock(quantity, location, user, **kwargs)

            return True

        # Moving into the same location triggers a different history code
        same_location = location == self.location

        self.location = location

        tracking_info = {}

        tracking_code = StockHistoryCode.STOCK_MOVE

        if same_location:
            tracking_code = StockHistoryCode.STOCK_UPDATE
        else:
            tracking_info['location'] = location.pk

        # Optional fields which can be supplied in a 'move' call
        for field in StockItem.optional_transfer_fields():
            if field in kwargs:
                setattr(self, field, kwargs[field])
                tracking_info[field] = kwargs[field]

        self.add_tracking_entry(tracking_code, user, notes=notes, deltas=tracking_info)

        self.save()

        return True

    @transaction.atomic
    def updateQuantity(self, quantity):
        """Update stock quantity for this item.

        If the quantity has reached zero, this StockItem will be deleted.

        Returns:
            - True if the quantity was saved
            - False if the StockItem was deleted
        """
        # Do not adjust quantity of a serialized part
        if self.serialized:
            return

        try:
            self.quantity = Decimal(quantity)
        except (InvalidOperation, ValueError):
            return

        if quantity < 0:
            quantity = 0

        self.quantity = quantity

        if quantity == 0 and self.delete_on_deplete and self.can_delete():
            self.delete()

            return False
        self.save()
        return True

    @transaction.atomic
    def stocktake(self, count, user, notes=''):
        """Perform item stocktake.

        When the quantity of an item is counted,
        record the date of stocktake
        """
        try:
            count = Decimal(count)
        except InvalidOperation:
            return False

        if count < 0:
            return False

        self.stocktake_date = InvenTree.helpers.current_date()
        self.stocktake_user = user

        if self.updateQuantity(count):
            self.add_tracking_entry(
                StockHistoryCode.STOCK_COUNT,
                user,
                notes=notes,
                deltas={'quantity': float(self.quantity)},
            )

        return True

    @transaction.atomic
    def add_stock(self, quantity, user, notes=''):
        """Add items to stock.

        This function can be called by initiating a ProjectRun,
        or by manually adding the items to the stock location
        """
        # Cannot add items to a serialized part
        if self.serialized:
            return False

        try:
            quantity = Decimal(quantity)
        except InvalidOperation:
            return False

        # Ignore amounts that do not make sense
        if quantity <= 0:
            return False

        if self.updateQuantity(self.quantity + quantity):
            self.add_tracking_entry(
                StockHistoryCode.STOCK_ADD,
                user,
                notes=notes,
                deltas={'added': float(quantity), 'quantity': float(self.quantity)},
            )

        return True

    @transaction.atomic
    def take_stock(
        self, quantity, user, notes='', code=StockHistoryCode.STOCK_REMOVE, **kwargs
    ):
        """Remove items from stock."""
        # Cannot remove items from a serialized part
        if self.serialized:
            return False

        try:
            quantity = Decimal(quantity)
        except InvalidOperation:
            return False

        if quantity <= 0:
            return False

        if self.updateQuantity(self.quantity - quantity):
            deltas = {'removed': float(quantity), 'quantity': float(self.quantity)}

            if location := kwargs.get('location', None):
                deltas['location'] = location.pk

            if stockitem := kwargs.get('stockitem', None):
                deltas['stockitem'] = stockitem.pk

            self.add_tracking_entry(code, user, notes=notes, deltas=deltas)

        return True

    def __str__(self):
        """Human friendly name."""
        if self.part.trackable and self.serial:
            s = f'{self.part.full_name} #{self.serial}'
        else:
            s = f'{InvenTree.helpers.decimal2string(self.quantity)} x {self.part.full_name}'

        if self.location:
            s += f' @ {self.location.name}'

        if self.purchase_order:
            s += f' ({self.purchase_order})'

        return s

    @transaction.atomic
    def clear_test_results(self, **kwargs):
        """Remove all test results."""
        # All test results
        results = self.test_results.all()

        # TODO - Perhaps some filtering options supplied by kwargs?

        results.delete()

    def getTestResults(self, template=None, test=None, result=None, user=None):
        """Return all test results associated with this StockItem.

        Optionally can filter results by:
        - Test template ID
        - Test name
        - Test result
        - User
        """
        results = self.test_results

        if template:
            results = results.filter(template=template)

        if test:
            # Filter by test name
            test_key = InvenTree.helpers.generateTestKey(test)
            results = results.filter(template__key=test_key)

        if result is not None:
            # Filter by test status
            results = results.filter(result=result)

        if user:
            # Filter by user
            results = results.filter(user=user)

        return results

    def testResultMap(self, **kwargs):
        """Return a map of test-results using the test name as the key.

        Where multiple test results exist for a given name,
        the *most recent* test is used.

        This map is useful for rendering to a template (e.g. a test report),
        as all named tests are accessible.
        """
        # Do we wish to include test results from installed items?
        include_installed = kwargs.pop('include_installed', False)

        # Filter results by "date", so that newer results
        # will override older ones.
        results = self.getTestResults(**kwargs).order_by('date')

        result_map = {}

        for result in results:
            result_map[result.key] = result

        # Do we wish to "cascade" and include test results from installed stock items?
        cascade = kwargs.get('cascade', False)

        if include_installed:
            installed_items = self.get_installed_items(cascade=cascade)

            for item in installed_items:
                item_results = item.testResultMap()

                for key in item_results.keys():
                    # Results from sub items should not override master ones
                    if key not in result_map.keys():
                        result_map[key] = item_results[key]

        return result_map

    def testResultList(self, **kwargs):
        """Return a list of test-result objects for this StockItem."""
        return list(self.testResultMap(**kwargs).values())

    def requiredTestStatus(self, required_tests=None):
        """Return the status of the tests required for this StockItem.

        Return:
            A dict containing the following items:
            - total: Number of required tests
            - passed: Number of tests that have passed
            - failed: Number of tests that have failed
        """
        # All the tests required by the part object

        if required_tests is None:
            required_tests = self.part.getRequiredTests()

        results = self.testResultMap()

        total = len(required_tests)
        passed = 0
        failed = 0

        for test in required_tests:
            key = InvenTree.helpers.generateTestKey(test.test_name)

            if key in results:
                result = results[key]

                if result.result:
                    passed += 1
                else:
                    failed += 1

        return {'total': total, 'passed': passed, 'failed': failed}

    @property
    def required_test_count(self):
        """Return the number of 'required tests' for this StockItem."""
        return self.part.getRequiredTests().count()

    def hasRequiredTests(self):
        """Return True if there are any 'required tests' associated with this StockItem."""
        return self.required_test_count > 0

    def passedAllRequiredTests(self, required_tests=None):
        """Returns True if this StockItem has passed all required tests."""
        status = self.requiredTestStatus(required_tests=required_tests)

        return status['passed'] >= status['total']


@receiver(pre_delete, sender=StockItem, dispatch_uid='stock_item_pre_delete_log')
def before_delete_stock_item(sender, instance, using, **kwargs):
    """Receives pre_delete signal from StockItem object.

    Before a StockItem is deleted, ensure that each child object is updated,
    to point to the new parent item.
    """
    # Update each StockItem parent field
    for child in instance.children.all():
        child.parent = instance.parent
        child.save()


@receiver(post_delete, sender=StockItem, dispatch_uid='stock_item_post_delete_log')
def after_delete_stock_item(sender, instance: StockItem, **kwargs):
    """Function to be executed after a StockItem object is deleted."""
    from part import tasks as part_tasks

    if not InvenTree.ready.isImportingData() and InvenTree.ready.canAppAccessDatabase(
        allow_test=True
    ):
        # Run this check in the background
        InvenTree.tasks.offload_task(
            part_tasks.notify_low_stock_if_required, instance.part
        )

        # Schedule an update on parent part pricing
        instance.part.schedule_pricing_update(create=False)


@receiver(post_save, sender=StockItem, dispatch_uid='stock_item_post_save_log')
def after_save_stock_item(sender, instance: StockItem, created, **kwargs):
    """Hook function to be executed after StockItem object is saved/updated."""
    from part import tasks as part_tasks

    if (
        created
        and not InvenTree.ready.isImportingData()
        and InvenTree.ready.canAppAccessDatabase(allow_test=True)
    ):
        # Run this check in the background
        InvenTree.tasks.offload_task(
            part_tasks.notify_low_stock_if_required, instance.part
        )

        # Schedule an update on parent part pricing
        instance.part.schedule_pricing_update(create=True)


class StockItemTracking(InvenTree.models.InvenTreeModel):
    """Stock tracking entry - used for tracking history of a particular StockItem.

    Note: 2021-05-11
    The legacy StockTrackingItem model contained very little information about the "history" of the item.
    In fact, only the "quantity" of the item was recorded at each interaction.
    Also, the "title" was translated at time of generation, and thus was not really translatable.
    The "new" system tracks all 'delta' changes to the model,
    and tracks change "type" which can then later be translated


    Attributes:
        item: ForeignKey reference to a particular StockItem
        date: Date that this tracking info was created
        tracking_type: The type of tracking information
        notes: Associated notes (input by user)
        user: The user associated with this tracking info
        deltas: The changes associated with this history item
    """

    class Meta:
        """Meta data for the StockItemTracking class."""

        verbose_name = _('Stock Item Tracking')

    @staticmethod
    def get_api_url():
        """Return API url."""
        return reverse('api-stock-tracking-list')

    def get_absolute_url(self):
        """Return url for instance."""
        if settings.ENABLE_CLASSIC_FRONTEND:
            return f'/stock/track/{self.id}'
        return InvenTree.helpers.pui_url(f'/stock/item/{self.item.id}')

    def label(self):
        """Return label."""
        if self.tracking_type in StockHistoryCode.keys():
            return StockHistoryCode.label(self.tracking_type)

        return getattr(self, 'title', '')

    tracking_type = models.IntegerField(default=StockHistoryCode.LEGACY)

    item = models.ForeignKey(
        StockItem, on_delete=models.CASCADE, related_name='tracking_info'
    )

    date = models.DateTimeField(auto_now_add=True, editable=False)

    notes = models.CharField(
        blank=True,
        null=True,
        max_length=512,
        verbose_name=_('Notes'),
        help_text=_('Entry notes'),
    )

    user = models.ForeignKey(User, on_delete=models.SET_NULL, blank=True, null=True)

    deltas = models.JSONField(null=True, blank=True)


def rename_stock_item_test_result_attachment(instance, filename):
    """Rename test result."""
    return os.path.join(
        'stock_files', str(instance.stock_item.pk), os.path.basename(filename)
    )


class StockItemTestResult(InvenTree.models.InvenTreeMetadataModel):
    """A StockItemTestResult records results of custom tests against individual StockItem objects.

    This is useful for tracking unit acceptance tests, and particularly useful when integrated
    with automated testing setups.

    Multiple results can be recorded against any given test, allowing tests to be run many times.

    Attributes:
        stock_item: Link to StockItem
        template: Link to TestTemplate
        result: Test result value (pass / fail / etc)
        value: Recorded test output value (optional)
        attachment: Link to StockItem attachment (optional)
        notes: Extra user notes related to the test (optional)
        test_station: the name of the test station where the test was performed
        started_datetime: Date when the test was started
        finished_datetime: Date when the test was finished
        user: User who uploaded the test result
        date: Date the test result was recorded
    """

    class Meta:
        """Meta data for the StockItemTestResult class."""

        verbose_name = _('Stock Item Test Result')

    def __str__(self):
        """Return string representation."""
        return f'{self.test_name} - {self.result}'

    @staticmethod
    def get_api_url():
        """Return API url."""
        return reverse('api-stock-test-result-list')

    def save(self, *args, **kwargs):
        """Validate result is unique before saving."""
        super().clean()
        super().validate_unique()
        super().save(*args, **kwargs)

    def clean(self):
        """Make sure all values - including for templates - are provided."""
        super().clean()

        # If this test result corresponds to a template, check the requirements of the template
        template = self.template

        if template is None:
            # Fallback if there is no matching template
            for template in self.stock_item.part.getTestTemplates():
                if self.key == template.key:
                    break

        if template:
            if template.requires_value and not self.value:
                raise ValidationError({
                    'value': _('Value must be provided for this test')
                })

            if template.requires_attachment and not self.attachment:
                raise ValidationError({
                    'attachment': _('Attachment must be uploaded for this test')
                })

            if choices := template.get_choices():
                if self.value not in choices:
                    raise ValidationError({'value': _('Invalid value for this test')})

    @property
    def key(self):
        """Return key for test."""
        return InvenTree.helpers.generateTestKey(self.test_name)

    def calculate_test_statistics_for_test_template(
        self, query_base, test_template, ret, start, end
    ):
        """Helper function to calculate the passed/failed/total tests count per test template type."""
        query = query_base & Q(template=test_template.pk)
        if start is not None and end is not None:
            query = query & Q(started_datetime__range=(start, end))
        elif start is not None and end is None:
            query = query & Q(started_datetime__gt=start)
        elif start is None and end is not None:
            query = query & Q(started_datetime__lt=end)

        passed = StockModels.StockItemTestResult.objects.filter(
            query & Q(result=True)
        ).count()
        failed = StockModels.StockItemTestResult.objects.filter(
            query & ~Q(result=True)
        ).count()
        if test_template.test_name not in ret:
            ret[test_template.test_name] = {'passed': 0, 'failed': 0, 'total': 0}
        ret[test_template.test_name]['passed'] += passed
        ret[test_template.test_name]['failed'] += failed
        ret[test_template.test_name]['total'] += passed + failed
        ret['total']['passed'] += passed
        ret['total']['failed'] += failed
        ret['total']['total'] += passed + failed
        return ret

    def build_test_statistics(self, build_order_pk, start, end):
        """Generate a statistics matrix for each test template based on the test executions result counts."""
        build = BuildModels.Build.objects.get(pk=build_order_pk)
        if not build or not build.part.trackable:
            return {}

        test_templates = build.part.getTestTemplates()
        ret = {'total': {'passed': 0, 'failed': 0, 'total': 0}}
        for build_item in build.get_build_outputs():
            for test_template in test_templates:
                query_base = Q(stock_item=build_item)
                ret = self.calculate_test_statistics_for_test_template(
                    query_base, test_template, ret, start, end
                )
        return ret

    def part_test_statistics(self, part_pk, start, end):
        """Generate a statistics matrix for each test template based on the test executions result counts."""
        part = PartModels.Part.objects.get(pk=part_pk)

        if not part or not part.trackable:
            return {}

        test_templates = part.getTestTemplates()
        ret = {'total': {'passed': 0, 'failed': 0, 'total': 0}}
        for bo in part.stock_entries():
            for test_template in test_templates:
                query_base = Q(stock_item=bo)
                ret = self.calculate_test_statistics_for_test_template(
                    query_base, test_template, ret, start, end
                )
        return ret

    stock_item = models.ForeignKey(
        StockItem, on_delete=models.CASCADE, related_name='test_results'
    )

    @property
    def test_name(self):
        """Return the test name of the associated test template."""
        return self.template.test_name

    template = models.ForeignKey(
        'part.parttesttemplate',
        on_delete=models.CASCADE,
        blank=False,
        related_name='test_results',
    )

    result = models.BooleanField(
        default=False, verbose_name=_('Result'), help_text=_('Test result')
    )

    value = models.CharField(
        blank=True,
        max_length=500,
        verbose_name=_('Value'),
        help_text=_('Test output value'),
    )

    attachment = models.FileField(
        null=True,
        blank=True,
        upload_to=rename_stock_item_test_result_attachment,
        verbose_name=_('Attachment'),
        help_text=_('Test result attachment'),
    )

    notes = models.CharField(
        blank=True, max_length=500, verbose_name=_('Notes'), help_text=_('Test notes')
    )

    user = models.ForeignKey(User, on_delete=models.SET_NULL, blank=True, null=True)

    test_station = models.CharField(
        blank=True,
        max_length=500,
        verbose_name=_('Test station'),
        help_text=_('The identifier of the test station where the test was performed'),
    )

    started_datetime = models.DateTimeField(
        blank=True,
        null=True,
        verbose_name=_('Started'),
        help_text=_('The timestamp of the test start'),
    )

    finished_datetime = models.DateTimeField(
        blank=True,
        null=True,
        verbose_name=_('Finished'),
        help_text=_('The timestamp of the test finish'),
    )

    user = models.ForeignKey(User, on_delete=models.SET_NULL, blank=True, null=True)

    date = models.DateTimeField(auto_now_add=True, editable=False)<|MERGE_RESOLUTION|>--- conflicted
+++ resolved
@@ -33,11 +33,8 @@
 import InvenTree.tasks
 import report.mixins
 import report.models
-<<<<<<< HEAD
 from build import models as BuildModels
-=======
 from common.icons import validate_icon
->>>>>>> 637a7fee
 from common.settings import get_global_setting
 from company import models as CompanyModels
 from InvenTree.fields import InvenTreeModelMoneyField, InvenTreeURLField
