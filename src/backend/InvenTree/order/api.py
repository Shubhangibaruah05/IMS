"""JSON API for the Order app."""

from decimal import Decimal
from typing import cast

from django.contrib.auth import authenticate, login
from django.db import transaction
from django.db.models import F, Q
from django.http.response import JsonResponse
from django.urls import include, path, re_path
from django.utils.translation import gettext_lazy as _

from django_filters import rest_framework as rest_filters
from django_ical.views import ICalFeed
from rest_framework import status
from rest_framework.exceptions import ValidationError
from rest_framework.response import Response

import common.models as common_models
from common.settings import settings
from company.models import SupplierPart
from generic.states.api import StatusView
from importer.mixins import DataExportMixin
from InvenTree.api import AttachmentMixin, ListCreateDestroyAPIView, MetadataView
from InvenTree.filters import SEARCH_ORDER_FILTER, SEARCH_ORDER_FILTER_ALIAS
from InvenTree.helpers import DownloadFile, str2bool
from InvenTree.helpers_model import construct_absolute_url, get_base_url
from InvenTree.mixins import CreateAPI, ListAPI, ListCreateAPI, RetrieveUpdateDestroyAPI
from InvenTree.status_codes import (
    PurchaseOrderStatus,
    PurchaseOrderStatusGroups,
    ReturnOrderLineStatus,
    ReturnOrderStatus,
    SalesOrderStatus,
    SalesOrderStatusGroups,
)
from order import models, serializers
from order.admin import (
    PurchaseOrderExtraLineResource,
    PurchaseOrderLineItemResource,
    PurchaseOrderResource,
    ReturnOrderResource,
    SalesOrderExtraLineResource,
    SalesOrderLineItemResource,
    SalesOrderResource,
)
from part.models import Part
from users.models import Owner


class GeneralExtraLineList(DataExportMixin):
    """General template for ExtraLine API classes."""

    def get_serializer(self, *args, **kwargs):
        """Return the serializer instance for this endpoint."""
        try:
            params = self.request.query_params3

            kwargs['order_detail'] = str2bool(params.get('order_detail', False))
        except AttributeError:
            pass

        kwargs['context'] = self.get_serializer_context()

        return self.serializer_class(*args, **kwargs)

    def get_queryset(self, *args, **kwargs):
        """Return the annotated queryset for this endpoint."""
        queryset = super().get_queryset(*args, **kwargs)

        queryset = queryset.prefetch_related('order')

        return queryset

    filter_backends = SEARCH_ORDER_FILTER

    ordering_fields = ['quantity', 'note', 'reference']

    search_fields = ['quantity', 'note', 'reference', 'description']

    filterset_fields = ['order']


class OrderFilter(rest_filters.FilterSet):
    """Base class for custom API filters for the OrderList endpoint."""

    # Filter against order status
    status = rest_filters.NumberFilter(label='Order Status', method='filter_status')

    def filter_status(self, queryset, name, value):
        """Filter by integer status code."""
        return queryset.filter(status=value)

    # Exact match for reference
    reference = rest_filters.CharFilter(
        label='Filter by exact reference', field_name='reference', lookup_expr='iexact'
    )

    assigned_to_me = rest_filters.BooleanFilter(
        label='assigned_to_me', method='filter_assigned_to_me'
    )

    def filter_assigned_to_me(self, queryset, name, value):
        """Filter by orders which are assigned to the current user."""
        # Work out who "me" is!
        owners = Owner.get_owners_matching_user(self.request.user)

        if str2bool(value):
            return queryset.filter(responsible__in=owners)
        return queryset.exclude(responsible__in=owners)

    overdue = rest_filters.BooleanFilter(label='overdue', method='filter_overdue')

    def filter_overdue(self, queryset, name, value):
        """Generic filter for determining if an order is 'overdue'.

        Note that the overdue_filter() classmethod must be defined for the model
        """
        if str2bool(value):
            return queryset.filter(self.Meta.model.overdue_filter())
        return queryset.exclude(self.Meta.model.overdue_filter())

    outstanding = rest_filters.BooleanFilter(
        label='outstanding', method='filter_outstanding'
    )

    def filter_outstanding(self, queryset, name, value):
        """Generic filter for determining if an order is 'outstanding'."""
        if str2bool(value):
            return queryset.filter(status__in=self.Meta.model.get_status_class().OPEN)
        return queryset.exclude(status__in=self.Meta.model.get_status_class().OPEN)

    project_code = rest_filters.ModelChoiceFilter(
        queryset=common_models.ProjectCode.objects.all(), field_name='project_code'
    )

    has_project_code = rest_filters.BooleanFilter(
        label='has_project_code', method='filter_has_project_code'
    )

    def filter_has_project_code(self, queryset, name, value):
        """Filter by whether or not the order has a project code."""
        if str2bool(value):
            return queryset.exclude(project_code=None)
        return queryset.filter(project_code=None)


class LineItemFilter(rest_filters.FilterSet):
    """Base class for custom API filters for order line item list(s)."""

    # Filter by order status
    order_status = rest_filters.NumberFilter(
        label=_('Order Status'), field_name='order__status'
    )

    has_pricing = rest_filters.BooleanFilter(
        label=_('Has Pricing'), method='filter_has_pricing'
    )

    def filter_has_pricing(self, queryset, name, value):
        """Filter by whether or not the line item has pricing information."""
        filters = {self.Meta.price_field: None}

        if str2bool(value):
            return queryset.exclude(**filters)
        return queryset.filter(**filters)


class PurchaseOrderFilter(OrderFilter):
    """Custom API filters for the PurchaseOrderList endpoint."""

    class Meta:
        """Metaclass options."""

        model = models.PurchaseOrder
        fields = ['supplier']


class PurchaseOrderMixin:
    """Mixin class for PurchaseOrder endpoints."""

    queryset = models.PurchaseOrder.objects.all()
    serializer_class = serializers.PurchaseOrderSerializer

    def get_serializer(self, *args, **kwargs):
        """Return the serializer instance for this endpoint."""
        try:
            kwargs['supplier_detail'] = str2bool(
                self.request.query_params.get('supplier_detail', False)
            )
        except AttributeError:
            pass

        # Ensure the request context is passed through
        kwargs['context'] = self.get_serializer_context()

        return self.serializer_class(*args, **kwargs)

    def get_queryset(self, *args, **kwargs):
        """Return the annotated queryset for this endpoint."""
        queryset = super().get_queryset(*args, **kwargs)

        queryset = queryset.prefetch_related('supplier', 'lines')

        queryset = serializers.PurchaseOrderSerializer.annotate_queryset(queryset)

        return queryset


class PurchaseOrderList(PurchaseOrderMixin, DataExportMixin, ListCreateAPI):
    """API endpoint for accessing a list of PurchaseOrder objects.

    - GET: Return list of PurchaseOrder objects (with filters)
    - POST: Create a new PurchaseOrder object
    """

    filterset_class = PurchaseOrderFilter

    def create(self, request, *args, **kwargs):
        """Save user information on create."""
        data = self.clean_data(request.data)

        duplicate_order = data.pop('duplicate_order', None)
        duplicate_line_items = str2bool(data.pop('duplicate_line_items', False))
        duplicate_extra_lines = str2bool(data.pop('duplicate_extra_lines', False))

        if duplicate_order is not None:
            try:
                duplicate_order = models.PurchaseOrder.objects.get(pk=duplicate_order)
            except (ValueError, models.PurchaseOrder.DoesNotExist):
                raise ValidationError({
                    'duplicate_order': [_('No matching purchase order found')]
                })

        serializer = self.get_serializer(data=data)
        serializer.is_valid(raise_exception=True)

        with transaction.atomic():
            order = serializer.save()
            order.created_by = request.user
            order.save()

            # Duplicate line items from other order if required
            if duplicate_order is not None:
                if duplicate_line_items:
                    for line in duplicate_order.lines.all():
                        # Copy the line across to the new order
                        line.pk = None
                        line.order = order
                        line.received = 0

                        line.save()

                if duplicate_extra_lines:
                    for line in duplicate_order.extra_lines.all():
                        # Copy the line across to the new order
                        line.pk = None
                        line.order = order

                        line.save()

        headers = self.get_success_headers(serializer.data)
        return Response(
            serializer.data, status=status.HTTP_201_CREATED, headers=headers
        )

    def filter_queryset(self, queryset):
        """Custom queryset filtering."""
        # Perform basic filtering
        queryset = super().filter_queryset(queryset)

        params = self.request.query_params

        # Attempt to filter by part
        part = params.get('part', None)

        if part is not None:
            try:
                part = Part.objects.get(pk=part)
                queryset = queryset.filter(
                    id__in=[p.id for p in part.purchase_orders()]
                )
            except (Part.DoesNotExist, ValueError):
                pass

        # Attempt to filter by supplier part
        supplier_part = params.get('supplier_part', None)

        if supplier_part is not None:
            try:
                supplier_part = SupplierPart.objects.get(pk=supplier_part)
                queryset = queryset.filter(
                    id__in=[p.id for p in supplier_part.purchase_orders()]
                )
            except (ValueError, SupplierPart.DoesNotExist):
                pass

        # Filter by 'date range'
        min_date = params.get('min_date', None)
        max_date = params.get('max_date', None)

        if min_date is not None and max_date is not None:
            queryset = models.PurchaseOrder.filterByDate(queryset, min_date, max_date)

        return queryset

    filter_backends = SEARCH_ORDER_FILTER_ALIAS

    ordering_field_aliases = {
        'reference': ['reference_int', 'reference'],
        'project_code': ['project_code__code'],
    }

    search_fields = [
        'reference',
        'supplier__name',
        'supplier_reference',
        'project_code__code',
        'description',
    ]

    ordering_fields = [
        'creation_date',
        'reference',
        'supplier__name',
        'target_date',
        'line_items',
        'status',
        'responsible',
        'total_price',
        'project_code',
    ]

    ordering = '-reference'


class PurchaseOrderDetail(PurchaseOrderMixin, RetrieveUpdateDestroyAPI):
    """API endpoint for detail view of a PurchaseOrder object."""

    pass


class PurchaseOrderContextMixin:
    """Mixin to add purchase order object as serializer context variable."""

    queryset = models.PurchaseOrder.objects.all()

    def get_serializer_context(self):
        """Add the PurchaseOrder object to the serializer context."""
        context = super().get_serializer_context()

        # Pass the purchase order through to the serializer for validation
        try:
            context['order'] = models.PurchaseOrder.objects.get(
                pk=self.kwargs.get('pk', None)
            )
        except Exception:
            pass

        context['request'] = self.request

        return context


class PurchaseOrderCancel(PurchaseOrderContextMixin, CreateAPI):
    """API endpoint to 'cancel' a purchase order.

    The purchase order must be in a state which can be cancelled
    """

    serializer_class = serializers.PurchaseOrderCancelSerializer


class PurchaseOrderComplete(PurchaseOrderContextMixin, CreateAPI):
    """API endpoint to 'complete' a purchase order."""

    serializer_class = serializers.PurchaseOrderCompleteSerializer


class PurchaseOrderIssue(PurchaseOrderContextMixin, CreateAPI):
    """API endpoint to 'issue' (place) a PurchaseOrder."""

    serializer_class = serializers.PurchaseOrderIssueSerializer


class PurchaseOrderReceive(PurchaseOrderContextMixin, CreateAPI):
    """API endpoint to receive stock items against a PurchaseOrder.

    - The purchase order is specified in the URL.
    - Items to receive are specified as a list called "items" with the following options:
        - line_item: pk of the PO Line item
        - supplier_part: pk value of the supplier part
        - quantity: quantity to receive
        - status: stock item status
        - location: destination for stock item (optional)
        - batch_code: the batch code for this stock item
        - serial_numbers: serial numbers for this stock item
    - A global location must also be specified. This is used when no locations are specified for items, and no location is given in the PO line item
    """

    queryset = models.PurchaseOrderLineItem.objects.none()

    serializer_class = serializers.PurchaseOrderReceiveSerializer


class PurchaseOrderLineItemFilter(LineItemFilter):
    """Custom filters for the PurchaseOrderLineItemList endpoint."""

    class Meta:
        """Metaclass options."""

        price_field = 'purchase_price'
        model = models.PurchaseOrderLineItem
        fields = []

    order = rest_filters.ModelChoiceFilter(
        queryset=models.PurchaseOrder.objects.all(),
        field_name='order',
        label=_('Order'),
    )

    order_complete = rest_filters.BooleanFilter(
        label=_('Order Complete'), method='filter_order_complete'
    )

    def filter_order_complete(self, queryset, name, value):
        """Filter by whether the order is 'complete' or not."""
        if str2bool(value):
            return queryset.filter(order__status=PurchaseOrderStatus.COMPLETE.value)

        return queryset.exclude(order__status=PurchaseOrderStatus.COMPLETE.value)

    part = rest_filters.ModelChoiceFilter(
        queryset=SupplierPart.objects.all(), field_name='part', label=_('Supplier Part')
    )

    base_part = rest_filters.ModelChoiceFilter(
        queryset=Part.objects.filter(purchaseable=True),
        field_name='part__part',
        label=_('Internal Part'),
    )

    pending = rest_filters.BooleanFilter(
        method='filter_pending', label=_('Order Pending')
    )

    def filter_pending(self, queryset, name, value):
        """Filter by "pending" status (order status = pending)."""
        if str2bool(value):
            return queryset.filter(order__status__in=PurchaseOrderStatusGroups.OPEN)
        return queryset.exclude(order__status__in=PurchaseOrderStatusGroups.OPEN)

    received = rest_filters.BooleanFilter(
        label=_('Items Received'), method='filter_received'
    )

    def filter_received(self, queryset, name, value):
        """Filter by lines which are "received" (or "not" received).

        A line is considered "received" when received >= quantity
        """
        q = Q(received__gte=F('quantity'))

        if str2bool(value):
            return queryset.filter(q)
        # Only count "pending" orders
        return queryset.exclude(q).filter(
            order__status__in=PurchaseOrderStatusGroups.OPEN
        )


class PurchaseOrderLineItemMixin:
    """Mixin class for PurchaseOrderLineItem endpoints."""

    queryset = models.PurchaseOrderLineItem.objects.all()
    serializer_class = serializers.PurchaseOrderLineItemSerializer

    def get_queryset(self, *args, **kwargs):
        """Return annotated queryset for this endpoint."""
        queryset = super().get_queryset(*args, **kwargs)

        queryset = serializers.PurchaseOrderLineItemSerializer.annotate_queryset(
            queryset
        )

        return queryset

    def get_serializer(self, *args, **kwargs):
        """Return serializer instance for this endpoint."""
        try:
            kwargs['part_detail'] = str2bool(
                self.request.query_params.get('part_detail', False)
            )
            kwargs['order_detail'] = str2bool(
                self.request.query_params.get('order_detail', False)
            )
        except AttributeError:
            pass

        kwargs['context'] = self.get_serializer_context()

        return self.serializer_class(*args, **kwargs)

    def perform_update(self, serializer):
        """Override the perform_update method to auto-update pricing if required."""
        super().perform_update(serializer)

        # possibly auto-update pricing based on the supplier part pricing data
        if serializer.validated_data.get('auto_pricing', True):
            serializer.instance.update_pricing()


class PurchaseOrderLineItemList(
    PurchaseOrderLineItemMixin, DataExportMixin, ListCreateDestroyAPIView
):
    """API endpoint for accessing a list of PurchaseOrderLineItem objects.

    - GET: Return a list of PurchaseOrder Line Item objects
    - POST: Create a new PurchaseOrderLineItem object
    """

    filterset_class = PurchaseOrderLineItemFilter

    def create(self, request, *args, **kwargs):
        """Create or update a new PurchaseOrderLineItem object."""
        serializer = self.get_serializer(data=request.data)
        serializer.is_valid(raise_exception=True)
        data = cast(dict, serializer.validated_data)

        # possibly merge duplicate items
        line_item = None
        if data.get('merge_items', True):
            other_line = models.PurchaseOrderLineItem.objects.filter(
                part=data.get('part'),
                order=data.get('order'),
                target_date=data.get('target_date'),
                destination=data.get('destination'),
            ).first()

            if other_line is not None:
                other_line.quantity += Decimal(data.get('quantity', 0))
                other_line.save()

                line_item = other_line

        # otherwise create a new line item
        if line_item is None:
            line_item = serializer.save()

        # possibly auto-update pricing based on the supplier part pricing data
        if data.get('auto_pricing', True) and isinstance(
            line_item, models.PurchaseOrderLineItem
        ):
            line_item.update_pricing()

        serializer = serializers.PurchaseOrderLineItemSerializer(line_item)
        headers = self.get_success_headers(serializer.data)
        return Response(
            serializer.data, status=status.HTTP_201_CREATED, headers=headers
        )

<<<<<<< HEAD
    def filter_queryset(self, queryset):
        """Additional filtering options."""
        params = self.request.query_params

        queryset = super().filter_queryset(queryset)

        base_part = params.get('base_part', None)

        if base_part:
            try:
                base_part = Part.objects.get(pk=base_part)

                queryset = queryset.filter(part__part=base_part)

            except (ValueError, Part.DoesNotExist):
                pass

        return queryset
=======
    def download_queryset(self, queryset, export_format):
        """Download the requested queryset as a file."""
        dataset = PurchaseOrderLineItemResource().export(queryset=queryset)

        filedata = dataset.export(export_format)

        filename = f'InvenTree_PurchaseOrderItems.{export_format}'

        return DownloadFile(filedata, filename)
>>>>>>> d24219fe

    filter_backends = SEARCH_ORDER_FILTER_ALIAS

    ordering_field_aliases = {
        'MPN': 'part__manufacturer_part__MPN',
        'SKU': 'part__SKU',
        'part_name': 'part__part__name',
        'order': 'order__reference',
        'complete_date': 'order__complete_date',
    }

    ordering_fields = [
        'MPN',
        'part_name',
        'purchase_price',
        'quantity',
        'received',
        'reference',
        'SKU',
        'total_price',
        'target_date',
        'order',
        'complete_date',
    ]

    search_fields = [
        'part__part__name',
        'part__part__description',
        'part__manufacturer_part__MPN',
        'part__SKU',
        'reference',
    ]


class PurchaseOrderLineItemDetail(PurchaseOrderLineItemMixin, RetrieveUpdateDestroyAPI):
    """Detail API endpoint for PurchaseOrderLineItem object."""

    pass


class PurchaseOrderExtraLineList(GeneralExtraLineList, ListCreateAPI):
    """API endpoint for accessing a list of PurchaseOrderExtraLine objects."""

    queryset = models.PurchaseOrderExtraLine.objects.all()
    serializer_class = serializers.PurchaseOrderExtraLineSerializer


class PurchaseOrderExtraLineDetail(RetrieveUpdateDestroyAPI):
    """API endpoint for detail view of a PurchaseOrderExtraLine object."""

    queryset = models.PurchaseOrderExtraLine.objects.all()
    serializer_class = serializers.PurchaseOrderExtraLineSerializer


class SalesOrderAttachmentList(AttachmentMixin, ListCreateDestroyAPIView):
    """API endpoint for listing, creating and bulk deleting a SalesOrderAttachment (file upload)."""

    queryset = models.SalesOrderAttachment.objects.all()
    serializer_class = serializers.SalesOrderAttachmentSerializer

    filterset_fields = ['order']


class SalesOrderAttachmentDetail(AttachmentMixin, RetrieveUpdateDestroyAPI):
    """Detail endpoint for SalesOrderAttachment."""

    queryset = models.SalesOrderAttachment.objects.all()
    serializer_class = serializers.SalesOrderAttachmentSerializer


class SalesOrderFilter(OrderFilter):
    """Custom API filters for the SalesOrderList endpoint."""

    class Meta:
        """Metaclass options."""

        model = models.SalesOrder
        fields = ['customer']


class SalesOrderMixin:
    """Mixin class for SalesOrder endpoints."""

    queryset = models.SalesOrder.objects.all()
    serializer_class = serializers.SalesOrderSerializer

    def get_serializer(self, *args, **kwargs):
        """Return serializer instance for this endpoint."""
        try:
            kwargs['customer_detail'] = str2bool(
                self.request.query_params.get('customer_detail', False)
            )
        except AttributeError:
            pass

        # Ensure the context is passed through to the serializer
        kwargs['context'] = self.get_serializer_context()

        return self.serializer_class(*args, **kwargs)

    def get_queryset(self, *args, **kwargs):
        """Return annotated queryset for this endpoint."""
        queryset = super().get_queryset(*args, **kwargs)

        queryset = queryset.prefetch_related('customer', 'lines')

        queryset = serializers.SalesOrderSerializer.annotate_queryset(queryset)

        return queryset


class SalesOrderList(SalesOrderMixin, DataExportMixin, ListCreateAPI):
    """API endpoint for accessing a list of SalesOrder objects.

    - GET: Return list of SalesOrder objects (with filters)
    - POST: Create a new SalesOrder
    """

    filterset_class = SalesOrderFilter

    def create(self, request, *args, **kwargs):
        """Save user information on create."""
        serializer = self.get_serializer(data=self.clean_data(request.data))
        serializer.is_valid(raise_exception=True)

        item = serializer.save()
        item.created_by = request.user
        item.save()

        headers = self.get_success_headers(serializer.data)
        return Response(
            serializer.data, status=status.HTTP_201_CREATED, headers=headers
        )

    def filter_queryset(self, queryset):
        """Perform custom filtering operations on the SalesOrder queryset."""
        queryset = super().filter_queryset(queryset)

        params = self.request.query_params

        # Filter by "Part"
        # Only return SalesOrder which have LineItem referencing the part
        part = params.get('part', None)

        if part is not None:
            try:
                part = Part.objects.get(pk=part)
                queryset = queryset.filter(id__in=[so.id for so in part.sales_orders()])
            except (Part.DoesNotExist, ValueError):
                pass

        # Filter by 'date range'
        min_date = params.get('min_date', None)
        max_date = params.get('max_date', None)

        if min_date is not None and max_date is not None:
            queryset = models.SalesOrder.filterByDate(queryset, min_date, max_date)

        return queryset

    filter_backends = SEARCH_ORDER_FILTER_ALIAS

    ordering_field_aliases = {
        'reference': ['reference_int', 'reference'],
        'project_code': ['project_code__code'],
    }

    filterset_fields = ['customer']

    ordering_fields = [
        'creation_date',
        'reference',
        'customer__name',
        'customer_reference',
        'status',
        'target_date',
        'line_items',
        'shipment_date',
        'total_price',
        'project_code',
    ]

    search_fields = [
        'customer__name',
        'reference',
        'description',
        'customer_reference',
        'project_code__code',
    ]

    ordering = '-reference'


class SalesOrderDetail(SalesOrderMixin, RetrieveUpdateDestroyAPI):
    """API endpoint for detail view of a SalesOrder object."""

    pass


class SalesOrderLineItemFilter(LineItemFilter):
    """Custom filters for SalesOrderLineItemList endpoint."""

    class Meta:
        """Metaclass options."""

        price_field = 'sale_price'
        model = models.SalesOrderLineItem
        fields = []

    order = rest_filters.ModelChoiceFilter(
        queryset=models.SalesOrder.objects.all(), field_name='order', label=_('Order')
    )

    part = rest_filters.ModelChoiceFilter(
        queryset=Part.objects.all(), field_name='part', label=_('Part')
    )

    completed = rest_filters.BooleanFilter(label='completed', method='filter_completed')

    def filter_completed(self, queryset, name, value):
        """Filter by lines which are "completed".

        A line is completed when shipped >= quantity
        """
        q = Q(shipped__gte=F('quantity'))

        if str2bool(value):
            return queryset.filter(q)
        return queryset.exclude(q)

    order_complete = rest_filters.BooleanFilter(
        label=_('Order Complete'), method='filter_order_complete'
    )

    def filter_order_complete(self, queryset, name, value):
        """Filter by whether the order is 'complete' or not."""
        if str2bool(value):
            return queryset.filter(order__status__in=SalesOrderStatusGroups.COMPLETE)

        return queryset.exclude(order__status__in=SalesOrderStatusGroups.COMPLETE)


class SalesOrderLineItemMixin:
    """Mixin class for SalesOrderLineItem endpoints."""

    queryset = models.SalesOrderLineItem.objects.all()
    serializer_class = serializers.SalesOrderLineItemSerializer

    def get_serializer(self, *args, **kwargs):
        """Return serializer for this endpoint with extra data as requested."""
        try:
            params = self.request.query_params

            kwargs['part_detail'] = str2bool(params.get('part_detail', False))
            kwargs['order_detail'] = str2bool(params.get('order_detail', False))
            kwargs['allocations'] = str2bool(params.get('allocations', False))
            kwargs['customer_detail'] = str2bool(params.get('customer_detail', False))

        except AttributeError:
            pass

        kwargs['context'] = self.get_serializer_context()

        return self.serializer_class(*args, **kwargs)

    def get_queryset(self, *args, **kwargs):
        """Return annotated queryset for this endpoint."""
        queryset = super().get_queryset(*args, **kwargs)

        queryset = queryset.prefetch_related(
            'part',
            'part__stock_items',
            'allocations',
            'allocations__item__location',
            'order',
            'order__stock_items',
        )

        queryset = serializers.SalesOrderLineItemSerializer.annotate_queryset(queryset)

        return queryset


class SalesOrderLineItemList(SalesOrderLineItemMixin, DataExportMixin, ListCreateAPI):
    """API endpoint for accessing a list of SalesOrderLineItem objects."""

    filterset_class = SalesOrderLineItemFilter

<<<<<<< HEAD
    filter_backends = SEARCH_ORDER_FILTER
=======
    def download_queryset(self, queryset, export_format):
        """Download the requested queryset as a file."""
        dataset = SalesOrderLineItemResource().export(queryset=queryset)
        filedata = dataset.export(export_format)

        filename = f'InvenTree_SalesOrderItems.{export_format}'

        return DownloadFile(filedata, filename)

    filter_backends = SEARCH_ORDER_FILTER_ALIAS
>>>>>>> d24219fe

    ordering_fields = [
        'customer',
        'order',
        'part',
        'part__name',
        'quantity',
        'reference',
        'sale_price',
        'target_date',
    ]

    ordering_field_aliases = {
        'customer': 'order__customer__name',
        'part': 'part__name',
        'order': 'order__reference',
    }

    search_fields = ['part__name', 'quantity', 'reference']


class SalesOrderLineItemDetail(SalesOrderLineItemMixin, RetrieveUpdateDestroyAPI):
    """API endpoint for detail view of a SalesOrderLineItem object."""

    pass


class SalesOrderExtraLineList(GeneralExtraLineList, ListCreateAPI):
    """API endpoint for accessing a list of SalesOrderExtraLine objects."""

    queryset = models.SalesOrderExtraLine.objects.all()
    serializer_class = serializers.SalesOrderExtraLineSerializer


class SalesOrderExtraLineDetail(RetrieveUpdateDestroyAPI):
    """API endpoint for detail view of a SalesOrderExtraLine object."""

    queryset = models.SalesOrderExtraLine.objects.all()
    serializer_class = serializers.SalesOrderExtraLineSerializer


class SalesOrderContextMixin:
    """Mixin to add sales order object as serializer context variable."""

    queryset = models.SalesOrder.objects.all()

    def get_serializer_context(self):
        """Add the 'order' reference to the serializer context for any classes which inherit this mixin."""
        ctx = super().get_serializer_context()

        ctx['request'] = self.request

        try:
            ctx['order'] = models.SalesOrder.objects.get(pk=self.kwargs.get('pk', None))
        except Exception:
            pass

        return ctx


class SalesOrderCancel(SalesOrderContextMixin, CreateAPI):
    """API endpoint to cancel a SalesOrder."""

    serializer_class = serializers.SalesOrderCancelSerializer


class SalesOrderIssue(SalesOrderContextMixin, CreateAPI):
    """API endpoint to issue a SalesOrder."""

    serializer_class = serializers.SalesOrderIssueSerializer


class SalesOrderComplete(SalesOrderContextMixin, CreateAPI):
    """API endpoint for manually marking a SalesOrder as "complete"."""

    serializer_class = serializers.SalesOrderCompleteSerializer


class SalesOrderAllocateSerials(SalesOrderContextMixin, CreateAPI):
    """API endpoint to allocation stock items against a SalesOrder, by specifying serial numbers."""

    queryset = models.SalesOrder.objects.none()
    serializer_class = serializers.SalesOrderSerialAllocationSerializer


class SalesOrderAllocate(SalesOrderContextMixin, CreateAPI):
    """API endpoint to allocate stock items against a SalesOrder.

    - The SalesOrder is specified in the URL
    - See the SalesOrderShipmentAllocationSerializer class
    """

    queryset = models.SalesOrder.objects.none()
    serializer_class = serializers.SalesOrderShipmentAllocationSerializer


class SalesOrderAllocationDetail(RetrieveUpdateDestroyAPI):
    """API endpoint for detali view of a SalesOrderAllocation object."""

    queryset = models.SalesOrderAllocation.objects.all()
    serializer_class = serializers.SalesOrderAllocationSerializer


class SalesOrderAllocationList(ListAPI):
    """API endpoint for listing SalesOrderAllocation objects."""

    queryset = models.SalesOrderAllocation.objects.all()
    serializer_class = serializers.SalesOrderAllocationSerializer

    def get_serializer(self, *args, **kwargs):
        """Return the serializer instance for this endpoint.

        Adds extra detail serializers if requested
        """
        try:
            params = self.request.query_params

            kwargs['part_detail'] = str2bool(params.get('part_detail', False))
            kwargs['item_detail'] = str2bool(params.get('item_detail', False))
            kwargs['order_detail'] = str2bool(params.get('order_detail', False))
            kwargs['location_detail'] = str2bool(params.get('location_detail', False))
            kwargs['customer_detail'] = str2bool(params.get('customer_detail', False))
        except AttributeError:
            pass

        return self.serializer_class(*args, **kwargs)

    def filter_queryset(self, queryset):
        """Custom queryset filtering."""
        queryset = super().filter_queryset(queryset)

        # Filter by order
        params = self.request.query_params

        # Filter by "part" reference
        part = params.get('part', None)

        if part is not None:
            queryset = queryset.filter(item__part=part)

        # Filter by "order" reference
        order = params.get('order', None)

        if order is not None:
            queryset = queryset.filter(line__order=order)

        # Filter by "stock item"
        item = params.get('item', params.get('stock_item', None))

        if item is not None:
            queryset = queryset.filter(item=item)

        # Filter by "outstanding" order status
        outstanding = params.get('outstanding', None)

        if outstanding is not None:
            outstanding = str2bool(outstanding)

            if outstanding:
                # Filter only "open" orders
                # Filter only allocations which have *not* shipped
                queryset = queryset.filter(
                    line__order__status__in=SalesOrderStatusGroups.OPEN,
                    shipment__shipment_date=None,
                )
            else:
                queryset = queryset.exclude(
                    line__order__status__in=SalesOrderStatusGroups.OPEN,
                    shipment__shipment_date=None,
                )

        return queryset

    filter_backends = [rest_filters.DjangoFilterBackend]


class SalesOrderShipmentFilter(rest_filters.FilterSet):
    """Custom filterset for the SalesOrderShipmentList endpoint."""

    class Meta:
        """Metaclass options."""

        model = models.SalesOrderShipment
        fields = ['order']

    shipped = rest_filters.BooleanFilter(label='shipped', method='filter_shipped')

    def filter_shipped(self, queryset, name, value):
        """Filter SalesOrder list by 'shipped' status (boolean)."""
        if str2bool(value):
            return queryset.exclude(shipment_date=None)
        return queryset.filter(shipment_date=None)

    delivered = rest_filters.BooleanFilter(label='delivered', method='filter_delivered')

    def filter_delivered(self, queryset, name, value):
        """Filter SalesOrder list by 'delivered' status (boolean)."""
        if str2bool(value):
            return queryset.exclude(delivery_date=None)
        return queryset.filter(delivery_date=None)


class SalesOrderShipmentList(ListCreateAPI):
    """API list endpoint for SalesOrderShipment model."""

    queryset = models.SalesOrderShipment.objects.all()
    serializer_class = serializers.SalesOrderShipmentSerializer
    filterset_class = SalesOrderShipmentFilter

    filter_backends = [rest_filters.DjangoFilterBackend]


class SalesOrderShipmentDetail(RetrieveUpdateDestroyAPI):
    """API detail endpooint for SalesOrderShipment model."""

    queryset = models.SalesOrderShipment.objects.all()
    serializer_class = serializers.SalesOrderShipmentSerializer


class SalesOrderShipmentComplete(CreateAPI):
    """API endpoint for completing (shipping) a SalesOrderShipment."""

    queryset = models.SalesOrderShipment.objects.all()
    serializer_class = serializers.SalesOrderShipmentCompleteSerializer

    def get_serializer_context(self):
        """Pass the request object to the serializer."""
        ctx = super().get_serializer_context()
        ctx['request'] = self.request

        try:
            ctx['shipment'] = models.SalesOrderShipment.objects.get(
                pk=self.kwargs.get('pk', None)
            )
        except Exception:
            pass

        return ctx


class PurchaseOrderAttachmentList(AttachmentMixin, ListCreateDestroyAPIView):
    """API endpoint for listing, creating and bulk deleting) a PurchaseOrderAttachment (file upload)."""

    queryset = models.PurchaseOrderAttachment.objects.all()
    serializer_class = serializers.PurchaseOrderAttachmentSerializer

    filterset_fields = ['order']


class PurchaseOrderAttachmentDetail(AttachmentMixin, RetrieveUpdateDestroyAPI):
    """Detail endpoint for a PurchaseOrderAttachment."""

    queryset = models.PurchaseOrderAttachment.objects.all()
    serializer_class = serializers.PurchaseOrderAttachmentSerializer


class ReturnOrderFilter(OrderFilter):
    """Custom API filters for the ReturnOrderList endpoint."""

    class Meta:
        """Metaclass options."""

        model = models.ReturnOrder
        fields = ['customer']


class ReturnOrderMixin:
    """Mixin class for ReturnOrder endpoints."""

    queryset = models.ReturnOrder.objects.all()
    serializer_class = serializers.ReturnOrderSerializer

    def get_serializer(self, *args, **kwargs):
        """Return serializer instance for this endpoint."""
        try:
            kwargs['customer_detail'] = str2bool(
                self.request.query_params.get('customer_detail', False)
            )
        except AttributeError:
            pass

        # Ensure the context is passed through to the serializer
        kwargs['context'] = self.get_serializer_context()

        return self.serializer_class(*args, **kwargs)

    def get_queryset(self, *args, **kwargs):
        """Return annotated queryset for this endpoint."""
        queryset = super().get_queryset(*args, **kwargs)

        queryset = queryset.prefetch_related('customer')

        queryset = serializers.ReturnOrderSerializer.annotate_queryset(queryset)

        return queryset


class ReturnOrderList(ReturnOrderMixin, DataExportMixin, ListCreateAPI):
    """API endpoint for accessing a list of ReturnOrder objects."""

    filterset_class = ReturnOrderFilter

    def create(self, request, *args, **kwargs):
        """Save user information on create."""
        serializer = self.get_serializer(data=self.clean_data(request.data))
        serializer.is_valid(raise_exception=True)

        item = serializer.save()
        item.created_by = request.user
        item.save()

        headers = self.get_success_headers(serializer.data)
        return Response(
            serializer.data, status=status.HTTP_201_CREATED, headers=headers
        )

    filter_backends = SEARCH_ORDER_FILTER_ALIAS

    ordering_field_aliases = {
        'reference': ['reference_int', 'reference'],
        'project_code': ['project_code__code'],
    }

    ordering_fields = [
        'creation_date',
        'reference',
        'customer__name',
        'customer_reference',
        'line_items',
        'status',
        'target_date',
        'project_code',
    ]

    search_fields = [
        'customer__name',
        'reference',
        'description',
        'customer_reference',
        'project_code__code',
    ]

    ordering = '-reference'


class ReturnOrderDetail(ReturnOrderMixin, RetrieveUpdateDestroyAPI):
    """API endpoint for detail view of a single ReturnOrder object."""

    pass


class ReturnOrderContextMixin:
    """Simple mixin class to add a ReturnOrder to the serializer context."""

    queryset = models.ReturnOrder.objects.all()

    def get_serializer_context(self):
        """Add the PurchaseOrder object to the serializer context."""
        context = super().get_serializer_context()

        # Pass the ReturnOrder instance through to the serializer for validation
        try:
            context['order'] = models.ReturnOrder.objects.get(
                pk=self.kwargs.get('pk', None)
            )
        except Exception:
            pass

        context['request'] = self.request

        return context


class ReturnOrderCancel(ReturnOrderContextMixin, CreateAPI):
    """API endpoint to cancel a ReturnOrder."""

    serializer_class = serializers.ReturnOrderCancelSerializer


class ReturnOrderComplete(ReturnOrderContextMixin, CreateAPI):
    """API endpoint to complete a ReturnOrder."""

    serializer_class = serializers.ReturnOrderCompleteSerializer


class ReturnOrderIssue(ReturnOrderContextMixin, CreateAPI):
    """API endpoint to issue (place) a ReturnOrder."""

    serializer_class = serializers.ReturnOrderIssueSerializer


class ReturnOrderReceive(ReturnOrderContextMixin, CreateAPI):
    """API endpoint to receive items against a ReturnOrder."""

    queryset = models.ReturnOrder.objects.none()
    serializer_class = serializers.ReturnOrderReceiveSerializer


class ReturnOrderLineItemFilter(LineItemFilter):
    """Custom filters for the ReturnOrderLineItemList endpoint."""

    class Meta:
        """Metaclass options."""

        price_field = 'price'
        model = models.ReturnOrderLineItem
        fields = ['order', 'item']

    outcome = rest_filters.NumberFilter(label='outcome')

    received = rest_filters.BooleanFilter(label='received', method='filter_received')

    def filter_received(self, queryset, name, value):
        """Filter by 'received' field."""
        if str2bool(value):
            return queryset.exclude(received_date=None)
        return queryset.filter(received_date=None)


class ReturnOrderLineItemMixin:
    """Mixin class for ReturnOrderLineItem endpoints."""

    queryset = models.ReturnOrderLineItem.objects.all()
    serializer_class = serializers.ReturnOrderLineItemSerializer

    def get_serializer(self, *args, **kwargs):
        """Return serializer for this endpoint with extra data as requested."""
        try:
            params = self.request.query_params

            kwargs['order_detail'] = str2bool(params.get('order_detail', False))
            kwargs['item_detail'] = str2bool(params.get('item_detail', True))
            kwargs['part_detail'] = str2bool(params.get('part_detail', False))
        except AttributeError:
            pass

        kwargs['context'] = self.get_serializer_context()

        return self.serializer_class(*args, **kwargs)

    def get_queryset(self, *args, **kwargs):
        """Return annotated queryset for this endpoint."""
        queryset = super().get_queryset(*args, **kwargs)

        queryset = queryset.prefetch_related('order', 'item', 'item__part')

        return queryset


class ReturnOrderLineItemList(ReturnOrderLineItemMixin, DataExportMixin, ListCreateAPI):
    """API endpoint for accessing a list of ReturnOrderLineItemList objects."""

    filterset_class = ReturnOrderLineItemFilter

    filter_backends = SEARCH_ORDER_FILTER

    ordering_fields = ['reference', 'target_date', 'received_date']

    search_fields = [
        'item_serial',
        'item__part__name',
        'item__part__description',
        'reference',
    ]


class ReturnOrderLineItemDetail(ReturnOrderLineItemMixin, RetrieveUpdateDestroyAPI):
    """API endpoint for detail view of a ReturnOrderLineItem object."""

    pass


class ReturnOrderExtraLineList(GeneralExtraLineList, ListCreateAPI):
    """API endpoint for accessing a list of ReturnOrderExtraLine objects."""

    queryset = models.ReturnOrderExtraLine.objects.all()
    serializer_class = serializers.ReturnOrderExtraLineSerializer


class ReturnOrderExtraLineDetail(RetrieveUpdateDestroyAPI):
    """API endpoint for detail view of a ReturnOrderExtraLine object."""

    queryset = models.ReturnOrderExtraLine.objects.all()
    serializer_class = serializers.ReturnOrderExtraLineSerializer


class ReturnOrderAttachmentList(AttachmentMixin, ListCreateDestroyAPIView):
    """API endpoint for listing, creating and bulk deleting a ReturnOrderAttachment (file upload)."""

    queryset = models.ReturnOrderAttachment.objects.all()
    serializer_class = serializers.ReturnOrderAttachmentSerializer

    filterset_fields = ['order']


class ReturnOrderAttachmentDetail(AttachmentMixin, RetrieveUpdateDestroyAPI):
    """Detail endpoint for the ReturnOrderAttachment model."""

    queryset = models.ReturnOrderAttachment.objects.all()
    serializer_class = serializers.ReturnOrderAttachmentSerializer


class OrderCalendarExport(ICalFeed):
    """Calendar export for Purchase/Sales Orders.

    Optional parameters:
    - include_completed: true/false
        whether or not to show completed orders. Defaults to false
    """

    instance_url = get_base_url()

    instance_url = instance_url.replace('http://', '').replace('https://', '')
    timezone = settings.TIME_ZONE
    file_name = 'calendar.ics'

    def __call__(self, request, *args, **kwargs):
        """Overload call in order to check for authentication.

        This is required to force Django to look for the authentication,
        otherwise login request with Basic auth via curl or similar are ignored,
        and login via a calendar client will not work.

        See:
        https://stackoverflow.com/questions/3817694/django-rss-feed-authentication
        https://stackoverflow.com/questions/152248/can-i-use-http-basic-authentication-with-django
        https://www.djangosnippets.org/snippets/243/
        """
        import base64

        if request.user.is_authenticated:
            # Authenticated on first try - maybe normal browser call?
            return super().__call__(request, *args, **kwargs)

        # No login yet - check in headers
        if 'authorization' in request.headers:
            auth = request.headers['authorization'].split()
            if len(auth) == 2:
                # NOTE: We are only support basic authentication for now.
                #
                if auth[0].lower() == 'basic':
                    uname, passwd = base64.b64decode(auth[1]).decode('ascii').split(':')
                    user = authenticate(username=uname, password=passwd)
                    if user is not None:
                        if user.is_active:
                            login(request, user)
                            request.user = user

        # Check again
        if request.user.is_authenticated:
            # Authenticated after second try
            return super().__call__(request, *args, **kwargs)

        # Still nothing - return Unauth. header with info on how to authenticate
        # Information is needed by client, eg Thunderbird
        response = JsonResponse({
            'detail': 'Authentication credentials were not provided.'
        })
        response['WWW-Authenticate'] = 'Basic realm="api"'
        response.status_code = 401
        return response

    def get_object(self, request, *args, **kwargs):
        """This is where settings from the URL etc will be obtained."""
        # Help:
        # https://django.readthedocs.io/en/stable/ref/contrib/syndication.html

        obj = {}
        obj['ordertype'] = kwargs['ordertype']
        obj['include_completed'] = bool(request.GET.get('include_completed', False))

        return obj

    def title(self, obj):
        """Return calendar title."""
        if obj['ordertype'] == 'purchase-order':
            ordertype_title = _('Purchase Order')
        elif obj['ordertype'] == 'sales-order':
            ordertype_title = _('Sales Order')
        elif obj['ordertype'] == 'return-order':
            ordertype_title = _('Return Order')
        else:
            ordertype_title = _('Unknown')

        return f'{common_models.InvenTreeSetting.get_setting("INVENTREE_COMPANY_NAME")} {ordertype_title}'

    def product_id(self, obj):
        """Return calendar product id."""
        return f'//{self.instance_url}//{self.title(obj)}//EN'

    def items(self, obj):
        """Return a list of Orders.

        Filters:
        - Only return those which have a target_date set
        - Only return incomplete orders, unless include_completed is set to True
        """
        if obj['ordertype'] == 'purchase-order':
            if obj['include_completed'] is False:
                # Do not include completed orders from list in this case
                # Completed status = 30
                outlist = models.PurchaseOrder.objects.filter(
                    target_date__isnull=False
                ).filter(status__lt=PurchaseOrderStatus.COMPLETE.value)
            else:
                outlist = models.PurchaseOrder.objects.filter(target_date__isnull=False)
        elif obj['ordertype'] == 'sales-order':
            if obj['include_completed'] is False:
                # Do not include completed (=shipped) orders from list in this case
                # Shipped status = 20
                outlist = models.SalesOrder.objects.filter(
                    target_date__isnull=False
                ).filter(status__lt=SalesOrderStatus.SHIPPED.value)
            else:
                outlist = models.SalesOrder.objects.filter(target_date__isnull=False)
        elif obj['ordertype'] == 'return-order':
            if obj['include_completed'] is False:
                # Do not include completed orders from list in this case
                # Complete status = 30
                outlist = models.ReturnOrder.objects.filter(
                    target_date__isnull=False
                ).filter(status__lt=ReturnOrderStatus.COMPLETE.value)
            else:
                outlist = models.ReturnOrder.objects.filter(target_date__isnull=False)
        else:
            outlist = []

        return outlist

    def item_title(self, item):
        """Set the event title to the order reference."""
        return f'{item.reference}'

    def item_description(self, item):
        """Set the event description."""
        return f'Company: {item.company.name}\nStatus: {item.get_status_display()}\nDescription: {item.description}'

    def item_start_datetime(self, item):
        """Set event start to target date. Goal is all-day event."""
        return item.target_date

    def item_end_datetime(self, item):
        """Set event end to target date. Goal is all-day event."""
        return item.target_date

    def item_created(self, item):
        """Use creation date of PO as creation date of event."""
        return item.creation_date

    def item_class(self, item):
        """Set item class to PUBLIC."""
        return 'PUBLIC'

    def item_guid(self, item):
        """Return globally unique UID for event."""
        return f'po_{item.pk}_{item.reference.replace(" ", "-")}@{self.instance_url}'

    def item_link(self, item):
        """Set the item link."""
        return construct_absolute_url(item.get_absolute_url())


order_api_urls = [
    # API endpoints for purchase orders
    path(
        'po/',
        include([
            # Purchase order attachments
            path(
                'attachment/',
                include([
                    path(
                        '<int:pk>/',
                        PurchaseOrderAttachmentDetail.as_view(),
                        name='api-po-attachment-detail',
                    ),
                    path(
                        '',
                        PurchaseOrderAttachmentList.as_view(),
                        name='api-po-attachment-list',
                    ),
                ]),
            ),
            # Individual purchase order detail URLs
            path(
                '<int:pk>/',
                include([
                    path(
                        'cancel/', PurchaseOrderCancel.as_view(), name='api-po-cancel'
                    ),
                    path(
                        'complete/',
                        PurchaseOrderComplete.as_view(),
                        name='api-po-complete',
                    ),
                    path('issue/', PurchaseOrderIssue.as_view(), name='api-po-issue'),
                    path(
                        'metadata/',
                        MetadataView.as_view(),
                        {'model': models.PurchaseOrder},
                        name='api-po-metadata',
                    ),
                    path(
                        'receive/',
                        PurchaseOrderReceive.as_view(),
                        name='api-po-receive',
                    ),
                    # PurchaseOrder detail API endpoint
                    path('', PurchaseOrderDetail.as_view(), name='api-po-detail'),
                ]),
            ),
            # Purchase order status code information
            path(
                'status/',
                StatusView.as_view(),
                {StatusView.MODEL_REF: PurchaseOrderStatus},
                name='api-po-status-codes',
            ),
            # Purchase order list
            path('', PurchaseOrderList.as_view(), name='api-po-list'),
        ]),
    ),
    # API endpoints for purchase order line items
    path(
        'po-line/',
        include([
            path(
                '<int:pk>/',
                include([
                    path(
                        'metadata/',
                        MetadataView.as_view(),
                        {'model': models.PurchaseOrderLineItem},
                        name='api-po-line-metadata',
                    ),
                    path(
                        '',
                        PurchaseOrderLineItemDetail.as_view(),
                        name='api-po-line-detail',
                    ),
                ]),
            ),
            path('', PurchaseOrderLineItemList.as_view(), name='api-po-line-list'),
        ]),
    ),
    # API endpoints for purchase order extra line
    path(
        'po-extra-line/',
        include([
            path(
                '<int:pk>/',
                include([
                    path(
                        'metadata/',
                        MetadataView.as_view(),
                        {'model': models.PurchaseOrderExtraLine},
                        name='api-po-extra-line-metadata',
                    ),
                    path(
                        '',
                        PurchaseOrderExtraLineDetail.as_view(),
                        name='api-po-extra-line-detail',
                    ),
                ]),
            ),
            path(
                '', PurchaseOrderExtraLineList.as_view(), name='api-po-extra-line-list'
            ),
        ]),
    ),
    # API endpoints for sales ordesr
    path(
        'so/',
        include([
            path(
                'attachment/',
                include([
                    path(
                        '<int:pk>/',
                        SalesOrderAttachmentDetail.as_view(),
                        name='api-so-attachment-detail',
                    ),
                    path(
                        '',
                        SalesOrderAttachmentList.as_view(),
                        name='api-so-attachment-list',
                    ),
                ]),
            ),
            path(
                'shipment/',
                include([
                    path(
                        '<int:pk>/',
                        include([
                            path(
                                'ship/',
                                SalesOrderShipmentComplete.as_view(),
                                name='api-so-shipment-ship',
                            ),
                            path(
                                'metadata/',
                                MetadataView.as_view(),
                                {'model': models.SalesOrderShipment},
                                name='api-so-shipment-metadata',
                            ),
                            path(
                                '',
                                SalesOrderShipmentDetail.as_view(),
                                name='api-so-shipment-detail',
                            ),
                        ]),
                    ),
                    path(
                        '',
                        SalesOrderShipmentList.as_view(),
                        name='api-so-shipment-list',
                    ),
                ]),
            ),
            # Sales order detail view
            path(
                '<int:pk>/',
                include([
                    path(
                        'allocate/',
                        SalesOrderAllocate.as_view(),
                        name='api-so-allocate',
                    ),
                    path(
                        'allocate-serials/',
                        SalesOrderAllocateSerials.as_view(),
                        name='api-so-allocate-serials',
                    ),
                    path('cancel/', SalesOrderCancel.as_view(), name='api-so-cancel'),
                    path('issue/', SalesOrderIssue.as_view(), name='api-so-issue'),
                    path(
                        'complete/',
                        SalesOrderComplete.as_view(),
                        name='api-so-complete',
                    ),
                    path(
                        'metadata/',
                        MetadataView.as_view(),
                        {'model': models.SalesOrder},
                        name='api-so-metadata',
                    ),
                    # SalesOrder detail endpoint
                    path('', SalesOrderDetail.as_view(), name='api-so-detail'),
                ]),
            ),
            # Sales order status code information
            path(
                'status/',
                StatusView.as_view(),
                {StatusView.MODEL_REF: SalesOrderStatus},
                name='api-so-status-codes',
            ),
            # Sales order list view
            path('', SalesOrderList.as_view(), name='api-so-list'),
        ]),
    ),
    # API endpoints for sales order line items
    path(
        'so-line/',
        include([
            path(
                '<int:pk>/',
                include([
                    path(
                        'metadata/',
                        MetadataView.as_view(),
                        {'model': models.SalesOrderLineItem},
                        name='api-so-line-metadata',
                    ),
                    path(
                        '',
                        SalesOrderLineItemDetail.as_view(),
                        name='api-so-line-detail',
                    ),
                ]),
            ),
            path('', SalesOrderLineItemList.as_view(), name='api-so-line-list'),
        ]),
    ),
    # API endpoints for sales order extra line
    path(
        'so-extra-line/',
        include([
            path(
                '<int:pk>/',
                include([
                    path(
                        'metadata/',
                        MetadataView.as_view(),
                        {'model': models.SalesOrderExtraLine},
                        name='api-so-extra-line-metadata',
                    ),
                    path(
                        '',
                        SalesOrderExtraLineDetail.as_view(),
                        name='api-so-extra-line-detail',
                    ),
                ]),
            ),
            path('', SalesOrderExtraLineList.as_view(), name='api-so-extra-line-list'),
        ]),
    ),
    # API endpoints for sales order allocations
    path(
        'so-allocation/',
        include([
            path(
                '<int:pk>/',
                SalesOrderAllocationDetail.as_view(),
                name='api-so-allocation-detail',
            ),
            path('', SalesOrderAllocationList.as_view(), name='api-so-allocation-list'),
        ]),
    ),
    # API endpoints for return orders
    path(
        'ro/',
        include([
            path(
                'attachment/',
                include([
                    path(
                        '<int:pk>/',
                        ReturnOrderAttachmentDetail.as_view(),
                        name='api-return-order-attachment-detail',
                    ),
                    path(
                        '',
                        ReturnOrderAttachmentList.as_view(),
                        name='api-return-order-attachment-list',
                    ),
                ]),
            ),
            # Return Order detail endpoints
            path(
                '<int:pk>/',
                include([
                    path(
                        'cancel/',
                        ReturnOrderCancel.as_view(),
                        name='api-return-order-cancel',
                    ),
                    path(
                        'complete/',
                        ReturnOrderComplete.as_view(),
                        name='api-return-order-complete',
                    ),
                    path(
                        'issue/',
                        ReturnOrderIssue.as_view(),
                        name='api-return-order-issue',
                    ),
                    path(
                        'receive/',
                        ReturnOrderReceive.as_view(),
                        name='api-return-order-receive',
                    ),
                    path(
                        'metadata/',
                        MetadataView.as_view(),
                        {'model': models.ReturnOrder},
                        name='api-return-order-metadata',
                    ),
                    path(
                        '', ReturnOrderDetail.as_view(), name='api-return-order-detail'
                    ),
                ]),
            ),
            # Return order status code information
            path(
                'status/',
                StatusView.as_view(),
                {StatusView.MODEL_REF: ReturnOrderStatus},
                name='api-return-order-status-codes',
            ),
            # Return Order list
            path('', ReturnOrderList.as_view(), name='api-return-order-list'),
        ]),
    ),
    # API endpoints for return order lines
    path(
        'ro-line/',
        include([
            path(
                '<int:pk>/',
                include([
                    path(
                        'metadata/',
                        MetadataView.as_view(),
                        {'model': models.ReturnOrderLineItem},
                        name='api-return-order-line-metadata',
                    ),
                    path(
                        '',
                        ReturnOrderLineItemDetail.as_view(),
                        name='api-return-order-line-detail',
                    ),
                ]),
            ),
            # Return order line item status code information
            path(
                'status/',
                StatusView.as_view(),
                {StatusView.MODEL_REF: ReturnOrderLineStatus},
                name='api-return-order-line-status-codes',
            ),
            path(
                '', ReturnOrderLineItemList.as_view(), name='api-return-order-line-list'
            ),
        ]),
    ),
    # API endpoints for return order extra line
    path(
        'ro-extra-line/',
        include([
            path(
                '<int:pk>/',
                include([
                    path(
                        'metadata/',
                        MetadataView.as_view(),
                        {'model': models.ReturnOrderExtraLine},
                        name='api-return-order-extra-line-metadata',
                    ),
                    path(
                        '',
                        ReturnOrderExtraLineDetail.as_view(),
                        name='api-return-order-extra-line-detail',
                    ),
                ]),
            ),
            path(
                '',
                ReturnOrderExtraLineList.as_view(),
                name='api-return-order-extra-line-list',
            ),
        ]),
    ),
    # API endpoint for subscribing to ICS calendar of purchase/sales/return orders
    re_path(
        r'^calendar/(?P<ordertype>purchase-order|sales-order|return-order)/calendar.ics',
        OrderCalendarExport(),
        name='api-po-so-calendar',
    ),
]<|MERGE_RESOLUTION|>--- conflicted
+++ resolved
@@ -559,37 +559,6 @@
             serializer.data, status=status.HTTP_201_CREATED, headers=headers
         )
 
-<<<<<<< HEAD
-    def filter_queryset(self, queryset):
-        """Additional filtering options."""
-        params = self.request.query_params
-
-        queryset = super().filter_queryset(queryset)
-
-        base_part = params.get('base_part', None)
-
-        if base_part:
-            try:
-                base_part = Part.objects.get(pk=base_part)
-
-                queryset = queryset.filter(part__part=base_part)
-
-            except (ValueError, Part.DoesNotExist):
-                pass
-
-        return queryset
-=======
-    def download_queryset(self, queryset, export_format):
-        """Download the requested queryset as a file."""
-        dataset = PurchaseOrderLineItemResource().export(queryset=queryset)
-
-        filedata = dataset.export(export_format)
-
-        filename = f'InvenTree_PurchaseOrderItems.{export_format}'
-
-        return DownloadFile(filedata, filename)
->>>>>>> d24219fe
-
     filter_backends = SEARCH_ORDER_FILTER_ALIAS
 
     ordering_field_aliases = {
@@ -877,20 +846,7 @@
 
     filterset_class = SalesOrderLineItemFilter
 
-<<<<<<< HEAD
-    filter_backends = SEARCH_ORDER_FILTER
-=======
-    def download_queryset(self, queryset, export_format):
-        """Download the requested queryset as a file."""
-        dataset = SalesOrderLineItemResource().export(queryset=queryset)
-        filedata = dataset.export(export_format)
-
-        filename = f'InvenTree_SalesOrderItems.{export_format}'
-
-        return DownloadFile(filedata, filename)
-
     filter_backends = SEARCH_ORDER_FILTER_ALIAS
->>>>>>> d24219fe
 
     ordering_fields = [
         'customer',
