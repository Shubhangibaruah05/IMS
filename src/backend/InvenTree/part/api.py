"""Provides a JSON API for the Part app."""

import functools
import re

from django.db.models import Count, F, Q
from django.urls import include, path, re_path
from django.utils.translation import gettext_lazy as _

from django_filters import rest_framework as rest_filters
from django_filters.rest_framework import DjangoFilterBackend
from drf_spectacular.types import OpenApiTypes
from drf_spectacular.utils import extend_schema_field
from rest_framework import permissions, serializers, status
from rest_framework.exceptions import ValidationError
from rest_framework.response import Response

import order.models
import part.filters
from build.models import Build, BuildItem
from importer.mixins import DataExportMixin
from InvenTree.api import AttachmentMixin, ListCreateDestroyAPIView, MetadataView
from InvenTree.filters import (
    ORDER_FILTER,
    SEARCH_ORDER_FILTER,
    SEARCH_ORDER_FILTER_ALIAS,
    InvenTreeDateFilter,
    InvenTreeSearchFilter,
)
from InvenTree.helpers import DownloadFile, increment_serial_number, isNull, str2bool
from InvenTree.mixins import (
    CreateAPI,
    CustomRetrieveUpdateDestroyAPI,
    ListAPI,
    ListCreateAPI,
    RetrieveAPI,
    RetrieveUpdateAPI,
    RetrieveUpdateDestroyAPI,
    UpdateAPI,
)
from InvenTree.permissions import RolePermission
from InvenTree.serializers import EmptySerializer
from InvenTree.status_codes import (
    BuildStatusGroups,
    PurchaseOrderStatusGroups,
    SalesOrderStatusGroups,
)
from part.admin import PartCategoryResource, PartResource
from stock.models import StockLocation

from . import serializers as part_serializers
from . import views
from .models import (
    BomItem,
    BomItemSubstitute,
    Part,
    PartAttachment,
    PartCategory,
    PartCategoryParameterTemplate,
    PartInternalPriceBreak,
    PartParameter,
    PartParameterTemplate,
    PartRelated,
    PartSellPriceBreak,
    PartStocktake,
    PartStocktakeReport,
    PartTestTemplate,
)


class CategoryMixin:
    """Mixin class for PartCategory endpoints."""

    serializer_class = part_serializers.CategorySerializer
    queryset = PartCategory.objects.all()

    def get_queryset(self, *args, **kwargs):
        """Return an annotated queryset for the CategoryDetail endpoint."""
        queryset = super().get_queryset(*args, **kwargs)
        queryset = part_serializers.CategorySerializer.annotate_queryset(queryset)
        return queryset

    def get_serializer_context(self):
        """Add extra context to the serializer for the CategoryDetail endpoint."""
        ctx = super().get_serializer_context()

        try:
            ctx['starred_categories'] = [
                star.category for star in self.request.user.starred_categories.all()
            ]
        except AttributeError:
            # Error is thrown if the view does not have an associated request
            ctx['starred_categories'] = []

        return ctx


class CategoryFilter(rest_filters.FilterSet):
    """Custom filterset class for the PartCategoryList endpoint."""

    class Meta:
        """Metaclass options for this filterset."""

        model = PartCategory
        fields = ['name', 'structural']

    starred = rest_filters.BooleanFilter(
        label=_('Starred'),
        method='filter_starred',
        help_text=_('Filter by starred categories'),
    )

    def filter_starred(self, queryset, name, value):
        """Filter by whether the PartCategory is starred by the current user."""
        user = self.request.user

        starred_categories = [
            star.category.pk for star in user.starred_categories.all()
        ]

        if str2bool(value):
            return queryset.filter(pk__in=starred_categories)

        return queryset.exclude(pk__in=starred_categories)

    depth = rest_filters.NumberFilter(
        label=_('Depth'), method='filter_depth', help_text=_('Filter by category depth')
    )

    def filter_depth(self, queryset, name, value):
        """Filter by the "depth" of the PartCategory.

        - This filter is used to limit the depth of the category tree
        - If the "parent" filter is also provided, the depth is calculated from the parent category
        """
        parent = self.data.get('parent', None)

        # Only filter if the parent filter is *not* provided
        if not parent:
            queryset = queryset.filter(level__lte=value)

        return queryset

    cascade = rest_filters.BooleanFilter(
        label=_('Cascade'),
        method='filter_cascade',
        help_text=_('Include sub-categories in filtered results'),
    )

    def filter_cascade(self, queryset, name, value):
        """Filter by whether to include sub-categories in the filtered results.

        Note: If the "parent" filter is provided, we offload the logic to that method.
        """
        parent = self.data.get('parent', None)

        # If the parent is *not* provided, update the results based on the "cascade" value
        if not parent:
            if not value:
                # If "cascade" is False, only return top-level categories
                queryset = queryset.filter(parent=None)

        return queryset

    parent = rest_filters.ModelChoiceFilter(
        queryset=PartCategory.objects.all(),
        label=_('Parent'),
        method='filter_parent',
        help_text=_('Filter by parent category'),
    )

    def filter_parent(self, queryset, name, value):
        """Filter by parent category.

        Note that the filtering behaviour here varies,
        depending on whether the 'cascade' value is set.

        So, we have to check the "cascade" value here.
        """
        parent = value
        depth = self.data.get('depth', None)
        cascade = str2bool(self.data.get('cascade', False))

        if cascade:
            # Return recursive subcategories
            queryset = queryset.filter(
                parent__in=parent.get_descendants(include_self=True)
            )
        else:
            # Return only direct children
            queryset = queryset.filter(parent=parent)

        if depth is not None:
            # Filter by depth from parent
            depth = int(depth)
            queryset = queryset.filter(level__lte=parent.level + depth)

        return queryset

    exclude_tree = rest_filters.ModelChoiceFilter(
        queryset=PartCategory.objects.all(),
        label=_('Exclude Tree'),
        method='filter_exclude_tree',
        help_text=_('Exclude sub-categories under the specified category'),
    )

    @extend_schema_field(OpenApiTypes.INT)
    def filter_exclude_tree(self, queryset, name, value):
        """Exclude all sub-categories under the specified category."""
        # Exclude the specified category
        queryset = queryset.exclude(pk=value.pk)

        # Exclude any sub-categories also
        queryset = queryset.exclude(parent__in=value.get_descendants(include_self=True))

        return queryset


class CategoryList(CategoryMixin, DataExportMixin, ListCreateAPI):
    """API endpoint for accessing a list of PartCategory objects.

    - GET: Return a list of PartCategory objects
    - POST: Create a new PartCategory object
    """

    filterset_class = CategoryFilter

    filter_backends = SEARCH_ORDER_FILTER

    ordering_fields = ['name', 'pathstring', 'level', 'tree_id', 'lft', 'part_count']

    # Use hierarchical ordering by default
    ordering = ['tree_id', 'lft', 'name']

    search_fields = ['name', 'description']


class CategoryDetail(CategoryMixin, CustomRetrieveUpdateDestroyAPI):
    """API endpoint for detail view of a single PartCategory object."""

    def get_serializer(self, *args, **kwargs):
        """Add additional context based on query parameters."""
        try:
            params = self.request.query_params

            kwargs['path_detail'] = str2bool(params.get('path_detail', False))
        except AttributeError:
            pass

        kwargs.setdefault('context', self.get_serializer_context())

        return self.serializer_class(*args, **kwargs)

    def update(self, request, *args, **kwargs):
        """Perform 'update' function and mark this part as 'starred' (or not)."""
        # Clean up input data
        data = self.clean_data(request.data)

        if 'starred' in data:
            starred = str2bool(data.get('starred', False))

            self.get_object().set_starred(request.user, starred)

        response = super().update(request, *args, **kwargs)

        return response

    def destroy(self, request, *args, **kwargs):
        """Delete a Part category instance via the API."""
        delete_parts = (
            'delete_parts' in request.data and request.data['delete_parts'] == '1'
        )
        delete_child_categories = (
            'delete_child_categories' in request.data
            and request.data['delete_child_categories'] == '1'
        )
        return super().destroy(
            request,
            *args,
            **dict(
                kwargs,
                delete_parts=delete_parts,
                delete_child_categories=delete_child_categories,
            ),
        )


class CategoryTree(ListAPI):
    """API endpoint for accessing a list of PartCategory objects ready for rendering a tree."""

    queryset = PartCategory.objects.all()
    serializer_class = part_serializers.CategoryTree

    filter_backends = ORDER_FILTER

    ordering_fields = ['level', 'name', 'subcategories']

    # Order by tree level (top levels first) and then name
    ordering = ['level', 'name']

    def get_queryset(self, *args, **kwargs):
        """Return an annotated queryset for the CategoryTree endpoint."""
        queryset = super().get_queryset(*args, **kwargs)
        queryset = part_serializers.CategoryTree.annotate_queryset(queryset)
        return queryset


class CategoryParameterList(ListCreateAPI):
    """API endpoint for accessing a list of PartCategoryParameterTemplate objects.

    - GET: Return a list of PartCategoryParameterTemplate objects
    """

    queryset = PartCategoryParameterTemplate.objects.all()
    serializer_class = part_serializers.CategoryParameterTemplateSerializer

    def get_queryset(self):
        """Custom filtering.

        Rules:
        - Allow filtering by "null" parent to retrieve all categories parameter templates
        - Allow filtering by category
        - Allow traversing all parent categories
        """
        queryset = super().get_queryset()

        params = self.request.query_params

        category = params.get('category', None)

        if category is not None:
            try:
                category = PartCategory.objects.get(pk=category)

                fetch_parent = str2bool(params.get('fetch_parent', True))

                if fetch_parent:
                    parents = category.get_ancestors(include_self=True)
                    queryset = queryset.filter(category__in=[cat.pk for cat in parents])
                else:
                    queryset = queryset.filter(category=category)

            except (ValueError, PartCategory.DoesNotExist):
                pass

        return queryset


class CategoryParameterDetail(RetrieveUpdateDestroyAPI):
    """Detail endpoint for the PartCategoryParameterTemplate model."""

    queryset = PartCategoryParameterTemplate.objects.all()
    serializer_class = part_serializers.CategoryParameterTemplateSerializer


class PartSalePriceDetail(RetrieveUpdateDestroyAPI):
    """Detail endpoint for PartSellPriceBreak model."""

    queryset = PartSellPriceBreak.objects.all()
    serializer_class = part_serializers.PartSalePriceSerializer


class PartSalePriceList(ListCreateAPI):
    """API endpoint for list view of PartSalePriceBreak model."""

    queryset = PartSellPriceBreak.objects.all()
    serializer_class = part_serializers.PartSalePriceSerializer

    filter_backends = SEARCH_ORDER_FILTER
    filterset_fields = ['part']
    ordering_fields = ['quantity', 'price']
    ordering = 'quantity'


class PartInternalPriceDetail(RetrieveUpdateDestroyAPI):
    """Detail endpoint for PartInternalPriceBreak model."""

    queryset = PartInternalPriceBreak.objects.all()
    serializer_class = part_serializers.PartInternalPriceSerializer


class PartInternalPriceList(ListCreateAPI):
    """API endpoint for list view of PartInternalPriceBreak model."""

    queryset = PartInternalPriceBreak.objects.all()
    serializer_class = part_serializers.PartInternalPriceSerializer
    permission_required = 'roles.sales_order.show'

    filter_backends = SEARCH_ORDER_FILTER
    filterset_fields = ['part']
    ordering_fields = ['quantity', 'price']
    ordering = 'quantity'


class PartAttachmentList(AttachmentMixin, ListCreateDestroyAPIView):
    """API endpoint for listing, creating and bulk deleting a PartAttachment (file upload)."""

    queryset = PartAttachment.objects.all()
    serializer_class = part_serializers.PartAttachmentSerializer

    filterset_fields = ['part']


class PartAttachmentDetail(AttachmentMixin, RetrieveUpdateDestroyAPI):
    """Detail endpoint for PartAttachment model."""

    queryset = PartAttachment.objects.all()
    serializer_class = part_serializers.PartAttachmentSerializer


class PartTestTemplateFilter(rest_filters.FilterSet):
    """Custom filterset class for the PartTestTemplateList endpoint."""

    class Meta:
        """Metaclass options for this filterset."""

        model = PartTestTemplate
        fields = ['enabled', 'key', 'required', 'requires_attachment', 'requires_value']

    part = rest_filters.ModelChoiceFilter(
        queryset=Part.objects.filter(trackable=True),
        label='Part',
        field_name='part',
        method='filter_part',
    )

    def filter_part(self, queryset, name, part):
        """Filter by the 'part' field.

        Note: If the 'include_inherited' query parameter is set,
        we also include any parts "above" the specified part.
        """
        include_inherited = str2bool(
            self.request.query_params.get('include_inherited', True)
        )

        if include_inherited:
            return queryset.filter(part__in=part.get_ancestors(include_self=True))
        else:
            return queryset.filter(part=part)

    has_results = rest_filters.BooleanFilter(
        label=_('Has Results'), method='filter_has_results'
    )

    def filter_has_results(self, queryset, name, value):
        """Filter by whether the PartTestTemplate has any associated test results."""
        if str2bool(value):
            return queryset.exclude(results=0)
        return queryset.filter(results=0)


class PartTestTemplateMixin:
    """Mixin class for the PartTestTemplate API endpoints."""

    queryset = PartTestTemplate.objects.all()
    serializer_class = part_serializers.PartTestTemplateSerializer

    def get_queryset(self, *args, **kwargs):
        """Return an annotated queryset for the PartTestTemplateDetail endpoints."""
        queryset = super().get_queryset(*args, **kwargs)
        queryset = part_serializers.PartTestTemplateSerializer.annotate_queryset(
            queryset
        )
        return queryset


class PartTestTemplateDetail(PartTestTemplateMixin, RetrieveUpdateDestroyAPI):
    """Detail endpoint for PartTestTemplate model."""

    pass


class PartTestTemplateList(PartTestTemplateMixin, ListCreateAPI):
    """API endpoint for listing (and creating) a PartTestTemplate."""

    filterset_class = PartTestTemplateFilter

    filter_backends = SEARCH_ORDER_FILTER

    search_fields = ['test_name', 'description']

    ordering_fields = [
        'enabled',
        'required',
        'requires_value',
        'requires_attachment',
        'results',
        'test_name',
    ]

    ordering = 'test_name'


class PartThumbs(ListAPI):
    """API endpoint for retrieving information on available Part thumbnails."""

    queryset = Part.objects.all()
    serializer_class = part_serializers.PartThumbSerializer

    def get_queryset(self):
        """Return a queryset which excludes any parts without images."""
        queryset = super().get_queryset()

        # Get all Parts which have an associated image
        queryset = queryset.exclude(image='')

        return queryset

    def list(self, request, *args, **kwargs):
        """Serialize the available Part images.

        - Images may be used for multiple parts!
        """
        queryset = self.filter_queryset(self.get_queryset())

        # Return the most popular parts first
        data = (
            queryset.values('image').annotate(count=Count('image')).order_by('-count')
        )

        page = self.paginate_queryset(data)

        if page is not None:
            serializer = self.get_serializer(page, many=True)
        else:
            serializer = self.get_serializer(data, many=True)

        data = serializer.data

        return Response(data)

    filter_backends = [InvenTreeSearchFilter]

    search_fields = [
        'name',
        'description',
        'IPN',
        'revision',
        'keywords',
        'category__name',
    ]


class PartThumbsUpdate(RetrieveUpdateAPI):
    """API endpoint for updating Part thumbnails."""

    queryset = Part.objects.all()
    serializer_class = part_serializers.PartThumbSerializerUpdate

    filter_backends = [DjangoFilterBackend]


class PartScheduling(RetrieveAPI):
    """API endpoint for delivering "scheduling" information about a given part via the API.

    Returns a chronologically ordered list about future "scheduled" events,
    concerning stock levels for the part:

    - Purchase Orders (incoming stock)
    - Sales Orders (outgoing stock)
    - Build Orders (incoming completed stock)
    - Build Orders (outgoing allocated stock)
    """

    queryset = Part.objects.all()
    serializer_class = EmptySerializer

    def retrieve(self, request, *args, **kwargs):
        """Return scheduling information for the referenced Part instance."""
        part = self.get_object()

        schedule = []

        def add_schedule_entry(
            date, quantity, title, label, url, speculative_quantity=0
        ):
            """Check if a scheduled entry should be added.

            Rules:
            - date must be non-null
            - date cannot be in the "past"
            - quantity must not be zero
            """
            schedule.append({
                'date': date,
                'quantity': quantity,
                'speculative_quantity': speculative_quantity,
                'title': title,
                'label': label,
                'url': url,
            })

        # Add purchase order (incoming stock) information
        po_lines = order.models.PurchaseOrderLineItem.objects.filter(
            part__part=part, order__status__in=PurchaseOrderStatusGroups.OPEN
        )

        for line in po_lines:
            target_date = line.target_date or line.order.target_date

            line_quantity = max(line.quantity - line.received, 0)

            # Multiply by the pack quantity of the SupplierPart
            quantity = line.part.base_quantity(line_quantity)

            add_schedule_entry(
                target_date,
                quantity,
                _('Incoming Purchase Order'),
                str(line.order),
                line.order.get_absolute_url(),
            )

        # Add sales order (outgoing stock) information
        so_lines = order.models.SalesOrderLineItem.objects.filter(
            part=part, order__status__in=SalesOrderStatusGroups.OPEN
        )

        for line in so_lines:
            target_date = line.target_date or line.order.target_date

            quantity = max(line.quantity - line.shipped, 0)

            add_schedule_entry(
                target_date,
                -quantity,
                _('Outgoing Sales Order'),
                str(line.order),
                line.order.get_absolute_url(),
            )

        # Add build orders (incoming stock) information
        build_orders = Build.objects.filter(
            part=part, status__in=BuildStatusGroups.ACTIVE_CODES
        )

        for build in build_orders:
            quantity = max(build.quantity - build.completed, 0)

            add_schedule_entry(
                build.target_date,
                quantity,
                _('Stock produced by Build Order'),
                str(build),
                build.get_absolute_url(),
            )

        """
        Add build order allocation (outgoing stock) information.

        Here we need some careful consideration:

        - 'Tracked' stock items are removed from stock when the individual Build Output is completed
        - 'Untracked' stock items are removed from stock when the Build Order is completed

        The 'simplest' approach here is to look at existing BuildItem allocations which reference this part,
        and "schedule" them for removal at the time of build order completion.

        This assumes that the user is responsible for correctly allocating parts.

        However, it has the added benefit of side-stepping the various BOM substitution options,
        and just looking at what stock items the user has actually allocated against the Build.
        """

        # Grab a list of BomItem objects that this part might be used in
        bom_items = BomItem.objects.filter(part.get_used_in_bom_item_filter())

        # Track all outstanding build orders
        seen_builds = set()

        for bom_item in bom_items:
            # Find a list of active builds for this BomItem

            if bom_item.inherited:
                # An "inherited" BOM item filters down to variant parts also
                children = bom_item.part.get_descendants(include_self=True)
                builds = Build.objects.filter(
                    status__in=BuildStatusGroups.ACTIVE_CODES, part__in=children
                )
            else:
                builds = Build.objects.filter(
                    status__in=BuildStatusGroups.ACTIVE_CODES, part=bom_item.part
                )

            for build in builds:
                # Ensure we don't double-count any builds
                if build in seen_builds:
                    continue

                seen_builds.add(build)

                if bom_item.sub_part.trackable:
                    # Trackable parts are allocated against the outputs
                    required_quantity = build.remaining * bom_item.quantity
                else:
                    # Non-trackable parts are allocated against the build itself
                    required_quantity = build.quantity * bom_item.quantity

                # Grab all allocations against the specified BomItem
                allocations = BuildItem.objects.filter(
                    build_line__bom_item=bom_item, build_line__build=build
                )

                # Total allocated for *this* part
                part_allocated_quantity = 0

                # Total allocated for *any* part
                total_allocated_quantity = 0

                for allocation in allocations:
                    total_allocated_quantity += allocation.quantity

                    if allocation.stock_item.part == part:
                        part_allocated_quantity += allocation.quantity

                speculative_quantity = 0

                # Consider the case where the build order is *not* fully allocated
                if required_quantity > total_allocated_quantity:
                    speculative_quantity = -1 * (
                        required_quantity - total_allocated_quantity
                    )

                add_schedule_entry(
                    build.target_date,
                    -part_allocated_quantity,
                    _('Stock required for Build Order'),
                    str(build),
                    build.get_absolute_url(),
                    speculative_quantity=speculative_quantity,
                )

        def compare(entry_1, entry_2):
            """Comparison function for sorting entries by date.

            Account for the fact that either date might be None
            """
            date_1 = entry_1['date']
            date_2 = entry_2['date']

            if date_1 is None:
                return -1
            elif date_2 is None:
                return 1

            return -1 if date_1 < date_2 else 1

        # Sort by incrementing date values
        schedule = sorted(schedule, key=functools.cmp_to_key(compare))

        return Response(schedule)


class PartRequirements(RetrieveAPI):
    """API endpoint detailing 'requirements' information for a particular part.

    This endpoint returns information on upcoming requirements for:

    - Sales Orders
    - Build Orders
    - Total requirements

    As this data is somewhat complex to calculate, is it not included in the default API
    """

    queryset = Part.objects.all()
    serializer_class = EmptySerializer

    def retrieve(self, request, *args, **kwargs):
        """Construct a response detailing Part requirements."""
        part = self.get_object()

        data = {
            'available_stock': part.available_stock,
            'on_order': part.on_order,
            'required_build_order_quantity': part.required_build_order_quantity(),
            'allocated_build_order_quantity': part.build_order_allocation_count(),
            'required_sales_order_quantity': part.required_sales_order_quantity(),
            'allocated_sales_order_quantity': part.sales_order_allocation_count(
                pending=True
            ),
        }

        data['allocated'] = (
            data['allocated_build_order_quantity']
            + data['allocated_sales_order_quantity']
        )
        data['required'] = (
            data['required_build_order_quantity']
            + data['required_sales_order_quantity']
        )

        return Response(data)


class PartPricingDetail(RetrieveUpdateAPI):
    """API endpoint for viewing part pricing data."""

    serializer_class = part_serializers.PartPricingSerializer
    queryset = Part.objects.all()

    def get_object(self):
        """Return the PartPricing object associated with the linked Part."""
        part = super().get_object()
        return part.pricing

    def _get_serializer(self, *args, **kwargs):
        """Return a part pricing serializer object."""
        part = self.get_object()
        kwargs['instance'] = part.pricing

        return self.serializer_class(**kwargs)


class PartSerialNumberDetail(RetrieveAPI):
    """API endpoint for returning extra serial number information about a particular part."""

    queryset = Part.objects.all()
    serializer_class = EmptySerializer

    def retrieve(self, request, *args, **kwargs):
        """Return serial number information for the referenced Part instance."""
        part = self.get_object()

        # Calculate the "latest" serial number
        latest = part.get_latest_serial_number()

        data = {'latest': latest}

        if latest is not None:
            next_serial = increment_serial_number(latest)

            if next_serial != latest:
                data['next'] = next_serial

        return Response(data)


class PartCopyBOM(CreateAPI):
    """API endpoint for duplicating a BOM."""

    queryset = Part.objects.all()
    serializer_class = part_serializers.PartCopyBOMSerializer

    def get_serializer_context(self):
        """Add custom information to the serializer context for this endpoint."""
        ctx = super().get_serializer_context()

        try:
            ctx['part'] = Part.objects.get(pk=self.kwargs.get('pk', None))
        except Exception:
            pass

        return ctx


class PartValidateBOM(RetrieveUpdateAPI):
    """API endpoint for 'validating' the BOM for a given Part."""

    class BOMValidateSerializer(serializers.ModelSerializer):
        """Simple serializer class for validating a single BomItem instance."""

        class Meta:
            """Metaclass defines serializer fields."""

            model = Part
            fields = ['checksum', 'valid']

        checksum = serializers.CharField(read_only=True, source='bom_checksum')

        valid = serializers.BooleanField(
            write_only=True,
            default=False,
            label=_('Valid'),
            help_text=_('Validate entire Bill of Materials'),
        )

        def validate_valid(self, valid):
            """Check that the 'valid' input was flagged."""
            if not valid:
                raise ValidationError(_('This option must be selected'))

    queryset = Part.objects.all()

    serializer_class = BOMValidateSerializer

    def update(self, request, *args, **kwargs):
        """Validate the referenced BomItem instance."""
        part = self.get_object()

        partial = kwargs.pop('partial', False)

        # Clean up input data before using it
        data = self.clean_data(request.data)

        serializer = self.get_serializer(part, data=data, partial=partial)
        serializer.is_valid(raise_exception=True)

        part.validate_bom(request.user)

        return Response({'checksum': part.bom_checksum})


class PartFilter(rest_filters.FilterSet):
    """Custom filters for the PartList endpoint.

    Uses the django_filters extension framework
    """

    class Meta:
        """Metaclass options for this filter set."""

        model = Part
        fields = []

    has_units = rest_filters.BooleanFilter(label='Has units', method='filter_has_units')

    def filter_has_units(self, queryset, name, value):
        """Filter by whether the Part has units or not."""
        if str2bool(value):
            return queryset.exclude(Q(units=None) | Q(units=''))

        return queryset.filter(Q(units=None) | Q(units='')).distinct()

    # Filter by parts which have (or not) an IPN value
    has_ipn = rest_filters.BooleanFilter(label='Has IPN', method='filter_has_ipn')

    def filter_has_ipn(self, queryset, name, value):
        """Filter by whether the Part has an IPN (internal part number) or not."""
        if str2bool(value):
            return queryset.exclude(IPN='')
        return queryset.filter(IPN='')

    # Regex filter for name
    name_regex = rest_filters.CharFilter(
        label='Filter by name (regex)', field_name='name', lookup_expr='iregex'
    )

    # Exact match for IPN
    IPN = rest_filters.CharFilter(
        label='Filter by exact IPN (internal part number)',
        field_name='IPN',
        lookup_expr='iexact',
    )

    # Regex match for IPN
    IPN_regex = rest_filters.CharFilter(
        label='Filter by regex on IPN (internal part number)',
        field_name='IPN',
        lookup_expr='iregex',
    )

    # low_stock filter
    low_stock = rest_filters.BooleanFilter(label='Low stock', method='filter_low_stock')

    def filter_low_stock(self, queryset, name, value):
        """Filter by "low stock" status."""
        if str2bool(value):
            # Ignore any parts which do not have a specified 'minimum_stock' level
            # Filter items which have an 'in_stock' level lower than 'minimum_stock'
            return queryset.exclude(minimum_stock=0).filter(
                Q(total_in_stock__lt=F('minimum_stock'))
            )
        # Filter items which have an 'in_stock' level higher than 'minimum_stock'
        return queryset.filter(Q(total_in_stock__gte=F('minimum_stock')))

    # has_stock filter
    has_stock = rest_filters.BooleanFilter(label='Has stock', method='filter_has_stock')

    def filter_has_stock(self, queryset, name, value):
        """Filter by whether the Part has any stock."""
        if str2bool(value):
            return queryset.filter(Q(in_stock__gt=0))
        return queryset.filter(Q(in_stock__lte=0))

    # unallocated_stock filter
    unallocated_stock = rest_filters.BooleanFilter(
        label='Unallocated stock', method='filter_unallocated_stock'
    )

    def filter_unallocated_stock(self, queryset, name, value):
        """Filter by whether the Part has unallocated stock."""
        if str2bool(value):
            return queryset.filter(Q(unallocated_stock__gt=0))
        return queryset.filter(Q(unallocated_stock__lte=0))

    convert_from = rest_filters.ModelChoiceFilter(
        label='Can convert from',
        queryset=Part.objects.all(),
        method='filter_convert_from',
    )

    @extend_schema_field(OpenApiTypes.INT)
    def filter_convert_from(self, queryset, name, part):
        """Limit the queryset to valid conversion options for the specified part."""
        conversion_options = part.get_conversion_options()

        queryset = queryset.filter(pk__in=conversion_options)

        return queryset

    exclude_tree = rest_filters.ModelChoiceFilter(
        label='Exclude Part tree',
        queryset=Part.objects.all(),
        method='filter_exclude_tree',
    )

    @extend_schema_field(OpenApiTypes.INT)
    def filter_exclude_tree(self, queryset, name, part):
        """Exclude all parts and variants 'down' from the specified part from the queryset."""
        children = part.get_descendants(include_self=True)

        return queryset.exclude(id__in=children)

    ancestor = rest_filters.ModelChoiceFilter(
        label='Ancestor', queryset=Part.objects.all(), method='filter_ancestor'
    )

    @extend_schema_field(OpenApiTypes.INT)
    def filter_ancestor(self, queryset, name, part):
        """Limit queryset to descendants of the specified ancestor part."""
        descendants = part.get_descendants(include_self=False)
        return queryset.filter(id__in=descendants)

    variant_of = rest_filters.ModelChoiceFilter(
        label='Variant Of', queryset=Part.objects.all(), method='filter_variant_of'
    )

    def filter_variant_of(self, queryset, name, part):
        """Limit queryset to direct children (variants) of the specified part."""
        return queryset.filter(id__in=part.get_children())

    in_bom_for = rest_filters.ModelChoiceFilter(
        label='In BOM Of', queryset=Part.objects.all(), method='filter_in_bom'
    )

    @extend_schema_field(OpenApiTypes.INT)
    def filter_in_bom(self, queryset, name, part):
        """Limit queryset to parts in the BOM for the specified part."""
        bom_parts = part.get_parts_in_bom()
        return queryset.filter(id__in=[p.pk for p in bom_parts])

    has_pricing = rest_filters.BooleanFilter(
        label='Has Pricing', method='filter_has_pricing'
    )

    def filter_has_pricing(self, queryset, name, value):
        """Filter the queryset based on whether pricing information is available for the sub_part."""
        q_a = Q(pricing_data=None)
        q_b = Q(pricing_data__overall_min=None, pricing_data__overall_max=None)

        if str2bool(value):
            return queryset.exclude(q_a | q_b)

        return queryset.filter(q_a | q_b).distinct()

    stocktake = rest_filters.BooleanFilter(
        label='Has stocktake', method='filter_has_stocktake'
    )

    def filter_has_stocktake(self, queryset, name, value):
        """Filter the queryset based on whether stocktake data is available."""
        if str2bool(value):
            return queryset.exclude(last_stocktake=None)
        return queryset.filter(last_stocktake=None)

    stock_to_build = rest_filters.BooleanFilter(
        label='Required for Build Order', method='filter_stock_to_build'
    )

    def filter_stock_to_build(self, queryset, name, value):
        """Filter the queryset based on whether part stock is required for a pending BuildOrder."""
        if str2bool(value):
            # Return parts which are required for a build order, but have not yet been allocated
            return queryset.filter(
                required_for_build_orders__gt=F('allocated_to_build_orders')
            )
        # Return parts which are not required for a build order, or have already been allocated
        return queryset.filter(
            required_for_build_orders__lte=F('allocated_to_build_orders')
        )

    depleted_stock = rest_filters.BooleanFilter(
        label='Depleted Stock', method='filter_depleted_stock'
    )

    def filter_depleted_stock(self, queryset, name, value):
        """Filter the queryset based on whether the part is fully depleted of stock."""
        if str2bool(value):
            return queryset.filter(Q(in_stock=0) & ~Q(stock_item_count=0))
        return queryset.exclude(Q(in_stock=0) & ~Q(stock_item_count=0))

    default_location = rest_filters.ModelChoiceFilter(
        label='Default Location', queryset=StockLocation.objects.all()
    )

    bom_valid = rest_filters.BooleanFilter(
        label=_('BOM Valid'), method='filter_bom_valid'
    )

    def filter_bom_valid(self, queryset, name, value):
        """Filter by whether the BOM for the part is valid or not."""
        # Limit queryset to active assemblies
        queryset = queryset.filter(active=True, assembly=True).distinct()

        # Iterate through the queryset
        # TODO: We should cache BOM checksums to make this process more efficient
        pks = []

        for part in queryset:
            if part.is_bom_valid() == value:
                pks.append(part.pk)

        return queryset.filter(pk__in=pks)

    starred = rest_filters.BooleanFilter(label='Starred', method='filter_starred')

    def filter_starred(self, queryset, name, value):
        """Filter by whether the Part is 'starred' by the current user."""
        if self.request.user.is_anonymous:
            return queryset

        starred_parts = [
            star.part.pk
            for star in self.request.user.starred_parts.all().prefetch_related('part')
        ]

        if value:
            return queryset.filter(pk__in=starred_parts)
        else:
            return queryset.exclude(pk__in=starred_parts)

    is_template = rest_filters.BooleanFilter()

    assembly = rest_filters.BooleanFilter()

    component = rest_filters.BooleanFilter()

    trackable = rest_filters.BooleanFilter()

    purchaseable = rest_filters.BooleanFilter()

    salable = rest_filters.BooleanFilter()

    active = rest_filters.BooleanFilter()

    virtual = rest_filters.BooleanFilter()

    tags_name = rest_filters.CharFilter(field_name='tags__name', lookup_expr='iexact')

    tags_slug = rest_filters.CharFilter(field_name='tags__slug', lookup_expr='iexact')

    # Created date filters
    created_before = InvenTreeDateFilter(
        label='Updated before', field_name='creation_date', lookup_expr='lte'
    )
    created_after = InvenTreeDateFilter(
        label='Updated after', field_name='creation_date', lookup_expr='gte'
    )


class PartMixin:
    """Mixin class for Part API endpoints."""

    serializer_class = part_serializers.PartSerializer
    queryset = Part.objects.all()

    starred_parts = None

    is_create = False

    def get_queryset(self, *args, **kwargs):
        """Return an annotated queryset object for the PartDetail endpoint."""
        queryset = super().get_queryset(*args, **kwargs)

        queryset = part_serializers.PartSerializer.annotate_queryset(queryset)

        return queryset

    def get_serializer(self, *args, **kwargs):
        """Return a serializer instance for this endpoint."""
        # Ensure the request context is passed through
        kwargs['context'] = self.get_serializer_context()

        # Indicate that we can create a new Part via this endpoint
        kwargs['create'] = self.is_create

        # Pass a list of "starred" parts to the current user to the serializer
        # We do this to reduce the number of database queries required!
        if (
            self.starred_parts is None
            and self.request is not None
            and hasattr(self.request.user, 'starred_parts')
        ):
            self.starred_parts = [
                star.part for star in self.request.user.starred_parts.all()
            ]

        kwargs['starred_parts'] = self.starred_parts

        try:
            params = self.request.query_params

            kwargs['parameters'] = str2bool(params.get('parameters', None))
            kwargs['category_detail'] = str2bool(params.get('category_detail', False))
            kwargs['path_detail'] = str2bool(params.get('path_detail', False))

        except AttributeError:
            pass

        return self.serializer_class(*args, **kwargs)

    def get_serializer_context(self):
        """Extend serializer context data."""
        context = super().get_serializer_context()
        context['request'] = self.request

        return context


class PartList(PartMixin, DataExportMixin, ListCreateAPI):
    """API endpoint for accessing a list of Part objects, or creating a new Part instance."""

    filterset_class = PartFilter
    is_create = True

<<<<<<< HEAD
    def list(self, request, *args, **kwargs):
        """Override the 'list' method, as the PartCategory objects are very expensive to serialize!

        So we will serialize them first, and keep them in memory, so that they do not have to be serialized multiple times...
        """
        queryset = self.filter_queryset(self.get_queryset())

        page = self.paginate_queryset(queryset)

        if page is not None:
            serializer = self.get_serializer(page, many=True)
        else:
            serializer = self.get_serializer(queryset, many=True)

        data = serializer.data

        """
        Determine the response type based on the request.
        a) For HTTP requests (e.g. via the browsable API) return a DRF response
        b) For AJAX requests, simply return a JSON rendered response.
        """
        if page is not None:
            return self.get_paginated_response(data)
        elif is_ajax(request):
            return JsonResponse(data, safe=False)
        return Response(data)
=======
    def download_queryset(self, queryset, export_format):
        """Download the filtered queryset as a data file."""
        dataset = PartResource().export(queryset=queryset)

        filedata = dataset.export(export_format)
        filename = f'InvenTree_Parts.{export_format}'

        return DownloadFile(filedata, filename)
>>>>>>> 0e1b78d8

    def filter_queryset(self, queryset):
        """Perform custom filtering of the queryset."""
        params = self.request.query_params

        queryset = super().filter_queryset(queryset)

        # Exclude specific part ID values?
        exclude_id = []

        for key in ['exclude_id', 'exclude_id[]']:
            if key in params:
                exclude_id += params.getlist(key, [])

        if exclude_id:
            id_values = []

            for val in exclude_id:
                try:
                    # pk values must be integer castable
                    val = int(val)
                    id_values.append(val)
                except ValueError:
                    pass

            queryset = queryset.exclude(pk__in=id_values)

        # Filter by 'related' parts?
        related = params.get('related', None)
        exclude_related = params.get('exclude_related', None)

        if related is not None or exclude_related is not None:
            try:
                pk = related if related is not None else exclude_related
                pk = int(pk)

                related_part = Part.objects.get(pk=pk)

                part_ids = set()

                # Return any relationship which points to the part in question
                relation_filter = Q(part_1=related_part) | Q(part_2=related_part)

                for relation in PartRelated.objects.filter(relation_filter).distinct():
                    if relation.part_1.pk != pk:
                        part_ids.add(relation.part_1.pk)

                    if relation.part_2.pk != pk:
                        part_ids.add(relation.part_2.pk)

                if related is not None:
                    # Only return related results
                    queryset = queryset.filter(pk__in=list(part_ids))
                elif exclude_related is not None:
                    # Exclude related results
                    queryset = queryset.exclude(pk__in=list(part_ids))

            except (ValueError, Part.DoesNotExist):
                pass

        # Cascade? (Default = True)
        cascade = str2bool(params.get('cascade', True))

        # Does the user wish to filter by category?
        cat_id = params.get('category', None)

        if cat_id is not None:
            # Category has been specified!
            if isNull(cat_id):
                # A 'null' category is the top-level category
                if not cascade:
                    # Do not cascade, only list parts in the top-level category
                    queryset = queryset.filter(category=None)

            else:
                try:
                    category = PartCategory.objects.get(pk=cat_id)

                    # If '?cascade=true' then include parts which exist in sub-categories
                    if cascade:
                        queryset = queryset.filter(
                            category__in=category.getUniqueChildren()
                        )
                    # Just return parts directly in the requested category
                    else:
                        queryset = queryset.filter(category=cat_id)
                except (ValueError, PartCategory.DoesNotExist):
                    pass

        queryset = self.filter_parametric_data(queryset)

        return queryset

    def filter_parametric_data(self, queryset):
        """Filter queryset against part parameters.

        Here we can perform a number of different functions:

        Ordering Based on Parameter Value:
        - Used if the 'ordering' query param points to a parameter
        - e.g. '&ordering=param_<id>' where <id> specifies the PartParameterTemplate
        - Only parts which have a matching parameter are returned
        - Queryset is ordered based on parameter value
        """
        # Extract "ordering" parameter from query args
        ordering = self.request.query_params.get('ordering', None)

        if ordering:
            # Ordering value must match required regex pattern
            result = re.match(r'^\-?parameter_(\d+)$', ordering)

            if result:
                template_id = result.group(1)
                ascending = not ordering.startswith('-')
                queryset = part.filters.order_by_parameter(
                    queryset, template_id, ascending
                )

        return queryset

    filter_backends = SEARCH_ORDER_FILTER_ALIAS

    ordering_fields = [
        'name',
        'creation_date',
        'IPN',
        'in_stock',
        'total_in_stock',
        'unallocated_stock',
        'category',
        'last_stocktake',
        'units',
        'pricing_min',
        'pricing_max',
        'pricing_updated',
    ]

    ordering_field_aliases = {
        'pricing_min': 'pricing_data__overall_min',
        'pricing_max': 'pricing_data__overall_max',
        'pricing_updated': 'pricing_data__updated',
    }

    # Default ordering
    ordering = 'name'

    search_fields = [
        'name',
        'description',
        'IPN',
        'revision',
        'keywords',
        'category__name',
        'manufacturer_parts__MPN',
        'supplier_parts__SKU',
        'tags__name',
        'tags__slug',
    ]


class PartChangeCategory(CreateAPI):
    """API endpoint to change the location of multiple parts in bulk."""

    serializer_class = part_serializers.PartSetCategorySerializer
    queryset = Part.objects.none()


class PartDetail(PartMixin, RetrieveUpdateDestroyAPI):
    """API endpoint for detail view of a single Part object."""

    def update(self, request, *args, **kwargs):
        """Custom update functionality for Part instance.

        - If the 'starred' field is provided, update the 'starred' status against current user
        """
        # Clean input data
        data = self.clean_data(request.data)

        if 'starred' in data:
            starred = str2bool(data.get('starred', False))

            self.get_object().set_starred(request.user, starred)

        response = super().update(request, *args, **kwargs)

        return response


class PartRelatedList(ListCreateAPI):
    """API endpoint for accessing a list of PartRelated objects."""

    queryset = PartRelated.objects.all()
    serializer_class = part_serializers.PartRelationSerializer

    def filter_queryset(self, queryset):
        """Custom queryset filtering."""
        queryset = super().filter_queryset(queryset)

        params = self.request.query_params

        # Add a filter for "part" - we can filter either part_1 or part_2
        part = params.get('part', None)

        if part is not None:
            try:
                part = Part.objects.get(pk=part)
                queryset = queryset.filter(Q(part_1=part) | Q(part_2=part)).distinct()

            except (ValueError, Part.DoesNotExist):
                pass

        return queryset


class PartRelatedDetail(RetrieveUpdateDestroyAPI):
    """API endpoint for accessing detail view of a PartRelated object."""

    queryset = PartRelated.objects.all()
    serializer_class = part_serializers.PartRelationSerializer


class PartParameterTemplateFilter(rest_filters.FilterSet):
    """FilterSet for PartParameterTemplate objects."""

    class Meta:
        """Metaclass options."""

        model = PartParameterTemplate

        # Simple filter fields
        fields = ['name', 'units', 'checkbox']

    has_choices = rest_filters.BooleanFilter(
        method='filter_has_choices', label='Has Choice'
    )

    def filter_has_choices(self, queryset, name, value):
        """Filter queryset to include only PartParameterTemplates with choices."""
        if str2bool(value):
            return queryset.exclude(Q(choices=None) | Q(choices=''))

        return queryset.filter(Q(choices=None) | Q(choices='')).distinct()

    has_units = rest_filters.BooleanFilter(method='filter_has_units', label='Has Units')

    def filter_has_units(self, queryset, name, value):
        """Filter queryset to include only PartParameterTemplates with units."""
        if str2bool(value):
            return queryset.exclude(Q(units=None) | Q(units=''))

        return queryset.filter(Q(units=None) | Q(units='')).distinct()

    part = rest_filters.ModelChoiceFilter(
        queryset=Part.objects.all(), method='filter_part', label=_('Part')
    )

    @extend_schema_field(OpenApiTypes.INT)
    def filter_part(self, queryset, name, part):
        """Filter queryset to include only PartParameterTemplates which are referenced by a part."""
        parameters = PartParameter.objects.filter(part=part)
        template_ids = parameters.values_list('template').distinct()
        return queryset.filter(pk__in=[el[0] for el in template_ids])

    # Filter against a "PartCategory" - return only parameter templates which are referenced by parts in this category
    category = rest_filters.ModelChoiceFilter(
        queryset=PartCategory.objects.all(),
        method='filter_category',
        label=_('Category'),
    )

    @extend_schema_field(OpenApiTypes.INT)
    def filter_category(self, queryset, name, category):
        """Filter queryset to include only PartParameterTemplates which are referenced by parts in this category."""
        cats = category.get_descendants(include_self=True)
        parameters = PartParameter.objects.filter(part__category__in=cats)
        template_ids = parameters.values_list('template').distinct()
        return queryset.filter(pk__in=[el[0] for el in template_ids])


class PartParameterTemplateMixin:
    """Mixin class for PartParameterTemplate API endpoints."""

    queryset = PartParameterTemplate.objects.all()
    serializer_class = part_serializers.PartParameterTemplateSerializer

    def get_queryset(self, *args, **kwargs):
        """Return an annotated queryset for the PartParameterTemplateDetail endpoint."""
        queryset = super().get_queryset(*args, **kwargs)

        queryset = part_serializers.PartParameterTemplateSerializer.annotate_queryset(
            queryset
        )

        return queryset


class PartParameterTemplateList(PartParameterTemplateMixin, ListCreateAPI):
    """API endpoint for accessing a list of PartParameterTemplate objects.

    - GET: Return list of PartParameterTemplate objects
    - POST: Create a new PartParameterTemplate object
    """

    filterset_class = PartParameterTemplateFilter

    filter_backends = SEARCH_ORDER_FILTER

    search_fields = ['name', 'description']

    ordering_fields = ['name', 'units', 'checkbox', 'parts']


class PartParameterTemplateDetail(PartParameterTemplateMixin, RetrieveUpdateDestroyAPI):
    """API endpoint for accessing the detail view for a PartParameterTemplate object."""

    pass


class PartParameterAPIMixin:
    """Mixin class for PartParameter API endpoints."""

    queryset = PartParameter.objects.all()
    serializer_class = part_serializers.PartParameterSerializer

    def get_queryset(self, *args, **kwargs):
        """Override get_queryset method to prefetch related fields."""
        queryset = super().get_queryset(*args, **kwargs)
        queryset = queryset.prefetch_related('part', 'template')
        return queryset

    def get_serializer(self, *args, **kwargs):
        """Return the serializer instance for this API endpoint.

        If requested, extra detail fields are annotated to the queryset:
        - part_detail
        - template_detail
        """
        try:
            kwargs['part_detail'] = str2bool(self.request.GET.get('part_detail', False))
            kwargs['template_detail'] = str2bool(
                self.request.GET.get('template_detail', True)
            )
        except AttributeError:
            pass

        return self.serializer_class(*args, **kwargs)


class PartParameterFilter(rest_filters.FilterSet):
    """Custom filters for the PartParameterList API endpoint."""

    class Meta:
        """Metaclass options for the filterset."""

        model = PartParameter
        fields = ['template']

    part = rest_filters.ModelChoiceFilter(
        queryset=Part.objects.all(), method='filter_part'
    )

    def filter_part(self, queryset, name, part):
        """Filter against the provided part.

        If 'include_variants' query parameter is provided, filter against variant parts also
        """
        try:
            include_variants = str2bool(self.request.GET.get('include_variants', False))
        except AttributeError:
            include_variants = False

        if include_variants:
            return queryset.filter(part__in=part.get_descendants(include_self=True))
        else:
            return queryset.filter(part=part)


class PartParameterList(PartParameterAPIMixin, ListCreateAPI):
    """API endpoint for accessing a list of PartParameter objects.

    - GET: Return list of PartParameter objects
    - POST: Create a new PartParameter object
    """

    filterset_class = PartParameterFilter

    filter_backends = SEARCH_ORDER_FILTER_ALIAS

    ordering_fields = ['name', 'data', 'part', 'template']

    ordering_field_aliases = {
        'name': 'template__name',
        'units': 'template__units',
        'data': ['data_numeric', 'data'],
        'part': 'part__name',
    }

    search_fields = [
        'data',
        'template__name',
        'template__description',
        'template__units',
    ]


class PartParameterDetail(PartParameterAPIMixin, RetrieveUpdateDestroyAPI):
    """API endpoint for detail view of a single PartParameter object."""

    pass


class PartStocktakeFilter(rest_filters.FilterSet):
    """Custom filter for the PartStocktakeList endpoint."""

    class Meta:
        """Metaclass options."""

        model = PartStocktake
        fields = ['part', 'user']


class PartStocktakeList(ListCreateAPI):
    """API endpoint for listing part stocktake information."""

    queryset = PartStocktake.objects.all()
    serializer_class = part_serializers.PartStocktakeSerializer
    filterset_class = PartStocktakeFilter

    def get_serializer_context(self):
        """Extend serializer context data."""
        context = super().get_serializer_context()
        context['request'] = self.request

        return context

    filter_backends = ORDER_FILTER

    ordering_fields = ['part', 'item_count', 'quantity', 'date', 'user', 'pk']

    # Reverse date ordering by default
    ordering = '-pk'


class PartStocktakeDetail(RetrieveUpdateDestroyAPI):
    """Detail API endpoint for a single PartStocktake instance.

    Note: Only staff (admin) users can access this endpoint.
    """

    queryset = PartStocktake.objects.all()
    serializer_class = part_serializers.PartStocktakeSerializer


class PartStocktakeReportList(ListAPI):
    """API endpoint for listing part stocktake report information."""

    queryset = PartStocktakeReport.objects.all()
    serializer_class = part_serializers.PartStocktakeReportSerializer

    filter_backends = ORDER_FILTER

    ordering_fields = ['date', 'pk']

    # Newest first, by default
    ordering = '-pk'


class PartStocktakeReportGenerate(CreateAPI):
    """API endpoint for manually generating a new PartStocktakeReport."""

    serializer_class = part_serializers.PartStocktakeReportGenerateSerializer

    permission_classes = [permissions.IsAuthenticated, RolePermission]

    role_required = 'stocktake'

    def get_serializer_context(self):
        """Extend serializer context data."""
        context = super().get_serializer_context()
        context['request'] = self.request

        return context


class BomFilter(rest_filters.FilterSet):
    """Custom filters for the BOM list."""

    class Meta:
        """Metaclass options."""

        model = BomItem
        fields = ['optional', 'consumable', 'inherited', 'allow_variants', 'validated']

    # Filters for linked 'part'
    part_active = rest_filters.BooleanFilter(
        label='Master part is active', field_name='part__active'
    )

    part_trackable = rest_filters.BooleanFilter(
        label='Master part is trackable', field_name='part__trackable'
    )

    # Filters for linked 'sub_part'
    sub_part_trackable = rest_filters.BooleanFilter(
        label='Sub part is trackable', field_name='sub_part__trackable'
    )

    sub_part_assembly = rest_filters.BooleanFilter(
        label='Sub part is an assembly', field_name='sub_part__assembly'
    )

    available_stock = rest_filters.BooleanFilter(
        label='Has available stock', method='filter_available_stock'
    )

    def filter_available_stock(self, queryset, name, value):
        """Filter the queryset based on whether each line item has any available stock."""
        if str2bool(value):
            return queryset.filter(available_stock__gt=0)
        return queryset.filter(available_stock=0)

    on_order = rest_filters.BooleanFilter(label='On order', method='filter_on_order')

    def filter_on_order(self, queryset, name, value):
        """Filter the queryset based on whether each line item has any stock on order."""
        if str2bool(value):
            return queryset.filter(on_order__gt=0)
        return queryset.filter(on_order=0)

    has_pricing = rest_filters.BooleanFilter(
        label='Has Pricing', method='filter_has_pricing'
    )

    def filter_has_pricing(self, queryset, name, value):
        """Filter the queryset based on whether pricing information is available for the sub_part."""
        q_a = Q(sub_part__pricing_data=None)
        q_b = Q(
            sub_part__pricing_data__overall_min=None,
            sub_part__pricing_data__overall_max=None,
        )

        if str2bool(value):
            return queryset.exclude(q_a | q_b)

        return queryset.filter(q_a | q_b).distinct()

    part = rest_filters.ModelChoiceFilter(
        queryset=Part.objects.all(), method='filter_part', label=_('Part')
    )

    def filter_part(self, queryset, name, part):
        """Filter the queryset based on the specified part."""
        return queryset.filter(part.get_bom_item_filter())

    uses = rest_filters.ModelChoiceFilter(
        queryset=Part.objects.all(), method='filter_uses', label=_('Uses')
    )

    @extend_schema_field(OpenApiTypes.INT)
    def filter_uses(self, queryset, name, part):
        """Filter the queryset based on the specified part."""
        return queryset.filter(part.get_used_in_bom_item_filter())


class BomMixin:
    """Mixin class for BomItem API endpoints."""

    serializer_class = part_serializers.BomItemSerializer
    queryset = BomItem.objects.all()

    def get_serializer(self, *args, **kwargs):
        """Return the serializer instance for this API endpoint.

        If requested, extra detail fields are annotated to the queryset:
        - part_detail
        - sub_part_detail
        """
        # Do we wish to include extra detail?
        try:
            kwargs['part_detail'] = str2bool(self.request.GET.get('part_detail', None))
        except AttributeError:
            pass

        try:
            kwargs['sub_part_detail'] = str2bool(
                self.request.GET.get('sub_part_detail', None)
            )
        except AttributeError:
            pass

        # Ensure the request context is passed through!
        kwargs['context'] = self.get_serializer_context()

        return self.serializer_class(*args, **kwargs)

    def get_queryset(self, *args, **kwargs):
        """Return the queryset object for this endpoint."""
        queryset = super().get_queryset(*args, **kwargs)

        queryset = self.get_serializer_class().setup_eager_loading(queryset)
        queryset = self.get_serializer_class().annotate_queryset(queryset)

        return queryset


class BomList(BomMixin, ListCreateDestroyAPIView):
    """API endpoint for accessing a list of BomItem objects.

    - GET: Return list of BomItem objects
    - POST: Create a new BomItem object
    """

    filterset_class = BomFilter

    filter_backends = SEARCH_ORDER_FILTER_ALIAS

    search_fields = [
        'reference',
        'sub_part__name',
        'sub_part__description',
        'sub_part__IPN',
        'sub_part__revision',
        'sub_part__keywords',
        'sub_part__category__name',
    ]

    ordering_fields = [
        'quantity',
        'sub_part',
        'available_stock',
        'allow_variants',
        'inherited',
        'optional',
        'consumable',
        'pricing_min',
        'pricing_max',
        'pricing_min_total',
        'pricing_max_total',
        'pricing_updated',
    ]

    ordering_field_aliases = {
        'sub_part': 'sub_part__name',
        'pricing_min': 'sub_part__pricing_data__overall_min',
        'pricing_max': 'sub_part__pricing_data__overall_max',
        'pricing_updated': 'sub_part__pricing_data__updated',
    }


class BomDetail(BomMixin, RetrieveUpdateDestroyAPI):
    """API endpoint for detail view of a single BomItem object."""

    pass


class BomImportUpload(CreateAPI):
    """API endpoint for uploading a complete Bill of Materials.

    It is assumed that the BOM has been extracted from a file using the BomExtract endpoint.
    """

    queryset = Part.objects.all()
    serializer_class = part_serializers.BomImportUploadSerializer

    def create(self, request, *args, **kwargs):
        """Custom create function to return the extracted data."""
        # Clean up input data
        data = self.clean_data(request.data)

        serializer = self.get_serializer(data=data)
        serializer.is_valid(raise_exception=True)
        self.perform_create(serializer)
        headers = self.get_success_headers(serializer.data)

        data = serializer.extract_data()

        return Response(data, status=status.HTTP_201_CREATED, headers=headers)


class BomImportExtract(CreateAPI):
    """API endpoint for extracting BOM data from a BOM file."""

    queryset = Part.objects.none()
    serializer_class = part_serializers.BomImportExtractSerializer


class BomImportSubmit(CreateAPI):
    """API endpoint for submitting BOM data from a BOM file."""

    queryset = BomItem.objects.none()
    serializer_class = part_serializers.BomImportSubmitSerializer


class BomItemValidate(UpdateAPI):
    """API endpoint for validating a BomItem."""

    class BomItemValidationSerializer(serializers.Serializer):
        """Simple serializer for passing a single boolean field."""

        valid = serializers.BooleanField(default=False)

    queryset = BomItem.objects.all()
    serializer_class = BomItemValidationSerializer

    def update(self, request, *args, **kwargs):
        """Perform update request."""
        partial = kwargs.pop('partial', False)

        # Clean up input data
        data = self.clean_data(request.data)
        valid = data.get('valid', False)

        instance = self.get_object()

        serializer = self.get_serializer(instance, data=data, partial=partial)
        serializer.is_valid(raise_exception=True)

        if isinstance(instance, BomItem):
            instance.validate_hash(valid)

        return Response(serializer.data)


class BomItemSubstituteList(ListCreateAPI):
    """API endpoint for accessing a list of BomItemSubstitute objects."""

    serializer_class = part_serializers.BomItemSubstituteSerializer
    queryset = BomItemSubstitute.objects.all()

    filter_backends = SEARCH_ORDER_FILTER

    filterset_fields = ['part', 'bom_item']


class BomItemSubstituteDetail(RetrieveUpdateDestroyAPI):
    """API endpoint for detail view of a single BomItemSubstitute object."""

    queryset = BomItemSubstitute.objects.all()
    serializer_class = part_serializers.BomItemSubstituteSerializer


part_api_urls = [
    # Base URL for PartCategory API endpoints
    path(
        'category/',
        include([
            path('tree/', CategoryTree.as_view(), name='api-part-category-tree'),
            path(
                'parameters/',
                include([
                    path(
                        '<int:pk>/',
                        include([
                            path(
                                'metadata/',
                                MetadataView.as_view(),
                                {'model': PartCategoryParameterTemplate},
                                name='api-part-category-parameter-metadata',
                            ),
                            path(
                                '',
                                CategoryParameterDetail.as_view(),
                                name='api-part-category-parameter-detail',
                            ),
                        ]),
                    ),
                    path(
                        '',
                        CategoryParameterList.as_view(),
                        name='api-part-category-parameter-list',
                    ),
                ]),
            ),
            # Category detail endpoints
            path(
                '<int:pk>/',
                include([
                    path(
                        'metadata/',
                        MetadataView.as_view(),
                        {'model': PartCategory},
                        name='api-part-category-metadata',
                    ),
                    # PartCategory detail endpoint
                    path('', CategoryDetail.as_view(), name='api-part-category-detail'),
                ]),
            ),
            path('', CategoryList.as_view(), name='api-part-category-list'),
        ]),
    ),
    # Base URL for PartTestTemplate API endpoints
    path(
        'test-template/',
        include([
            path(
                '<int:pk>/',
                include([
                    path(
                        'metadata/',
                        MetadataView.as_view(),
                        {'model': PartTestTemplate},
                        name='api-part-test-template-metadata',
                    ),
                    path(
                        '',
                        PartTestTemplateDetail.as_view(),
                        name='api-part-test-template-detail',
                    ),
                ]),
            ),
            path(
                '', PartTestTemplateList.as_view(), name='api-part-test-template-list'
            ),
        ]),
    ),
    # Base URL for PartAttachment API endpoints
    path(
        'attachment/',
        include([
            path(
                '<int:pk>/',
                PartAttachmentDetail.as_view(),
                name='api-part-attachment-detail',
            ),
            path('', PartAttachmentList.as_view(), name='api-part-attachment-list'),
        ]),
    ),
    # Base URL for part sale pricing
    path(
        'sale-price/',
        include([
            path(
                '<int:pk>/',
                PartSalePriceDetail.as_view(),
                name='api-part-sale-price-detail',
            ),
            path('', PartSalePriceList.as_view(), name='api-part-sale-price-list'),
        ]),
    ),
    # Base URL for part internal pricing
    path(
        'internal-price/',
        include([
            path(
                '<int:pk>/',
                PartInternalPriceDetail.as_view(),
                name='api-part-internal-price-detail',
            ),
            path(
                '', PartInternalPriceList.as_view(), name='api-part-internal-price-list'
            ),
        ]),
    ),
    # Base URL for PartRelated API endpoints
    path(
        'related/',
        include([
            path(
                '<int:pk>/',
                include([
                    path(
                        'metadata/',
                        MetadataView.as_view(),
                        {'model': PartRelated},
                        name='api-part-related-metadata',
                    ),
                    path(
                        '', PartRelatedDetail.as_view(), name='api-part-related-detail'
                    ),
                ]),
            ),
            path('', PartRelatedList.as_view(), name='api-part-related-list'),
        ]),
    ),
    # Base URL for PartParameter API endpoints
    path(
        'parameter/',
        include([
            path(
                'template/',
                include([
                    path(
                        '<int:pk>/',
                        include([
                            path(
                                'metadata/',
                                MetadataView.as_view(),
                                {'model': PartParameterTemplate},
                                name='api-part-parameter-template-metadata',
                            ),
                            path(
                                '',
                                PartParameterTemplateDetail.as_view(),
                                name='api-part-parameter-template-detail',
                            ),
                        ]),
                    ),
                    path(
                        '',
                        PartParameterTemplateList.as_view(),
                        name='api-part-parameter-template-list',
                    ),
                ]),
            ),
            path(
                '<int:pk>/',
                include([
                    path(
                        'metadata/',
                        MetadataView.as_view(),
                        {'model': PartParameter},
                        name='api-part-parameter-metadata',
                    ),
                    path(
                        '',
                        PartParameterDetail.as_view(),
                        name='api-part-parameter-detail',
                    ),
                ]),
            ),
            path('', PartParameterList.as_view(), name='api-part-parameter-list'),
        ]),
    ),
    # Part stocktake data
    path(
        'stocktake/',
        include([
            path(
                r'report/',
                include([
                    path(
                        'generate/',
                        PartStocktakeReportGenerate.as_view(),
                        name='api-part-stocktake-report-generate',
                    ),
                    path(
                        '',
                        PartStocktakeReportList.as_view(),
                        name='api-part-stocktake-report-list',
                    ),
                ]),
            ),
            path(
                '<int:pk>/',
                PartStocktakeDetail.as_view(),
                name='api-part-stocktake-detail',
            ),
            path('', PartStocktakeList.as_view(), name='api-part-stocktake-list'),
        ]),
    ),
    path(
        'thumbs/',
        include([
            path('', PartThumbs.as_view(), name='api-part-thumbs'),
            re_path(
                r'^(?P<pk>\d+)/?',
                PartThumbsUpdate.as_view(),
                name='api-part-thumbs-update',
            ),
        ]),
    ),
    # BOM template
    path(
        'bom_template/',
        views.BomUploadTemplate.as_view(),
        name='api-bom-upload-template',
    ),
    path(
        '<int:pk>/',
        include([
            # Endpoint for extra serial number information
            path(
                'serial-numbers/',
                PartSerialNumberDetail.as_view(),
                name='api-part-serial-number-detail',
            ),
            # Endpoint for future scheduling information
            path('scheduling/', PartScheduling.as_view(), name='api-part-scheduling'),
            path(
                'requirements/',
                PartRequirements.as_view(),
                name='api-part-requirements',
            ),
            # Endpoint for duplicating a BOM for the specific Part
            path('bom-copy/', PartCopyBOM.as_view(), name='api-part-bom-copy'),
            # Endpoint for validating a BOM for the specific Part
            path(
                'bom-validate/', PartValidateBOM.as_view(), name='api-part-bom-validate'
            ),
            # Part metadata
            path(
                'metadata/',
                MetadataView.as_view(),
                {'model': Part},
                name='api-part-metadata',
            ),
            # Part pricing
            path('pricing/', PartPricingDetail.as_view(), name='api-part-pricing'),
            # BOM download
            path('bom-download/', views.BomDownload.as_view(), name='api-bom-download'),
            # Old pricing endpoint
            path('pricing2/', views.PartPricing.as_view(), name='part-pricing'),
            # Part detail endpoint
            path('', PartDetail.as_view(), name='api-part-detail'),
        ]),
    ),
    path(
        'change_category/',
        PartChangeCategory.as_view(),
        name='api-part-change-category',
    ),
    path('', PartList.as_view(), name='api-part-list'),
]

bom_api_urls = [
    path(
        'substitute/',
        include([
            # Detail view
            path(
                '<int:pk>/',
                include([
                    path(
                        'metadata/',
                        MetadataView.as_view(),
                        {'model': BomItemSubstitute},
                        name='api-bom-substitute-metadata',
                    ),
                    path(
                        '',
                        BomItemSubstituteDetail.as_view(),
                        name='api-bom-substitute-detail',
                    ),
                ]),
            ),
            # Catch all
            path('', BomItemSubstituteList.as_view(), name='api-bom-substitute-list'),
        ]),
    ),
    # BOM Item Detail
    path(
        '<int:pk>/',
        include([
            path('validate/', BomItemValidate.as_view(), name='api-bom-item-validate'),
            path(
                'metadata/',
                MetadataView.as_view(),
                {'model': BomItem},
                name='api-bom-item-metadata',
            ),
            path('', BomDetail.as_view(), name='api-bom-item-detail'),
        ]),
    ),
    # API endpoint URLs for importing BOM data
    path('import/upload/', BomImportUpload.as_view(), name='api-bom-import-upload'),
    path('import/extract/', BomImportExtract.as_view(), name='api-bom-import-extract'),
    path('import/submit/', BomImportSubmit.as_view(), name='api-bom-import-submit'),
    # Catch-all
    path('', BomList.as_view(), name='api-bom-list'),
]<|MERGE_RESOLUTION|>--- conflicted
+++ resolved
@@ -1225,34 +1225,6 @@
     filterset_class = PartFilter
     is_create = True
 
-<<<<<<< HEAD
-    def list(self, request, *args, **kwargs):
-        """Override the 'list' method, as the PartCategory objects are very expensive to serialize!
-
-        So we will serialize them first, and keep them in memory, so that they do not have to be serialized multiple times...
-        """
-        queryset = self.filter_queryset(self.get_queryset())
-
-        page = self.paginate_queryset(queryset)
-
-        if page is not None:
-            serializer = self.get_serializer(page, many=True)
-        else:
-            serializer = self.get_serializer(queryset, many=True)
-
-        data = serializer.data
-
-        """
-        Determine the response type based on the request.
-        a) For HTTP requests (e.g. via the browsable API) return a DRF response
-        b) For AJAX requests, simply return a JSON rendered response.
-        """
-        if page is not None:
-            return self.get_paginated_response(data)
-        elif is_ajax(request):
-            return JsonResponse(data, safe=False)
-        return Response(data)
-=======
     def download_queryset(self, queryset, export_format):
         """Download the filtered queryset as a data file."""
         dataset = PartResource().export(queryset=queryset)
@@ -1261,7 +1233,6 @@
         filename = f'InvenTree_Parts.{export_format}'
 
         return DownloadFile(filedata, filename)
->>>>>>> 0e1b78d8
 
     def filter_queryset(self, queryset):
         """Perform custom filtering of the queryset."""
