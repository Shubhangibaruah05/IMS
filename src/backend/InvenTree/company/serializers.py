--- conflicted
+++ resolved
@@ -191,22 +191,7 @@
         return self.instance
 
 
-<<<<<<< HEAD
-class CompanyAttachmentSerializer(InvenTreeAttachmentSerializer):
-    """Serializer for the CompanyAttachment class."""
-
-    class Meta:
-        """Metaclass defines serializer options."""
-
-        model = CompanyAttachment
-
-        fields = InvenTreeAttachmentSerializer.attachment_fields(['company'])
-
-
 class ContactSerializer(DataImportExportSerializerMixin, InvenTreeModelSerializer):
-=======
-class ContactSerializer(InvenTreeModelSerializer):
->>>>>>> 758871b8
     """Serializer class for the Contact model."""
 
     class Meta:
