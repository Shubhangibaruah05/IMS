--- conflicted
+++ resolved
@@ -1,8 +1,6 @@
 """Unit testing for the company app API functions."""
 
 from django.urls import reverse
-
-from rest_framework import status
 
 from InvenTree.unit_test import InvenTreeAPITestCase
 from part.models import Part
@@ -65,24 +63,12 @@
         # Change the name of the company
         # Note we should not have the correct permissions (yet)
         data = response.data
-<<<<<<< HEAD
-        response = self.patch(url, data, expected_code=400)
-
-        self.assignRole('company.change')
-=======
->>>>>>> 5515e076
 
         # Update the name and set the currency to a valid value
         data['name'] = 'ACMOO'
         data['currency'] = 'NZD'
 
         response = self.patch(url, data, expected_code=200)
-<<<<<<< HEAD
-
-        print('PATCH response:')
-        print(response.data)
-=======
->>>>>>> 5515e076
 
         self.assertEqual(response.data['name'], 'ACMOO')
         self.assertEqual(response.data['currency'], 'NZD')
