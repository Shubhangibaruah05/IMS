--- conflicted
+++ resolved
@@ -383,59 +383,6 @@
     ...
 
 
-<<<<<<< HEAD
-class AttachmentMixin:
-    """Mixin for creating attachment objects, and ensuring the user information is saved correctly."""
-
-    permission_classes = [permissions.IsAuthenticated, RolePermission]
-
-    filter_backends = SEARCH_ORDER_FILTER
-
-    search_fields = ['attachment', 'comment', 'link']
-
-    def perform_create(self, serializer):
-        """Save the user information when a file is uploaded."""
-        attachment = serializer.save()
-        attachment.user = self.request.user
-        attachment.save()
-=======
-class APIDownloadMixin:
-    """Mixin for enabling a LIST endpoint to be downloaded a file.
-
-    To download the data, add the ?export=<fmt> to the query string.
-
-    The implementing class must provided a download_queryset method,
-    e.g.
-
-    def download_queryset(self, queryset, export_format):
-        dataset = StockItemResource().export(queryset=queryset)
-
-        filedata = dataset.export(export_format)
-
-        filename = 'InvenTree_Stocktake_{date}.{fmt}'.format(
-            date=datetime.now().strftime("%d-%b-%Y"),
-            fmt=export_format
-        )
-
-        return DownloadFile(filedata, filename)
-    """
-
-    def get(self, request, *args, **kwargs):
-        """Generic handler for a download request."""
-        export_format = request.query_params.get('export', None)
-
-        if export_format and export_format in ['csv', 'tsv', 'xls', 'xlsx']:
-            queryset = self.filter_queryset(self.get_queryset())
-            return self.download_queryset(queryset, export_format)
-        # Default to the parent class implementation
-        return super().get(request, *args, **kwargs)
-
-    def download_queryset(self, queryset, export_format):
-        """This function must be implemented to provide a downloadFile request."""
-        raise NotImplementedError('download_queryset method not implemented!')
->>>>>>> 758871b8
-
-
 class APISearchViewSerializer(serializers.Serializer):
     """Serializer for the APISearchView."""
 
