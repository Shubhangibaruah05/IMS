"""InvenTree API version information."""

# InvenTree API version
INVENTREE_API_VERSION = 203

"""Increment this API version number whenever there is a significant change to the API that any clients need to know about."""

INVENTREE_API_TEXT = """

<<<<<<< HEAD
v203 - 2024-05-28 : https://github.com/inventree/InvenTree/pull/7284
    - Added model_type and model_id fields to the "NotesImage" serializer
=======
v203 - 2024-06-03 : https://github.com/inventree/InvenTree/pull/7390
    - Adjust default currency codes
>>>>>>> e83feb94

v202 - 2024-05-27 : https://github.com/inventree/InvenTree/pull/7343
    - Adjust "required" attribute of Part.category field to be optional

v201 - 2024-05-21 : https://github.com/inventree/InvenTree/pull/7074
    - Major refactor of the report template / report printing interface
    - This is a *breaking change* to the report template API

v200 - 2024-05-20 : https://github.com/inventree/InvenTree/pull/7000
    - Adds API endpoint for generating custom batch codes
    - Adds API endpoint for generating custom serial numbers

v199 - 2024-05-20 : https://github.com/inventree/InvenTree/pull/7264
    - Expose "bom_valid" filter for the Part API
    - Expose "starred" filter for the Part API

v198 - 2024-05-19 : https://github.com/inventree/InvenTree/pull/7258
    - Fixed lookup field conflicts in the plugins API

v197 - 2024-05-14 : https://github.com/inventree/InvenTree/pull/7224
    - Refactor the plugin API endpoints to use the plugin "key" for lookup, rather than the PK value

v196 - 2024-05-05 : https://github.com/inventree/InvenTree/pull/7160
    - Adds "location" field to BuildOutputComplete API endpoint

v195 - 2024-05-03 : https://github.com/inventree/InvenTree/pull/7153
    - Fixes bug in BuildOrderCancel API endpoint

v194 - 2024-05-01 : https://github.com/inventree/InvenTree/pull/7147
    -  Adds field description to the currency_exchange_retrieve API call

v193 - 2024-04-30 : https://github.com/inventree/InvenTree/pull/7144
    - Adds "assigned_to" filter to PurchaseOrder / SalesOrder / ReturnOrder API endpoints

v192 - 2024-04-23 : https://github.com/inventree/InvenTree/pull/7106
    - Adds 'trackable' ordering option to BuildLineLabel API endpoint

v191 - 2024-04-22 : https://github.com/inventree/InvenTree/pull/7079
    - Adds API endpoints for Contenttype model

v190 - 2024-04-19 : https://github.com/inventree/InvenTree/pull/7024
    - Adds "active" field to the Company API endpoints
    - Allow company list to be filtered by "active" status

v189 - 2024-04-19 : https://github.com/inventree/InvenTree/pull/7066
    - Adds "currency" field to CompanyBriefSerializer class

v188 - 2024-04-16 : https://github.com/inventree/InvenTree/pull/6970
    - Adds session authentication support for the API
    - Improvements for login / logout endpoints for better support of React web interface

v187 - 2024-04-10 : https://github.com/inventree/InvenTree/pull/6985
    - Allow Part list endpoint to be sorted by pricing_min and pricing_max values
    - Allow BomItem list endpoint to be sorted by pricing_min and pricing_max values
    - Allow InternalPrice and SalePrice endpoints to be sorted by quantity
    - Adds total pricing values to BomItem serializer

v186 - 2024-03-26 : https://github.com/inventree/InvenTree/pull/6855
    - Adds license information to the API

v185 - 2024-03-24 : https://github.com/inventree/InvenTree/pull/6836
    - Remove /plugin/activate endpoint
    - Update docstrings and typing for various API endpoints (no functional changes)

v184 - 2024-03-17 : https://github.com/inventree/InvenTree/pull/10464
    - Add additional fields for tests (start/end datetime, test station)

v183 - 2024-03-14 : https://github.com/inventree/InvenTree/pull/5972
    - Adds "category_default_location" annotated field to part serializer
    - Adds "part_detail.category_default_location" annotated field to stock item serializer
    - Adds "part_detail.category_default_location" annotated field to purchase order line serializer
    - Adds "parent_default_location" annotated field to category serializer

v182 - 2024-03-13 : https://github.com/inventree/InvenTree/pull/6714
    - Expose ReportSnippet model to the /report/snippet/ API endpoint
    - Expose ReportAsset model to the /report/asset/ API endpoint

v181 - 2024-02-21 : https://github.com/inventree/InvenTree/pull/6541
    - Adds "width" and "height" fields to the LabelTemplate API endpoint
    - Adds "page_size" and "landscape" fields to the ReportTemplate API endpoint

v180 - 2024-3-02 : https://github.com/inventree/InvenTree/pull/6463
    - Tweaks to API documentation to allow automatic documentation generation

v179 - 2024-03-01 : https://github.com/inventree/InvenTree/pull/6605
    - Adds "subcategories" count to PartCategory serializer
    - Adds "sublocations" count to StockLocation serializer
    - Adds "image" field to PartBrief serializer
    - Adds "image" field to CompanyBrief serializer

v178 - 2024-02-29 : https://github.com/inventree/InvenTree/pull/6604
    - Adds "external_stock" field to the Part API endpoint
    - Adds "external_stock" field to the BomItem API endpoint
    - Adds "external_stock" field to the BuildLine API endpoint
    - Stock quantites represented in the BuildLine API endpoint are now filtered by Build.source_location

v177 - 2024-02-27 : https://github.com/inventree/InvenTree/pull/6581
    - Adds "subcategoies" count to PartCategoryTree serializer
    - Adds "sublocations" count to StockLocationTree serializer

v176 - 2024-02-26 : https://github.com/inventree/InvenTree/pull/6535
    - Adds the field "plugins_install_disabled" to the Server info API endpoint

v175 - 2024-02-21 : https://github.com/inventree/InvenTree/pull/6538
    - Adds "parts" count to PartParameterTemplate serializer

v174 - 2024-02-21 : https://github.com/inventree/InvenTree/pull/6536
    - Expose PartCategory filters to the API documentation
    - Expose StockLocation filters to the API documentation

v173 - 2024-02-20 : https://github.com/inventree/InvenTree/pull/6483
    - Adds "merge_items" to the PurchaseOrderLine create API endpoint
    - Adds "auto_pricing" to the PurchaseOrderLine create/update API endpoint

v172 - 2024-02-20 : https://github.com/inventree/InvenTree/pull/6526
    - Adds "enabled" field to the PartTestTemplate API endpoint
    - Adds "enabled" filter to the PartTestTemplate list
    - Adds "enabled" filter to the StockItemTestResult list

v171 - 2024-02-19 : https://github.com/inventree/InvenTree/pull/6516
    - Adds "key" as a filterable parameter to PartTestTemplate list endpoint

v170 -> 2024-02-19 : https://github.com/inventree/InvenTree/pull/6514
    - Adds "has_results" filter to the PartTestTemplate list endpoint

v169 -> 2024-02-14 : https://github.com/inventree/InvenTree/pull/6430
    - Adds 'key' field to PartTestTemplate API endpoint
    - Adds annotated 'results' field to PartTestTemplate API endpoint
    - Adds 'template' field to StockItemTestResult API endpoint

v168 -> 2024-02-14 : https://github.com/inventree/InvenTree/pull/4824
    - Adds machine CRUD API endpoints
    - Adds machine settings API endpoints
    - Adds machine restart API endpoint
    - Adds machine types/drivers list API endpoints
    - Adds machine registry status API endpoint
    - Adds 'required' field to the global Settings API
    - Discover sub-sub classes of the StatusCode API

v167 -> 2024-02-07: https://github.com/inventree/InvenTree/pull/6440
    - Fixes for OpenAPI schema generation

v166 -> 2024-02-04 : https://github.com/inventree/InvenTree/pull/6400
    - Adds package_name to plugin API
    - Adds mechanism for uninstalling plugins via the API

v165 -> 2024-01-28 : https://github.com/inventree/InvenTree/pull/6040
    - Adds supplier_part.name, part.creation_user, part.required_for_sales_order

v164 -> 2024-01-24 : https://github.com/inventree/InvenTree/pull/6343
    - Adds "building" quantity to BuildLine API serializer

v163 -> 2024-01-22 : https://github.com/inventree/InvenTree/pull/6314
    - Extends API endpoint to expose auth configuration information for signin pages

v162 -> 2024-01-14 : https://github.com/inventree/InvenTree/pull/6230
    - Adds API endpoints to provide information on background tasks

v161 -> 2024-01-13 : https://github.com/inventree/InvenTree/pull/6222
    - Adds API endpoint for system error information

v160 -> 2023-12-11 : https://github.com/inventree/InvenTree/pull/6072
    - Adds API endpoint for allocating stock items against a sales order via barcode scan

v159 -> 2023-12-08 : https://github.com/inventree/InvenTree/pull/6056
    - Adds API endpoint for reloading plugin registry

v158 -> 2023-11-21 : https://github.com/inventree/InvenTree/pull/5953
    - Adds API endpoint for listing all settings of a particular plugin
    - Adds API endpoint for registry status (errors)

v157 -> 2023-12-02 : https://github.com/inventree/InvenTree/pull/6021
    - Add write-only "existing_image" field to Part API serializer

v156 -> 2023-11-26 : https://github.com/inventree/InvenTree/pull/5982
    - Add POST endpoint for report and label creation

v155 -> 2023-11-24 : https://github.com/inventree/InvenTree/pull/5979
    - Add "creation_date" field to Part instance serializer

v154 -> 2023-11-21 : https://github.com/inventree/InvenTree/pull/5944
    - Adds "responsible" field to the ProjectCode table

v153 -> 2023-11-21 : https://github.com/inventree/InvenTree/pull/5956
    - Adds override_min and override_max fields to part pricing API

v152 -> 2023-11-20 : https://github.com/inventree/InvenTree/pull/5949
    - Adds barcode support for manufacturerpart model
    - Adds API endpoint for adding parts to purchase order using barcode scan

v151 -> 2023-11-13 : https://github.com/inventree/InvenTree/pull/5906
    - Allow user list API to be filtered by user active status
    - Allow owner list API to be filtered by user active status

v150 -> 2023-11-07: https://github.com/inventree/InvenTree/pull/5875
    - Extended user API endpoints to enable ordering
    - Extended user API endpoints to enable user role changes
    - Added endpoint to create a new user

v149 -> 2023-11-07 : https://github.com/inventree/InvenTree/pull/5876
    - Add 'building' quantity to BomItem serializer
    - Add extra ordering options for the BomItem list API

v148 -> 2023-11-06 : https://github.com/inventree/InvenTree/pull/5872
    - Allow "quantity" to be specified when installing an item into another item

v147 -> 2023-11-04: https://github.com/inventree/InvenTree/pull/5860
    - Adds "completed_lines" field to SalesOrder API endpoint
    - Adds "completed_lines" field to PurchaseOrder API endpoint

v146 -> 2023-11-02: https://github.com/inventree/InvenTree/pull/5822
    - Extended SSO Provider endpoint to contain if a provider is configured
    - Adds API endpoints for Email Address model

v145 -> 2023-10-30: https://github.com/inventree/InvenTree/pull/5786
    - Allow printing labels via POST including printing options in the body

v144 -> 2023-10-23: https://github.com/inventree/InvenTree/pull/5811
    - Adds version information API endpoint

v143 -> 2023-10-29: https://github.com/inventree/InvenTree/pull/5810
    - Extends the status endpoint to include information about system status and health

v142 -> 2023-10-20: https://github.com/inventree/InvenTree/pull/5759
    - Adds generic API endpoints for looking up status models

v141 -> 2023-10-23 : https://github.com/inventree/InvenTree/pull/5774
    - Changed 'part.responsible' from User to Owner

v140 -> 2023-10-20 : https://github.com/inventree/InvenTree/pull/5664
    - Expand API token functionality
    - Multiple API tokens can be generated per user

v139 -> 2023-10-11 : https://github.com/inventree/InvenTree/pull/5509
    - Add new BarcodePOReceive endpoint to receive line items by scanning supplier barcodes

v138 -> 2023-10-11 : https://github.com/inventree/InvenTree/pull/5679
    - Settings keys are no longer case sensitive
    - Include settings units in API serializer

v137 -> 2023-10-04 : https://github.com/inventree/InvenTree/pull/5588
    - Adds StockLocationType API endpoints
    - Adds custom_icon, location_type to StockLocation endpoint

v136 -> 2023-09-23 : https://github.com/inventree/InvenTree/pull/5595
    - Adds structural to StockLocation and PartCategory tree endpoints

v135 -> 2023-09-19 : https://github.com/inventree/InvenTree/pull/5569
    - Adds location path detail to StockLocation and StockItem API endpoints
    - Adds category path detail to PartCategory and Part API endpoints

v134 -> 2023-09-11 : https://github.com/inventree/InvenTree/pull/5525
    - Allow "Attachment" list endpoints to be searched by attachment, link and comment fields

v133 -> 2023-09-08 : https://github.com/inventree/InvenTree/pull/5518
    - Add extra optional fields which can be used for StockAdjustment endpoints

v132 -> 2023-09-07 : https://github.com/inventree/InvenTree/pull/5515
    - Add 'issued_by' filter to BuildOrder API list endpoint

v131 -> 2023-08-09 : https://github.com/inventree/InvenTree/pull/5415
    - Annotate 'available_variant_stock' to the SalesOrderLine serializer

v130 -> 2023-07-14 : https://github.com/inventree/InvenTree/pull/5251
    - Refactor label printing interface

v129 -> 2023-07-06 : https://github.com/inventree/InvenTree/pull/5189
    - Changes 'serial_lte' and 'serial_gte' stock filters to point to 'serial_int' field

v128 -> 2023-07-06 : https://github.com/inventree/InvenTree/pull/5186
    - Adds 'available' filter for BuildLine API endpoint

v127 -> 2023-06-24 : https://github.com/inventree/InvenTree/pull/5094
    - Enhancements for the PartParameter API endpoints

v126 -> 2023-06-19 : https://github.com/inventree/InvenTree/pull/5075
    - Adds API endpoint for setting the "category" for multiple parts simultaneously

v125 -> 2023-06-17 : https://github.com/inventree/InvenTree/pull/5064
    - Adds API endpoint for setting the "status" field for multiple stock items simultaneously

v124 -> 2023-06-17 : https://github.com/inventree/InvenTree/pull/5057
    - Add "created_before" and "created_after" filters to the Part API

v123 -> 2023-06-15 : https://github.com/inventree/InvenTree/pull/5019
    - Add Metadata to: Plugin Config

v122 -> 2023-06-14 : https://github.com/inventree/InvenTree/pull/5034
    - Adds new BuildLineLabel label type

v121 -> 2023-06-14 : https://github.com/inventree/InvenTree/pull/4808
    - Adds "ProjectCode" link to Build model

v120 -> 2023-06-07 : https://github.com/inventree/InvenTree/pull/4855
    - Major overhaul of the build order API
    - Adds new BuildLine model

v119 -> 2023-06-01 : https://github.com/inventree/InvenTree/pull/4898
    - Add Metadata to:  Part test templates, Part parameters, Part category parameter templates, BOM item substitute, Related Parts, Stock item test result

v118 -> 2023-06-01 : https://github.com/inventree/InvenTree/pull/4935
    - Adds extra fields for the PartParameterTemplate model

v117 -> 2023-05-22 : https://github.com/inventree/InvenTree/pull/4854
    - Part.units model now supports physical units (e.g. "kg", "m", "mm", etc)
    - Replaces SupplierPart "pack_size" field with "pack_quantity"
    - New field supports physical units, and allows for conversion between compatible units

v116 -> 2023-05-18 : https://github.com/inventree/InvenTree/pull/4823
    - Updates to part parameter implementation, to use physical units

v115 -> 2023-05-18 : https://github.com/inventree/InvenTree/pull/4846
    - Adds ability to partially scrap a build output

v114 -> 2023-05-16 : https://github.com/inventree/InvenTree/pull/4825
    - Adds "delivery_date" to shipments

v113 -> 2023-05-13 : https://github.com/inventree/InvenTree/pull/4800
    - Adds API endpoints for scrapping a build output

v112 -> 2023-05-13: https://github.com/inventree/InvenTree/pull/4741
    - Adds flag use_pack_size to the stock addition API, which allows adding packs

v111 -> 2023-05-02 : https://github.com/inventree/InvenTree/pull/4367
    - Adds tags to the Part serializer
    - Adds tags to the SupplierPart serializer
    - Adds tags to the ManufacturerPart serializer
    - Adds tags to the StockItem serializer
    - Adds tags to the StockLocation serializer

v110 -> 2023-04-26 : https://github.com/inventree/InvenTree/pull/4698
    - Adds 'order_currency' field for PurchaseOrder / SalesOrder endpoints

v109 -> 2023-04-19 : https://github.com/inventree/InvenTree/pull/4636
    - Adds API endpoints for the "ProjectCode" model

v108 -> 2023-04-17 : https://github.com/inventree/InvenTree/pull/4615
    - Adds functionality to upload images for rendering in markdown notes

v107 -> 2023-04-04 : https://github.com/inventree/InvenTree/pull/4575
    - Adds barcode support for PurchaseOrder model
    - Adds barcode support for ReturnOrder model
    - Adds barcode support for SalesOrder model
    - Adds barcode support for BuildOrder model

v106 -> 2023-04-03 : https://github.com/inventree/InvenTree/pull/4566
    - Adds 'search_regex' parameter to all searchable API endpoints

v105 -> 2023-03-31 : https://github.com/inventree/InvenTree/pull/4543
    - Adds API endpoints for status label information on various models

v104 -> 2023-03-23 : https://github.com/inventree/InvenTree/pull/4488
    - Adds various endpoints for new "ReturnOrder" models
    - Adds various endpoints for new "ReturnOrderReport" templates
    - Exposes API endpoints for "Contact" model

v103 -> 2023-03-17 : https://github.com/inventree/InvenTree/pull/4410
    - Add metadata to several more models

v102 -> 2023-03-18 : https://github.com/inventree/InvenTree/pull/4505
- Adds global search API endpoint for consolidated search results

v101 -> 2023-03-07 : https://github.com/inventree/InvenTree/pull/4462
    - Adds 'total_in_stock' to Part serializer, and supports API ordering

v100 -> 2023-03-04 : https://github.com/inventree/InvenTree/pull/4452
     - Adds bulk delete of PurchaseOrderLineItems to API

v99 -> 2023-03-03 : https://github.com/inventree/InvenTree/pull/4445
    - Adds sort by "responsible" to PurchaseOrderAPI

v98 -> 2023-02-24 : https://github.com/inventree/InvenTree/pull/4408
    - Adds "responsible" filter to Build API

v97 -> 2023-02-20 : https://github.com/inventree/InvenTree/pull/4377
    - Adds "external" attribute to StockLocation model

v96 -> 2023-02-16 : https://github.com/inventree/InvenTree/pull/4345
    - Adds stocktake report generation functionality

v95 -> 2023-02-16 : https://github.com/inventree/InvenTree/pull/4346
    - Adds "CompanyAttachment" model (and associated API endpoints)

v94 -> 2023-02-10 : https://github.com/inventree/InvenTree/pull/4327
    - Adds API endpoints for the "Group" auth model

v93 -> 2023-02-03 : https://github.com/inventree/InvenTree/pull/4300
    - Adds extra information to the currency exchange endpoint
    - Adds API endpoint for manually updating exchange rates

v92 -> 2023-02-02 : https://github.com/inventree/InvenTree/pull/4293
    - Adds API endpoint for currency exchange information

v91 -> 2023-01-31 : https://github.com/inventree/InvenTree/pull/4281
    - Improves the API endpoint for creating new Part instances

v90 -> 2023-01-25 : https://github.com/inventree/InvenTree/pull/4186/files
    - Adds a dedicated endpoint to activate a plugin

v89 -> 2023-01-25 : https://github.com/inventree/InvenTree/pull/4214
    - Adds updated field to SupplierPart API
    - Adds API date ordering for supplier part list

v88 -> 2023-01-17: https://github.com/inventree/InvenTree/pull/4225
    - Adds 'priority' field to Build model and api endpoints

v87 -> 2023-01-04 : https://github.com/inventree/InvenTree/pull/4067
    - Add API date filter for stock table on Expiry date

v86 -> 2022-12-22 : https://github.com/inventree/InvenTree/pull/4069
    - Adds API endpoints for part stocktake

v85 -> 2022-12-21 : https://github.com/inventree/InvenTree/pull/3858
    - Add endpoints serving ICS calendars for purchase and sales orders through API

v84 -> 2022-12-21: https://github.com/inventree/InvenTree/pull/4083
    - Add support for listing PO, BO, SO by their reference

v83 -> 2022-11-19 : https://github.com/inventree/InvenTree/pull/3949
    - Add support for structural Stock locations

v82 -> 2022-11-16 : https://github.com/inventree/InvenTree/pull/3931
    - Add support for structural Part categories

v81 -> 2022-11-08 : https://github.com/inventree/InvenTree/pull/3710
    - Adds cached pricing information to Part API
    - Adds cached pricing information to BomItem API
    - Allows Part and BomItem list endpoints to be filtered by 'has_pricing'
    - Remove calculated 'price_string' values from API endpoints
    - Allows PurchaseOrderLineItem API endpoint to be filtered by 'has_pricing'
    - Allows SalesOrderLineItem API endpoint to be filtered by 'has_pricing'
    - Allows SalesOrderLineItem API endpoint to be filtered by 'order_status'
    - Adds more information to SupplierPriceBreak serializer

v80 -> 2022-11-07 : https://github.com/inventree/InvenTree/pull/3906
    - Adds 'barcode_hash' to Part API serializer
    - Adds 'barcode_hash' to StockLocation API serializer
    - Adds 'barcode_hash' to SupplierPart API serializer

v79 -> 2022-11-03 : https://github.com/inventree/InvenTree/pull/3895
    - Add metadata to Company

v78 -> 2022-10-25 : https://github.com/inventree/InvenTree/pull/3854
    - Make PartCategory to be filtered by name and description

v77 -> 2022-10-12 : https://github.com/inventree/InvenTree/pull/3772
    - Adds model permission checks for barcode assignment actions

v76 -> 2022-09-10 : https://github.com/inventree/InvenTree/pull/3640
    - Refactor of barcode data on the API
    - StockItem.uid renamed to StockItem.barcode_hash

v75 -> 2022-09-05 : https://github.com/inventree/InvenTree/pull/3644
    - Adds "pack_size" attribute to SupplierPart API serializer

v74 -> 2022-08-28 : https://github.com/inventree/InvenTree/pull/3615
    - Add confirmation field for completing PurchaseOrder if the order has incomplete lines
    - Add confirmation field for completing SalesOrder if the order has incomplete lines

v73 -> 2022-08-24 : https://github.com/inventree/InvenTree/pull/3605
    - Add 'description' field to PartParameterTemplate model

v72 -> 2022-08-18 : https://github.com/inventree/InvenTree/pull/3567
    - Allow PurchaseOrder to be duplicated via the API

v71 -> 2022-08-18 : https://github.com/inventree/InvenTree/pull/3564
    - Updates to the "part scheduling" API endpoint

v70 -> 2022-08-02 : https://github.com/inventree/InvenTree/pull/3451
    - Adds a 'depth' parameter to the PartCategory list API
    - Adds a 'depth' parameter to the StockLocation list API

v69 -> 2022-08-01 : https://github.com/inventree/InvenTree/pull/3443
    - Updates the PartCategory list API:
        - Improve query efficiency: O(n) becomes O(1)
        - Rename 'parts' field to 'part_count'
    - Updates the StockLocation list API:
        - Improve query efficiency: O(n) becomes O(1)

v68 -> 2022-07-27 : https://github.com/inventree/InvenTree/pull/3417
    - Allows SupplierPart list to be filtered by SKU value
    - Allows SupplierPart list to be filtered by MPN value

v67 -> 2022-07-25 : https://github.com/inventree/InvenTree/pull/3395
    - Adds a 'requirements' endpoint for Part instance
    - Provides information on outstanding order requirements for a given part

v66 -> 2022-07-24 : https://github.com/inventree/InvenTree/pull/3393
    - Part images can now be downloaded from a remote URL via the API
    - Company images can now be downloaded from a remote URL via the API

v65 -> 2022-07-15 : https://github.com/inventree/InvenTree/pull/3335
    - Annotates 'in_stock' quantity to the SupplierPart API

v64 -> 2022-07-08 : https://github.com/inventree/InvenTree/pull/3310
    - Annotate 'on_order' quantity to BOM list API
    - Allow BOM List API endpoint to be filtered by "on_order" parameter

v63 -> 2022-07-06 : https://github.com/inventree/InvenTree/pull/3301
    - Allow BOM List API endpoint to be filtered by "available_stock" parameter

v62 -> 2022-07-05 : https://github.com/inventree/InvenTree/pull/3296
    - Allows search on BOM List API endpoint
    - Allows ordering on BOM List API endpoint

v61 -> 2022-06-12 : https://github.com/inventree/InvenTree/pull/3183
    - Migrate the "Convert Stock Item" form class to use the API
    - There is now an API endpoint for converting a stock item to a valid variant

v60 -> 2022-06-08 : https://github.com/inventree/InvenTree/pull/3148
    - Add availability data fields to the SupplierPart model

v59 -> 2022-06-07 : https://github.com/inventree/InvenTree/pull/3154
    - Adds further improvements to BulkDelete mixin class
    - Fixes multiple bugs in custom OPTIONS metadata implementation
    - Adds 'bulk delete' for Notifications

v58 -> 2022-06-06 : https://github.com/inventree/InvenTree/pull/3146
    - Adds a BulkDelete API mixin class for fast, safe deletion of multiple objects with a single API request

v57 -> 2022-06-05 : https://github.com/inventree/InvenTree/pull/3130
    - Transfer PartCategoryTemplateParameter actions to the API

v56 -> 2022-06-02 : https://github.com/inventree/InvenTree/pull/3123
    - Expose the PartParameterTemplate model to use the API

v55 -> 2022-06-02 : https://github.com/inventree/InvenTree/pull/3120
    - Converts the 'StockItemReturn' functionality to make use of the API

v54 -> 2022-06-02 : https://github.com/inventree/InvenTree/pull/3117
    - Adds 'available_stock' annotation on the SalesOrderLineItem API
    - Adds (well, fixes) 'overdue' annotation on the SalesOrderLineItem API

v53 -> 2022-06-01 : https://github.com/inventree/InvenTree/pull/3110
    - Adds extra search fields to the BuildOrder list API endpoint

v52 -> 2022-05-31 : https://github.com/inventree/InvenTree/pull/3103
    - Allow part list API to be searched by supplier SKU

v51 -> 2022-05-24 : https://github.com/inventree/InvenTree/pull/3058
    - Adds new fields to the SalesOrderShipment model

v50 -> 2022-05-18 : https://github.com/inventree/InvenTree/pull/2912
    - Implement Attachments for manufacturer parts

v49 -> 2022-05-09 : https://github.com/inventree/InvenTree/pull/2957
    - Allows filtering of plugin list by 'active' status
    - Allows filtering of plugin list by 'mixin' support
    - Adds endpoint to "identify" or "locate" stock items and locations (using plugins)

v48 -> 2022-05-12 : https://github.com/inventree/InvenTree/pull/2977
    - Adds "export to file" functionality for PurchaseOrder API endpoint
    - Adds "export to file" functionality for SalesOrder API endpoint
    - Adds "export to file" functionality for BuildOrder API endpoint

v47 -> 2022-05-10 : https://github.com/inventree/InvenTree/pull/2964
    - Fixes barcode API error response when scanning a StockItem which does not exist
    - Fixes barcode API error response when scanning a StockLocation which does not exist

v46 -> 2022-05-09
    - Fixes read permissions on settings API
    - Allows non-staff users to read global settings via the API

v45 -> 2022-05-08 : https://github.com/inventree/InvenTree/pull/2944
    - Settings are now accessed via the API using their unique key, not their PK
    - This allows the settings to be accessed without prior knowledge of the PK

v44 -> 2022-05-04 : https://github.com/inventree/InvenTree/pull/2931
    - Converting more server-side rendered forms to the API
    - Exposes more core functionality to API endpoints

v43 -> 2022-04-26 : https://github.com/inventree/InvenTree/pull/2875
    - Adds API detail endpoint for PartSalePrice model
    - Adds API detail endpoint for PartInternalPrice model

v42 -> 2022-04-26 : https://github.com/inventree/InvenTree/pull/2833
    - Adds variant stock information to the Part and BomItem serializers

v41 -> 2022-04-26
    - Fixes 'variant_of' filter for Part list endpoint

v40 -> 2022-04-19
    - Adds ability to filter StockItem list by "tracked" parameter
        - This checks the serial number or batch code fields

v39 -> 2022-04-18
    - Adds ability to filter StockItem list by "has_batch" parameter

v38 -> 2022-04-14 : https://github.com/inventree/InvenTree/pull/2828
    - Adds the ability to include stock test results for "installed items"

v37 -> 2022-04-07 : https://github.com/inventree/InvenTree/pull/2806
    - Adds extra stock availability information to the BomItem serializer

v36 -> 2022-04-03
    - Adds ability to filter part list endpoint by unallocated_stock argument

v35 -> 2022-04-01 : https://github.com/inventree/InvenTree/pull/2797
    - Adds stock allocation information to the Part API
    - Adds calculated field for "unallocated_quantity"

v34 -> 2022-03-25
    - Change permissions for "plugin list" API endpoint (now allows any authenticated user)

v33 -> 2022-03-24
    - Adds "plugins_enabled" information to root API endpoint

v32 -> 2022-03-19
    - Adds "parameters" detail to Part API endpoint (use &parameters=true)
    - Adds ability to filter PartParameterTemplate API by Part instance
    - Adds ability to filter PartParameterTemplate API by PartCategory instance

v31 -> 2022-03-14
    - Adds "updated" field to SupplierPriceBreakList and SupplierPriceBreakDetail API endpoints

v30 -> 2022-03-09
    - Adds "exclude_location" field to BuildAutoAllocation API endpoint
    - Allows BuildItem API endpoint to be filtered by BomItem relation

v29 -> 2022-03-08
    - Adds "scheduling" endpoint for predicted stock scheduling information

v28 -> 2022-03-04
    - Adds an API endpoint for auto allocation of stock items against a build order
    - Ref: https://github.com/inventree/InvenTree/pull/2713

v27 -> 2022-02-28
    - Adds target_date field to individual line items for purchase orders and sales orders

v26 -> 2022-02-17
    - Adds API endpoint for uploading a BOM file and extracting data

v25 -> 2022-02-17
    - Adds ability to filter "part" list endpoint by "in_bom_for" argument

v24 -> 2022-02-10
    - Adds API endpoint for deleting (cancelling) build order outputs

v23 -> 2022-02-02
    - Adds API endpoints for managing plugin classes
    - Adds API endpoints for managing plugin settings

v22 -> 2021-12-20
    - Adds API endpoint to "merge" multiple stock items

v21 -> 2021-12-04
    - Adds support for multiple "Shipments" against a SalesOrder
    - Refactors process for stock allocation against a SalesOrder

v20 -> 2021-12-03
    - Adds ability to filter POLineItem endpoint by "base_part"
    - Adds optional "order_detail" to POLineItem list endpoint

v19 -> 2021-12-02
    - Adds the ability to filter the StockItem API by "part_tree"
    - Returns only stock items which match a particular part.tree_id field

v18 -> 2021-11-15
    - Adds the ability to filter BomItem API by "uses" field
    - This returns a list of all BomItems which "use" the specified part
    - Includes inherited BomItem objects

v17 -> 2021-11-09
    - Adds API endpoints for GLOBAL and USER settings objects
    - Ref: https://github.com/inventree/InvenTree/pull/2275

v16 -> 2021-10-17
    - Adds API endpoint for completing build order outputs

v15 -> 2021-10-06
    - Adds detail endpoint for SalesOrderAllocation model
    - Allows use of the API forms interface for adjusting SalesOrderAllocation objects

v14 -> 2021-10-05
    - Stock adjustment actions API is improved, using native DRF serializer support
    - However adjustment actions now only support 'pk' as a lookup field

v13 -> 2021-10-05
    - Adds API endpoint to allocate stock items against a BuildOrder
    - Updates StockItem API with improved filtering against BomItem data

v12 -> 2021-09-07
    - Adds API endpoint to receive stock items against a PurchaseOrder

v11 -> 2021-08-26
    - Adds "units" field to PartBriefSerializer
    - This allows units to be introspected from the "part_detail" field in the StockItem serializer

v10 -> 2021-08-23
    - Adds "purchase_price_currency" to StockItem serializer
    - Adds "purchase_price_string" to StockItem serializer
    - Purchase price is now writable for StockItem serializer

v9  -> 2021-08-09
    - Adds "price_string" to part pricing serializers

v8  -> 2021-07-19
    - Refactors the API interface for SupplierPart and ManufacturerPart models
    - ManufacturerPart objects can no longer be created via the SupplierPart API endpoint

v7  -> 2021-07-03
    - Introduced the concept of "API forms" in https://github.com/inventree/InvenTree/pull/1716
    - API OPTIONS endpoints provide comprehensive field metedata
    - Multiple new API endpoints added for database models

v6  -> 2021-06-23
    - Part and Company images can now be directly uploaded via the REST API

v5  -> 2021-06-21
    - Adds API interface for manufacturer part parameters

v4  -> 2021-06-01
    - BOM items can now accept "variant stock" to be assigned against them
    - Many slight API tweaks were needed to get this to work properly!

v3  -> 2021-05-22:
    - The updated StockItem "history tracking" now uses a different interface

"""<|MERGE_RESOLUTION|>--- conflicted
+++ resolved
@@ -1,19 +1,17 @@
 """InvenTree API version information."""
 
 # InvenTree API version
-INVENTREE_API_VERSION = 203
+INVENTREE_API_VERSION = 204
 
 """Increment this API version number whenever there is a significant change to the API that any clients need to know about."""
 
 INVENTREE_API_TEXT = """
 
-<<<<<<< HEAD
-v203 - 2024-05-28 : https://github.com/inventree/InvenTree/pull/7284
+v204 - 2024-06-03 : https://github.com/inventree/InvenTree/pull/7284
     - Added model_type and model_id fields to the "NotesImage" serializer
-=======
+
 v203 - 2024-06-03 : https://github.com/inventree/InvenTree/pull/7390
     - Adjust default currency codes
->>>>>>> e83feb94
 
 v202 - 2024-05-27 : https://github.com/inventree/InvenTree/pull/7343
     - Adjust "required" attribute of Part.category field to be optional
