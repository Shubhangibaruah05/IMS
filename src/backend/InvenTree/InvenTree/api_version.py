--- conflicted
+++ resolved
@@ -1,26 +1,21 @@
 """InvenTree API version information."""
 
 # InvenTree API version
-<<<<<<< HEAD
-INVENTREE_API_VERSION = 197
-
-=======
-INVENTREE_API_VERSION = 198
->>>>>>> 2ebe785a
+INVENTREE_API_VERSION = 199
+
 """Increment this API version number whenever there is a significant change to the API that any clients need to know about."""
 
 INVENTREE_API_TEXT = """
 
-<<<<<<< HEAD
-v197 - 2024-05-07 : https://github.com/inventree/InvenTree/pull/7000
+v199 - 2024-05-20 : https://github.com/inventree/InvenTree/pull/7000
     - Adds API endpoint for generating custom batch codes
-=======
+    - Adds API endpoint for generating custom serial numbers
+
 v198 - 2024-05-19 : https://github.com/inventree/InvenTree/pull/7258
     - Fixed lookup field conflicts in the plugins API
 
 v197 - 2024-05-14 : https://github.com/inventree/InvenTree/pull/7224
     - Refactor the plugin API endpoints to use the plugin "key" for lookup, rather than the PK value
->>>>>>> 2ebe785a
 
 v196 - 2024-05-05 : https://github.com/inventree/InvenTree/pull/7160
     - Adds "location" field to BuildOutputComplete API endpoint
