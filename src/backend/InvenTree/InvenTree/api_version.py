--- conflicted
+++ resolved
@@ -1,20 +1,18 @@
 """InvenTree API version information."""
 
 # InvenTree API version
-INVENTREE_API_VERSION = 207
+INVENTREE_API_VERSION = 208
 
 """Increment this API version number whenever there is a significant change to the API that any clients need to know about."""
 
 INVENTREE_API_TEXT = """
-<<<<<<< HEAD
-v207 - 2024-06-08 : https://github.com/inventree/InvenTree/pull/6911
-    - Adds API endpoints for managing data import
-=======
+v208 - 2024-06-20 : https://github.com/inventree/InvenTree/pull/6911
+    - Adds API endpoints for managing data import and export
+
 v207 - 2024-06-09 : https://github.com/inventree/InvenTree/pull/7420
     - Moves all "Attachment" models into a single table
     - All "Attachment" operations are now performed at /api/attachment/
     - Add permissions information to /api/user/roles/ endpoint
->>>>>>> 758871b8
 
 v206 - 2024-06-08 : https://github.com/inventree/InvenTree/pull/7417
     - Adds "choices" field to the PartTestTemplate model
