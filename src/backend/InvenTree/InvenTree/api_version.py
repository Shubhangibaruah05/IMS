--- conflicted
+++ resolved
@@ -1,18 +1,16 @@
 """InvenTree API version information."""
 
 # InvenTree API version
-INVENTREE_API_VERSION = 208
+INVENTREE_API_VERSION = 209
 
 """Increment this API version number whenever there is a significant change to the API that any clients need to know about."""
 
 INVENTREE_API_TEXT = """
-<<<<<<< HEAD
-v208 - 2024-06-20 : https://github.com/inventree/InvenTree/pull/6911
+v209 - 2024-06-22 : https://github.com/inventree/InvenTree/pull/6911
     - Adds API endpoints for managing data import and export
-=======
+
 v208 - 2024-06-19 : https://github.com/inventree/InvenTree/pull/7479
     - Adds documentation for the user roles API endpoint (no functional changes)
->>>>>>> 2cb5df28
 
 v207 - 2024-06-09 : https://github.com/inventree/InvenTree/pull/7420
     - Moves all "Attachment" models into a single table
