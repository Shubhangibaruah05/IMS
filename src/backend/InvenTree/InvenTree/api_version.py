"""InvenTree API version information."""

# InvenTree API version
<<<<<<< HEAD
INVENTREE_API_VERSION = 214
=======
INVENTREE_API_VERSION = 215
>>>>>>> e943c5a6

"""Increment this API version number whenever there is a significant change to the API that any clients need to know about."""


INVENTREE_API_TEXT = """
<<<<<<< HEAD
v214 - 2024-07-08 : https://github.com/inventree/InvenTree/pull/7002
    - Moves API endpoint for contenttype lookup by model name
=======
v215 - 2024-07-09 : https://github.com/inventree/InvenTree/pull/7591
    - Adds additional fields to the BuildLine serializer

v214 - 2024-07-08 : https://github.com/inventree/InvenTree/pull/7587
    - Adds "default_location_detail" field to the Part API
>>>>>>> e943c5a6

v213 - 2024-07-06 : https://github.com/inventree/InvenTree/pull/7527
    - Adds 'locked' field to Part API

v212 - 2024-07-06 : https://github.com/inventree/InvenTree/pull/7562
    - Makes API generation more robust (no functional changes)

v211 - 2024-06-26 : https://github.com/inventree/InvenTree/pull/6911
    - Adds API endpoints for managing data import and export

v210 - 2024-06-26 : https://github.com/inventree/InvenTree/pull/7518
    - Adds translateable text to User API fields

v209 - 2024-06-26 : https://github.com/inventree/InvenTree/pull/7514
    - Add "top_level" filter to PartCategory API endpoint
    - Add "top_level" filter to StockLocation API endpoint

v208 - 2024-06-19 : https://github.com/inventree/InvenTree/pull/7479
    - Adds documentation for the user roles API endpoint (no functional changes)

v207 - 2024-06-09 : https://github.com/inventree/InvenTree/pull/7420
    - Moves all "Attachment" models into a single table
    - All "Attachment" operations are now performed at /api/attachment/
    - Add permissions information to /api/user/roles/ endpoint

v206 - 2024-06-08 : https://github.com/inventree/InvenTree/pull/7417
    - Adds "choices" field to the PartTestTemplate model

v205 - 2024-06-03 : https://github.com/inventree/InvenTree/pull/7284
    - Added model_type and model_id fields to the "NotesImage" serializer

v204 - 2024-06-03 : https://github.com/inventree/InvenTree/pull/7393
    - Fixes previous API update which resulted in inconsistent ordering of currency codes

v203 - 2024-06-03 : https://github.com/inventree/InvenTree/pull/7390
    - Currency codes are now configurable as a run-time setting

v202 - 2024-05-27 : https://github.com/inventree/InvenTree/pull/7343
    - Adjust "required" attribute of Part.category field to be optional

v201 - 2024-05-21 : https://github.com/inventree/InvenTree/pull/7074
    - Major refactor of the report template / report printing interface
    - This is a *breaking change* to the report template API

v200 - 2024-05-20 : https://github.com/inventree/InvenTree/pull/7000
    - Adds API endpoint for generating custom batch codes
    - Adds API endpoint for generating custom serial numbers

v199 - 2024-05-20 : https://github.com/inventree/InvenTree/pull/7264
    - Expose "bom_valid" filter for the Part API
    - Expose "starred" filter for the Part API

v198 - 2024-05-19 : https://github.com/inventree/InvenTree/pull/7258
    - Fixed lookup field conflicts in the plugins API

v197 - 2024-05-14 : https://github.com/inventree/InvenTree/pull/7224
    - Refactor the plugin API endpoints to use the plugin "key" for lookup, rather than the PK value

v196 - 2024-05-05 : https://github.com/inventree/InvenTree/pull/7160
    - Adds "location" field to BuildOutputComplete API endpoint

v195 - 2024-05-03 : https://github.com/inventree/InvenTree/pull/7153
    - Fixes bug in BuildOrderCancel API endpoint

v194 - 2024-05-01 : https://github.com/inventree/InvenTree/pull/7147
    -  Adds field description to the currency_exchange_retrieve API call

v193 - 2024-04-30 : https://github.com/inventree/InvenTree/pull/7144
    - Adds "assigned_to" filter to PurchaseOrder / SalesOrder / ReturnOrder API endpoints

v192 - 2024-04-23 : https://github.com/inventree/InvenTree/pull/7106
    - Adds 'trackable' ordering option to BuildLineLabel API endpoint

v191 - 2024-04-22 : https://github.com/inventree/InvenTree/pull/7079
    - Adds API endpoints for Contenttype model

v190 - 2024-04-19 : https://github.com/inventree/InvenTree/pull/7024
    - Adds "active" field to the Company API endpoints
    - Allow company list to be filtered by "active" status

v189 - 2024-04-19 : https://github.com/inventree/InvenTree/pull/7066
    - Adds "currency" field to CompanyBriefSerializer class

v188 - 2024-04-16 : https://github.com/inventree/InvenTree/pull/6970
    - Adds session authentication support for the API
    - Improvements for login / logout endpoints for better support of React web interface

v187 - 2024-04-10 : https://github.com/inventree/InvenTree/pull/6985
    - Allow Part list endpoint to be sorted by pricing_min and pricing_max values
    - Allow BomItem list endpoint to be sorted by pricing_min and pricing_max values
    - Allow InternalPrice and SalePrice endpoints to be sorted by quantity
    - Adds total pricing values to BomItem serializer

v186 - 2024-03-26 : https://github.com/inventree/InvenTree/pull/6855
    - Adds license information to the API

v185 - 2024-03-24 : https://github.com/inventree/InvenTree/pull/6836
    - Remove /plugin/activate endpoint
    - Update docstrings and typing for various API endpoints (no functional changes)

v184 - 2024-03-17 : https://github.com/inventree/InvenTree/pull/10464
    - Add additional fields for tests (start/end datetime, test station)

v183 - 2024-03-14 : https://github.com/inventree/InvenTree/pull/5972
    - Adds "category_default_location" annotated field to part serializer
    - Adds "part_detail.category_default_location" annotated field to stock item serializer
    - Adds "part_detail.category_default_location" annotated field to purchase order line serializer
    - Adds "parent_default_location" annotated field to category serializer

v182 - 2024-03-13 : https://github.com/inventree/InvenTree/pull/6714
    - Expose ReportSnippet model to the /report/snippet/ API endpoint
    - Expose ReportAsset model to the /report/asset/ API endpoint

v181 - 2024-02-21 : https://github.com/inventree/InvenTree/pull/6541
    - Adds "width" and "height" fields to the LabelTemplate API endpoint
    - Adds "page_size" and "landscape" fields to the ReportTemplate API endpoint

v180 - 2024-3-02 : https://github.com/inventree/InvenTree/pull/6463
    - Tweaks to API documentation to allow automatic documentation generation

v179 - 2024-03-01 : https://github.com/inventree/InvenTree/pull/6605
    - Adds "subcategories" count to PartCategory serializer
    - Adds "sublocations" count to StockLocation serializer
    - Adds "image" field to PartBrief serializer
    - Adds "image" field to CompanyBrief serializer

v178 - 2024-02-29 : https://github.com/inventree/InvenTree/pull/6604
    - Adds "external_stock" field to the Part API endpoint
    - Adds "external_stock" field to the BomItem API endpoint
    - Adds "external_stock" field to the BuildLine API endpoint
    - Stock quantities represented in the BuildLine API endpoint are now filtered by Build.source_location

v177 - 2024-02-27 : https://github.com/inventree/InvenTree/pull/6581
    - Adds "subcategoies" count to PartCategoryTree serializer
    - Adds "sublocations" count to StockLocationTree serializer

v176 - 2024-02-26 : https://github.com/inventree/InvenTree/pull/6535
    - Adds the field "plugins_install_disabled" to the Server info API endpoint

v175 - 2024-02-21 : https://github.com/inventree/InvenTree/pull/6538
    - Adds "parts" count to PartParameterTemplate serializer

v174 - 2024-02-21 : https://github.com/inventree/InvenTree/pull/6536
    - Expose PartCategory filters to the API documentation
    - Expose StockLocation filters to the API documentation

v173 - 2024-02-20 : https://github.com/inventree/InvenTree/pull/6483
    - Adds "merge_items" to the PurchaseOrderLine create API endpoint
    - Adds "auto_pricing" to the PurchaseOrderLine create/update API endpoint

v172 - 2024-02-20 : https://github.com/inventree/InvenTree/pull/6526
    - Adds "enabled" field to the PartTestTemplate API endpoint
    - Adds "enabled" filter to the PartTestTemplate list
    - Adds "enabled" filter to the StockItemTestResult list

v171 - 2024-02-19 : https://github.com/inventree/InvenTree/pull/6516
    - Adds "key" as a filterable parameter to PartTestTemplate list endpoint

v170 -> 2024-02-19 : https://github.com/inventree/InvenTree/pull/6514
    - Adds "has_results" filter to the PartTestTemplate list endpoint

v169 -> 2024-02-14 : https://github.com/inventree/InvenTree/pull/6430
    - Adds 'key' field to PartTestTemplate API endpoint
    - Adds annotated 'results' field to PartTestTemplate API endpoint
    - Adds 'template' field to StockItemTestResult API endpoint

v168 -> 2024-02-14 : https://github.com/inventree/InvenTree/pull/4824
    - Adds machine CRUD API endpoints
    - Adds machine settings API endpoints
    - Adds machine restart API endpoint
    - Adds machine types/drivers list API endpoints
    - Adds machine registry status API endpoint
    - Adds 'required' field to the global Settings API
    - Discover sub-sub classes of the StatusCode API

v167 -> 2024-02-07: https://github.com/inventree/InvenTree/pull/6440
    - Fixes for OpenAPI schema generation

v166 -> 2024-02-04 : https://github.com/inventree/InvenTree/pull/6400
    - Adds package_name to plugin API
    - Adds mechanism for uninstalling plugins via the API

v165 -> 2024-01-28 : https://github.com/inventree/InvenTree/pull/6040
    - Adds supplier_part.name, part.creation_user, part.required_for_sales_order

v164 -> 2024-01-24 : https://github.com/inventree/InvenTree/pull/6343
    - Adds "building" quantity to BuildLine API serializer

v163 -> 2024-01-22 : https://github.com/inventree/InvenTree/pull/6314
    - Extends API endpoint to expose auth configuration information for signin pages

v162 -> 2024-01-14 : https://github.com/inventree/InvenTree/pull/6230
    - Adds API endpoints to provide information on background tasks

v161 -> 2024-01-13 : https://github.com/inventree/InvenTree/pull/6222
    - Adds API endpoint for system error information

v160 -> 2023-12-11 : https://github.com/inventree/InvenTree/pull/6072
    - Adds API endpoint for allocating stock items against a sales order via barcode scan

v159 -> 2023-12-08 : https://github.com/inventree/InvenTree/pull/6056
    - Adds API endpoint for reloading plugin registry

v158 -> 2023-11-21 : https://github.com/inventree/InvenTree/pull/5953
    - Adds API endpoint for listing all settings of a particular plugin
    - Adds API endpoint for registry status (errors)

v157 -> 2023-12-02 : https://github.com/inventree/InvenTree/pull/6021
    - Add write-only "existing_image" field to Part API serializer

v156 -> 2023-11-26 : https://github.com/inventree/InvenTree/pull/5982
    - Add POST endpoint for report and label creation

v155 -> 2023-11-24 : https://github.com/inventree/InvenTree/pull/5979
    - Add "creation_date" field to Part instance serializer

v154 -> 2023-11-21 : https://github.com/inventree/InvenTree/pull/5944
    - Adds "responsible" field to the ProjectCode table

v153 -> 2023-11-21 : https://github.com/inventree/InvenTree/pull/5956
    - Adds override_min and override_max fields to part pricing API

v152 -> 2023-11-20 : https://github.com/inventree/InvenTree/pull/5949
    - Adds barcode support for manufacturerpart model
    - Adds API endpoint for adding parts to purchase order using barcode scan

v151 -> 2023-11-13 : https://github.com/inventree/InvenTree/pull/5906
    - Allow user list API to be filtered by user active status
    - Allow owner list API to be filtered by user active status

v150 -> 2023-11-07: https://github.com/inventree/InvenTree/pull/5875
    - Extended user API endpoints to enable ordering
    - Extended user API endpoints to enable user role changes
    - Added endpoint to create a new user

v149 -> 2023-11-07 : https://github.com/inventree/InvenTree/pull/5876
    - Add 'building' quantity to BomItem serializer
    - Add extra ordering options for the BomItem list API

v148 -> 2023-11-06 : https://github.com/inventree/InvenTree/pull/5872
    - Allow "quantity" to be specified when installing an item into another item

v147 -> 2023-11-04: https://github.com/inventree/InvenTree/pull/5860
    - Adds "completed_lines" field to SalesOrder API endpoint
    - Adds "completed_lines" field to PurchaseOrder API endpoint

v146 -> 2023-11-02: https://github.com/inventree/InvenTree/pull/5822
    - Extended SSO Provider endpoint to contain if a provider is configured
    - Adds API endpoints for Email Address model

v145 -> 2023-10-30: https://github.com/inventree/InvenTree/pull/5786
    - Allow printing labels via POST including printing options in the body

v144 -> 2023-10-23: https://github.com/inventree/InvenTree/pull/5811
    - Adds version information API endpoint

v143 -> 2023-10-29: https://github.com/inventree/InvenTree/pull/5810
    - Extends the status endpoint to include information about system status and health

v142 -> 2023-10-20: https://github.com/inventree/InvenTree/pull/5759
    - Adds generic API endpoints for looking up status models

v141 -> 2023-10-23 : https://github.com/inventree/InvenTree/pull/5774
    - Changed 'part.responsible' from User to Owner

v140 -> 2023-10-20 : https://github.com/inventree/InvenTree/pull/5664
    - Expand API token functionality
    - Multiple API tokens can be generated per user

v139 -> 2023-10-11 : https://github.com/inventree/InvenTree/pull/5509
    - Add new BarcodePOReceive endpoint to receive line items by scanning supplier barcodes

v138 -> 2023-10-11 : https://github.com/inventree/InvenTree/pull/5679
    - Settings keys are no longer case sensitive
    - Include settings units in API serializer

v137 -> 2023-10-04 : https://github.com/inventree/InvenTree/pull/5588
    - Adds StockLocationType API endpoints
    - Adds custom_icon, location_type to StockLocation endpoint

v136 -> 2023-09-23 : https://github.com/inventree/InvenTree/pull/5595
    - Adds structural to StockLocation and PartCategory tree endpoints

v135 -> 2023-09-19 : https://github.com/inventree/InvenTree/pull/5569
    - Adds location path detail to StockLocation and StockItem API endpoints
    - Adds category path detail to PartCategory and Part API endpoints

v134 -> 2023-09-11 : https://github.com/inventree/InvenTree/pull/5525
    - Allow "Attachment" list endpoints to be searched by attachment, link and comment fields

v133 -> 2023-09-08 : https://github.com/inventree/InvenTree/pull/5518
    - Add extra optional fields which can be used for StockAdjustment endpoints

v132 -> 2023-09-07 : https://github.com/inventree/InvenTree/pull/5515
    - Add 'issued_by' filter to BuildOrder API list endpoint

v131 -> 2023-08-09 : https://github.com/inventree/InvenTree/pull/5415
    - Annotate 'available_variant_stock' to the SalesOrderLine serializer

v130 -> 2023-07-14 : https://github.com/inventree/InvenTree/pull/5251
    - Refactor label printing interface

v129 -> 2023-07-06 : https://github.com/inventree/InvenTree/pull/5189
    - Changes 'serial_lte' and 'serial_gte' stock filters to point to 'serial_int' field

v128 -> 2023-07-06 : https://github.com/inventree/InvenTree/pull/5186
    - Adds 'available' filter for BuildLine API endpoint

v127 -> 2023-06-24 : https://github.com/inventree/InvenTree/pull/5094
    - Enhancements for the PartParameter API endpoints

v126 -> 2023-06-19 : https://github.com/inventree/InvenTree/pull/5075
    - Adds API endpoint for setting the "category" for multiple parts simultaneously

v125 -> 2023-06-17 : https://github.com/inventree/InvenTree/pull/5064
    - Adds API endpoint for setting the "status" field for multiple stock items simultaneously

v124 -> 2023-06-17 : https://github.com/inventree/InvenTree/pull/5057
    - Add "created_before" and "created_after" filters to the Part API

v123 -> 2023-06-15 : https://github.com/inventree/InvenTree/pull/5019
    - Add Metadata to: Plugin Config

v122 -> 2023-06-14 : https://github.com/inventree/InvenTree/pull/5034
    - Adds new BuildLineLabel label type

v121 -> 2023-06-14 : https://github.com/inventree/InvenTree/pull/4808
    - Adds "ProjectCode" link to Build model

v120 -> 2023-06-07 : https://github.com/inventree/InvenTree/pull/4855
    - Major overhaul of the build order API
    - Adds new BuildLine model

v119 -> 2023-06-01 : https://github.com/inventree/InvenTree/pull/4898
    - Add Metadata to:  Part test templates, Part parameters, Part category parameter templates, BOM item substitute, Related Parts, Stock item test result

v118 -> 2023-06-01 : https://github.com/inventree/InvenTree/pull/4935
    - Adds extra fields for the PartParameterTemplate model

v117 -> 2023-05-22 : https://github.com/inventree/InvenTree/pull/4854
    - Part.units model now supports physical units (e.g. "kg", "m", "mm", etc)
    - Replaces SupplierPart "pack_size" field with "pack_quantity"
    - New field supports physical units, and allows for conversion between compatible units

v116 -> 2023-05-18 : https://github.com/inventree/InvenTree/pull/4823
    - Updates to part parameter implementation, to use physical units

v115 -> 2023-05-18 : https://github.com/inventree/InvenTree/pull/4846
    - Adds ability to partially scrap a build output

v114 -> 2023-05-16 : https://github.com/inventree/InvenTree/pull/4825
    - Adds "delivery_date" to shipments

v113 -> 2023-05-13 : https://github.com/inventree/InvenTree/pull/4800
    - Adds API endpoints for scrapping a build output

v112 -> 2023-05-13: https://github.com/inventree/InvenTree/pull/4741
    - Adds flag use_pack_size to the stock addition API, which allows adding packs

v111 -> 2023-05-02 : https://github.com/inventree/InvenTree/pull/4367
    - Adds tags to the Part serializer
    - Adds tags to the SupplierPart serializer
    - Adds tags to the ManufacturerPart serializer
    - Adds tags to the StockItem serializer
    - Adds tags to the StockLocation serializer

v110 -> 2023-04-26 : https://github.com/inventree/InvenTree/pull/4698
    - Adds 'order_currency' field for PurchaseOrder / SalesOrder endpoints

v109 -> 2023-04-19 : https://github.com/inventree/InvenTree/pull/4636
    - Adds API endpoints for the "ProjectCode" model

v108 -> 2023-04-17 : https://github.com/inventree/InvenTree/pull/4615
    - Adds functionality to upload images for rendering in markdown notes

v107 -> 2023-04-04 : https://github.com/inventree/InvenTree/pull/4575
    - Adds barcode support for PurchaseOrder model
    - Adds barcode support for ReturnOrder model
    - Adds barcode support for SalesOrder model
    - Adds barcode support for BuildOrder model

v106 -> 2023-04-03 : https://github.com/inventree/InvenTree/pull/4566
    - Adds 'search_regex' parameter to all searchable API endpoints

v105 -> 2023-03-31 : https://github.com/inventree/InvenTree/pull/4543
    - Adds API endpoints for status label information on various models

v104 -> 2023-03-23 : https://github.com/inventree/InvenTree/pull/4488
    - Adds various endpoints for new "ReturnOrder" models
    - Adds various endpoints for new "ReturnOrderReport" templates
    - Exposes API endpoints for "Contact" model

v103 -> 2023-03-17 : https://github.com/inventree/InvenTree/pull/4410
    - Add metadata to several more models

v102 -> 2023-03-18 : https://github.com/inventree/InvenTree/pull/4505
- Adds global search API endpoint for consolidated search results

v101 -> 2023-03-07 : https://github.com/inventree/InvenTree/pull/4462
    - Adds 'total_in_stock' to Part serializer, and supports API ordering

v100 -> 2023-03-04 : https://github.com/inventree/InvenTree/pull/4452
     - Adds bulk delete of PurchaseOrderLineItems to API

v99 -> 2023-03-03 : https://github.com/inventree/InvenTree/pull/4445
    - Adds sort by "responsible" to PurchaseOrderAPI

v98 -> 2023-02-24 : https://github.com/inventree/InvenTree/pull/4408
    - Adds "responsible" filter to Build API

v97 -> 2023-02-20 : https://github.com/inventree/InvenTree/pull/4377
    - Adds "external" attribute to StockLocation model

v96 -> 2023-02-16 : https://github.com/inventree/InvenTree/pull/4345
    - Adds stocktake report generation functionality

v95 -> 2023-02-16 : https://github.com/inventree/InvenTree/pull/4346
    - Adds "CompanyAttachment" model (and associated API endpoints)

v94 -> 2023-02-10 : https://github.com/inventree/InvenTree/pull/4327
    - Adds API endpoints for the "Group" auth model

v93 -> 2023-02-03 : https://github.com/inventree/InvenTree/pull/4300
    - Adds extra information to the currency exchange endpoint
    - Adds API endpoint for manually updating exchange rates

v92 -> 2023-02-02 : https://github.com/inventree/InvenTree/pull/4293
    - Adds API endpoint for currency exchange information

v91 -> 2023-01-31 : https://github.com/inventree/InvenTree/pull/4281
    - Improves the API endpoint for creating new Part instances

v90 -> 2023-01-25 : https://github.com/inventree/InvenTree/pull/4186/files
    - Adds a dedicated endpoint to activate a plugin

v89 -> 2023-01-25 : https://github.com/inventree/InvenTree/pull/4214
    - Adds updated field to SupplierPart API
    - Adds API date ordering for supplier part list

v88 -> 2023-01-17: https://github.com/inventree/InvenTree/pull/4225
    - Adds 'priority' field to Build model and api endpoints

v87 -> 2023-01-04 : https://github.com/inventree/InvenTree/pull/4067
    - Add API date filter for stock table on Expiry date

v86 -> 2022-12-22 : https://github.com/inventree/InvenTree/pull/4069
    - Adds API endpoints for part stocktake

v85 -> 2022-12-21 : https://github.com/inventree/InvenTree/pull/3858
    - Add endpoints serving ICS calendars for purchase and sales orders through API

v84 -> 2022-12-21: https://github.com/inventree/InvenTree/pull/4083
    - Add support for listing PO, BO, SO by their reference

v83 -> 2022-11-19 : https://github.com/inventree/InvenTree/pull/3949
    - Add support for structural Stock locations

v82 -> 2022-11-16 : https://github.com/inventree/InvenTree/pull/3931
    - Add support for structural Part categories

v81 -> 2022-11-08 : https://github.com/inventree/InvenTree/pull/3710
    - Adds cached pricing information to Part API
    - Adds cached pricing information to BomItem API
    - Allows Part and BomItem list endpoints to be filtered by 'has_pricing'
    - Remove calculated 'price_string' values from API endpoints
    - Allows PurchaseOrderLineItem API endpoint to be filtered by 'has_pricing'
    - Allows SalesOrderLineItem API endpoint to be filtered by 'has_pricing'
    - Allows SalesOrderLineItem API endpoint to be filtered by 'order_status'
    - Adds more information to SupplierPriceBreak serializer

v80 -> 2022-11-07 : https://github.com/inventree/InvenTree/pull/3906
    - Adds 'barcode_hash' to Part API serializer
    - Adds 'barcode_hash' to StockLocation API serializer
    - Adds 'barcode_hash' to SupplierPart API serializer

v79 -> 2022-11-03 : https://github.com/inventree/InvenTree/pull/3895
    - Add metadata to Company

v78 -> 2022-10-25 : https://github.com/inventree/InvenTree/pull/3854
    - Make PartCategory to be filtered by name and description

v77 -> 2022-10-12 : https://github.com/inventree/InvenTree/pull/3772
    - Adds model permission checks for barcode assignment actions

v76 -> 2022-09-10 : https://github.com/inventree/InvenTree/pull/3640
    - Refactor of barcode data on the API
    - StockItem.uid renamed to StockItem.barcode_hash

v75 -> 2022-09-05 : https://github.com/inventree/InvenTree/pull/3644
    - Adds "pack_size" attribute to SupplierPart API serializer

v74 -> 2022-08-28 : https://github.com/inventree/InvenTree/pull/3615
    - Add confirmation field for completing PurchaseOrder if the order has incomplete lines
    - Add confirmation field for completing SalesOrder if the order has incomplete lines

v73 -> 2022-08-24 : https://github.com/inventree/InvenTree/pull/3605
    - Add 'description' field to PartParameterTemplate model

v72 -> 2022-08-18 : https://github.com/inventree/InvenTree/pull/3567
    - Allow PurchaseOrder to be duplicated via the API

v71 -> 2022-08-18 : https://github.com/inventree/InvenTree/pull/3564
    - Updates to the "part scheduling" API endpoint

v70 -> 2022-08-02 : https://github.com/inventree/InvenTree/pull/3451
    - Adds a 'depth' parameter to the PartCategory list API
    - Adds a 'depth' parameter to the StockLocation list API

v69 -> 2022-08-01 : https://github.com/inventree/InvenTree/pull/3443
    - Updates the PartCategory list API:
        - Improve query efficiency: O(n) becomes O(1)
        - Rename 'parts' field to 'part_count'
    - Updates the StockLocation list API:
        - Improve query efficiency: O(n) becomes O(1)

v68 -> 2022-07-27 : https://github.com/inventree/InvenTree/pull/3417
    - Allows SupplierPart list to be filtered by SKU value
    - Allows SupplierPart list to be filtered by MPN value

v67 -> 2022-07-25 : https://github.com/inventree/InvenTree/pull/3395
    - Adds a 'requirements' endpoint for Part instance
    - Provides information on outstanding order requirements for a given part

v66 -> 2022-07-24 : https://github.com/inventree/InvenTree/pull/3393
    - Part images can now be downloaded from a remote URL via the API
    - Company images can now be downloaded from a remote URL via the API

v65 -> 2022-07-15 : https://github.com/inventree/InvenTree/pull/3335
    - Annotates 'in_stock' quantity to the SupplierPart API

v64 -> 2022-07-08 : https://github.com/inventree/InvenTree/pull/3310
    - Annotate 'on_order' quantity to BOM list API
    - Allow BOM List API endpoint to be filtered by "on_order" parameter

v63 -> 2022-07-06 : https://github.com/inventree/InvenTree/pull/3301
    - Allow BOM List API endpoint to be filtered by "available_stock" parameter

v62 -> 2022-07-05 : https://github.com/inventree/InvenTree/pull/3296
    - Allows search on BOM List API endpoint
    - Allows ordering on BOM List API endpoint

v61 -> 2022-06-12 : https://github.com/inventree/InvenTree/pull/3183
    - Migrate the "Convert Stock Item" form class to use the API
    - There is now an API endpoint for converting a stock item to a valid variant

v60 -> 2022-06-08 : https://github.com/inventree/InvenTree/pull/3148
    - Add availability data fields to the SupplierPart model

v59 -> 2022-06-07 : https://github.com/inventree/InvenTree/pull/3154
    - Adds further improvements to BulkDelete mixin class
    - Fixes multiple bugs in custom OPTIONS metadata implementation
    - Adds 'bulk delete' for Notifications

v58 -> 2022-06-06 : https://github.com/inventree/InvenTree/pull/3146
    - Adds a BulkDelete API mixin class for fast, safe deletion of multiple objects with a single API request

v57 -> 2022-06-05 : https://github.com/inventree/InvenTree/pull/3130
    - Transfer PartCategoryTemplateParameter actions to the API

v56 -> 2022-06-02 : https://github.com/inventree/InvenTree/pull/3123
    - Expose the PartParameterTemplate model to use the API

v55 -> 2022-06-02 : https://github.com/inventree/InvenTree/pull/3120
    - Converts the 'StockItemReturn' functionality to make use of the API

v54 -> 2022-06-02 : https://github.com/inventree/InvenTree/pull/3117
    - Adds 'available_stock' annotation on the SalesOrderLineItem API
    - Adds (well, fixes) 'overdue' annotation on the SalesOrderLineItem API

v53 -> 2022-06-01 : https://github.com/inventree/InvenTree/pull/3110
    - Adds extra search fields to the BuildOrder list API endpoint

v52 -> 2022-05-31 : https://github.com/inventree/InvenTree/pull/3103
    - Allow part list API to be searched by supplier SKU

v51 -> 2022-05-24 : https://github.com/inventree/InvenTree/pull/3058
    - Adds new fields to the SalesOrderShipment model

v50 -> 2022-05-18 : https://github.com/inventree/InvenTree/pull/2912
    - Implement Attachments for manufacturer parts

v49 -> 2022-05-09 : https://github.com/inventree/InvenTree/pull/2957
    - Allows filtering of plugin list by 'active' status
    - Allows filtering of plugin list by 'mixin' support
    - Adds endpoint to "identify" or "locate" stock items and locations (using plugins)

v48 -> 2022-05-12 : https://github.com/inventree/InvenTree/pull/2977
    - Adds "export to file" functionality for PurchaseOrder API endpoint
    - Adds "export to file" functionality for SalesOrder API endpoint
    - Adds "export to file" functionality for BuildOrder API endpoint

v47 -> 2022-05-10 : https://github.com/inventree/InvenTree/pull/2964
    - Fixes barcode API error response when scanning a StockItem which does not exist
    - Fixes barcode API error response when scanning a StockLocation which does not exist

v46 -> 2022-05-09
    - Fixes read permissions on settings API
    - Allows non-staff users to read global settings via the API

v45 -> 2022-05-08 : https://github.com/inventree/InvenTree/pull/2944
    - Settings are now accessed via the API using their unique key, not their PK
    - This allows the settings to be accessed without prior knowledge of the PK

v44 -> 2022-05-04 : https://github.com/inventree/InvenTree/pull/2931
    - Converting more server-side rendered forms to the API
    - Exposes more core functionality to API endpoints

v43 -> 2022-04-26 : https://github.com/inventree/InvenTree/pull/2875
    - Adds API detail endpoint for PartSalePrice model
    - Adds API detail endpoint for PartInternalPrice model

v42 -> 2022-04-26 : https://github.com/inventree/InvenTree/pull/2833
    - Adds variant stock information to the Part and BomItem serializers

v41 -> 2022-04-26
    - Fixes 'variant_of' filter for Part list endpoint

v40 -> 2022-04-19
    - Adds ability to filter StockItem list by "tracked" parameter
        - This checks the serial number or batch code fields

v39 -> 2022-04-18
    - Adds ability to filter StockItem list by "has_batch" parameter

v38 -> 2022-04-14 : https://github.com/inventree/InvenTree/pull/2828
    - Adds the ability to include stock test results for "installed items"

v37 -> 2022-04-07 : https://github.com/inventree/InvenTree/pull/2806
    - Adds extra stock availability information to the BomItem serializer

v36 -> 2022-04-03
    - Adds ability to filter part list endpoint by unallocated_stock argument

v35 -> 2022-04-01 : https://github.com/inventree/InvenTree/pull/2797
    - Adds stock allocation information to the Part API
    - Adds calculated field for "unallocated_quantity"

v34 -> 2022-03-25
    - Change permissions for "plugin list" API endpoint (now allows any authenticated user)

v33 -> 2022-03-24
    - Adds "plugins_enabled" information to root API endpoint

v32 -> 2022-03-19
    - Adds "parameters" detail to Part API endpoint (use &parameters=true)
    - Adds ability to filter PartParameterTemplate API by Part instance
    - Adds ability to filter PartParameterTemplate API by PartCategory instance

v31 -> 2022-03-14
    - Adds "updated" field to SupplierPriceBreakList and SupplierPriceBreakDetail API endpoints

v30 -> 2022-03-09
    - Adds "exclude_location" field to BuildAutoAllocation API endpoint
    - Allows BuildItem API endpoint to be filtered by BomItem relation

v29 -> 2022-03-08
    - Adds "scheduling" endpoint for predicted stock scheduling information

v28 -> 2022-03-04
    - Adds an API endpoint for auto allocation of stock items against a build order
    - Ref: https://github.com/inventree/InvenTree/pull/2713

v27 -> 2022-02-28
    - Adds target_date field to individual line items for purchase orders and sales orders

v26 -> 2022-02-17
    - Adds API endpoint for uploading a BOM file and extracting data

v25 -> 2022-02-17
    - Adds ability to filter "part" list endpoint by "in_bom_for" argument

v24 -> 2022-02-10
    - Adds API endpoint for deleting (cancelling) build order outputs

v23 -> 2022-02-02
    - Adds API endpoints for managing plugin classes
    - Adds API endpoints for managing plugin settings

v22 -> 2021-12-20
    - Adds API endpoint to "merge" multiple stock items

v21 -> 2021-12-04
    - Adds support for multiple "Shipments" against a SalesOrder
    - Refactors process for stock allocation against a SalesOrder

v20 -> 2021-12-03
    - Adds ability to filter POLineItem endpoint by "base_part"
    - Adds optional "order_detail" to POLineItem list endpoint

v19 -> 2021-12-02
    - Adds the ability to filter the StockItem API by "part_tree"
    - Returns only stock items which match a particular part.tree_id field

v18 -> 2021-11-15
    - Adds the ability to filter BomItem API by "uses" field
    - This returns a list of all BomItems which "use" the specified part
    - Includes inherited BomItem objects

v17 -> 2021-11-09
    - Adds API endpoints for GLOBAL and USER settings objects
    - Ref: https://github.com/inventree/InvenTree/pull/2275

v16 -> 2021-10-17
    - Adds API endpoint for completing build order outputs

v15 -> 2021-10-06
    - Adds detail endpoint for SalesOrderAllocation model
    - Allows use of the API forms interface for adjusting SalesOrderAllocation objects

v14 -> 2021-10-05
    - Stock adjustment actions API is improved, using native DRF serializer support
    - However adjustment actions now only support 'pk' as a lookup field

v13 -> 2021-10-05
    - Adds API endpoint to allocate stock items against a BuildOrder
    - Updates StockItem API with improved filtering against BomItem data

v12 -> 2021-09-07
    - Adds API endpoint to receive stock items against a PurchaseOrder

v11 -> 2021-08-26
    - Adds "units" field to PartBriefSerializer
    - This allows units to be introspected from the "part_detail" field in the StockItem serializer

v10 -> 2021-08-23
    - Adds "purchase_price_currency" to StockItem serializer
    - Adds "purchase_price_string" to StockItem serializer
    - Purchase price is now writable for StockItem serializer

v9  -> 2021-08-09
    - Adds "price_string" to part pricing serializers

v8  -> 2021-07-19
    - Refactors the API interface for SupplierPart and ManufacturerPart models
    - ManufacturerPart objects can no longer be created via the SupplierPart API endpoint

v7  -> 2021-07-03
    - Introduced the concept of "API forms" in https://github.com/inventree/InvenTree/pull/1716
    - API OPTIONS endpoints provide comprehensive field metedata
    - Multiple new API endpoints added for database models

v6  -> 2021-06-23
    - Part and Company images can now be directly uploaded via the REST API

v5  -> 2021-06-21
    - Adds API interface for manufacturer part parameters

v4  -> 2021-06-01
    - BOM items can now accept "variant stock" to be assigned against them
    - Many slight API tweaks were needed to get this to work properly!

v3  -> 2021-05-22:
    - The updated StockItem "history tracking" now uses a different interface

"""<|MERGE_RESOLUTION|>--- conflicted
+++ resolved
@@ -1,26 +1,20 @@
 """InvenTree API version information."""
 
 # InvenTree API version
-<<<<<<< HEAD
-INVENTREE_API_VERSION = 214
-=======
-INVENTREE_API_VERSION = 215
->>>>>>> e943c5a6
+INVENTREE_API_VERSION = 216
 
 """Increment this API version number whenever there is a significant change to the API that any clients need to know about."""
 
 
 INVENTREE_API_TEXT = """
-<<<<<<< HEAD
-v214 - 2024-07-08 : https://github.com/inventree/InvenTree/pull/7002
+v216 - 2024-07-08 : https://github.com/inventree/InvenTree/pull/7002
     - Moves API endpoint for contenttype lookup by model name
-=======
+
 v215 - 2024-07-09 : https://github.com/inventree/InvenTree/pull/7591
     - Adds additional fields to the BuildLine serializer
 
 v214 - 2024-07-08 : https://github.com/inventree/InvenTree/pull/7587
     - Adds "default_location_detail" field to the Part API
->>>>>>> e943c5a6
 
 v213 - 2024-07-06 : https://github.com/inventree/InvenTree/pull/7527
     - Adds 'locked' field to Part API
