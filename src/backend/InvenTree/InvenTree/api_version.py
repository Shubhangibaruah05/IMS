--- conflicted
+++ resolved
@@ -1,19 +1,17 @@
 """InvenTree API version information."""
 
 # InvenTree API version
-INVENTREE_API_VERSION = 224
+INVENTREE_API_VERSION = 225
 
 """Increment this API version number whenever there is a significant change to the API that any clients need to know about."""
 
 
 INVENTREE_API_TEXT = """
-<<<<<<< HEAD
-v224 - 2024-07-15 : https://github.com/inventree/InvenTree/pull/7648
+v225 - 2024-07-15 : https://github.com/inventree/InvenTree/pull/7648
     - Adds barcode generation API endpoint
-=======
+
 v224 - 2024-07-14 : https://github.com/inventree/InvenTree/pull/7667
     - Add notes field to ManufacturerPart and SupplierPart API endpoints
->>>>>>> 453254c2
 
 v223 - 2024-07-14 : https://github.com/inventree/InvenTree/pull/7649
     - Allow adjustment of "packaging" field when receiving items against a purchase order
