--- conflicted
+++ resolved
@@ -1,23 +1,19 @@
 """InvenTree API version information."""
 
 # InvenTree API version
-<<<<<<< HEAD
-INVENTREE_API_VERSION = 203
-=======
-INVENTREE_API_VERSION = 204
->>>>>>> a5fa5f8a
+INVENTREE_API_VERSION = 205
 
 """Increment this API version number whenever there is a significant change to the API that any clients need to know about."""
 
 INVENTREE_API_TEXT = """
+v205 - 2024-06-04 : https://github.com/inventree/InvenTree/pull/6911
+    - Adds API endpoints for managing data import
+
 v204 - 2024-06-03 : https://github.com/inventree/InvenTree/pull/7393
     - Fixes previous API update which resulted in inconsistent ordering of currency codes
 
 v203 - 2024-06-03 : https://github.com/inventree/InvenTree/pull/7390
     - Currency codes are now configurable as a run-time setting
-
-v203 - 2024-05-28 : https://github.com/inventree/InvenTree/pull/6911
-    - Adds API endpoints for managing data import
 
 v202 - 2024-05-27 : https://github.com/inventree/InvenTree/pull/7343
     - Adjust "required" attribute of Part.category field to be optional
