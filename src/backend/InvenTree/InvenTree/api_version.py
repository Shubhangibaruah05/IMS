"""InvenTree API version information."""

# InvenTree API version
INVENTREE_API_VERSION = 212

"""Increment this API version number whenever there is a significant change to the API that any clients need to know about."""


INVENTREE_API_TEXT = """
<<<<<<< HEAD
v212 - 2024-07-06 : https://github.com/inventree/InvenTree/pull/7527
    - Adds 'locked' field to Part API

v211 - 2024-07-05 : https://github.com/inventree/InvenTree/pull/6911
=======
v212 - 2024-07-06 : https://github.com/inventree/InvenTree/pull/7562
    - Makes API generation more robust (no functional changes)

v211 - 2024-06-26 : https://github.com/inventree/InvenTree/pull/6911
>>>>>>> ab126a8c
    - Adds API endpoints for managing data import and export

v210 - 2024-06-26 : https://github.com/inventree/InvenTree/pull/7518
    - Adds translateable text to User API fields

v209 - 2024-06-26 : https://github.com/inventree/InvenTree/pull/7514
    - Add "top_level" filter to PartCategory API endpoint
    - Add "top_level" filter to StockLocation API endpoint

v208 - 2024-06-19 : https://github.com/inventree/InvenTree/pull/7479
    - Adds documentation for the user roles API endpoint (no functional changes)

v207 - 2024-06-09 : https://github.com/inventree/InvenTree/pull/7420
    - Moves all "Attachment" models into a single table
    - All "Attachment" operations are now performed at /api/attachment/
    - Add permissions information to /api/user/roles/ endpoint

v206 - 2024-06-08 : https://github.com/inventree/InvenTree/pull/7417
    - Adds "choices" field to the PartTestTemplate model

v205 - 2024-06-03 : https://github.com/inventree/InvenTree/pull/7284
    - Added model_type and model_id fields to the "NotesImage" serializer

v204 - 2024-06-03 : https://github.com/inventree/InvenTree/pull/7393
    - Fixes previous API update which resulted in inconsistent ordering of currency codes

v203 - 2024-06-03 : https://github.com/inventree/InvenTree/pull/7390
    - Currency codes are now configurable as a run-time setting

v202 - 2024-05-27 : https://github.com/inventree/InvenTree/pull/7343
    - Adjust "required" attribute of Part.category field to be optional

v201 - 2024-05-21 : https://github.com/inventree/InvenTree/pull/7074
    - Major refactor of the report template / report printing interface
    - This is a *breaking change* to the report template API

v200 - 2024-05-20 : https://github.com/inventree/InvenTree/pull/7000
    - Adds API endpoint for generating custom batch codes
    - Adds API endpoint for generating custom serial numbers

v199 - 2024-05-20 : https://github.com/inventree/InvenTree/pull/7264
    - Expose "bom_valid" filter for the Part API
    - Expose "starred" filter for the Part API

v198 - 2024-05-19 : https://github.com/inventree/InvenTree/pull/7258
    - Fixed lookup field conflicts in the plugins API

v197 - 2024-05-14 : https://github.com/inventree/InvenTree/pull/7224
    - Refactor the plugin API endpoints to use the plugin "key" for lookup, rather than the PK value

v196 - 2024-05-05 : https://github.com/inventree/InvenTree/pull/7160
    - Adds "location" field to BuildOutputComplete API endpoint

v195 - 2024-05-03 : https://github.com/inventree/InvenTree/pull/7153
    - Fixes bug in BuildOrderCancel API endpoint

v194 - 2024-05-01 : https://github.com/inventree/InvenTree/pull/7147
    -  Adds field description to the currency_exchange_retrieve API call

v193 - 2024-04-30 : https://github.com/inventree/InvenTree/pull/7144
    - Adds "assigned_to" filter to PurchaseOrder / SalesOrder / ReturnOrder API endpoints

v192 - 2024-04-23 : https://github.com/inventree/InvenTree/pull/7106
    - Adds 'trackable' ordering option to BuildLineLabel API endpoint

v191 - 2024-04-22 : https://github.com/inventree/InvenTree/pull/7079
    - Adds API endpoints for Contenttype model

v190 - 2024-04-19 : https://github.com/inventree/InvenTree/pull/7024
    - Adds "active" field to the Company API endpoints
    - Allow company list to be filtered by "active" status

v189 - 2024-04-19 : https://github.com/inventree/InvenTree/pull/7066
    - Adds "currency" field to CompanyBriefSerializer class

v188 - 2024-04-16 : https://github.com/inventree/InvenTree/pull/6970
    - Adds session authentication support for the API
    - Improvements for login / logout endpoints for better support of React web interface

v187 - 2024-04-10 : https://github.com/inventree/InvenTree/pull/6985
    - Allow Part list endpoint to be sorted by pricing_min and pricing_max values
    - Allow BomItem list endpoint to be sorted by pricing_min and pricing_max values
    - Allow InternalPrice and SalePrice endpoints to be sorted by quantity
    - Adds total pricing values to BomItem serializer

v186 - 2024-03-26 : https://github.com/inventree/InvenTree/pull/6855
    - Adds license information to the API

v185 - 2024-03-24 : https://github.com/inventree/InvenTree/pull/6836
    - Remove /plugin/activate endpoint
    - Update docstrings and typing for various API endpoints (no functional changes)

v184 - 2024-03-17 : https://github.com/inventree/InvenTree/pull/10464
    - Add additional fields for tests (start/end datetime, test station)

v183 - 2024-03-14 : https://github.com/inventree/InvenTree/pull/5972
    - Adds "category_default_location" annotated field to part serializer
    - Adds "part_detail.category_default_location" annotated field to stock item serializer
    - Adds "part_detail.category_default_location" annotated field to purchase order line serializer
    - Adds "parent_default_location" annotated field to category serializer

v182 - 2024-03-13 : https://github.com/inventree/InvenTree/pull/6714
    - Expose ReportSnippet model to the /report/snippet/ API endpoint
    - Expose ReportAsset model to the /report/asset/ API endpoint

v181 - 2024-02-21 : https://github.com/inventree/InvenTree/pull/6541
    - Adds "width" and "height" fields to the LabelTemplate API endpoint
    - Adds "page_size" and "landscape" fields to the ReportTemplate API endpoint

v180 - 2024-3-02 : https://github.com/inventree/InvenTree/pull/6463
    - Tweaks to API documentation to allow automatic documentation generation

v179 - 2024-03-01 : https://github.com/inventree/InvenTree/pull/6605
    - Adds "subcategories" count to PartCategory serializer
    - Adds "sublocations" count to StockLocation serializer
    - Adds "image" field to PartBrief serializer
    - Adds "image" field to CompanyBrief serializer

v178 - 2024-02-29 : https://github.com/inventree/InvenTree/pull/6604
    - Adds "external_stock" field to the Part API endpoint
    - Adds "external_stock" field to the BomItem API endpoint
    - Adds "external_stock" field to the BuildLine API endpoint
    - Stock quantities represented in the BuildLine API endpoint are now filtered by Build.source_location

v177 - 2024-02-27 : https://github.com/inventree/InvenTree/pull/6581
    - Adds "subcategoies" count to PartCategoryTree serializer
    - Adds "sublocations" count to StockLocationTree serializer

v176 - 2024-02-26 : https://github.com/inventree/InvenTree/pull/6535
    - Adds the field "plugins_install_disabled" to the Server info API endpoint

v175 - 2024-02-21 : https://github.com/inventree/InvenTree/pull/6538
    - Adds "parts" count to PartParameterTemplate serializer

v174 - 2024-02-21 : https://github.com/inventree/InvenTree/pull/6536
    - Expose PartCategory filters to the API documentation
    - Expose StockLocation filters to the API documentation

v173 - 2024-02-20 : https://github.com/inventree/InvenTree/pull/6483
    - Adds "merge_items" to the PurchaseOrderLine create API endpoint
    - Adds "auto_pricing" to the PurchaseOrderLine create/update API endpoint

v172 - 2024-02-20 : https://github.com/inventree/InvenTree/pull/6526
    - Adds "enabled" field to the PartTestTemplate API endpoint
    - Adds "enabled" filter to the PartTestTemplate list
    - Adds "enabled" filter to the StockItemTestResult list

v171 - 2024-02-19 : https://github.com/inventree/InvenTree/pull/6516
    - Adds "key" as a filterable parameter to PartTestTemplate list endpoint

v170 -> 2024-02-19 : https://github.com/inventree/InvenTree/pull/6514
    - Adds "has_results" filter to the PartTestTemplate list endpoint

v169 -> 2024-02-14 : https://github.com/inventree/InvenTree/pull/6430
    - Adds 'key' field to PartTestTemplate API endpoint
    - Adds annotated 'results' field to PartTestTemplate API endpoint
    - Adds 'template' field to StockItemTestResult API endpoint

v168 -> 2024-02-14 : https://github.com/inventree/InvenTree/pull/4824
    - Adds machine CRUD API endpoints
    - Adds machine settings API endpoints
    - Adds machine restart API endpoint
    - Adds machine types/drivers list API endpoints
    - Adds machine registry status API endpoint
    - Adds 'required' field to the global Settings API
    - Discover sub-sub classes of the StatusCode API

v167 -> 2024-02-07: https://github.com/inventree/InvenTree/pull/6440
    - Fixes for OpenAPI schema generation

v166 -> 2024-02-04 : https://github.com/inventree/InvenTree/pull/6400
    - Adds package_name to plugin API
    - Adds mechanism for uninstalling plugins via the API

v165 -> 2024-01-28 : https://github.com/inventree/InvenTree/pull/6040
    - Adds supplier_part.name, part.creation_user, part.required_for_sales_order

v164 -> 2024-01-24 : https://github.com/inventree/InvenTree/pull/6343
    - Adds "building" quantity to BuildLine API serializer

v163 -> 2024-01-22 : https://github.com/inventree/InvenTree/pull/6314
    - Extends API endpoint to expose auth configuration information for signin pages

v162 -> 2024-01-14 : https://github.com/inventree/InvenTree/pull/6230
    - Adds API endpoints to provide information on background tasks

v161 -> 2024-01-13 : https://github.com/inventree/InvenTree/pull/6222
    - Adds API endpoint for system error information

v160 -> 2023-12-11 : https://github.com/inventree/InvenTree/pull/6072
    - Adds API endpoint for allocating stock items against a sales order via barcode scan

v159 -> 2023-12-08 : https://github.com/inventree/InvenTree/pull/6056
    - Adds API endpoint for reloading plugin registry

v158 -> 2023-11-21 : https://github.com/inventree/InvenTree/pull/5953
    - Adds API endpoint for listing all settings of a particular plugin
    - Adds API endpoint for registry status (errors)

v157 -> 2023-12-02 : https://github.com/inventree/InvenTree/pull/6021
    - Add write-only "existing_image" field to Part API serializer

v156 -> 2023-11-26 : https://github.com/inventree/InvenTree/pull/5982
    - Add POST endpoint for report and label creation

v155 -> 2023-11-24 : https://github.com/inventree/InvenTree/pull/5979
    - Add "creation_date" field to Part instance serializer

v154 -> 2023-11-21 : https://github.com/inventree/InvenTree/pull/5944
    - Adds "responsible" field to the ProjectCode table

v153 -> 2023-11-21 : https://github.com/inventree/InvenTree/pull/5956
    - Adds override_min and override_max fields to part pricing API

v152 -> 2023-11-20 : https://github.com/inventree/InvenTree/pull/5949
    - Adds barcode support for manufacturerpart model
    - Adds API endpoint for adding parts to purchase order using barcode scan

v151 -> 2023-11-13 : https://github.com/inventree/InvenTree/pull/5906
    - Allow user list API to be filtered by user active status
    - Allow owner list API to be filtered by user active status

v150 -> 2023-11-07: https://github.com/inventree/InvenTree/pull/5875
    - Extended user API endpoints to enable ordering
    - Extended user API endpoints to enable user role changes
    - Added endpoint to create a new user

v149 -> 2023-11-07 : https://github.com/inventree/InvenTree/pull/5876
    - Add 'building' quantity to BomItem serializer
    - Add extra ordering options for the BomItem list API

v148 -> 2023-11-06 : https://github.com/inventree/InvenTree/pull/5872
    - Allow "quantity" to be specified when installing an item into another item

v147 -> 2023-11-04: https://github.com/inventree/InvenTree/pull/5860
    - Adds "completed_lines" field to SalesOrder API endpoint
    - Adds "completed_lines" field to PurchaseOrder API endpoint

v146 -> 2023-11-02: https://github.com/inventree/InvenTree/pull/5822
    - Extended SSO Provider endpoint to contain if a provider is configured
    - Adds API endpoints for Email Address model

v145 -> 2023-10-30: https://github.com/inventree/InvenTree/pull/5786
    - Allow printing labels via POST including printing options in the body

v144 -> 2023-10-23: https://github.com/inventree/InvenTree/pull/5811
    - Adds version information API endpoint

v143 -> 2023-10-29: https://github.com/inventree/InvenTree/pull/5810
    - Extends the status endpoint to include information about system status and health

v142 -> 2023-10-20: https://github.com/inventree/InvenTree/pull/5759
    - Adds generic API endpoints for looking up status models

v141 -> 2023-10-23 : https://github.com/inventree/InvenTree/pull/5774
    - Changed 'part.responsible' from User to Owner

v140 -> 2023-10-20 : https://github.com/inventree/InvenTree/pull/5664
    - Expand API token functionality
    - Multiple API tokens can be generated per user

v139 -> 2023-10-11 : https://github.com/inventree/InvenTree/pull/5509
    - Add new BarcodePOReceive endpoint to receive line items by scanning supplier barcodes

v138 -> 2023-10-11 : https://github.com/inventree/InvenTree/pull/5679
    - Settings keys are no longer case sensitive
    - Include settings units in API serializer

v137 -> 2023-10-04 : https://github.com/inventree/InvenTree/pull/5588
    - Adds StockLocationType API endpoints
    - Adds custom_icon, location_type to StockLocation endpoint

v136 -> 2023-09-23 : https://github.com/inventree/InvenTree/pull/5595
    - Adds structural to StockLocation and PartCategory tree endpoints

v135 -> 2023-09-19 : https://github.com/inventree/InvenTree/pull/5569
    - Adds location path detail to StockLocation and StockItem API endpoints
    - Adds category path detail to PartCategory and Part API endpoints

v134 -> 2023-09-11 : https://github.com/inventree/InvenTree/pull/5525
    - Allow "Attachment" list endpoints to be searched by attachment, link and comment fields

v133 -> 2023-09-08 : https://github.com/inventree/InvenTree/pull/5518
    - Add extra optional fields which can be used for StockAdjustment endpoints

v132 -> 2023-09-07 : https://github.com/inventree/InvenTree/pull/5515
    - Add 'issued_by' filter to BuildOrder API list endpoint

v131 -> 2023-08-09 : https://github.com/inventree/InvenTree/pull/5415
    - Annotate 'available_variant_stock' to the SalesOrderLine serializer

v130 -> 2023-07-14 : https://github.com/inventree/InvenTree/pull/5251
    - Refactor label printing interface

v129 -> 2023-07-06 : https://github.com/inventree/InvenTree/pull/5189
    - Changes 'serial_lte' and 'serial_gte' stock filters to point to 'serial_int' field

v128 -> 2023-07-06 : https://github.com/inventree/InvenTree/pull/5186
    - Adds 'available' filter for BuildLine API endpoint

v127 -> 2023-06-24 : https://github.com/inventree/InvenTree/pull/5094
    - Enhancements for the PartParameter API endpoints

v126 -> 2023-06-19 : https://github.com/inventree/InvenTree/pull/5075
    - Adds API endpoint for setting the "category" for multiple parts simultaneously

v125 -> 2023-06-17 : https://github.com/inventree/InvenTree/pull/5064
    - Adds API endpoint for setting the "status" field for multiple stock items simultaneously

v124 -> 2023-06-17 : https://github.com/inventree/InvenTree/pull/5057
    - Add "created_before" and "created_after" filters to the Part API

v123 -> 2023-06-15 : https://github.com/inventree/InvenTree/pull/5019
    - Add Metadata to: Plugin Config

v122 -> 2023-06-14 : https://github.com/inventree/InvenTree/pull/5034
    - Adds new BuildLineLabel label type

v121 -> 2023-06-14 : https://github.com/inventree/InvenTree/pull/4808
    - Adds "ProjectCode" link to Build model

v120 -> 2023-06-07 : https://github.com/inventree/InvenTree/pull/4855
    - Major overhaul of the build order API
    - Adds new BuildLine model

v119 -> 2023-06-01 : https://github.com/inventree/InvenTree/pull/4898
    - Add Metadata to:  Part test templates, Part parameters, Part category parameter templates, BOM item substitute, Related Parts, Stock item test result

v118 -> 2023-06-01 : https://github.com/inventree/InvenTree/pull/4935
    - Adds extra fields for the PartParameterTemplate model

v117 -> 2023-05-22 : https://github.com/inventree/InvenTree/pull/4854
    - Part.units model now supports physical units (e.g. "kg", "m", "mm", etc)
    - Replaces SupplierPart "pack_size" field with "pack_quantity"
    - New field supports physical units, and allows for conversion between compatible units

v116 -> 2023-05-18 : https://github.com/inventree/InvenTree/pull/4823
    - Updates to part parameter implementation, to use physical units

v115 -> 2023-05-18 : https://github.com/inventree/InvenTree/pull/4846
    - Adds ability to partially scrap a build output

v114 -> 2023-05-16 : https://github.com/inventree/InvenTree/pull/4825
    - Adds "delivery_date" to shipments

v113 -> 2023-05-13 : https://github.com/inventree/InvenTree/pull/4800
    - Adds API endpoints for scrapping a build output

v112 -> 2023-05-13: https://github.com/inventree/InvenTree/pull/4741
    - Adds flag use_pack_size to the stock addition API, which allows adding packs

v111 -> 2023-05-02 : https://github.com/inventree/InvenTree/pull/4367
    - Adds tags to the Part serializer
    - Adds tags to the SupplierPart serializer
    - Adds tags to the ManufacturerPart serializer
    - Adds tags to the StockItem serializer
    - Adds tags to the StockLocation serializer

v110 -> 2023-04-26 : https://github.com/inventree/InvenTree/pull/4698
    - Adds 'order_currency' field for PurchaseOrder / SalesOrder endpoints

v109 -> 2023-04-19 : https://github.com/inventree/InvenTree/pull/4636
    - Adds API endpoints for the "ProjectCode" model

v108 -> 2023-04-17 : https://github.com/inventree/InvenTree/pull/4615
    - Adds functionality to upload images for rendering in markdown notes

v107 -> 2023-04-04 : https://github.com/inventree/InvenTree/pull/4575
    - Adds barcode support for PurchaseOrder model
    - Adds barcode support for ReturnOrder model
    - Adds barcode support for SalesOrder model
    - Adds barcode support for BuildOrder model

v106 -> 2023-04-03 : https://github.com/inventree/InvenTree/pull/4566
    - Adds 'search_regex' parameter to all searchable API endpoints

v105 -> 2023-03-31 : https://github.com/inventree/InvenTree/pull/4543
    - Adds API endpoints for status label information on various models

v104 -> 2023-03-23 : https://github.com/inventree/InvenTree/pull/4488
    - Adds various endpoints for new "ReturnOrder" models
    - Adds various endpoints for new "ReturnOrderReport" templates
    - Exposes API endpoints for "Contact" model

v103 -> 2023-03-17 : https://github.com/inventree/InvenTree/pull/4410
    - Add metadata to several more models

v102 -> 2023-03-18 : https://github.com/inventree/InvenTree/pull/4505
- Adds global search API endpoint for consolidated search results

v101 -> 2023-03-07 : https://github.com/inventree/InvenTree/pull/4462
    - Adds 'total_in_stock' to Part serializer, and supports API ordering

v100 -> 2023-03-04 : https://github.com/inventree/InvenTree/pull/4452
     - Adds bulk delete of PurchaseOrderLineItems to API

v99 -> 2023-03-03 : https://github.com/inventree/InvenTree/pull/4445
    - Adds sort by "responsible" to PurchaseOrderAPI

v98 -> 2023-02-24 : https://github.com/inventree/InvenTree/pull/4408
    - Adds "responsible" filter to Build API

v97 -> 2023-02-20 : https://github.com/inventree/InvenTree/pull/4377
    - Adds "external" attribute to StockLocation model

v96 -> 2023-02-16 : https://github.com/inventree/InvenTree/pull/4345
    - Adds stocktake report generation functionality

v95 -> 2023-02-16 : https://github.com/inventree/InvenTree/pull/4346
    - Adds "CompanyAttachment" model (and associated API endpoints)

v94 -> 2023-02-10 : https://github.com/inventree/InvenTree/pull/4327
    - Adds API endpoints for the "Group" auth model

v93 -> 2023-02-03 : https://github.com/inventree/InvenTree/pull/4300
    - Adds extra information to the currency exchange endpoint
    - Adds API endpoint for manually updating exchange rates

v92 -> 2023-02-02 : https://github.com/inventree/InvenTree/pull/4293
    - Adds API endpoint for currency exchange information

v91 -> 2023-01-31 : https://github.com/inventree/InvenTree/pull/4281
    - Improves the API endpoint for creating new Part instances

v90 -> 2023-01-25 : https://github.com/inventree/InvenTree/pull/4186/files
    - Adds a dedicated endpoint to activate a plugin

v89 -> 2023-01-25 : https://github.com/inventree/InvenTree/pull/4214
    - Adds updated field to SupplierPart API
    - Adds API date ordering for supplier part list

v88 -> 2023-01-17: https://github.com/inventree/InvenTree/pull/4225
    - Adds 'priority' field to Build model and api endpoints

v87 -> 2023-01-04 : https://github.com/inventree/InvenTree/pull/4067
    - Add API date filter for stock table on Expiry date

v86 -> 2022-12-22 : https://github.com/inventree/InvenTree/pull/4069
    - Adds API endpoints for part stocktake

v85 -> 2022-12-21 : https://github.com/inventree/InvenTree/pull/3858
    - Add endpoints serving ICS calendars for purchase and sales orders through API

v84 -> 2022-12-21: https://github.com/inventree/InvenTree/pull/4083
    - Add support for listing PO, BO, SO by their reference

v83 -> 2022-11-19 : https://github.com/inventree/InvenTree/pull/3949
    - Add support for structural Stock locations

v82 -> 2022-11-16 : https://github.com/inventree/InvenTree/pull/3931
    - Add support for structural Part categories

v81 -> 2022-11-08 : https://github.com/inventree/InvenTree/pull/3710
    - Adds cached pricing information to Part API
    - Adds cached pricing information to BomItem API
    - Allows Part and BomItem list endpoints to be filtered by 'has_pricing'
    - Remove calculated 'price_string' values from API endpoints
    - Allows PurchaseOrderLineItem API endpoint to be filtered by 'has_pricing'
    - Allows SalesOrderLineItem API endpoint to be filtered by 'has_pricing'
    - Allows SalesOrderLineItem API endpoint to be filtered by 'order_status'
    - Adds more information to SupplierPriceBreak serializer

v80 -> 2022-11-07 : https://github.com/inventree/InvenTree/pull/3906
    - Adds 'barcode_hash' to Part API serializer
    - Adds 'barcode_hash' to StockLocation API serializer
    - Adds 'barcode_hash' to SupplierPart API serializer

v79 -> 2022-11-03 : https://github.com/inventree/InvenTree/pull/3895
    - Add metadata to Company

v78 -> 2022-10-25 : https://github.com/inventree/InvenTree/pull/3854
    - Make PartCategory to be filtered by name and description

v77 -> 2022-10-12 : https://github.com/inventree/InvenTree/pull/3772
    - Adds model permission checks for barcode assignment actions

v76 -> 2022-09-10 : https://github.com/inventree/InvenTree/pull/3640
    - Refactor of barcode data on the API
    - StockItem.uid renamed to StockItem.barcode_hash

v75 -> 2022-09-05 : https://github.com/inventree/InvenTree/pull/3644
    - Adds "pack_size" attribute to SupplierPart API serializer

v74 -> 2022-08-28 : https://github.com/inventree/InvenTree/pull/3615
    - Add confirmation field for completing PurchaseOrder if the order has incomplete lines
    - Add confirmation field for completing SalesOrder if the order has incomplete lines

v73 -> 2022-08-24 : https://github.com/inventree/InvenTree/pull/3605
    - Add 'description' field to PartParameterTemplate model

v72 -> 2022-08-18 : https://github.com/inventree/InvenTree/pull/3567
    - Allow PurchaseOrder to be duplicated via the API

v71 -> 2022-08-18 : https://github.com/inventree/InvenTree/pull/3564
    - Updates to the "part scheduling" API endpoint

v70 -> 2022-08-02 : https://github.com/inventree/InvenTree/pull/3451
    - Adds a 'depth' parameter to the PartCategory list API
    - Adds a 'depth' parameter to the StockLocation list API

v69 -> 2022-08-01 : https://github.com/inventree/InvenTree/pull/3443
    - Updates the PartCategory list API:
        - Improve query efficiency: O(n) becomes O(1)
        - Rename 'parts' field to 'part_count'
    - Updates the StockLocation list API:
        - Improve query efficiency: O(n) becomes O(1)

v68 -> 2022-07-27 : https://github.com/inventree/InvenTree/pull/3417
    - Allows SupplierPart list to be filtered by SKU value
    - Allows SupplierPart list to be filtered by MPN value

v67 -> 2022-07-25 : https://github.com/inventree/InvenTree/pull/3395
    - Adds a 'requirements' endpoint for Part instance
    - Provides information on outstanding order requirements for a given part

v66 -> 2022-07-24 : https://github.com/inventree/InvenTree/pull/3393
    - Part images can now be downloaded from a remote URL via the API
    - Company images can now be downloaded from a remote URL via the API

v65 -> 2022-07-15 : https://github.com/inventree/InvenTree/pull/3335
    - Annotates 'in_stock' quantity to the SupplierPart API

v64 -> 2022-07-08 : https://github.com/inventree/InvenTree/pull/3310
    - Annotate 'on_order' quantity to BOM list API
    - Allow BOM List API endpoint to be filtered by "on_order" parameter

v63 -> 2022-07-06 : https://github.com/inventree/InvenTree/pull/3301
    - Allow BOM List API endpoint to be filtered by "available_stock" parameter

v62 -> 2022-07-05 : https://github.com/inventree/InvenTree/pull/3296
    - Allows search on BOM List API endpoint
    - Allows ordering on BOM List API endpoint

v61 -> 2022-06-12 : https://github.com/inventree/InvenTree/pull/3183
    - Migrate the "Convert Stock Item" form class to use the API
    - There is now an API endpoint for converting a stock item to a valid variant

v60 -> 2022-06-08 : https://github.com/inventree/InvenTree/pull/3148
    - Add availability data fields to the SupplierPart model

v59 -> 2022-06-07 : https://github.com/inventree/InvenTree/pull/3154
    - Adds further improvements to BulkDelete mixin class
    - Fixes multiple bugs in custom OPTIONS metadata implementation
    - Adds 'bulk delete' for Notifications

v58 -> 2022-06-06 : https://github.com/inventree/InvenTree/pull/3146
    - Adds a BulkDelete API mixin class for fast, safe deletion of multiple objects with a single API request

v57 -> 2022-06-05 : https://github.com/inventree/InvenTree/pull/3130
    - Transfer PartCategoryTemplateParameter actions to the API

v56 -> 2022-06-02 : https://github.com/inventree/InvenTree/pull/3123
    - Expose the PartParameterTemplate model to use the API

v55 -> 2022-06-02 : https://github.com/inventree/InvenTree/pull/3120
    - Converts the 'StockItemReturn' functionality to make use of the API

v54 -> 2022-06-02 : https://github.com/inventree/InvenTree/pull/3117
    - Adds 'available_stock' annotation on the SalesOrderLineItem API
    - Adds (well, fixes) 'overdue' annotation on the SalesOrderLineItem API

v53 -> 2022-06-01 : https://github.com/inventree/InvenTree/pull/3110
    - Adds extra search fields to the BuildOrder list API endpoint

v52 -> 2022-05-31 : https://github.com/inventree/InvenTree/pull/3103
    - Allow part list API to be searched by supplier SKU

v51 -> 2022-05-24 : https://github.com/inventree/InvenTree/pull/3058
    - Adds new fields to the SalesOrderShipment model

v50 -> 2022-05-18 : https://github.com/inventree/InvenTree/pull/2912
    - Implement Attachments for manufacturer parts

v49 -> 2022-05-09 : https://github.com/inventree/InvenTree/pull/2957
    - Allows filtering of plugin list by 'active' status
    - Allows filtering of plugin list by 'mixin' support
    - Adds endpoint to "identify" or "locate" stock items and locations (using plugins)

v48 -> 2022-05-12 : https://github.com/inventree/InvenTree/pull/2977
    - Adds "export to file" functionality for PurchaseOrder API endpoint
    - Adds "export to file" functionality for SalesOrder API endpoint
    - Adds "export to file" functionality for BuildOrder API endpoint

v47 -> 2022-05-10 : https://github.com/inventree/InvenTree/pull/2964
    - Fixes barcode API error response when scanning a StockItem which does not exist
    - Fixes barcode API error response when scanning a StockLocation which does not exist

v46 -> 2022-05-09
    - Fixes read permissions on settings API
    - Allows non-staff users to read global settings via the API

v45 -> 2022-05-08 : https://github.com/inventree/InvenTree/pull/2944
    - Settings are now accessed via the API using their unique key, not their PK
    - This allows the settings to be accessed without prior knowledge of the PK

v44 -> 2022-05-04 : https://github.com/inventree/InvenTree/pull/2931
    - Converting more server-side rendered forms to the API
    - Exposes more core functionality to API endpoints

v43 -> 2022-04-26 : https://github.com/inventree/InvenTree/pull/2875
    - Adds API detail endpoint for PartSalePrice model
    - Adds API detail endpoint for PartInternalPrice model

v42 -> 2022-04-26 : https://github.com/inventree/InvenTree/pull/2833
    - Adds variant stock information to the Part and BomItem serializers

v41 -> 2022-04-26
    - Fixes 'variant_of' filter for Part list endpoint

v40 -> 2022-04-19
    - Adds ability to filter StockItem list by "tracked" parameter
        - This checks the serial number or batch code fields

v39 -> 2022-04-18
    - Adds ability to filter StockItem list by "has_batch" parameter

v38 -> 2022-04-14 : https://github.com/inventree/InvenTree/pull/2828
    - Adds the ability to include stock test results for "installed items"

v37 -> 2022-04-07 : https://github.com/inventree/InvenTree/pull/2806
    - Adds extra stock availability information to the BomItem serializer

v36 -> 2022-04-03
    - Adds ability to filter part list endpoint by unallocated_stock argument

v35 -> 2022-04-01 : https://github.com/inventree/InvenTree/pull/2797
    - Adds stock allocation information to the Part API
    - Adds calculated field for "unallocated_quantity"

v34 -> 2022-03-25
    - Change permissions for "plugin list" API endpoint (now allows any authenticated user)

v33 -> 2022-03-24
    - Adds "plugins_enabled" information to root API endpoint

v32 -> 2022-03-19
    - Adds "parameters" detail to Part API endpoint (use &parameters=true)
    - Adds ability to filter PartParameterTemplate API by Part instance
    - Adds ability to filter PartParameterTemplate API by PartCategory instance

v31 -> 2022-03-14
    - Adds "updated" field to SupplierPriceBreakList and SupplierPriceBreakDetail API endpoints

v30 -> 2022-03-09
    - Adds "exclude_location" field to BuildAutoAllocation API endpoint
    - Allows BuildItem API endpoint to be filtered by BomItem relation

v29 -> 2022-03-08
    - Adds "scheduling" endpoint for predicted stock scheduling information

v28 -> 2022-03-04
    - Adds an API endpoint for auto allocation of stock items against a build order
    - Ref: https://github.com/inventree/InvenTree/pull/2713

v27 -> 2022-02-28
    - Adds target_date field to individual line items for purchase orders and sales orders

v26 -> 2022-02-17
    - Adds API endpoint for uploading a BOM file and extracting data

v25 -> 2022-02-17
    - Adds ability to filter "part" list endpoint by "in_bom_for" argument

v24 -> 2022-02-10
    - Adds API endpoint for deleting (cancelling) build order outputs

v23 -> 2022-02-02
    - Adds API endpoints for managing plugin classes
    - Adds API endpoints for managing plugin settings

v22 -> 2021-12-20
    - Adds API endpoint to "merge" multiple stock items

v21 -> 2021-12-04
    - Adds support for multiple "Shipments" against a SalesOrder
    - Refactors process for stock allocation against a SalesOrder

v20 -> 2021-12-03
    - Adds ability to filter POLineItem endpoint by "base_part"
    - Adds optional "order_detail" to POLineItem list endpoint

v19 -> 2021-12-02
    - Adds the ability to filter the StockItem API by "part_tree"
    - Returns only stock items which match a particular part.tree_id field

v18 -> 2021-11-15
    - Adds the ability to filter BomItem API by "uses" field
    - This returns a list of all BomItems which "use" the specified part
    - Includes inherited BomItem objects

v17 -> 2021-11-09
    - Adds API endpoints for GLOBAL and USER settings objects
    - Ref: https://github.com/inventree/InvenTree/pull/2275

v16 -> 2021-10-17
    - Adds API endpoint for completing build order outputs

v15 -> 2021-10-06
    - Adds detail endpoint for SalesOrderAllocation model
    - Allows use of the API forms interface for adjusting SalesOrderAllocation objects

v14 -> 2021-10-05
    - Stock adjustment actions API is improved, using native DRF serializer support
    - However adjustment actions now only support 'pk' as a lookup field

v13 -> 2021-10-05
    - Adds API endpoint to allocate stock items against a BuildOrder
    - Updates StockItem API with improved filtering against BomItem data

v12 -> 2021-09-07
    - Adds API endpoint to receive stock items against a PurchaseOrder

v11 -> 2021-08-26
    - Adds "units" field to PartBriefSerializer
    - This allows units to be introspected from the "part_detail" field in the StockItem serializer

v10 -> 2021-08-23
    - Adds "purchase_price_currency" to StockItem serializer
    - Adds "purchase_price_string" to StockItem serializer
    - Purchase price is now writable for StockItem serializer

v9  -> 2021-08-09
    - Adds "price_string" to part pricing serializers

v8  -> 2021-07-19
    - Refactors the API interface for SupplierPart and ManufacturerPart models
    - ManufacturerPart objects can no longer be created via the SupplierPart API endpoint

v7  -> 2021-07-03
    - Introduced the concept of "API forms" in https://github.com/inventree/InvenTree/pull/1716
    - API OPTIONS endpoints provide comprehensive field metedata
    - Multiple new API endpoints added for database models

v6  -> 2021-06-23
    - Part and Company images can now be directly uploaded via the REST API

v5  -> 2021-06-21
    - Adds API interface for manufacturer part parameters

v4  -> 2021-06-01
    - BOM items can now accept "variant stock" to be assigned against them
    - Many slight API tweaks were needed to get this to work properly!

v3  -> 2021-05-22:
    - The updated StockItem "history tracking" now uses a different interface

"""<|MERGE_RESOLUTION|>--- conflicted
+++ resolved
@@ -1,23 +1,19 @@
 """InvenTree API version information."""
 
 # InvenTree API version
-INVENTREE_API_VERSION = 212
+INVENTREE_API_VERSION = 213
 
 """Increment this API version number whenever there is a significant change to the API that any clients need to know about."""
 
 
 INVENTREE_API_TEXT = """
-<<<<<<< HEAD
-v212 - 2024-07-06 : https://github.com/inventree/InvenTree/pull/7527
+v213 - 2024-07-06 : https://github.com/inventree/InvenTree/pull/7527
     - Adds 'locked' field to Part API
 
-v211 - 2024-07-05 : https://github.com/inventree/InvenTree/pull/6911
-=======
 v212 - 2024-07-06 : https://github.com/inventree/InvenTree/pull/7562
     - Makes API generation more robust (no functional changes)
 
 v211 - 2024-06-26 : https://github.com/inventree/InvenTree/pull/6911
->>>>>>> ab126a8c
     - Adds API endpoints for managing data import and export
 
 v210 - 2024-06-26 : https://github.com/inventree/InvenTree/pull/7518
