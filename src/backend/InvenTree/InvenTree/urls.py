"""Top-level URL lookup for InvenTree application.

Passes URL lookup downstream to each app as required.
"""

from django.conf import settings
from django.conf.urls.static import static
from django.contrib import admin
from django.urls import include, path, re_path
from django.views.decorators.csrf import csrf_exempt
from django.views.generic.base import RedirectView

from dj_rest_auth.registration.views import (
    ConfirmEmailView,
    SocialAccountDisconnectView,
    SocialAccountListView,
)
from drf_spectacular.views import SpectacularAPIView, SpectacularRedocView
from sesame.views import LoginView

import build.api
import common.api
import company.api
import importer.api
import machine.api
import order.api
import part.api
import plugin.api
import report.api
import stock.api
import users.api
from build.urls import build_urls
from common.urls import common_urls
from company.urls import company_urls, manufacturer_part_urls, supplier_part_urls
from order.urls import order_urls
from part.urls import part_urls
from plugin.urls import get_plugin_urls
from stock.api import test_statistics_api_urls
from stock.urls import stock_urls
from web.urls import api_urls as web_api_urls
from web.urls import urlpatterns as platform_urls

from .api import (
    APISearchView,
    InfoView,
    LicenseView,
    NotFoundView,
    VersionTextView,
    VersionView,
)
from .magic_login import GetSimpleLoginView
from .social_auth_urls import (
    EmailListView,
    EmailPrimaryView,
    EmailRemoveView,
    EmailVerifyView,
    SocialProviderListView,
    social_auth_urlpatterns,
)
from .views import (
    AboutView,
    AppearanceSelectView,
    CustomConnectionsView,
    CustomEmailView,
    CustomLoginView,
    CustomPasswordResetFromKeyView,
    CustomSessionDeleteOtherView,
    CustomSessionDeleteView,
    DatabaseStatsView,
    DynamicJsView,
    EditUserView,
    IndexView,
    NotificationsView,
    SearchView,
    SetPasswordView,
    SettingsView,
    auth_request,
)

admin.site.site_header = 'InvenTree Admin'


apipatterns = [
    # Global search
    path('admin/', include(common.api.admin_api_urls)),
    path('bom/', include(part.api.bom_api_urls)),
    path('build/', include(build.api.build_api_urls)),
    path('company/', include(company.api.company_api_urls)),
    path('importer/', include(importer.api.importer_api_urls)),
    path('label/', include(report.api.label_api_urls)),
    path('machine/', include(machine.api.machine_api_urls)),
    path('order/', include(order.api.order_api_urls)),
    path('part/', include(part.api.part_api_urls)),
    path('report/', include(report.api.report_api_urls)),
    path('search/', APISearchView.as_view(), name='api-search'),
    path('settings/', include(common.api.settings_api_urls)),
    path('stock/', include(stock.api.stock_api_urls)),
    path(
        'generate/',
        include([
            path(
                'batch-code/',
                stock.api.GenerateBatchCode.as_view(),
                name='api-generate-batch-code',
            ),
            path(
                'serial-number/',
                stock.api.GenerateSerialNumber.as_view(),
                name='api-generate-serial-number',
            ),
        ]),
    ),
<<<<<<< HEAD
    path('stock/', include(stock.api.stock_api_urls)),
    path('test-statistics/', include(test_statistics_api_urls)),
    path('build/', include(build.api.build_api_urls)),
    path('order/', include(order.api.order_api_urls)),
    path('label/', include(report.api.label_api_urls)),
    path('report/', include(report.api.report_api_urls)),
    path('machine/', include(machine.api.machine_api_urls)),
=======
>>>>>>> e943c5a6
    path('user/', include(users.api.user_urls)),
    path('web/', include(web_api_urls)),
    # Plugin endpoints
    path('', include(plugin.api.plugin_api_urls)),
    # Common endpoints endpoint
    path('', include(common.api.common_api_urls)),
    # OpenAPI Schema
    path(
        'schema/',
        SpectacularAPIView.as_view(custom_settings={'SCHEMA_PATH_PREFIX': '/api/'}),
        name='schema',
    ),
    # InvenTree information endpoints
    path('license/', LicenseView.as_view(), name='api-license'),  # license info
    path(
        'version-text', VersionTextView.as_view(), name='api-version-text'
    ),  # version text
    path('version/', VersionView.as_view(), name='api-version'),  # version info
    path('', InfoView.as_view(), name='api-inventree-info'),  # server info
    # Auth API endpoints
    path(
        'auth/',
        include([
            re_path(
                r'^registration/account-confirm-email/(?P<key>[-:\w]+)/$',
                ConfirmEmailView.as_view(),
                name='account_confirm_email',
            ),
            path('registration/', include('dj_rest_auth.registration.urls')),
            path(
                'providers/', SocialProviderListView.as_view(), name='social_providers'
            ),
            path(
                'emails/',
                include([
                    path(
                        '<int:pk>/',
                        include([
                            path(
                                'primary/',
                                EmailPrimaryView.as_view(),
                                name='email-primary',
                            ),
                            path(
                                'verify/',
                                EmailVerifyView.as_view(),
                                name='email-verify',
                            ),
                            path(
                                'remove/',
                                EmailRemoveView().as_view(),
                                name='email-remove',
                            ),
                        ]),
                    ),
                    path('', EmailListView.as_view(), name='email-list'),
                ]),
            ),
            path('social/', include(social_auth_urlpatterns)),
            path(
                'social/', SocialAccountListView.as_view(), name='social_account_list'
            ),
            path(
                'social/<int:pk>/disconnect/',
                SocialAccountDisconnectView.as_view(),
                name='social_account_disconnect',
            ),
            path('login/', users.api.Login.as_view(), name='api-login'),
            path('logout/', users.api.Logout.as_view(), name='api-logout'),
            path(
                'login-redirect/',
                users.api.LoginRedirect.as_view(),
                name='api-login-redirect',
            ),
            path('', include('dj_rest_auth.urls')),
        ]),
    ),
    # Magic login URLs
    path(
        'email/generate/',
        csrf_exempt(GetSimpleLoginView().as_view()),
        name='sesame-generate',
    ),
    path('email/login/', LoginView.as_view(), name='sesame-login'),
    # Unknown endpoint
    re_path(r'^.*$', NotFoundView.as_view(), name='api-404'),
]

settings_urls = [
    path('i18n/', include('django.conf.urls.i18n')),
    path('appearance/', AppearanceSelectView.as_view(), name='settings-appearance'),
    # Catch any other urls
    path(
        '',
        SettingsView.as_view(template_name='InvenTree/settings/settings.html'),
        name='settings',
    ),
]

notifications_urls = [
    # Catch any other urls
    path('', NotificationsView.as_view(), name='notifications')
]

# These javascript files are served "dynamically" - i.e. rendered on demand
dynamic_javascript_urls = [
    path(
        'calendar.js',
        DynamicJsView.as_view(template_name='js/dynamic/calendar.js'),
        name='calendar.js',
    ),
    path(
        'nav.js',
        DynamicJsView.as_view(template_name='js/dynamic/nav.js'),
        name='nav.js',
    ),
    path(
        'permissions.js',
        DynamicJsView.as_view(template_name='js/dynamic/permissions.js'),
        name='permissions.js',
    ),
    path(
        'settings.js',
        DynamicJsView.as_view(template_name='js/dynamic/settings.js'),
        name='settings.js',
    ),
]

# These javascript files are passed through the Django translation layer
translated_javascript_urls = [
    path(
        'api.js',
        DynamicJsView.as_view(template_name='js/translated/api.js'),
        name='api.js',
    ),
    path(
        'attachment.js',
        DynamicJsView.as_view(template_name='js/translated/attachment.js'),
        name='attachment.js',
    ),
    path(
        'barcode.js',
        DynamicJsView.as_view(template_name='js/translated/barcode.js'),
        name='barcode.js',
    ),
    path(
        'bom.js',
        DynamicJsView.as_view(template_name='js/translated/bom.js'),
        name='bom.js',
    ),
    path(
        'build.js',
        DynamicJsView.as_view(template_name='js/translated/build.js'),
        name='build.js',
    ),
    path(
        'charts.js',
        DynamicJsView.as_view(template_name='js/translated/charts.js'),
        name='charts.js',
    ),
    path(
        'company.js',
        DynamicJsView.as_view(template_name='js/translated/company.js'),
        name='company.js',
    ),
    path(
        'filters.js',
        DynamicJsView.as_view(template_name='js/translated/filters.js'),
        name='filters.js',
    ),
    path(
        'forms.js',
        DynamicJsView.as_view(template_name='js/translated/forms.js'),
        name='forms.js',
    ),
    path(
        'helpers.js',
        DynamicJsView.as_view(template_name='js/translated/helpers.js'),
        name='helpers.js',
    ),
    path(
        'index.js',
        DynamicJsView.as_view(template_name='js/translated/index.js'),
        name='index.js',
    ),
    path(
        'label.js',
        DynamicJsView.as_view(template_name='js/translated/label.js'),
        name='label.js',
    ),
    path(
        'model_renderers.js',
        DynamicJsView.as_view(template_name='js/translated/model_renderers.js'),
        name='model_renderers.js',
    ),
    path(
        'modals.js',
        DynamicJsView.as_view(template_name='js/translated/modals.js'),
        name='modals.js',
    ),
    path(
        'order.js',
        DynamicJsView.as_view(template_name='js/translated/order.js'),
        name='order.js',
    ),
    path(
        'part.js',
        DynamicJsView.as_view(template_name='js/translated/part.js'),
        name='part.js',
    ),
    path(
        'purchase_order.js',
        DynamicJsView.as_view(template_name='js/translated/purchase_order.js'),
        name='purchase_order.js',
    ),
    path(
        'return_order.js',
        DynamicJsView.as_view(template_name='js/translated/return_order.js'),
        name='return_order.js',
    ),
    path(
        'report.js',
        DynamicJsView.as_view(template_name='js/translated/report.js'),
        name='report.js',
    ),
    path(
        'sales_order.js',
        DynamicJsView.as_view(template_name='js/translated/sales_order.js'),
        name='sales_order.js',
    ),
    path(
        'search.js',
        DynamicJsView.as_view(template_name='js/translated/search.js'),
        name='search.js',
    ),
    path(
        'stock.js',
        DynamicJsView.as_view(template_name='js/translated/stock.js'),
        name='stock.js',
    ),
    path(
        'status_codes.js',
        DynamicJsView.as_view(template_name='js/translated/status_codes.js'),
        name='status_codes.js',
    ),
    path(
        'plugin.js',
        DynamicJsView.as_view(template_name='js/translated/plugin.js'),
        name='plugin.js',
    ),
    path(
        'pricing.js',
        DynamicJsView.as_view(template_name='js/translated/pricing.js'),
        name='pricing.js',
    ),
    path(
        'news.js',
        DynamicJsView.as_view(template_name='js/translated/news.js'),
        name='news.js',
    ),
    path(
        'tables.js',
        DynamicJsView.as_view(template_name='js/translated/tables.js'),
        name='tables.js',
    ),
    path(
        'table_filters.js',
        DynamicJsView.as_view(template_name='js/translated/table_filters.js'),
        name='table_filters.js',
    ),
    path(
        'notification.js',
        DynamicJsView.as_view(template_name='js/translated/notification.js'),
        name='notification.js',
    ),
]

backendpatterns = [
    path('auth/', include('rest_framework.urls', namespace='rest_framework')),
    path('auth/', auth_request),
    path('api/', include(apipatterns)),
    path('api-doc/', SpectacularRedocView.as_view(url_name='schema'), name='api-doc'),
]

if settings.ENABLE_CLASSIC_FRONTEND:
    # "Dynamic" javascript files which are rendered using InvenTree templating.
    backendpatterns += [
        re_path(r'^js/dynamic/', include(dynamic_javascript_urls)),
        re_path(r'^js/i18n/', include(translated_javascript_urls)),
    ]

classic_frontendpatterns = [
    # Apps
    #
    path('build/', include(build_urls)),
    path('common/', include(common_urls)),
    path('company/', include(company_urls)),
    path('order/', include(order_urls)),
    path('manufacturer-part/', include(manufacturer_part_urls)),
    path('part/', include(part_urls)),
    path('stock/', include(stock_urls)),
    path('supplier-part/', include(supplier_part_urls)),
    path('edit-user/', EditUserView.as_view(), name='edit-user'),
    path('set-password/', SetPasswordView.as_view(), name='set-password'),
    path('index/', IndexView.as_view(), name='index'),
    path('notifications/', include(notifications_urls)),
    path('search/', SearchView.as_view(), name='search'),
    path('settings/', include(settings_urls)),
    path('about/', AboutView.as_view(), name='about'),
    path('stats/', DatabaseStatsView.as_view(), name='stats'),
    # DB user sessions
    path(
        'accounts/sessions/other/delete/',
        view=CustomSessionDeleteOtherView.as_view(),
        name='session_delete_other',
    ),
    re_path(
        r'^accounts/sessions/(?P<pk>\w+)/delete/$',
        view=CustomSessionDeleteView.as_view(),
        name='session_delete',
    ),
    # Single Sign On / allauth
    # overrides of urlpatterns
    path('accounts/email/', CustomEmailView.as_view(), name='account_email'),
    path(
        'accounts/social/connections/',
        CustomConnectionsView.as_view(),
        name='socialaccount_connections',
    ),
    re_path(
        r'^accounts/password/reset/key/(?P<uidb36>[0-9A-Za-z]+)-(?P<key>.+)/$',
        CustomPasswordResetFromKeyView.as_view(),
        name='account_reset_password_from_key',
    ),
    # Override login page
    path('accounts/login/', CustomLoginView.as_view(), name='account_login'),
    path('accounts/', include('allauth_2fa.urls')),  # MFA support
    path('accounts/', include('allauth.urls')),  # included urlpatterns
]

urlpatterns = []

if settings.INVENTREE_ADMIN_ENABLED:
    admin_url = settings.INVENTREE_ADMIN_URL

    if settings.ADMIN_SHELL_ENABLE:  # noqa
        urlpatterns += [path(f'{admin_url}/shell/', include('django_admin_shell.urls'))]

    urlpatterns += [
        path(f'{admin_url}/error_log/', include('error_report.urls')),
        path(f'{admin_url}/', admin.site.urls, name='inventree-admin'),
    ]

urlpatterns += backendpatterns

frontendpatterns = []

if settings.ENABLE_CLASSIC_FRONTEND:
    frontendpatterns += classic_frontendpatterns
if settings.ENABLE_PLATFORM_FRONTEND:
    frontendpatterns += platform_urls
    if not settings.ENABLE_CLASSIC_FRONTEND:
        # Add a redirect for login views
        frontendpatterns += [
            path(
                'accounts/login/',
                RedirectView.as_view(url=settings.FRONTEND_URL_BASE, permanent=False),
                name='account_login',
            )
        ]

urlpatterns += frontendpatterns

# Append custom plugin URLs (if plugin support is enabled)
if settings.PLUGINS_ENABLED:
    urlpatterns.append(get_plugin_urls())

# Server running in "DEBUG" mode?
if settings.DEBUG:
    # Static file access
    urlpatterns += static(settings.STATIC_URL, document_root=settings.STATIC_ROOT)

    # Media file access
    urlpatterns += static(settings.MEDIA_URL, document_root=settings.MEDIA_ROOT)

# Redirect for favicon.ico
urlpatterns.append(
    path(
        'favicon.ico',
        RedirectView.as_view(url=f'{settings.STATIC_URL}img/favicon/favicon.ico'),
    )
)

# Send any unknown URLs to the parts page
urlpatterns += [
    re_path(
        r'^.*$',
        RedirectView.as_view(
            url='/index/'
            if settings.ENABLE_CLASSIC_FRONTEND
            else settings.FRONTEND_URL_BASE,
            permanent=False,
        ),
        name='index',
    )
]<|MERGE_RESOLUTION|>--- conflicted
+++ resolved
@@ -110,16 +110,7 @@
             ),
         ]),
     ),
-<<<<<<< HEAD
-    path('stock/', include(stock.api.stock_api_urls)),
     path('test-statistics/', include(test_statistics_api_urls)),
-    path('build/', include(build.api.build_api_urls)),
-    path('order/', include(order.api.order_api_urls)),
-    path('label/', include(report.api.label_api_urls)),
-    path('report/', include(report.api.report_api_urls)),
-    path('machine/', include(machine.api.machine_api_urls)),
-=======
->>>>>>> e943c5a6
     path('user/', include(users.api.user_urls)),
     path('web/', include(web_api_urls)),
     # Plugin endpoints
