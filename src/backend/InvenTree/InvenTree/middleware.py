--- conflicted
+++ resolved
@@ -145,37 +145,6 @@
         return response
 
 
-url_matcher = path('', include(frontendpatterns))
-
-
-<<<<<<< HEAD
-=======
-class Check2FAMiddleware(BaseRequire2FAMiddleware):
-    """Check if user is required to have MFA enabled."""
-
-    def require_2fa(self, request):
-        """Use setting to check if MFA should be enforced for frontend page."""
-        try:
-            if url_matcher.resolve(request.path[1:]):
-                return get_global_setting('LOGIN_ENFORCE_MFA')
-        except Resolver404:
-            pass
-        return False
-
-
-class CustomAllauthTwoFactorMiddleware(AllauthTwoFactorMiddleware):
-    """This function ensures only frontend code triggers the MFA auth cycle."""
-
-    def process_request(self, request):
-        """Check if requested url is forntend and enforce MFA check."""
-        try:
-            if not url_matcher.resolve(request.path[1:]):
-                super().process_request(request)
-        except Resolver404:
-            pass
-
-
->>>>>>> da42fdf0
 class InvenTreeRemoteUserMiddleware(PersistentRemoteUserMiddleware):
     """Middleware to check if HTTP-header based auth is enabled and to set it up."""
 
