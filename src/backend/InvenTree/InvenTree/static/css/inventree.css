:root {
    --primary-color: #335d88;
    --secondary-color: #eef3f7;
    --highlight-color: #ffffff;

    --border-color: #ccc;

    --label-red: #e35a57;
    --label-blue: #4194bd;
    --label-green: #50aa51;
    --label-grey: #aaa;
    --label-yellow: #fdc82a;

    --bs-body-color: #68686a;

    --scanner-upscale: 5;
    --scanner-margin: 10%;
}

main {
    overflow-x: auto;
}

.login-screen {
    background-size: cover;
    background-position: center;
    height: 100vh;
    font-family: 'Numans', sans-serif;
    color: #eee;
}

.login-container {
    align-self: center;
    border-radius: 15px;
    padding: 20px;
    padding-bottom: 35px;
    background-color: rgba(50, 50, 50, 0.75);
    width: 100%;
    max-width: 550px;
    margin: auto;
}

.login-header {
    margin-right: 5px;
}

.login-container input {
    background-color: rgba(250, 250, 250, 0.9);
}

.login-button {
    background-color: rgba(250, 250, 250, 0.9);
    color: #333;
    border-color: #AAA;
    width: 100%;
    border-radius: 5px;
}

.index-bg {
    width: 100%;
    object-fit: fill;
    opacity: 5%;
}

.index-action-selected {
    background-color: #EEEEF5;
}

.panel-content {
    padding: 10px;
}

/* Progress bars */

.progress {
    position: relative;
    width: 100%;
    margin-bottom: 0px;
    background: #eeeef5;
    font-size: 75%;
    height: 1.25rem;
    border-radius: 10px;
}

.progress-bar {
    opacity: 60%;
    background: #2aa02a;
}

.progress-bar-under {
    background: #eeaa33;
}

.progress-bar-over {
    background: #337ab7;
}

.progress-value {
    width: 100%;
    color: #333;
    position: absolute;
    text-align: center;
    top: 0px;
    left: 0px;
    font-size: 110%;
}

.bg-qr-code {
    background-color: #FFF !important;
}

.qr-code {
    max-width: 400px;
    max-height: 400px;
    align-content: center;
}

.navbar {
    border-bottom: 1px solid #ccc;
    background-color: var(--secondary-color);
    box-shadow: 0px 5px 5px rgb(0 0 0 / 5%);
}

.inventree-navbar-menu {
    position: absolute !important;
}

.navbar-brand {
    float: left;
}

.navbar-spacer {
    height: 60px;
}

#navbar-barcode-li {
    border-left: none;
    border-right: none;
    padding-right: 5px;
}

.navbar-form {
    padding-right: 3px;
}

.navbar-light .navbar-nav .nav-link {
    color: var(--bs-body-color);
}

#barcode-scan {
    margin-top: 1px;
}

.icon-header {
    margin-right: 10px;
}

.glyphicon {
    font-size: 18px;
}


.glyphicon-small {
    font-size: 12px;
}

.glyphicon-right {
    float: right;
}

.red-cell {
    background-color: #ec7f7f;
}

.part-price {
    color: rgb(13, 245, 25);
}

.icon-red {
    color: #c55;
}

.icon-orange {
    color: #fcba03;
}

.icon-green {
    color: #43bb43;
}

.icon-blue {
    color: #55c;
}

.icon-yellow {
    color: #CC2;
}

/* CSS overrides for treeview */
.expand-icon {
    font-size: 11px;
}

.treeview .badge {
    font-size: 10px;
}

.treeview .list-group-item {
    padding: 3px 5px;
}

.treeview .list-group-item .indent {
    margin-left: 3px;
    margin-right: 3px;
}

.list-group-item-condensed {
    padding: 5px 10px;
}

.stock-sub-group td {
    background-color: #ebf4f4;
}

.sub-table {
    margin-left: 60px;
}

.detail-icon .glyphicon {
    color: #98d296;
}

.basecurrency {
    color: #050;
    font-style: italic;
    font-weight: bold;
}

.bomselect {
    max-width: 250px;
}

.rowvalid {
    color: #050;
}

.rowinvalid {
    color: #A00;
}

.rowinherited {
    background-color: #eee;
    font-style: italic;
}

.dropdown {
    padding-left: 1px;
    margin-left: 1px;
}

.dropdown-buttons {
    display: inline-block
}

.dropdown-menu .open{
    z-index: 1000;
    position: relative;
    overflow: visible;
}

/* Styles for table buttons and filtering */

.filter-list {
    display: inline-block;
    *display: inline;
    margin-bottom: 1px;
    margin-top: 1px;
    vertical-align: middle;
    margin: 1px;
    padding: 2px;
    border-radius: 3px;
}

.filter-list .close {
    cursor: pointer;
    right: 0%;
    padding-right: 2px;
    padding-left: 2px;
    transform: translate(0%, -25%);
}

.filter-list .close:hover {
    background: #bbb;
}

.filter-list .form-control {
    width: initial;
}

.filter-tag {
    display: inline-block;
    *display: inline;
    margin: 5px;
    padding: 5px;
    padding-top: 1px;
    padding-bottom: 1px;
    color: var(--bs-body-color);
    border: 1px solid var(--border-color);
    border-radius: 10px;
    background: var(--secondary-color);
    white-space: nowrap;
}

.filter-button {
    padding: 6px;
}

.filter-input {
    display: inline-block;
    *display: inline;
}

.filter-tag:hover {
    background: #ddd;
}

/* Part image icons with full-display on mouse hover */

.hover-img-thumb {
    background: #eee;
    width: 28px;
    height: 28px;
    object-fit: contain;
    border: 1px solid #cce;
}

.hover-img-large {
    background: #eee;
    display: none;
    position: absolute;
    z-index: 400;
    border: 1px solid #555;
    max-width: 250px;
}

.hover-icon {
    margin-right: 10px;
}

.hover-icon:hover > .hover-img-large {
    display: block;
}

/* dropzone class - for Drag-n-Drop file uploads */
.dropzone {
    z-index: 2;
}

/*
.dropzone * {
    pointer-events: none;
}
*/

.dragover {
    background-color: #55A;
    border: 1px dashed #111;
    opacity: 0.1;
    -moz-opacity: 10%;
    -webkit-opacity: 10%;
}

.table-condensed {
    font-size: 90%;
}

.table-condensed td {
    padding: .25em .5em;
}

.table button {
    font-size: 90%;
    padding: 3px;
    padding-left: 5px;
    padding-right: 5px;
}

/* grid display for part images */

.table-img-grid tr {
    display: inline;
}

.table-img-grid td {
    padding: 10px;
    margin: 10px;
}

.table-img-grid .grid-image {

    height: 128px;
    width: 128px;
    object-fit: contain;
    background: #eee;
}

/* pricing table widths */
.table-price-two tr td:first-child {
    width: 40%;
}

.table-price-three tr td:first-child {
    width: 40%;
}

.table-price-two tr td:last-child {
    width: 60%;
}

.table-price-three tr td:last-child {
    width: 30%;
}

/* tracking table column size */
#track-table .table-condensed th {
    inline-size: 30%;
    overflow-wrap: break-word;
}

.panel-heading .badge {
    float: right;
}

.badge-right {
    float: right;
}

.icon-badge {
    padding-right: 2px;
    padding-left: 2px;
    font-size: 125%;
}

.part-properties > span {
    padding-left: 5px;
    padding-right: 5px;
}

.part-thumb {
    width: 256px;
    height: 256px;
    margin: 2px;
    padding: 3px;
    object-fit: contain;
}

.part-thumb-container:hover .part-thumb-overlay {
    opacity: 0.75;
}

.part-thumb-overlay {
    position: absolute;
    top: 0;
    left: 0;
    opacity: 0;
    transition: .25s ease;
    margin: 5px;
}

.checkbox {
    margin-left: 20px;
}

.checkboxinput {
    padding-left: 5px;
    padding-right: 5px;
}

.form-switch {
    font-size: 120%;
}

.media {
    /* padding-top: 15px; */
    overflow: visible;
}

.media-body {
    padding-top: 10px;
    overflow: visible;
}

.navigation {
    background-color: var(--secondary-color);
}

.nav-tabs {
    margin-bottom: 20px;
}

.settings-container {
    width: 90%;
    padding: 15px;
}

.settings-nav {
    height: 100%;
    width: 160px;
    position: fixed;
    z-index: 1;
    /* top: 0;
    left: 0; */
    overflow-x: hidden;
    padding-top: 20px;
    padding-right: 25px;
}

.settings-content {
    margin-left: 175px;
    padding: 0px 10px;
}

.breadcrumb {
    margin-bottom: 5px;
    margin-left: 5px;
    margin-right: 10px;
}

.inventree-body {
    width: 100%;
    padding: 5px;
    padding-right: 0;
}

.inventree-pre-content {
    width: auto;
}

.inventree-content {
    padding-left: 10px;
    padding-right: 10px;
    padding-top: 5px;
    width: 100%;
    max-width: 100%;
    display: inline-block;
    transition: 0.1s;
}

.search-autocomplete-item {
    border-top: 1px solid #EEE;
    margin-bottom: 2px;
    overflow-x: hidden;
}

.modal {
  overflow: hidden;
  z-index: 9999;
}

.modal-error {
    border: 2px #FCC solid;
    background-color: #f5f0f0;
}

.modal-header {
    padding: 3px;
    padding-top: 5px;
    padding-left: 15px;
    padding-right: 25px;
    color: var(--bs-body-color);
    background-color: var(--secondary-color);
    border-bottom: 1px solid var(--border-color);
}

.modal-footer {
    border-top: 1px solid #ddd;
}

.modal-primary {
    z-index: 10000;
}

.modal-secondary {
    z-index: 11000;
}

.modal-close {
    position: absolute;
    top: 15px;
    right: 35px;
    color: #f1f1f1;
    font-size: 40px;
    font-weight: bold;
    transition: 0.25s;
}

.modal-close:hover,
.modal-close:focus {
    color: #bbb;
    text-decoration: none;
    cursor: pointer;
}

.modal-image-content {
    margin: auto;
    display: block;
    width: 80%;
    max-width: 700px;
    text-align: center;
    color: #ccc;
    padding: 10px 0;
}

@media only screen and (max-width: 700px){
    .modal-image-content {
      width: 100%;
    }
}

.modal-image {
    display: none;
    position: fixed;
    z-index: 10000;
    padding-top: 100px;
    left: 0;
    top: 0;
    width: 100%;
    height: 100%;
    overflow: auto;
    background-color: rgb(0,0,0); /* Fallback color */
    background-color: rgba(0,0,0,0.85); /* Black w/ opacity */
}

.js-modal-form .checkbox {
    margin-left: 0px;
}

.modal-dialog {
    width: 65%;
    max-width: 80%;
}

.modal-secondary .modal-dialog {
    width: 40%;
    padding-top: 15px;
}

.modal-content h3 {
    margin-top: 3px;
    margin-bottom: 3px;
}

.modal-form-content-wrapper {
  border-radius: 0;
  position:relative;
  height: auto !important;
  max-height: calc(100vh - 200px) !important;
  overflow-y: auto;
  padding: 10px;
}

.form-panel {
    border-radius: 5px;
    border: 1px solid #ccc;
    padding: 5px;
}

.form-group {
    padding-bottom: 15px;
}


.form-field-error {
    color: #A94442;
}

.form-error-message {
    display: block;
}

.modal input {
    width: 100%;
}

input[type="submit"] {
    color: #333;
    background-color: #e6e6e6;
    border-color: #adadad;
}

.modal textarea {
    width: 100%;
}

/* Force a control-label div to be 100% width */
.modal .control-label {
    width: 100%;
    font-weight: 700;
    margin-top: 5px;
}

.modal .control-label .btn {
    padding-top: 3px;
    padding-bottom: 3px;
}

.modal .btn-form-secondary {
    margin-bottom: 10px;
}

/* Make barcode scanner responsive and performant */
#barcode_scan_video video {
    width: calc(100% * var(--scanner-upscale)) !important;
    transform: scale(calc(1 / var(--scanner-upscale)));
    margin: calc(-100% * (var(--scanner-upscale) - 1) / 2);
    display: inline-block !important;
}

@-moz-document url-prefix() {
    #barcode_scan_video video {
        margin-top: calc(-100% * (var(--scanner-upscale) - 1) / 2 + 50%);
        margin-bottom: calc(-100% * (var(--scanner-upscale) - 1) / 2 + 50%);
    }

    @media (pointer:coarse) {
        #barcode_scan_video video {
            margin-top: calc(-100% * (var(--scanner-upscale)) / 2 - 20%);
            margin-bottom: calc(-100% * (var(--scanner-upscale)) / 2 - 20%);
        }
    }
}

#barcode_scan_video #qr-shaded-region {
    border: none !important;
    margin: var(--scanner-margin);
}

.sidebar-list-group-item {
    background-color: var(--secondary-color);
    color: var(--bs-body-color);
}

.sidebar-list-group-item.active {
    color: var(--highlight-color);
    background-color: var(--bs-body-color);
    border: none;
}

.container > aside,
.container > main {
  padding: 10px;
  overflow: auto;
}


.wrapper {
    align-items: stretch;
    display: flex;
}

.help-inline {
    color: #A11;
}

.notification-area {
    opacity: 0.8;
}

.notes {
    border-radius: 5px;
    background-color: #fafafa;
    padding: 5px;
}

.alert {
    border-radius: 5px;
    opacity: 0.9;
    pointer-events: all;
}

.alert-block {
    display: block;
    padding: 0.75rem;
}

.alert-small {
    padding: 0.35rem;
    font-size: 75%;
}

.navbar .btn {
    margin-left: 5px;
}

.btn-secondary {
    background-color: var(--bs-body-color);
    border-color: var(--bs-body-color);
}

.btn-outline-secondary {
    color: var(--bs-body-color);
    border-color: var(--bs-body-color);
}

.btn-small {
    padding: 3px;
    padding-left: 5px;
    padding-right: 5px;
}

.btn-remove {
    padding: 3px;
    padding-left: 5px;
    padding-right: 5px;
    color: #A11;
}

.btn-create {
    padding: 3px;
    padding-left: 5px;
    padding-right: 5px;
    color: #1A1;
}

.btn-edit {
    padding: 3px;
    padding: 3px;
    padding-left: 5px;
    padding-right: 5px;
    color: #55E;
}

.button-toolbar {
    padding-left: 0px;
}

.panel-group {
    margin-bottom: 5px;
}

.panel-content {
    padding: 10px;
}

.panel-group {
    border-radius: 2px;
}

.panel-heading {
    padding: 3px;
    padding-top: 5px;
    padding-left: 15px;
    color: var(--bs-body-color);
    background-color: var(--secondary-color);
    border-bottom: 1px solid var(--border-color);
    box-shadow: 0px 5px 5px rgb(0 0 0 / 5%);
}

.panel {
    box-shadow: 2px 2px #DDD;
    margin-bottom: .75rem;
    background-color: #fff;
    border: 1px solid #ccc;
}

.panel-hidden {
    display: none;
}

.panel-inventree .card {
    padding: 10px;
}

.card-thumb {
    max-width: 64px;
    max-height: 64px;
}

.float-right {
    float: right;
}

.warning-msg {
    color: #e00;
}

.info-messages {
    padding: 5px;
}

.info-messages .alert {
    padding: 5px;
    margin-bottom: 10px;
}

.part-allocation {
    padding: 3px 10px;
    border: 1px solid #ccc;
    border-radius: 2px;
}

.part-allocation-pass {
    background-color: #dbf0db;
}

.part-allocation-underallocated {
    background-color: #f0dbdb;
}

.part-allocation-overallocated {
    background-color: #ccf5ff;
}

.glyphicon-refresh-animate {
    -animation: spin .7s infinite linear;
    -webkit-animation: spin2 .7s infinite linear;
}

@-webkit-keyframes spin2 {
    from { -webkit-transform: rotate(0deg);}
    to { -webkit-transform: rotate(360deg);}
}

@keyframes spin {
    from { transform: scale(1) rotate(0deg);}
    to { transform: scale(1) rotate(360deg);}
}

input[type="date"].form-control, input[type="time"].form-control, input[type="datetime-local"].form-control, input[type="month"].form-control {
	line-height: unset;
}

.clip-btn {
    font-size: 10px;
    padding: 0px 6px;
    color: var(--label-grey);
    background: none;
}

.clip-btn:hover {
    background: var(--label-grey);
}

.sidebar-wrapper {
    overflow-y: auto;
    /* background: var(--secondary-color); */
    margin-top: 0.3rem;
    padding-top: 0.25rem;
    padding-left: 0px !important;
}

.sidebar-item-icon {
    min-width: 20px;
}

.sidebar-item-text {
    margin-left: 15px;
    margin-right: 15px;
}

.sidebar-nav a {
    color: var(--bs-body-color);
}

.row.full-height {
    display: flex;
    flex-wrap: wrap;
}

.row.full-height > [class*='col-'] {
    display: flex;
    flex-direction: column;
}

a.anchor {
    display: block;
    position: relative;
    top: -60px;
    visibility: hidden;
}

.select2-close-mask {
    z-index: 99999;
}

.select2-dropdown {
    z-index: 99998;
}


.select2-thumbnail {
    max-width: 24px;
    max-height: 24px;
    border-radius: 4px;
    margin-right: 10px;
}

.select2-selection {
    overflow-y: clip;
}

.form-clear {
    padding: 6px 6px;
}

/* Force minimum width of number input fields to show at least ~5 digits */
input[type='number']{
    min-width: 80px;
}

.search-menu {
    padding-top: 2rem;
}

.search-menu .ui-menu-item {
    margin-top: 0.5rem;
}

.product-card {
    width: 20%;
    padding: 5px;
    min-height: 25px;
    background-color: transparent;
}

.product-card-panel{
    height: 100%;
    margin-bottom: 5px;
}

.borderless {
    border: none;
}

a {
    text-decoration: none;
    background-color: transparent;
}

/* Quicksearch Panel */

.search-result-panel {
    max-width: 800px;
    width: 75%
}

.search-result-group {
    padding: 5px;
    padding-left: 10px;
    padding-right: 10px;
    border: 1px solid var(--border-color);
    margin-bottom: 10px;
}

.search-result-group-buttons > button{
    padding: 2px;
    padding-left: 5px;
    padding-right: 5px;
    font-size: 80%;
}

.search-result-entry {
    border-top: 1px solid var(--border-color);
    padding: 3px;
    margin-top: 3px;
    overflow: hidden;
}

.treeview .node-icon {
    margin-left: 0.25rem;
    margin-right: 0.25rem;
}

.sso-header {
    text-align: center;
    width: 100%;
    padding-bottom: 10px;
}

.sso-provider-list {
    width: 100%;
    list-style-type: none;
    padding-left: 0px;
}

.sso-provider-link {
    width: 100%;
}

.sso-provider-link a {
    width:  100%;
    text-align: left;
}

.flex-cell {
    display: flex;
    align-items: center;
    justify-content: space-between;
}

.large-treeview-icon {
    font-size: 1em;
}

<<<<<<< HEAD
.test-statistics-table-total-row {
    font-weight: bold;
    border-top-style: double;
=======
.api-icon {
    font-style: normal;
    font-weight: normal;
    font-variant: normal;
    text-transform: none;
    line-height: 1;
    /* Better font rendering */
    -webkit-font-smoothing: antialiased;
    -moz-osx-font-smoothing: grayscale;
>>>>>>> 637a7fee
}<|MERGE_RESOLUTION|>--- conflicted
+++ resolved
@@ -1102,11 +1102,6 @@
     font-size: 1em;
 }
 
-<<<<<<< HEAD
-.test-statistics-table-total-row {
-    font-weight: bold;
-    border-top-style: double;
-=======
 .api-icon {
     font-style: normal;
     font-weight: normal;
@@ -1116,5 +1111,9 @@
     /* Better font rendering */
     -webkit-font-smoothing: antialiased;
     -moz-osx-font-smoothing: grayscale;
->>>>>>> 637a7fee
+}
+
+.test-statistics-table-total-row {
+    font-weight: bold;
+    border-top-style: double;
 }