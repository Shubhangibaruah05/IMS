"""Django settings for InvenTree project.

In practice the settings in this file should not be adjusted,
instead settings can be configured in the config.yaml file
located in the top level project directory.

This allows implementation configuration to be hidden from source control,
as well as separate configuration parameters from the more complex
database setup in this file.
"""

import logging
import os
import socket
import sys
from pathlib import Path

import django.conf.locale
import django.core.exceptions
from django.core.validators import URLValidator
from django.http import Http404
from django.utils.translation import gettext_lazy as _

import moneyed
import pytz
from dotenv import load_dotenv

from InvenTree.config import get_boolean_setting, get_custom_file, get_setting
from InvenTree.ready import isInMainThread
from InvenTree.sentry import default_sentry_dsn, init_sentry
from InvenTree.version import checkMinPythonVersion, inventreeApiVersion

from . import config, locales

checkMinPythonVersion()

INVENTREE_NEWS_URL = 'https://inventree.org/news/feed.atom'

# Determine if we are running in "test" mode e.g. "manage.py test"
TESTING = 'test' in sys.argv or 'TESTING' in os.environ

if TESTING:
    # Use a weaker password hasher for testing (improves testing speed)
    PASSWORD_HASHERS = ['django.contrib.auth.hashers.MD5PasswordHasher']

    # Enable slow-test-runner
    TEST_RUNNER = 'django_slowtests.testrunner.DiscoverSlowestTestsRunner'
    NUM_SLOW_TESTS = 25

    # Note: The following fix is "required" for docker build workflow
    # Note: 2022-12-12 still unsure why...
    if os.getenv('INVENTREE_DOCKER'):
        # Ensure that sys.path includes global python libs
        site_packages = '/usr/local/lib/python3.9/site-packages'

        if site_packages not in sys.path:
            print('Adding missing site-packages path:', site_packages)
            sys.path.append(site_packages)

# Are environment variables manipulated by tests? Needs to be set by testing code
TESTING_ENV = False

# New requirement for django 3.2+
DEFAULT_AUTO_FIELD = 'django.db.models.AutoField'

# Build paths inside the project like this: BASE_DIR.joinpath(...)
BASE_DIR = config.get_base_dir()

# Load configuration data
CONFIG = config.load_config_data(set_cache=True)

# Load VERSION data if it exists
version_file = BASE_DIR.parent.joinpath('VERSION')
if version_file.exists():
    print('load version from file')
    load_dotenv(version_file)

# Default action is to run the system in Debug mode
# SECURITY WARNING: don't run with debug turned on in production!
DEBUG = get_boolean_setting('INVENTREE_DEBUG', 'debug', True)

ENABLE_CLASSIC_FRONTEND = get_boolean_setting(
    'INVENTREE_CLASSIC_FRONTEND', 'classic_frontend', True
)

# Disable CUI parts if CUI tests are disabled
if TESTING and '--exclude-tag=cui' in sys.argv:
    ENABLE_CLASSIC_FRONTEND = False
ENABLE_PLATFORM_FRONTEND = get_boolean_setting(
    'INVENTREE_PLATFORM_FRONTEND', 'platform_frontend', True
)

# Configure logging settings
log_level = get_setting('INVENTREE_LOG_LEVEL', 'log_level', 'WARNING')

logging.basicConfig(level=log_level, format='%(asctime)s %(levelname)s %(message)s')

if log_level not in ['DEBUG', 'INFO', 'WARNING', 'ERROR', 'CRITICAL']:
    log_level = 'WARNING'  # pragma: no cover

LOGGING = {
    'version': 1,
    'disable_existing_loggers': False,
    'handlers': {'console': {'class': 'logging.StreamHandler'}},
    'root': {'handlers': ['console'], 'level': log_level},
    'filters': {
        'require_not_maintenance_mode_503': {
            '()': 'maintenance_mode.logging.RequireNotMaintenanceMode503'
        }
    },
}

# Optionally add database-level logging
if get_setting('INVENTREE_DB_LOGGING', 'db_logging', False):
    LOGGING['loggers'] = {'django.db.backends': {'level': log_level or 'DEBUG'}}

# Get a logger instance for this setup file
logger = logging.getLogger('inventree')

# Load SECRET_KEY
SECRET_KEY = config.get_secret_key()

# The filesystem location for served static files
STATIC_ROOT = config.get_static_dir()

# The filesystem location for uploaded meadia files
MEDIA_ROOT = config.get_media_dir()

# Needed for the parts importer, directly impacts the maximum parts that can be uploaded
DATA_UPLOAD_MAX_NUMBER_FIELDS = 10000

# Web URL endpoint for served static files
STATIC_URL = '/static/'

# Web URL endpoint for served media files
MEDIA_URL = '/media/'

STATICFILES_DIRS = []

# Translated Template settings
STATICFILES_I18_PREFIX = 'i18n'
STATICFILES_I18_SRC = BASE_DIR.joinpath('templates', 'js', 'translated')
STATICFILES_I18_TRG = BASE_DIR.joinpath('InvenTree', 'static_i18n')

# Create the target directory if it does not exist
if not STATICFILES_I18_TRG.exists():
    STATICFILES_I18_TRG.mkdir(parents=True)

STATICFILES_DIRS.append(STATICFILES_I18_TRG)
STATICFILES_I18_TRG = STATICFILES_I18_TRG.joinpath(STATICFILES_I18_PREFIX)

# Append directory for compiled react files if debug server is running
if DEBUG and 'collectstatic' not in sys.argv:
    web_dir = BASE_DIR.joinpath('..', 'web', 'static').absolute()
    if web_dir.exists():
        STATICFILES_DIRS.append(web_dir)

STATFILES_I18_PROCESSORS = ['InvenTree.context.status_codes']

# Color Themes Directory
STATIC_COLOR_THEMES_DIR = STATIC_ROOT.joinpath('css', 'color-themes').resolve()

# Database backup options
# Ref: https://django-dbbackup.readthedocs.io/en/master/configuration.html
DBBACKUP_SEND_EMAIL = False
DBBACKUP_STORAGE = get_setting(
    'INVENTREE_BACKUP_STORAGE',
    'backup_storage',
    'django.core.files.storage.FileSystemStorage',
)

# Default backup configuration
DBBACKUP_STORAGE_OPTIONS = get_setting(
    'INVENTREE_BACKUP_OPTIONS', 'backup_options', None
)
if DBBACKUP_STORAGE_OPTIONS is None:
    DBBACKUP_STORAGE_OPTIONS = {'location': config.get_backup_dir()}

INVENTREE_ADMIN_ENABLED = get_boolean_setting(
    'INVENTREE_ADMIN_ENABLED', config_key='admin_enabled', default_value=True
)

# Base URL for admin pages (default="admin")
INVENTREE_ADMIN_URL = get_setting(
    'INVENTREE_ADMIN_URL', config_key='admin_url', default_value='admin'
)

INSTALLED_APPS = [
    # Admin site integration
    'django.contrib.admin',
    # InvenTree apps
    'build.apps.BuildConfig',
    'common.apps.CommonConfig',
    'company.apps.CompanyConfig',
    'plugin.apps.PluginAppConfig',  # Plugin app runs before all apps that depend on the isPluginRegistryLoaded function
    'importer.apps.ImporterConfig',
    'label.apps.LabelConfig',
    'order.apps.OrderConfig',
    'part.apps.PartConfig',
    'report.apps.ReportConfig',
    'stock.apps.StockConfig',
    'users.apps.UsersConfig',
    'machine.apps.MachineConfig',
    'web',
    'generic',
    'InvenTree.apps.InvenTreeConfig',  # InvenTree app runs last
    # Core django modules
    'django.contrib.auth',
    'django.contrib.contenttypes',
    'user_sessions',  # db user sessions
    'whitenoise.runserver_nostatic',
    'django.contrib.messages',
    'django.contrib.staticfiles',
    'django.contrib.sites',
    # Maintenance
    'maintenance_mode',
    # Third part add-ons
    'django_filters',  # Extended filter functionality
    'rest_framework',  # DRF (Django Rest Framework)
    'corsheaders',  # Cross-origin Resource Sharing for DRF
    'crispy_forms',  # Improved form rendering
    'import_export',  # Import / export tables to file
    'django_cleanup.apps.CleanupConfig',  # Automatically delete orphaned MEDIA files
    'mptt',  # Modified Preorder Tree Traversal
    'markdownify',  # Markdown template rendering
    'djmoney',  # django-money integration
    'djmoney.contrib.exchange',  # django-money exchange rates
    'error_report',  # Error reporting in the admin interface
    'django_q',
    'formtools',  # Form wizard tools
    'dbbackup',  # Backups - django-dbbackup
    'taggit',  # Tagging
    'flags',  # Flagging - django-flags
    'allauth',  # Base app for SSO
    'allauth.account',  # Extend user with accounts
    'allauth.socialaccount',  # Use 'social' providers
    'django_otp',  # OTP is needed for MFA - base package
    'django_otp.plugins.otp_totp',  # Time based OTP
    'django_otp.plugins.otp_static',  # Backup codes
    'allauth_2fa',  # MFA flow for allauth
    'dj_rest_auth',  # Authentication APIs - dj-rest-auth
    'dj_rest_auth.registration',  # Registration APIs - dj-rest-auth'
    'drf_spectacular',  # API documentation
    'django_ical',  # For exporting calendars
]

MIDDLEWARE = CONFIG.get(
    'middleware',
    [
        'django.middleware.security.SecurityMiddleware',
        'x_forwarded_for.middleware.XForwardedForMiddleware',
        'user_sessions.middleware.SessionMiddleware',  # db user sessions
        'django.middleware.locale.LocaleMiddleware',
        'django.middleware.csrf.CsrfViewMiddleware',
        'corsheaders.middleware.CorsMiddleware',
        'whitenoise.middleware.WhiteNoiseMiddleware',
        'django.middleware.common.CommonMiddleware',
        'django.contrib.auth.middleware.AuthenticationMiddleware',
        'InvenTree.middleware.InvenTreeRemoteUserMiddleware',  # Remote / proxy auth
        'django_otp.middleware.OTPMiddleware',  # MFA support
        'InvenTree.middleware.CustomAllauthTwoFactorMiddleware',  # Flow control for allauth
        'allauth.account.middleware.AccountMiddleware',
        'django.contrib.messages.middleware.MessageMiddleware',
        'django.middleware.clickjacking.XFrameOptionsMiddleware',
        'InvenTree.middleware.AuthRequiredMiddleware',
        'InvenTree.middleware.Check2FAMiddleware',  # Check if the user should be forced to use MFA
        'maintenance_mode.middleware.MaintenanceModeMiddleware',
        'InvenTree.middleware.InvenTreeExceptionProcessor',  # Error reporting
    ],
)

# In DEBUG mode, add support for django-querycount
# Ref: https://github.com/bradmontgomery/django-querycount
if DEBUG and get_boolean_setting(
    'INVENTREE_DEBUG_QUERYCOUNT', 'debug_querycount', False
):
    MIDDLEWARE.append('querycount.middleware.QueryCountMiddleware')

QUERYCOUNT = {
    'THRESHOLDS': {
        'MEDIUM': 50,
        'HIGH': 200,
        'MIN_TIME_TO_LOG': 0,
        'MIN_QUERY_COUNT_TO_LOG': 0,
    },
    'IGNORE_REQUEST_PATTERNS': ['^(?!\/(api)?(plugin)?\/).*'],
    'IGNORE_SQL_PATTERNS': [],
<<<<<<< HEAD
    'DISPLAY_DUPLICATES': None,
=======
    'DISPLAY_DUPLICATES': 1,
>>>>>>> 289af4e9
    'RESPONSE_HEADER': 'X-Django-Query-Count',
}

ADMIN_SHELL_ENABLE = False
ADMIN_SHELL_IMPORT_DJANGO = False
ADMIN_SHELL_IMPORT_MODELS = False

# In DEBUG mode, add support for django-admin-shell
# Ref: https://github.com/djk2/django-admin-shell
if (
    DEBUG
    and INVENTREE_ADMIN_ENABLED
    and get_boolean_setting('INVENTREE_DEBUG_SHELL', 'debug_shell', False)
):  # noqa
    try:
        import django_admin_shell

        INSTALLED_APPS.append('django_admin_shell')
        ADMIN_SHELL_ENABLE = True

        logger.warning('Admin shell is enabled')
    except ModuleNotFoundError:
        logger.warning(
            'django-admin-shell is not installed - Admin shell is not enabled'
        )

AUTHENTICATION_BACKENDS = CONFIG.get(
    'authentication_backends',
    [
        'django.contrib.auth.backends.RemoteUserBackend',  # proxy login
        'django.contrib.auth.backends.ModelBackend',
        'allauth.account.auth_backends.AuthenticationBackend',  # SSO login via external providers
        'sesame.backends.ModelBackend',  # Magic link login django-sesame
    ],
)

# LDAP support
LDAP_AUTH = get_boolean_setting('INVENTREE_LDAP_ENABLED', 'ldap.enabled', False)
if LDAP_AUTH:
    import ldap
    from django_auth_ldap.config import GroupOfUniqueNamesType, LDAPSearch

    AUTHENTICATION_BACKENDS.append('django_auth_ldap.backend.LDAPBackend')

    # debug mode to troubleshoot configuration
    LDAP_DEBUG = get_boolean_setting('INVENTREE_LDAP_DEBUG', 'ldap.debug', False)
    if LDAP_DEBUG:
        if 'loggers' not in LOGGING:
            LOGGING['loggers'] = {}
        LOGGING['loggers']['django_auth_ldap'] = {
            'level': 'DEBUG',
            'handlers': ['console'],
        }

    # get global options from dict and use ldap.OPT_* as keys and values
    global_options_dict = get_setting(
        'INVENTREE_LDAP_GLOBAL_OPTIONS',
        'ldap.global_options',
        default_value=None,
        typecast=dict,
    )
    global_options = {}
    for k, v in global_options_dict.items():
        # keys are always ldap.OPT_* constants
        k_attr = getattr(ldap, k, None)
        if not k.startswith('OPT_') or k_attr is None:
            print(f"[LDAP] ldap.global_options, key '{k}' not found, skipping...")
            continue

        # values can also be other strings, e.g. paths
        v_attr = v
        if v.startswith('OPT_'):
            v_attr = getattr(ldap, v, None)

        if v_attr is None:
            print(f"[LDAP] ldap.global_options, value key '{v}' not found, skipping...")
            continue

        global_options[k_attr] = v_attr
    AUTH_LDAP_GLOBAL_OPTIONS = global_options
    if LDAP_DEBUG:
        print('[LDAP] ldap.global_options =', global_options)

    AUTH_LDAP_SERVER_URI = get_setting('INVENTREE_LDAP_SERVER_URI', 'ldap.server_uri')
    AUTH_LDAP_START_TLS = get_boolean_setting(
        'INVENTREE_LDAP_START_TLS', 'ldap.start_tls', False
    )
    AUTH_LDAP_BIND_DN = get_setting('INVENTREE_LDAP_BIND_DN', 'ldap.bind_dn')
    AUTH_LDAP_BIND_PASSWORD = get_setting(
        'INVENTREE_LDAP_BIND_PASSWORD', 'ldap.bind_password'
    )
    AUTH_LDAP_USER_SEARCH = LDAPSearch(
        get_setting('INVENTREE_LDAP_SEARCH_BASE_DN', 'ldap.search_base_dn'),
        ldap.SCOPE_SUBTREE,
        str(
            get_setting(
                'INVENTREE_LDAP_SEARCH_FILTER_STR',
                'ldap.search_filter_str',
                '(uid= %(user)s)',
            )
        ),
    )
    AUTH_LDAP_USER_DN_TEMPLATE = get_setting(
        'INVENTREE_LDAP_USER_DN_TEMPLATE', 'ldap.user_dn_template'
    )
    AUTH_LDAP_USER_ATTR_MAP = get_setting(
        'INVENTREE_LDAP_USER_ATTR_MAP',
        'ldap.user_attr_map',
        {'first_name': 'givenName', 'last_name': 'sn', 'email': 'mail'},
        dict,
    )
    AUTH_LDAP_ALWAYS_UPDATE_USER = get_boolean_setting(
        'INVENTREE_LDAP_ALWAYS_UPDATE_USER', 'ldap.always_update_user', True
    )
    AUTH_LDAP_CACHE_TIMEOUT = get_setting(
        'INVENTREE_LDAP_CACHE_TIMEOUT', 'ldap.cache_timeout', 3600, int
    )

    AUTH_LDAP_GROUP_SEARCH = LDAPSearch(
        get_setting('INVENTREE_LDAP_GROUP_SEARCH', 'ldap.group_search'),
        ldap.SCOPE_SUBTREE,
        '(objectClass=groupOfUniqueNames)',
    )
    AUTH_LDAP_GROUP_TYPE = GroupOfUniqueNamesType(name_attr='cn')
    AUTH_LDAP_REQUIRE_GROUP = get_setting(
        'INVENTREE_LDAP_REQUIRE_GROUP', 'ldap.require_group'
    )
    AUTH_LDAP_DENY_GROUP = get_setting('INVENTREE_LDAP_DENY_GROUP', 'ldap.deny_group')
    AUTH_LDAP_USER_FLAGS_BY_GROUP = get_setting(
        'INVENTREE_LDAP_USER_FLAGS_BY_GROUP',
        'ldap.user_flags_by_group',
        default_value=None,
        typecast=dict,
    )
    AUTH_LDAP_FIND_GROUP_PERMS = True

# Internal flag to determine if we are running in docker mode
DOCKER = get_boolean_setting('INVENTREE_DOCKER', default_value=False)

# Allow secure http developer server in debug mode
if DEBUG:
    INSTALLED_APPS.append('sslserver')

# InvenTree URL configuration
ROOT_URLCONF = 'InvenTree.urls'

TEMPLATES = [
    {
        'BACKEND': 'django.template.backends.django.DjangoTemplates',
        'DIRS': [
            BASE_DIR.joinpath('templates'),
            # Allow templates in the reporting directory to be accessed
            MEDIA_ROOT.joinpath('report'),
            MEDIA_ROOT.joinpath('label'),
        ],
        'OPTIONS': {
            'context_processors': [
                'django.template.context_processors.debug',
                'django.template.context_processors.request',
                'django.template.context_processors.i18n',
                'django.contrib.auth.context_processors.auth',
                'django.contrib.messages.context_processors.messages',
                # Custom InvenTree context processors
                'InvenTree.context.health_status',
                'InvenTree.context.status_codes',
                'InvenTree.context.user_roles',
            ],
            'loaders': [
                (
                    'InvenTree.template.InvenTreeTemplateLoader',
                    [
                        'plugin.template.PluginTemplateLoader',
                        'django.template.loaders.filesystem.Loader',
                        'django.template.loaders.app_directories.Loader',
                    ],
                )
            ],
        },
    }
]

REST_FRAMEWORK = {
    'EXCEPTION_HANDLER': 'InvenTree.exceptions.exception_handler',
    'DATETIME_FORMAT': '%Y-%m-%d %H:%M',
    'DEFAULT_AUTHENTICATION_CLASSES': [
        'users.authentication.ApiTokenAuthentication',
        'rest_framework.authentication.BasicAuthentication',
        'rest_framework.authentication.SessionAuthentication',
    ],
    'DEFAULT_PAGINATION_CLASS': 'rest_framework.pagination.LimitOffsetPagination',
    'DEFAULT_PERMISSION_CLASSES': [
        'rest_framework.permissions.IsAuthenticated',
        'rest_framework.permissions.DjangoModelPermissions',
        'InvenTree.permissions.RolePermission',
    ],
    'DEFAULT_SCHEMA_CLASS': 'drf_spectacular.openapi.AutoSchema',
    'DEFAULT_METADATA_CLASS': 'InvenTree.metadata.InvenTreeMetadata',
    'DEFAULT_RENDERER_CLASSES': ['rest_framework.renderers.JSONRenderer'],
    'TOKEN_MODEL': 'users.models.ApiToken',
}

if DEBUG:
    # Enable browsable API if in DEBUG mode
    REST_FRAMEWORK['DEFAULT_RENDERER_CLASSES'].append(
        'rest_framework.renderers.BrowsableAPIRenderer'
    )

# JWT switch
USE_JWT = get_boolean_setting('INVENTREE_USE_JWT', 'use_jwt', False)
REST_USE_JWT = USE_JWT

# dj-rest-auth
REST_AUTH = {
    'SESSION_LOGIN': True,
    'TOKEN_MODEL': 'users.models.ApiToken',
    'TOKEN_CREATOR': 'users.models.default_create_token',
    'USE_JWT': USE_JWT,
}

OLD_PASSWORD_FIELD_ENABLED = True
REST_AUTH_REGISTER_SERIALIZERS = {
    'REGISTER_SERIALIZER': 'InvenTree.forms.CustomRegisterSerializer'
}

# JWT settings - rest_framework_simplejwt
if USE_JWT:
    JWT_AUTH_COOKIE = 'inventree-auth'
    JWT_AUTH_REFRESH_COOKIE = 'inventree-token'
    REST_FRAMEWORK['DEFAULT_AUTHENTICATION_CLASSES'].append(
        'dj_rest_auth.jwt_auth.JWTCookieAuthentication'
    )
    INSTALLED_APPS.append('rest_framework_simplejwt')


# WSGI default setting
WSGI_APPLICATION = 'InvenTree.wsgi.application'

"""
Configure the database backend based on the user-specified values.

- Primarily this configuration happens in the config.yaml file
- However there may be reason to configure the DB via environmental variables
- The following code lets the user "mix and match" database configuration
"""

logger.debug('Configuring database backend:')

# Extract database configuration from the config.yaml file
db_config = CONFIG.get('database', None)

if not db_config:
    db_config = {}

# Environment variables take preference over config file!

db_keys = ['ENGINE', 'NAME', 'USER', 'PASSWORD', 'HOST', 'PORT']

for key in db_keys:
    # First, check the environment variables
    env_key = f'INVENTREE_DB_{key}'
    env_var = os.environ.get(env_key, None)

    if env_var:
        # Make use PORT is int
        if key == 'PORT':
            try:
                env_var = int(env_var)
            except ValueError:
                logger.exception('Invalid number for %s: %s', env_key, env_var)
        # Override configuration value
        db_config[key] = env_var

# Check that required database configuration options are specified
required_keys = ['ENGINE', 'NAME']

for key in required_keys:
    if key not in db_config:  # pragma: no cover
        error_msg = f'Missing required database configuration value {key}'
        logger.error(error_msg)

        print('Error: ' + error_msg)
        sys.exit(-1)

"""
Special considerations for the database 'ENGINE' setting.
It can be specified in config.yaml (or envvar) as either (for example):
- sqlite3
- django.db.backends.sqlite3
- django.db.backends.postgresql
"""

db_engine = db_config['ENGINE'].lower()

# Correct common misspelling
if db_engine == 'sqlite':
    db_engine = 'sqlite3'  # pragma: no cover

if db_engine in ['sqlite3', 'postgresql', 'mysql']:
    # Prepend the required python module string
    db_engine = f'django.db.backends.{db_engine}'
    db_config['ENGINE'] = db_engine

db_name = db_config['NAME']
db_host = db_config.get('HOST', "''")

if 'sqlite' in db_engine:
    db_name = str(Path(db_name).resolve())
    db_config['NAME'] = db_name

logger.info('DB_ENGINE: %s', db_engine)
logger.info('DB_NAME: %s', db_name)
logger.info('DB_HOST: %s', db_host)

"""
In addition to base-level database configuration, we may wish to specify specific options to the database backend
Ref: https://docs.djangoproject.com/en/3.2/ref/settings/#std:setting-OPTIONS
"""

# 'OPTIONS' or 'options' can be specified in config.yaml
# Set useful sensible timeouts for a transactional webserver to communicate
# with its database server, that is, if the webserver is having issues
# connecting to the database server (such as a replica failover) don't sit and
# wait for possibly an hour or more, just tell the client something went wrong
# and let the client retry when they want to.
db_options = db_config.get('OPTIONS', db_config.get('options', None))

if db_options is None:
    db_options = {}

# Specific options for postgres backend
if 'postgres' in db_engine:  # pragma: no cover
    from django.db.backends.postgresql.psycopg_any import IsolationLevel

    # Connection timeout
    if 'connect_timeout' not in db_options:
        # The DB server is in the same data center, it should not take very
        # long to connect to the database server
        # # seconds, 2 is minimum allowed by libpq
        db_options['connect_timeout'] = int(
            get_setting('INVENTREE_DB_TIMEOUT', 'database.timeout', 2)
        )

    # Setup TCP keepalive
    # DB server is in the same DC, it should not become unresponsive for
    # very long. With the defaults below we wait 5 seconds for the network
    # issue to resolve itself.  It it that doesn't happen whatever happened
    # is probably fatal and no amount of waiting is going to fix it.
    # # 0 - TCP Keepalives disabled; 1 - enabled
    if 'keepalives' not in db_options:
        db_options['keepalives'] = int(
            get_setting('INVENTREE_DB_TCP_KEEPALIVES', 'database.tcp_keepalives', 1)
        )

    # Seconds after connection is idle to send keep alive
    if 'keepalives_idle' not in db_options:
        db_options['keepalives_idle'] = int(
            get_setting(
                'INVENTREE_DB_TCP_KEEPALIVES_IDLE', 'database.tcp_keepalives_idle', 1
            )
        )

    # Seconds after missing ACK to send another keep alive
    if 'keepalives_interval' not in db_options:
        db_options['keepalives_interval'] = int(
            get_setting(
                'INVENTREE_DB_TCP_KEEPALIVES_INTERVAL',
                'database.tcp_keepalives_internal',
                '1',
            )
        )

    # Number of missing ACKs before we close the connection
    if 'keepalives_count' not in db_options:
        db_options['keepalives_count'] = int(
            get_setting(
                'INVENTREE_DB_TCP_KEEPALIVES_COUNT',
                'database.tcp_keepalives_count',
                '5',
            )
        )

    # # Milliseconds for how long pending data should remain unacked
    # by the remote server
    # TODO: Supported starting in PSQL 11
    # "tcp_user_timeout": int(os.getenv("PGTCP_USER_TIMEOUT", "1000"),

    # Postgres's default isolation level is Read Committed which is
    # normally fine, but most developers think the database server is
    # actually going to do Serializable type checks on the queries to
    # protect against simultaneous changes.
    # https://www.postgresql.org/docs/devel/transaction-iso.html
    # https://docs.djangoproject.com/en/3.2/ref/databases/#isolation-level
    if 'isolation_level' not in db_options:
        serializable = get_boolean_setting(
            'INVENTREE_DB_ISOLATION_SERIALIZABLE', 'database.serializable', False
        )
        db_options['isolation_level'] = (
            IsolationLevel.SERIALIZABLE
            if serializable
            else IsolationLevel.READ_COMMITTED
        )

# Specific options for MySql / MariaDB backend
elif 'mysql' in db_engine:  # pragma: no cover
    # TODO TCP time outs and keepalives

    # MariaDB's default isolation level is Repeatable Read which is
    # normally fine, but most developers think the database server is
    # actually going to Serializable type checks on the queries to
    # protect against siumltaneous changes.
    # https://mariadb.com/kb/en/mariadb-transactions-and-isolation-levels-for-sql-server-users/#changing-the-isolation-level
    # https://docs.djangoproject.com/en/3.2/ref/databases/#mysql-isolation-level
    if 'isolation_level' not in db_options:
        serializable = get_boolean_setting(
            'INVENTREE_DB_ISOLATION_SERIALIZABLE', 'database.serializable', False
        )
        db_options['isolation_level'] = (
            'serializable' if serializable else 'read committed'
        )

# Specific options for sqlite backend
elif 'sqlite' in db_engine:
    # TODO: Verify timeouts are not an issue because no network is involved for SQLite

    # SQLite's default isolation level is Serializable due to SQLite's
    # single writer implementation.  Presumably as a result of this, it is
    # not possible to implement any lower isolation levels in SQLite.
    # https://www.sqlite.org/isolation.html
    pass

# Provide OPTIONS dict back to the database configuration dict
db_config['OPTIONS'] = db_options

# Set testing options for the database
db_config['TEST'] = {'CHARSET': 'utf8'}

# Set collation option for mysql test database
if 'mysql' in db_engine:
    db_config['TEST']['COLLATION'] = 'utf8_general_ci'  # pragma: no cover

DATABASES = {'default': db_config}

# login settings
REMOTE_LOGIN = get_boolean_setting(
    'INVENTREE_REMOTE_LOGIN', 'remote_login_enabled', False
)
REMOTE_LOGIN_HEADER = get_setting(
    'INVENTREE_REMOTE_LOGIN_HEADER', 'remote_login_header', 'REMOTE_USER'
)

# region Tracing / error tracking
inventree_tags = {
    'testing': TESTING,
    'docker': DOCKER,
    'debug': DEBUG,
    'remote': REMOTE_LOGIN,
}

# sentry.io integration for error reporting
SENTRY_ENABLED = get_boolean_setting(
    'INVENTREE_SENTRY_ENABLED', 'sentry_enabled', False
)

# Default Sentry DSN (can be overridden if user wants custom sentry integration)
SENTRY_DSN = get_setting('INVENTREE_SENTRY_DSN', 'sentry_dsn', default_sentry_dsn())
SENTRY_SAMPLE_RATE = float(
    get_setting('INVENTREE_SENTRY_SAMPLE_RATE', 'sentry_sample_rate', 0.1)
)

if SENTRY_ENABLED and SENTRY_DSN:  # pragma: no cover
    init_sentry(SENTRY_DSN, SENTRY_SAMPLE_RATE, inventree_tags)

# OpenTelemetry tracing
TRACING_ENABLED = get_boolean_setting(
    'INVENTREE_TRACING_ENABLED', 'tracing.enabled', False
)

if TRACING_ENABLED:  # pragma: no cover
    from InvenTree.tracing import setup_instruments, setup_tracing

    _t_endpoint = get_setting('INVENTREE_TRACING_ENDPOINT', 'tracing.endpoint', None)
    _t_headers = get_setting('INVENTREE_TRACING_HEADERS', 'tracing.headers', None, dict)

    if _t_headers is None:
        _t_headers = {}

    if _t_endpoint:
        logger.info('OpenTelemetry tracing enabled')

        _t_resources = get_setting(
            'INVENTREE_TRACING_RESOURCES',
            'tracing.resources',
            default_value=None,
            typecast=dict,
        )
        cstm_tags = {'inventree.env.' + k: v for k, v in inventree_tags.items()}
        tracing_resources = {**cstm_tags, **_t_resources}

        setup_tracing(
            _t_endpoint,
            _t_headers,
            resources_input=tracing_resources,
            console=get_boolean_setting(
                'INVENTREE_TRACING_CONSOLE', 'tracing.console', False
            ),
            auth=get_setting(
                'INVENTREE_TRACING_AUTH',
                'tracing.auth',
                default_value=None,
                typecast=dict,
            ),
            is_http=get_setting('INVENTREE_TRACING_IS_HTTP', 'tracing.is_http', True),
            append_http=get_boolean_setting(
                'INVENTREE_TRACING_APPEND_HTTP', 'tracing.append_http', True
            ),
        )
        # Run tracing/logging instrumentation
        setup_instruments()
    else:
        logger.warning('OpenTelemetry tracing not enabled because endpoint is not set')

# endregion

# Cache configuration
cache_host = get_setting('INVENTREE_CACHE_HOST', 'cache.host', None)
cache_port = get_setting('INVENTREE_CACHE_PORT', 'cache.port', '6379', typecast=int)

if cache_host:  # pragma: no cover
    # We are going to rely upon a possibly non-localhost for our cache,
    # so don't wait too long for the cache as nothing in the cache should be
    # irreplaceable.
    _cache_options = {
        'CLIENT_CLASS': 'django_redis.client.DefaultClient',
        'SOCKET_CONNECT_TIMEOUT': int(os.getenv('CACHE_CONNECT_TIMEOUT', '2')),
        'SOCKET_TIMEOUT': int(os.getenv('CACHE_SOCKET_TIMEOUT', '2')),
        'CONNECTION_POOL_KWARGS': {
            'socket_keepalive': config.is_true(os.getenv('CACHE_TCP_KEEPALIVE', '1')),
            'socket_keepalive_options': {
                socket.TCP_KEEPCNT: int(os.getenv('CACHE_KEEPALIVES_COUNT', '5')),
                socket.TCP_KEEPIDLE: int(os.getenv('CACHE_KEEPALIVES_IDLE', '1')),
                socket.TCP_KEEPINTVL: int(os.getenv('CACHE_KEEPALIVES_INTERVAL', '1')),
                socket.TCP_USER_TIMEOUT: int(
                    os.getenv('CACHE_TCP_USER_TIMEOUT', '1000')
                ),
            },
        },
    }
    CACHES = {
        'default': {
            'BACKEND': 'django_redis.cache.RedisCache',
            'LOCATION': f'redis://{cache_host}:{cache_port}/0',
            'OPTIONS': _cache_options,
        }
    }
else:
    CACHES = {'default': {'BACKEND': 'django.core.cache.backends.locmem.LocMemCache'}}

_q_worker_timeout = int(
    get_setting('INVENTREE_BACKGROUND_TIMEOUT', 'background.timeout', 90)
)

# django-q background worker configuration
Q_CLUSTER = {
    'name': 'InvenTree',
    'label': 'Background Tasks',
    'workers': int(
        get_setting('INVENTREE_BACKGROUND_WORKERS', 'background.workers', 4)
    ),
    'timeout': _q_worker_timeout,
    'retry': max(120, _q_worker_timeout + 30),
    'max_attempts': int(
        get_setting('INVENTREE_BACKGROUND_MAX_ATTEMPTS', 'background.max_attempts', 5)
    ),
    'queue_limit': 50,
    'catch_up': False,
    'bulk': 10,
    'orm': 'default',
    'cache': 'default',
    'sync': False,
    'poll': 1.5,
}

# Configure django-q sentry integration
if SENTRY_ENABLED and SENTRY_DSN:
    Q_CLUSTER['error_reporter'] = {'sentry': {'dsn': SENTRY_DSN}}

if cache_host:  # pragma: no cover
    # If using external redis cache, make the cache the broker for Django Q
    # as well
    Q_CLUSTER['django_redis'] = 'worker'

# database user sessions
SESSION_ENGINE = 'user_sessions.backends.db'
LOGOUT_REDIRECT_URL = get_setting(
    'INVENTREE_LOGOUT_REDIRECT_URL', 'logout_redirect_url', 'index'
)

SILENCED_SYSTEM_CHECKS = ['admin.E410', 'templates.E003', 'templates.W003']

# Password validation
# https://docs.djangoproject.com/en/1.10/ref/settings/#auth-password-validators

AUTH_PASSWORD_VALIDATORS = [
    {
        'NAME': 'django.contrib.auth.password_validation.UserAttributeSimilarityValidator'
    },
    {'NAME': 'django.contrib.auth.password_validation.MinimumLengthValidator'},
    {'NAME': 'django.contrib.auth.password_validation.CommonPasswordValidator'},
    {'NAME': 'django.contrib.auth.password_validation.NumericPasswordValidator'},
]

# Extra (optional) URL validators
# See https://docs.djangoproject.com/en/2.2/ref/validators/#django.core.validators.URLValidator

EXTRA_URL_SCHEMES = get_setting('INVENTREE_EXTRA_URL_SCHEMES', 'extra_url_schemes', [])

if type(EXTRA_URL_SCHEMES) not in [list]:  # pragma: no cover
    logger.warning('extra_url_schemes not correctly formatted')
    EXTRA_URL_SCHEMES = []

LANGUAGES = locales.LOCALES

LOCALE_CODES = [lang[0] for lang in LANGUAGES]

# Internationalization
# https://docs.djangoproject.com/en/dev/topics/i18n/
LANGUAGE_CODE = get_setting('INVENTREE_LANGUAGE', 'language', 'en-us')

if (
    LANGUAGE_CODE not in LOCALE_CODES
    and LANGUAGE_CODE.split('-')[0] not in LOCALE_CODES
):  # pragma: no cover
    logger.warning(
        'Language code %s not supported - defaulting to en-us', LANGUAGE_CODE
    )
    LANGUAGE_CODE = 'en-us'

# Store language settings for 30 days
LANGUAGE_COOKIE_AGE = 2592000

# Testing interface translations
if get_boolean_setting('TEST_TRANSLATIONS', default_value=False):  # pragma: no cover
    # Set default language
    LANGUAGE_CODE = 'xx'

    # Add to language catalog
    LANGUAGES.append(('xx', 'Test'))

    # Add custom languages not provided by Django
    EXTRA_LANG_INFO = {'xx': {'code': 'xx', 'name': 'Test', 'name_local': 'Test'}}
    LANG_INFO = dict(django.conf.locale.LANG_INFO, **EXTRA_LANG_INFO)
    django.conf.locale.LANG_INFO = LANG_INFO

# Currencies available for use
CURRENCIES = get_setting(
    'INVENTREE_CURRENCIES',
    'currencies',
    ['AUD', 'CAD', 'CNY', 'EUR', 'GBP', 'JPY', 'NZD', 'USD'],
    typecast=list,
)

# Ensure that at least one currency value is available
if len(CURRENCIES) == 0:  # pragma: no cover
    logger.warning('No currencies selected: Defaulting to USD')
    CURRENCIES = ['USD']

# Maximum number of decimal places for currency rendering
CURRENCY_DECIMAL_PLACES = 6

# Check that each provided currency is supported
for currency in CURRENCIES:
    if currency not in moneyed.CURRENCIES:  # pragma: no cover
        logger.error("Currency code '%s' is not supported", currency)
        sys.exit(1)

# Custom currency exchange backend
EXCHANGE_BACKEND = 'InvenTree.exchange.InvenTreeExchange'

# Email configuration options
EMAIL_BACKEND = get_setting(
    'INVENTREE_EMAIL_BACKEND',
    'email.backend',
    'django.core.mail.backends.smtp.EmailBackend',
)
EMAIL_HOST = get_setting('INVENTREE_EMAIL_HOST', 'email.host', '')
EMAIL_PORT = get_setting('INVENTREE_EMAIL_PORT', 'email.port', 25, typecast=int)
EMAIL_HOST_USER = get_setting('INVENTREE_EMAIL_USERNAME', 'email.username', '')
EMAIL_HOST_PASSWORD = get_setting('INVENTREE_EMAIL_PASSWORD', 'email.password', '')
EMAIL_SUBJECT_PREFIX = get_setting(
    'INVENTREE_EMAIL_PREFIX', 'email.prefix', '[InvenTree] '
)
EMAIL_USE_TLS = get_boolean_setting('INVENTREE_EMAIL_TLS', 'email.tls', False)
EMAIL_USE_SSL = get_boolean_setting('INVENTREE_EMAIL_SSL', 'email.ssl', False)

DEFAULT_FROM_EMAIL = get_setting('INVENTREE_EMAIL_SENDER', 'email.sender', '')

# If "from" email not specified, default to the username
if not DEFAULT_FROM_EMAIL:
    DEFAULT_FROM_EMAIL = get_setting('INVENTREE_EMAIL_USERNAME', 'email.username', '')

EMAIL_USE_LOCALTIME = False
EMAIL_TIMEOUT = 60

LOCALE_PATHS = (BASE_DIR.joinpath('locale/'),)

TIME_ZONE = get_setting('INVENTREE_TIMEZONE', 'timezone', 'UTC')

# Check that the timezone is valid
try:
    pytz.timezone(TIME_ZONE)
except pytz.exceptions.UnknownTimeZoneError:  # pragma: no cover
    raise ValueError(f"Specified timezone '{TIME_ZONE}' is not valid")

USE_I18N = True

# Do not use native timezone support in "test" mode
# It generates a *lot* of cruft in the logs
if not TESTING:
    USE_TZ = True  # pragma: no cover
else:
    USE_TZ = False

DATE_INPUT_FORMATS = ['%Y-%m-%d']

# crispy forms use the bootstrap templates
CRISPY_TEMPLATE_PACK = 'bootstrap4'

# Use database transactions when importing / exporting data
IMPORT_EXPORT_USE_TRANSACTIONS = True

# Site URL can be specified statically, or via a run-time setting
SITE_URL = get_setting('INVENTREE_SITE_URL', 'site_url', None)

if SITE_URL:
    logger.info('Using Site URL: %s', SITE_URL)

    # Check that the site URL is valid
    validator = URLValidator()
    validator(SITE_URL)

# Enable or disable multi-site framework
SITE_MULTI = get_boolean_setting('INVENTREE_SITE_MULTI', 'site_multi', False)

# If a SITE_ID is specified
SITE_ID = get_setting('INVENTREE_SITE_ID', 'site_id', 1 if SITE_MULTI else None)

# Load the allauth social backends
SOCIAL_BACKENDS = get_setting(
    'INVENTREE_SOCIAL_BACKENDS', 'social_backends', [], typecast=list
)

if not SITE_MULTI:
    INSTALLED_APPS.remove('django.contrib.sites')

# List of allowed hosts (default = allow all)
# Ref: https://docs.djangoproject.com/en/4.2/ref/settings/#allowed-hosts
ALLOWED_HOSTS = get_setting(
    'INVENTREE_ALLOWED_HOSTS',
    config_key='allowed_hosts',
    default_value=[],
    typecast=list,
)

if SITE_URL and SITE_URL not in ALLOWED_HOSTS:
    ALLOWED_HOSTS.append(SITE_URL)

if not ALLOWED_HOSTS:
    if DEBUG:
        logger.info(
            'No ALLOWED_HOSTS specified. Defaulting to ["*"] for debug mode. This is not recommended for production use'
        )
        ALLOWED_HOSTS = ['*']
    elif not TESTING:
        logger.error(
            'No ALLOWED_HOSTS specified. Please provide a list of allowed hosts, or specify INVENTREE_SITE_URL'
        )

        # Server cannot run without ALLOWED_HOSTS
        if isInMainThread():
            sys.exit(-1)

# Ensure that the ALLOWED_HOSTS do not contain any scheme info
for i, host in enumerate(ALLOWED_HOSTS):
    if '://' in host:
        ALLOWED_HOSTS[i] = host = host.split('://')[1]

    if ':' in host:
        ALLOWED_HOSTS[i] = host = host.split(':')[0]

# List of trusted origins for unsafe requests
# Ref: https://docs.djangoproject.com/en/4.2/ref/settings/#csrf-trusted-origins
CSRF_TRUSTED_ORIGINS = get_setting(
    'INVENTREE_TRUSTED_ORIGINS',
    config_key='trusted_origins',
    default_value=[],
    typecast=list,
)

# If a list of trusted is not specified, but a site URL has been specified, use that
if SITE_URL and SITE_URL not in CSRF_TRUSTED_ORIGINS:
    CSRF_TRUSTED_ORIGINS.append(SITE_URL)

if DEBUG:
    for origin in [
        'http://localhost',
        'http://*.localhost',
        'http://*localhost:8000',
        'http://*localhost:5173',
    ]:
        if origin not in CSRF_TRUSTED_ORIGINS:
            CSRF_TRUSTED_ORIGINS.append(origin)

if (
    not TESTING and len(CSRF_TRUSTED_ORIGINS) == 0 and isInMainThread()
):  # pragma: no cover
    # Server thread cannot run without CSRF_TRUSTED_ORIGINS
    logger.error(
        'No CSRF_TRUSTED_ORIGINS specified. Please provide a list of trusted origins, or specify INVENTREE_SITE_URL'
    )
    sys.exit(-1)

COOKIE_MODE = (
    str(get_setting('INVENTREE_COOKIE_SAMESITE', 'cookie.samesite', 'None'))
    .lower()
    .strip()
)

valid_cookie_modes = {'lax': 'Lax', 'strict': 'Strict', 'none': None, 'null': None}

if COOKIE_MODE not in valid_cookie_modes.keys():
    logger.error('Invalid cookie samesite mode: %s', COOKIE_MODE)
    sys.exit(-1)

COOKIE_MODE = valid_cookie_modes[COOKIE_MODE.lower()]

# Additional CSRF settings
CSRF_HEADER_NAME = 'HTTP_X_CSRFTOKEN'
CSRF_COOKIE_NAME = 'csrftoken'
CSRF_COOKIE_SAMESITE = COOKIE_MODE
SESSION_COOKIE_SAMESITE = COOKIE_MODE
SESSION_COOKIE_SECURE = get_boolean_setting(
    'INVENTREE_SESSION_COOKIE_SECURE', 'cookie.secure', False
)

USE_X_FORWARDED_HOST = get_boolean_setting(
    'INVENTREE_USE_X_FORWARDED_HOST',
    config_key='use_x_forwarded_host',
    default_value=False,
)

USE_X_FORWARDED_PORT = get_boolean_setting(
    'INVENTREE_USE_X_FORWARDED_PORT',
    config_key='use_x_forwarded_port',
    default_value=False,
)

# Cross Origin Resource Sharing (CORS) options
# Refer to the django-cors-headers documentation for more information
# Ref: https://github.com/adamchainz/django-cors-headers

# Extract CORS options from configuration file
CORS_ALLOW_ALL_ORIGINS = get_boolean_setting(
    'INVENTREE_CORS_ORIGIN_ALLOW_ALL', config_key='cors.allow_all', default_value=DEBUG
)

CORS_ALLOW_CREDENTIALS = get_boolean_setting(
    'INVENTREE_CORS_ALLOW_CREDENTIALS',
    config_key='cors.allow_credentials',
    default_value=True,
)

# Only allow CORS access to the following URL endpoints
CORS_URLS_REGEX = r'^/(api|auth|media|static)/.*$'

CORS_ALLOWED_ORIGINS = get_setting(
    'INVENTREE_CORS_ORIGIN_WHITELIST',
    config_key='cors.whitelist',
    default_value=[],
    typecast=list,
)

# If no CORS origins are specified, but a site URL has been specified, use that
if SITE_URL and SITE_URL not in CORS_ALLOWED_ORIGINS:
    CORS_ALLOWED_ORIGINS.append(SITE_URL)

CORS_ALLOWED_ORIGIN_REGEXES = get_setting(
    'INVENTREE_CORS_ORIGIN_REGEX',
    config_key='cors.regex',
    default_value=[],
    typecast=list,
)

# In debug mode allow CORS requests from localhost
# This allows connection from the frontend development server
if DEBUG:
    CORS_ALLOWED_ORIGIN_REGEXES.append(r'^http://localhost:\d+$')

if CORS_ALLOW_ALL_ORIGINS:
    logger.info('CORS: All origins allowed')
else:
    if CORS_ALLOWED_ORIGINS:
        logger.info('CORS: Whitelisted origins: %s', CORS_ALLOWED_ORIGINS)

    if CORS_ALLOWED_ORIGIN_REGEXES:
        logger.info('CORS: Whitelisted origin regexes: %s', CORS_ALLOWED_ORIGIN_REGEXES)

for app in SOCIAL_BACKENDS:
    # Ensure that the app starts with 'allauth.socialaccount.providers'
    social_prefix = 'allauth.socialaccount.providers.'

    if not app.startswith(social_prefix):  # pragma: no cover
        app = social_prefix + app

    INSTALLED_APPS.append(app)  # pragma: no cover

SOCIALACCOUNT_PROVIDERS = get_setting(
    'INVENTREE_SOCIAL_PROVIDERS', 'social_providers', None, typecast=dict
)

SOCIALACCOUNT_STORE_TOKENS = True

# Explicitly set empty URL prefix for OIDC
# The SOCIALACCOUNT_OPENID_CONNECT_URL_PREFIX setting was introduced in v0.60.0
# Ref: https://github.com/pennersr/django-allauth/blob/0.60.0/ChangeLog.rst#backwards-incompatible-changes
SOCIALACCOUNT_OPENID_CONNECT_URL_PREFIX = ''

# settings for allauth
ACCOUNT_EMAIL_CONFIRMATION_EXPIRE_DAYS = get_setting(
    'INVENTREE_LOGIN_CONFIRM_DAYS', 'login_confirm_days', 3, typecast=int
)

# allauth rate limiting: https://docs.allauth.org/en/latest/account/rate_limits.html
# The default login rate limit is "5/m/user,5/m/ip,5/m/key"
login_attempts = get_setting('INVENTREE_LOGIN_ATTEMPTS', 'login_attempts', 5)

try:
    login_attempts = int(login_attempts)
    login_attempts = f'{login_attempts}/m,{login_attempts}/m'
except ValueError:
    pass

ACCOUNT_RATE_LIMITS = {'login_failed': login_attempts}

# Default protocol for login
ACCOUNT_DEFAULT_HTTP_PROTOCOL = get_setting(
    'INVENTREE_LOGIN_DEFAULT_HTTP_PROTOCOL', 'login_default_protocol', None
)

if ACCOUNT_DEFAULT_HTTP_PROTOCOL is None:
    if SITE_URL and SITE_URL.startswith('https://'):
        # auto-detect HTTPS prtoocol
        ACCOUNT_DEFAULT_HTTP_PROTOCOL = 'https'
    else:
        # default to http
        ACCOUNT_DEFAULT_HTTP_PROTOCOL = 'http'

ACCOUNT_LOGOUT_ON_PASSWORD_CHANGE = True
ACCOUNT_PREVENT_ENUMERATION = True
ACCOUNT_EMAIL_SUBJECT_PREFIX = EMAIL_SUBJECT_PREFIX
# 2FA
REMOVE_SUCCESS_URL = 'settings'

# override forms / adapters
ACCOUNT_FORMS = {
    'login': 'InvenTree.forms.CustomLoginForm',
    'signup': 'InvenTree.forms.CustomSignupForm',
    'add_email': 'allauth.account.forms.AddEmailForm',
    'change_password': 'allauth.account.forms.ChangePasswordForm',
    'set_password': 'allauth.account.forms.SetPasswordForm',
    'reset_password': 'allauth.account.forms.ResetPasswordForm',
    'reset_password_from_key': 'allauth.account.forms.ResetPasswordKeyForm',
    'disconnect': 'allauth.socialaccount.forms.DisconnectForm',
}

SOCIALACCOUNT_ADAPTER = 'InvenTree.forms.CustomSocialAccountAdapter'
ACCOUNT_ADAPTER = 'InvenTree.forms.CustomAccountAdapter'

# Markdownify configuration
# Ref: https://django-markdownify.readthedocs.io/en/latest/settings.html

MARKDOWNIFY = {
    'default': {
        'BLEACH': True,
        'WHITELIST_ATTRS': ['href', 'src', 'alt'],
        'MARKDOWN_EXTENSIONS': ['markdown.extensions.extra'],
        'WHITELIST_TAGS': [
            'a',
            'abbr',
            'b',
            'blockquote',
            'em',
            'h1',
            'h2',
            'h3',
            'i',
            'img',
            'li',
            'ol',
            'p',
            'strong',
            'ul',
            'table',
            'thead',
            'tbody',
            'th',
            'tr',
            'td',
        ],
    }
}

# Ignore these error typeps for in-database error logging
IGNORED_ERRORS = [Http404, django.core.exceptions.PermissionDenied]

# Maintenance mode
MAINTENANCE_MODE_RETRY_AFTER = 10
MAINTENANCE_MODE_STATE_BACKEND = 'InvenTree.backends.InvenTreeMaintenanceModeBackend'

# Are plugins enabled?
PLUGINS_ENABLED = get_boolean_setting(
    'INVENTREE_PLUGINS_ENABLED', 'plugins_enabled', False
)
PLUGINS_INSTALL_DISABLED = get_boolean_setting(
    'INVENTREE_PLUGIN_NOINSTALL', 'plugin_noinstall', False
)

PLUGIN_FILE = config.get_plugin_file()

# Plugin test settings
PLUGIN_TESTING = get_setting(
    'INVENTREE_PLUGIN_TESTING', 'PLUGIN_TESTING', TESTING
)  # Are plugins being tested?
PLUGIN_TESTING_SETUP = get_setting(
    'INVENTREE_PLUGIN_TESTING_SETUP', 'PLUGIN_TESTING_SETUP', False
)  # Load plugins from setup hooks in testing?
PLUGIN_TESTING_EVENTS = False  # Flag if events are tested right now
PLUGIN_RETRY = get_setting(
    'INVENTREE_PLUGIN_RETRY', 'PLUGIN_RETRY', 5
)  # How often should plugin loading be tried?
PLUGIN_FILE_CHECKED = False  # Was the plugin file checked?

# Flag to allow table events during testing
TESTING_TABLE_EVENTS = False

# User interface customization values
CUSTOM_LOGO = get_custom_file(
    'INVENTREE_CUSTOM_LOGO', 'customize.logo', 'custom logo', lookup_media=True
)
CUSTOM_SPLASH = get_custom_file(
    'INVENTREE_CUSTOM_SPLASH', 'customize.splash', 'custom splash'
)

CUSTOMIZE = get_setting(
    'INVENTREE_CUSTOMIZE', 'customize', default_value=None, typecast=dict
)

# Load settings for the frontend interface
FRONTEND_SETTINGS = config.get_frontend_settings(debug=DEBUG)
FRONTEND_URL_BASE = FRONTEND_SETTINGS.get('base_url', 'platform')

if DEBUG:
    logger.info('InvenTree running with DEBUG enabled')

logger.info("MEDIA_ROOT: '%s'", MEDIA_ROOT)
logger.info("STATIC_ROOT: '%s'", STATIC_ROOT)

# Flags
FLAGS = {
    'EXPERIMENTAL': [
        {'condition': 'boolean', 'value': DEBUG},
        {'condition': 'parameter', 'value': 'experimental='},
    ],  # Should experimental features be turned on?
    'NEXT_GEN': [
        {'condition': 'parameter', 'value': 'ngen='}
    ],  # Should next-gen features be turned on?
}

# Get custom flags from environment/yaml
CUSTOM_FLAGS = get_setting('INVENTREE_FLAGS', 'flags', None, typecast=dict)
if CUSTOM_FLAGS:
    if not isinstance(CUSTOM_FLAGS, dict):
        logger.error('Invalid custom flags, must be valid dict: %s', str(CUSTOM_FLAGS))
    else:
        logger.info('Custom flags: %s', str(CUSTOM_FLAGS))
        FLAGS.update(CUSTOM_FLAGS)

# Magic login django-sesame
SESAME_MAX_AGE = 300
LOGIN_REDIRECT_URL = '/api/auth/login-redirect/'

# Configuratino for API schema generation
SPECTACULAR_SETTINGS = {
    'TITLE': 'InvenTree API',
    'DESCRIPTION': 'API for InvenTree - the intuitive open source inventory management system',
    'LICENSE': {
        'name': 'MIT',
        'url': 'https://github.com/inventree/InvenTree/blob/master/LICENSE',
    },
    'EXTERNAL_DOCS': {
        'description': 'More information about InvenTree in the official docs',
        'url': 'https://docs.inventree.org',
    },
    'VERSION': str(inventreeApiVersion()),
    'SERVE_INCLUDE_SCHEMA': False,
    'SCHEMA_PATH_PREFIX': '/api/',
}

if SITE_URL and not TESTING:
    SPECTACULAR_SETTINGS['SERVERS'] = [{'url': SITE_URL}]<|MERGE_RESOLUTION|>--- conflicted
+++ resolved
@@ -285,11 +285,7 @@
     },
     'IGNORE_REQUEST_PATTERNS': ['^(?!\/(api)?(plugin)?\/).*'],
     'IGNORE_SQL_PATTERNS': [],
-<<<<<<< HEAD
-    'DISPLAY_DUPLICATES': None,
-=======
     'DISPLAY_DUPLICATES': 1,
->>>>>>> 289af4e9
     'RESPONSE_HEADER': 'X-Django-Query-Count',
 }
 
