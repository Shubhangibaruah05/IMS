"""API for the plugin app."""

from typing import Optional

from django.core.exceptions import ValidationError
from django.urls import include, path, re_path
from django.utils.translation import gettext_lazy as _

from django_filters import rest_framework as rest_filters
from django_filters.rest_framework import DjangoFilterBackend
from drf_spectacular.utils import extend_schema
from rest_framework import permissions, status
from rest_framework.exceptions import NotFound
from rest_framework.permissions import IsAuthenticated
from rest_framework.response import Response
from rest_framework.views import APIView

import plugin.serializers as PluginSerializers
from common.api import GlobalSettingsPermissions
from InvenTree.api import MetadataView
from InvenTree.filters import SEARCH_ORDER_FILTER
from InvenTree.mixins import (
    CreateAPI,
    ListAPI,
    RetrieveUpdateAPI,
    RetrieveUpdateDestroyAPI,
    UpdateAPI,
)
from InvenTree.permissions import IsSuperuser
from plugin import registry
from plugin.base.action.api import ActionPluginView
from plugin.base.barcodes.api import barcode_api_urls
from plugin.base.locate.api import LocatePluginView
from plugin.models import PluginConfig, PluginSetting
from plugin.plugin import InvenTreePlugin


class PluginFilter(rest_filters.FilterSet):
    """Filter for the PluginConfig model.

    Provides custom filtering options for the FilterList API endpoint.
    """

    class Meta:
        """Meta for the filter."""

        model = PluginConfig
        fields = ['active']

    mixin = rest_filters.CharFilter(
        field_name='mixin', method='filter_mixin', label='Mixin'
    )

    def filter_mixin(self, queryset, name, value):
        """Filter by implement mixin.

        - A comma-separated list of mixin names can be provided.
        - Only plugins which implement all of the provided mixins will be returned.
        """
        matches = []
        mixins = [x.strip().lower() for x in value.split(',') if x]

        for result in queryset:
            match = True

            for mixin in mixins:
                if mixin not in result.mixins().keys():
                    match = False
                    break

            if match:
                matches.append(result.pk)

        return queryset.filter(pk__in=matches)

    builtin = rest_filters.BooleanFilter(
        field_name='builtin', label='Builtin', method='filter_builtin'
    )

    def filter_builtin(self, queryset, name, value):
        """Filter by 'builtin' flag."""
        matches = []

        for result in queryset:
            if result.is_builtin() == value:
                matches.append(result.pk)

        return queryset.filter(pk__in=matches)

    sample = rest_filters.BooleanFilter(
        field_name='sample', label='Sample', method='filter_sample'
    )

    def filter_sample(self, queryset, name, value):
        """Filter by 'sample' flag."""
        matches = []

        for result in queryset:
            if result.is_sample() == value:
                matches.append(result.pk)

        return queryset.filter(pk__in=matches)

    installed = rest_filters.BooleanFilter(
        field_name='installed', label='Installed', method='filter_installed'
    )

    def filter_installed(self, queryset, name, value):
        """Filter by 'installed' flag."""
        matches = []

        for result in queryset:
            if result.is_installed() == value:
                matches.append(result.pk)

        return queryset.filter(pk__in=matches)


class PluginList(ListAPI):
    """API endpoint for list of PluginConfig objects.

    - GET: Return a list of all PluginConfig objects
    """

    # Allow any logged in user to read this endpoint
    # This is necessary to allow certain functionality,
    # e.g. determining which label printing plugins are available
    permission_classes = [permissions.IsAuthenticated]

    filterset_class = PluginFilter

    serializer_class = PluginSerializers.PluginConfigSerializer
    queryset = PluginConfig.objects.all()

    filter_backends = SEARCH_ORDER_FILTER

    filterset_fields = ['active']

    ordering_fields = ['key', 'name', 'active']

    ordering = ['-active', 'name', 'key']

    search_fields = ['key', 'name']


class PluginDetail(RetrieveUpdateDestroyAPI):
    """API detail endpoint for PluginConfig object.

    get:
    Return a single PluginConfig object

    post:
    Update a PluginConfig

    delete:
    Remove a PluginConfig
    """

    queryset = PluginConfig.objects.all()
    serializer_class = PluginSerializers.PluginConfigSerializer
    lookup_field = 'key'
    lookup_url_kwarg = 'plugin'

    def delete(self, request, *args, **kwargs):
        """Handle DELETE request for a PluginConfig instance.

        We only allow plugin deletion if the plugin is not active.
        """
        cfg = self.get_object()

        if cfg.active:
            raise ValidationError({
                'detail': _('Plugin cannot be deleted as it is currently active')
            })

        return super().delete(request, *args, **kwargs)


class PluginInstall(CreateAPI):
    """Endpoint for installing a new plugin."""

    queryset = PluginConfig.objects.none()
    serializer_class = PluginSerializers.PluginConfigInstallSerializer

    def create(self, request, *args, **kwargs):
        """Install a plugin via the API."""
        # Clean up input data
        data = self.clean_data(request.data)

        serializer = self.get_serializer(data=data)
        serializer.is_valid(raise_exception=True)
        result = self.perform_create(serializer)
        result['input'] = serializer.data
        headers = self.get_success_headers(serializer.data)
        return Response(result, status=status.HTTP_201_CREATED, headers=headers)

    def perform_create(self, serializer):
        """Saving the serializer instance performs plugin installation."""
        return serializer.save()


class PluginUninstall(UpdateAPI):
    """Endpoint for uninstalling a single plugin."""

    queryset = PluginConfig.objects.all()
    serializer_class = PluginSerializers.PluginUninstallSerializer
    permission_classes = [IsSuperuser]
    lookup_field = 'key'
    lookup_url_kwarg = 'plugin'

    def perform_update(self, serializer):
        """Uninstall the plugin."""
        serializer.save()


class PluginActivate(UpdateAPI):
    """Endpoint for activating a plugin.

    - PATCH: Activate a plugin

    Pass a boolean value for the 'active' field.
    If not provided, it is assumed to be True,
    and the plugin will be activated.
    """

    queryset = PluginConfig.objects.all()
    serializer_class = PluginSerializers.PluginActivateSerializer
    permission_classes = [IsSuperuser]
    lookup_field = 'key'
    lookup_url_kwarg = 'plugin'

    def get_object(self):
        """Returns the object for the view."""
        if self.request.data.get('pk', None):
            return self.queryset.get(pk=self.request.data.get('pk'))
        return super().get_object()

    def perform_update(self, serializer):
        """Activate the plugin."""
        serializer.save()


class PluginReload(CreateAPI):
    """Endpoint for reloading all plugins."""

    queryset = PluginConfig.objects.none()
    serializer_class = PluginSerializers.PluginReloadSerializer
    permission_classes = [IsSuperuser]

    def perform_create(self, serializer):
        """Saving the serializer instance performs plugin installation."""
        return serializer.save()


class PluginSettingList(ListAPI):
    """List endpoint for all plugin related settings.

    - read only
    - only accessible by staff users
    """

    queryset = PluginSetting.objects.all()
    serializer_class = PluginSerializers.PluginSettingSerializer

    permission_classes = [GlobalSettingsPermissions]

    filter_backends = [DjangoFilterBackend]

    filterset_fields = ['plugin__active', 'plugin__key']


def check_plugin(
    plugin_slug: Optional[str], plugin_pk: Optional[int]
) -> InvenTreePlugin:
    """Check that a plugin for the provided slug exists and get the config.

    Args:
        plugin_slug (str): Slug for plugin.
        plugin_pk (int): Primary key for plugin.

    Raises:
        NotFound: If plugin is not installed
        NotFound: If plugin is not correctly registered
        NotFound: If plugin is not active

    Returns:
        InvenTreePlugin: The config object for the provided plugin.
    """
    # Make sure that a plugin reference is specified
    if plugin_slug is None and plugin_pk is None:
        raise NotFound(detail='Plugin not specified')

    # Define filter
    filters = {}
    if plugin_slug:
        filters['key'] = plugin_slug
    elif plugin_pk:
        filters['pk'] = plugin_pk
    ref = plugin_slug or plugin_pk

    # Check that the 'plugin' specified is valid
    try:
        plugin_cgf = PluginConfig.objects.filter(**filters).first()
    except PluginConfig.DoesNotExist:
        raise NotFound(detail=f"Plugin '{ref}' not installed")

    if plugin_cgf is None:
        # This only occurs if the plugin mechanism broke
        raise NotFound(detail=f"Plugin '{ref}' not installed")  # pragma: no cover

    # Check that the plugin is activated
    if not plugin_cgf.active:
        raise NotFound(detail=f"Plugin '{ref}' is not active")

    plugin = plugin_cgf.plugin

    if not plugin:
        raise NotFound(detail=f"Plugin '{ref}' not installed")

    return plugin


class PluginAllSettingList(APIView):
    """List endpoint for all plugin settings for a specific plugin.

    - GET: return all settings for a plugin config
    """

    permission_classes = [GlobalSettingsPermissions]

    @extend_schema(
        responses={200: PluginSerializers.PluginSettingSerializer(many=True)}
    )
    def get(self, request, plugin):
        """Get all settings for a plugin config."""
        # look up the plugin
        plugin = check_plugin(plugin, None)

        settings = getattr(plugin, 'settings', {})

        settings_dict = PluginSetting.all_settings(
            settings_definition=settings, plugin=plugin.plugin_config()
        )

        results = PluginSerializers.PluginSettingSerializer(
            list(settings_dict.values()), many=True
        ).data
        return Response(results)


class PluginSettingDetail(RetrieveUpdateAPI):
    """Detail endpoint for a plugin-specific setting.

    Note that these cannot be created or deleted via the API
    """

    queryset = PluginSetting.objects.all()
    serializer_class = PluginSerializers.PluginSettingSerializer

    def get_object(self):
        """Lookup the plugin setting object, based on the URL.

        The URL provides the 'slug' of the plugin, and the 'key' of the setting.
        Both the 'slug' and 'key' must be valid, else a 404 error is raised
        """
        setting_key = self.kwargs['key']

        # Look up plugin
        plugin = check_plugin(self.kwargs.get('plugin', None), None)

        settings = getattr(plugin, 'settings', {})

        if setting_key not in settings:
            raise NotFound(
                detail=f"Plugin '{plugin.slug}' has no setting matching '{setting_key}'"
            )

        return PluginSetting.get_setting_object(
            setting_key, plugin=plugin.plugin_config()
        )

    # Staff permission required
    permission_classes = [GlobalSettingsPermissions]


class RegistryStatusView(APIView):
    """Status API endpoint for the plugin registry.

    - GET: Provide status data for the plugin registry
    """

    permission_classes = [IsSuperuser]

    serializer_class = PluginSerializers.PluginRegistryStatusSerializer

    @extend_schema(responses={200: PluginSerializers.PluginRegistryStatusSerializer()})
    def get(self, request):
        """Show plugin registry status information."""
        error_list = []

        for stage, errors in registry.errors.items():
            for error_detail in errors:
                for name, message in error_detail.items():
                    error_list.append({
                        'stage': stage,
                        'name': name,
                        'message': message,
                    })

        result = PluginSerializers.PluginRegistryStatusSerializer({
            'registry_errors': error_list,
            'active_plugins': PluginConfig.objects.filter(active=True).count(),
        }).data

        return Response(result)


<<<<<<< HEAD
class PluginPanelList(APIView):
    """API endpoint for listing all available plugin panels."""

    permission_classes = [IsAuthenticated]
    serializer_class = PluginSerializers.PluginPanelSerializer

    @extend_schema(responses={200: PluginSerializers.PluginPanelSerializer(many=True)})
    def get(self, request):
        """Show available plugin panels."""
        panels = []

        # Extract all plugins from the registry which provide custom panels
        for _plugin in registry.with_mixin('panel', active=True):
            # TODO: Allow plugins to fill this data out
            ...

        user = request.user
        target_model = request.query_params.get('target_model', None)
        target_id = request.query_params.get('target_id', None)

        if target_model == 'part' and target_id:
            panels = [
                *panels,
                {
                    'plugin': 'myplugin',
                    'name': 'test-plugin',
                    'label': 'My Plugin',
                    'icon': 'part',
                    'content': '<div>hello world</div>',
                },
                {
                    'plugin': 'myplugin',
                    'name': 'test-plugin-2',
                    'label': 'My Plugin 2',
                    'icon': 'email',
                    'content': '<div>hello world 2</div>',
                },
                {
                    'plugin': 'myplugin',
                    'name': 'test-plugin-3',
                    'label': 'My Plugin 3',
                    'icon': 'website',
                    'content': '<div>hello world 3</div>',
                },
            ]

        if target_model == 'partcategory':
            panels = [
                *panels,
                {
                    'plugin': 'cat',
                    'name': 'demo-cat',
                    'label': 'Custom Category',
                    'icon': 'customer',
                    'content': 'This should only appear for a category',
                },
            ]

        return Response(PluginSerializers.PluginPanelSerializer(panels, many=True).data)
=======
class PluginMetadataView(MetadataView):
    """Metadata API endpoint for the PluginConfig model."""

    lookup_field = 'key'
    lookup_url_kwarg = 'plugin'
>>>>>>> 41f6dd69


plugin_api_urls = [
    path('action/', ActionPluginView.as_view(), name='api-action-plugin'),
    path('barcode/', include(barcode_api_urls)),
    path('locate/', LocatePluginView.as_view(), name='api-locate-plugin'),
    path(
        'plugins/',
        include([
            path(
                'panels/',
                include([
                    path('', PluginPanelList.as_view(), name='api-plugin-panel-list')
                ]),
            ),
            # Plugin management
            path('reload/', PluginReload.as_view(), name='api-plugin-reload'),
            path('install/', PluginInstall.as_view(), name='api-plugin-install'),
            # Registry status
            path(
                'status/',
                RegistryStatusView.as_view(),
                name='api-plugin-registry-status',
            ),
            path(
                'settings/',
                include([
                    path(
                        '', PluginSettingList.as_view(), name='api-plugin-setting-list'
                    )
                ]),
            ),
            # Lookup for individual plugins (based on 'plugin', not 'pk')
            path(
                '<str:plugin>/',
                include([
                    path(
                        'settings/',
                        include([
                            re_path(
                                r'^(?P<key>\w+)/',
                                PluginSettingDetail.as_view(),
                                name='api-plugin-setting-detail',
                            ),
                            path(
                                '',
                                PluginAllSettingList.as_view(),
                                name='api-plugin-settings',
                            ),
                        ]),
                    ),
                    path(
                        'metadata/',
                        PluginMetadataView.as_view(),
                        {'model': PluginConfig, 'lookup_field': 'key'},
                        name='api-plugin-metadata',
                    ),
                    path(
                        'activate/',
                        PluginActivate.as_view(),
                        name='api-plugin-detail-activate',
                    ),
                    path(
                        'uninstall/',
                        PluginUninstall.as_view(),
                        name='api-plugin-uninstall',
                    ),
                    path('', PluginDetail.as_view(), name='api-plugin-detail'),
                ]),
            ),
            path('', PluginList.as_view(), name='api-plugin-list'),
        ]),
    ),
]<|MERGE_RESOLUTION|>--- conflicted
+++ resolved
@@ -415,7 +415,6 @@
         return Response(result)
 
 
-<<<<<<< HEAD
 class PluginPanelList(APIView):
     """API endpoint for listing all available plugin panels."""
 
@@ -425,16 +424,20 @@
     @extend_schema(responses={200: PluginSerializers.PluginPanelSerializer(many=True)})
     def get(self, request):
         """Show available plugin panels."""
-        panels = []
-
-        # Extract all plugins from the registry which provide custom panels
-        for _plugin in registry.with_mixin('panel', active=True):
-            # TODO: Allow plugins to fill this data out
-            ...
-
-        user = request.user
         target_model = request.query_params.get('target_model', None)
         target_id = request.query_params.get('target_id', None)
+
+        panels = []
+
+        # Extract all plugins from the registry which provide custom panels
+        for _plugin in registry.with_mixin('ui', active=True):
+            # Allow plugins to fill this data out
+            plugin_panels = _plugin.get_custom_panels(target_model, target_id, request)
+
+            if plugin_panels and type(plugin_panels) is list:
+                for panel in plugin_panels:
+                    # TODO: Validate each panel before inserting
+                    panels.append(panel)
 
         if target_model == 'part' and target_id:
             panels = [
@@ -475,13 +478,13 @@
             ]
 
         return Response(PluginSerializers.PluginPanelSerializer(panels, many=True).data)
-=======
+
+
 class PluginMetadataView(MetadataView):
     """Metadata API endpoint for the PluginConfig model."""
 
     lookup_field = 'key'
     lookup_url_kwarg = 'plugin'
->>>>>>> 41f6dd69
 
 
 plugin_api_urls = [
