"""JSON API for the Build app."""

from __future__ import annotations
from django.db.models import F, Q
from django.urls import include, path
from django.utils.translation import gettext_lazy as _
from django.contrib.auth.models import User

from rest_framework.exceptions import ValidationError

from django_filters.rest_framework import DjangoFilterBackend
from django_filters import rest_framework as rest_filters

from importer.mixins import DataExportMixin

from InvenTree.api import AttachmentMixin, ListCreateDestroyAPIView, MetadataView
from generic.states.api import StatusView
from InvenTree.helpers import str2bool, isNull, DownloadFile
from InvenTree.status_codes import BuildStatus, BuildStatusGroups
from InvenTree.mixins import CreateAPI, RetrieveUpdateDestroyAPI, ListCreateAPI

import common.models
import build.admin
import build.serializers
from build.models import Build, BuildLine, BuildItem, BuildOrderAttachment
import part.models
from users.models import Owner
from InvenTree.filters import SEARCH_ORDER_FILTER_ALIAS


class BuildFilter(rest_filters.FilterSet):
    """Custom filterset for BuildList API endpoint."""

    class Meta:
        """Metaclass options"""
        model = Build
        fields = [
            'parent',
            'sales_order',
            'part',
            'issued_by',
        ]

    status = rest_filters.NumberFilter(label='Status')

    active = rest_filters.BooleanFilter(label='Build is active', method='filter_active')

    def filter_active(self, queryset, name, value):
        """Filter the queryset to either include or exclude orders which are active."""
        if str2bool(value):
            return queryset.filter(status__in=BuildStatusGroups.ACTIVE_CODES)
        return queryset.exclude(status__in=BuildStatusGroups.ACTIVE_CODES)

    overdue = rest_filters.BooleanFilter(label='Build is overdue', method='filter_overdue')

    def filter_overdue(self, queryset, name, value):
        """Filter the queryset to either include or exclude orders which are overdue."""
        if str2bool(value):
            return queryset.filter(Build.OVERDUE_FILTER)
        return queryset.exclude(Build.OVERDUE_FILTER)

    assigned_to_me = rest_filters.BooleanFilter(label='assigned_to_me', method='filter_assigned_to_me')

    def filter_assigned_to_me(self, queryset, name, value):
        """Filter by orders which are assigned to the current user."""
        value = str2bool(value)

        # Work out who "me" is!
        owners = Owner.get_owners_matching_user(self.request.user)

        if value:
            return queryset.filter(responsible__in=owners)
        return queryset.exclude(responsible__in=owners)

    assigned_to = rest_filters.NumberFilter(label='responsible', method='filter_responsible')

    def filter_responsible(self, queryset, name, value):
        """Filter by orders which are assigned to the specified owner."""
        owners = list(Owner.objects.filter(pk=value))

        # if we query by a user, also find all ownerships through group memberships
        if len(owners) > 0 and owners[0].label() == 'user':
            owners = Owner.get_owners_matching_user(User.objects.get(pk=owners[0].owner_id))

        return queryset.filter(responsible__in=owners)

    # Exact match for reference
    reference = rest_filters.CharFilter(
        label='Filter by exact reference',
        field_name='reference',
        lookup_expr="iexact"
    )

    project_code = rest_filters.ModelChoiceFilter(
        queryset=common.models.ProjectCode.objects.all(),
        field_name='project_code'
    )

    has_project_code = rest_filters.BooleanFilter(label='has_project_code', method='filter_has_project_code')

    def filter_has_project_code(self, queryset, name, value):
        """Filter by whether or not the order has a project code"""
        if str2bool(value):
            return queryset.exclude(project_code=None)
        return queryset.filter(project_code=None)


<<<<<<< HEAD
class BuildList(DataExportMixin, ListCreateAPI):
=======
class BuildMixin:
    """Mixin class for Build API endpoints."""

    queryset = Build.objects.all()
    serializer_class = build.serializers.BuildSerializer

    def get_queryset(self):
        """Return the queryset for the Build API endpoints."""
        queryset = super().get_queryset()

        queryset = queryset.prefetch_related(
            'responsible',
            'issued_by',
            'build_lines',
            'build_lines__bom_item',
            'build_lines__build',
            'part',
        )

        return queryset


class BuildList(APIDownloadMixin, BuildMixin, ListCreateAPI):
>>>>>>> 289af4e9
    """API endpoint for accessing a list of Build objects.

    - GET: Return list of objects (with filters)
    - POST: Create a new Build object
    """

    filterset_class = BuildFilter

    filter_backends = SEARCH_ORDER_FILTER_ALIAS

    ordering_fields = [
        'reference',
        'part__name',
        'status',
        'creation_date',
        'target_date',
        'completion_date',
        'quantity',
        'completed',
        'issued_by',
        'responsible',
        'project_code',
        'priority',
    ]

    ordering_field_aliases = {
        'reference': ['reference_int', 'reference'],
        'project_code': ['project_code__code'],
    }

    ordering = '-reference'

    search_fields = [
        'reference',
        'title',
        'part__name',
        'part__IPN',
        'part__description',
        'project_code__code',
        'priority',
    ]

    def get_queryset(self):
        """Override the queryset filtering, as some of the fields don't natively play nicely with DRF."""
        queryset = super().get_queryset().select_related('part')

        queryset = build.serializers.BuildSerializer.annotate_queryset(queryset)

        return queryset

    def filter_queryset(self, queryset):
        """Custom query filtering for the BuildList endpoint."""
        queryset = super().filter_queryset(queryset)

        params = self.request.query_params

        # exclude parent tree
        exclude_tree = params.get('exclude_tree', None)

        if exclude_tree is not None:

            try:
                build = Build.objects.get(pk=exclude_tree)

                queryset = queryset.exclude(
                    pk__in=[bld.pk for bld in build.get_descendants(include_self=True)]
                )

            except (ValueError, Build.DoesNotExist):
                pass

        # Filter by "ancestor" builds
        ancestor = params.get('ancestor', None)

        if ancestor is not None:
            try:
                ancestor = Build.objects.get(pk=ancestor)

                descendants = ancestor.get_descendants(include_self=True)

                queryset = queryset.filter(
                    parent__pk__in=[b.pk for b in descendants]
                )

            except (ValueError, Build.DoesNotExist):
                pass

        # Filter by 'date range'
        min_date = params.get('min_date', None)
        max_date = params.get('max_date', None)

        if min_date is not None and max_date is not None:
            queryset = Build.filterByDate(queryset, min_date, max_date)

        return queryset

    def get_serializer(self, *args, **kwargs):
        """Add extra context information to the endpoint serializer."""
        try:
            part_detail = str2bool(self.request.GET.get('part_detail', None))
        except AttributeError:
            part_detail = None

        kwargs['part_detail'] = part_detail

        return self.serializer_class(*args, **kwargs)


class BuildDetail(BuildMixin, RetrieveUpdateDestroyAPI):
    """API endpoint for detail view of a Build object."""

    def destroy(self, request, *args, **kwargs):
        """Only allow deletion of a BuildOrder if the build status is CANCELLED"""
        build = self.get_object()

        if build.status != BuildStatus.CANCELLED:
            raise ValidationError({
                "non_field_errors": [_("Build must be cancelled before it can be deleted")]
            })

        return super().destroy(request, *args, **kwargs)


class BuildUnallocate(CreateAPI):
    """API endpoint for unallocating stock items from a build order.

    - The BuildOrder object is specified by the URL
    - "output" (StockItem) can optionally be specified
    - "bom_item" can optionally be specified
    """

    queryset = Build.objects.none()

    serializer_class = build.serializers.BuildUnallocationSerializer

    def get_serializer_context(self):
        """Add extra context information to the endpoint serializer."""
        ctx = super().get_serializer_context()

        try:
            ctx['build'] = Build.objects.get(pk=self.kwargs.get('pk', None))
        except Exception:
            pass

        ctx['request'] = self.request

        return ctx


class BuildLineFilter(rest_filters.FilterSet):
    """Custom filterset for the BuildLine API endpoint."""

    class Meta:
        """Meta information for the BuildLineFilter class."""
        model = BuildLine
        fields = [
            'build',
            'bom_item',
        ]

    # Fields on related models
    consumable = rest_filters.BooleanFilter(label=_('Consumable'), field_name='bom_item__consumable')
    optional = rest_filters.BooleanFilter(label=_('Optional'), field_name='bom_item__optional')
    tracked = rest_filters.BooleanFilter(label=_('Tracked'), field_name='bom_item__sub_part__trackable')

    allocated = rest_filters.BooleanFilter(label=_('Allocated'), method='filter_allocated')

    def filter_allocated(self, queryset, name, value):
        """Filter by whether each BuildLine is fully allocated"""
        if str2bool(value):
            return queryset.filter(allocated__gte=F('quantity'))
        return queryset.filter(allocated__lt=F('quantity'))

    available = rest_filters.BooleanFilter(label=_('Available'), method='filter_available')

    def filter_available(self, queryset, name, value):
        """Filter by whether there is sufficient stock available for each BuildLine:

        To determine this, we need to know:

        - The quantity required for each BuildLine
        - The quantity available for each BuildLine
        - The quantity allocated for each BuildLine
        """
        flt = Q(quantity__lte=F('total_available_stock') + F('allocated'))

        if str2bool(value):
            return queryset.filter(flt)
        return queryset.exclude(flt)


class BuildLineEndpoint:
    """Mixin class for BuildLine API endpoints."""

    queryset = BuildLine.objects.all()
    serializer_class = build.serializers.BuildLineSerializer

    def get_source_build(self) -> Build:
        """Return the source Build object for the BuildLine queryset.

        This source build is used to filter the available stock for each BuildLine.

        - If this is a "detail" view, use the build associated with the line
        - If this is a "list" view, use the build associated with the request
        """
        raise NotImplementedError("get_source_build must be implemented in the child class")

    def get_queryset(self):
        """Override queryset to select-related and annotate"""
        queryset = super().get_queryset()
        source_build = self.get_source_build()
        queryset = build.serializers.BuildLineSerializer.annotate_queryset(queryset, build=source_build)

        return queryset


class BuildLineList(BuildLineEndpoint, ListCreateAPI):
    """API endpoint for accessing a list of BuildLine objects"""

    filterset_class = BuildLineFilter
    filter_backends = SEARCH_ORDER_FILTER_ALIAS

    ordering_fields = [
        'part',
        'allocated',
        'reference',
        'quantity',
        'consumable',
        'optional',
        'unit_quantity',
        'available_stock',
        'trackable',
    ]

    ordering_field_aliases = {
        'part': 'bom_item__sub_part__name',
        'reference': 'bom_item__reference',
        'unit_quantity': 'bom_item__quantity',
        'consumable': 'bom_item__consumable',
        'optional': 'bom_item__optional',
        'trackable': 'bom_item__sub_part__trackable',
    }

    search_fields = [
        'bom_item__sub_part__name',
        'bom_item__reference',
    ]

    def get_source_build(self) -> Build | None:
        """Return the target build for the BuildLine queryset."""

        try:
            build_id = self.request.query_params.get('build', None)
            if build_id:
                build = Build.objects.get(pk=build_id)
                return build
        except (Build.DoesNotExist, AttributeError, ValueError):
            pass

        return None

class BuildLineDetail(BuildLineEndpoint, RetrieveUpdateDestroyAPI):
    """API endpoint for detail view of a BuildLine object."""

    def get_source_build(self) -> Build | None:
        """Return the target source location for the BuildLine queryset."""

        return None


class BuildOrderContextMixin:
    """Mixin class which adds build order as serializer context variable."""

    def get_serializer_context(self):
        """Add extra context information to the endpoint serializer."""
        ctx = super().get_serializer_context()

        ctx['request'] = self.request
        ctx['to_complete'] = True

        try:
            ctx['build'] = Build.objects.get(pk=self.kwargs.get('pk', None))
        except Exception:
            pass

        return ctx


class BuildOutputCreate(BuildOrderContextMixin, CreateAPI):
    """API endpoint for creating new build output(s)."""

    queryset = Build.objects.none()

    serializer_class = build.serializers.BuildOutputCreateSerializer


class BuildOutputScrap(BuildOrderContextMixin, CreateAPI):
    """API endpoint for scrapping build output(s)."""

    queryset = Build.objects.none()
    serializer_class = build.serializers.BuildOutputScrapSerializer

    def get_serializer_context(self):
        """Add extra context information to the endpoint serializer."""
        ctx = super().get_serializer_context()
        ctx['to_complete'] = False
        return ctx


class BuildOutputComplete(BuildOrderContextMixin, CreateAPI):
    """API endpoint for completing build outputs."""

    queryset = Build.objects.none()

    serializer_class = build.serializers.BuildOutputCompleteSerializer


class BuildOutputDelete(BuildOrderContextMixin, CreateAPI):
    """API endpoint for deleting multiple build outputs."""

    def get_serializer_context(self):
        """Add extra context information to the endpoint serializer."""
        ctx = super().get_serializer_context()

        ctx['to_complete'] = False

        return ctx

    queryset = Build.objects.none()

    serializer_class = build.serializers.BuildOutputDeleteSerializer


class BuildFinish(BuildOrderContextMixin, CreateAPI):
    """API endpoint for marking a build as finished (completed)."""

    queryset = Build.objects.none()

    serializer_class = build.serializers.BuildCompleteSerializer


class BuildAutoAllocate(BuildOrderContextMixin, CreateAPI):
    """API endpoint for 'automatically' allocating stock against a build order.

    - Only looks at 'untracked' parts
    - If stock exists in a single location, easy!
    - If user decides that stock items are "fungible", allocate against multiple stock items
    - If the user wants to, allocate substite parts if the primary parts are not available.
    """

    queryset = Build.objects.none()

    serializer_class = build.serializers.BuildAutoAllocationSerializer


class BuildAllocate(BuildOrderContextMixin, CreateAPI):
    """API endpoint to allocate stock items to a build order.

    - The BuildOrder object is specified by the URL
    - Items to allocate are specified as a list called "items" with the following options:
        - bom_item: pk value of a given BomItem object (must match the part associated with this build)
        - stock_item: pk value of a given StockItem object
        - quantity: quantity to allocate
        - output: StockItem (build order output) to allocate stock against (optional)
    """

    queryset = Build.objects.none()

    serializer_class = build.serializers.BuildAllocationSerializer


class BuildCancel(BuildOrderContextMixin, CreateAPI):
    """API endpoint for cancelling a BuildOrder."""

    queryset = Build.objects.all()
    serializer_class = build.serializers.BuildCancelSerializer


class BuildItemDetail(RetrieveUpdateDestroyAPI):
    """API endpoint for detail view of a BuildItem object."""

    queryset = BuildItem.objects.all()
    serializer_class = build.serializers.BuildItemSerializer


class BuildItemFilter(rest_filters.FilterSet):
    """Custom filterset for the BuildItemList API endpoint"""

    class Meta:
        """Metaclass option"""
        model = BuildItem
        fields = [
            'build_line',
            'stock_item',
            'install_into',
        ]

    part = rest_filters.ModelChoiceFilter(
        queryset=part.models.Part.objects.all(),
        field_name='stock_item__part',
    )

    build = rest_filters.ModelChoiceFilter(
        queryset=build.models.Build.objects.all(),
        field_name='build_line__build',
    )

    tracked = rest_filters.BooleanFilter(label='Tracked', method='filter_tracked')

    def filter_tracked(self, queryset, name, value):
        """Filter the queryset based on whether build items are tracked"""
        if str2bool(value):
            return queryset.exclude(install_into=None)
        return queryset.filter(install_into=None)


class BuildItemList(ListCreateAPI):
    """API endpoint for accessing a list of BuildItem objects.

    - GET: Return list of objects
    - POST: Create a new BuildItem object
    """

    serializer_class = build.serializers.BuildItemSerializer
    filterset_class = BuildItemFilter

    def get_serializer(self, *args, **kwargs):
        """Returns a BuildItemSerializer instance based on the request."""
        try:
            params = self.request.query_params

            for key in ['part_detail', 'location_detail', 'stock_detail', 'build_detail']:
                if key in params:
                    kwargs[key] = str2bool(params.get(key, False))
        except AttributeError:
            pass

        return self.serializer_class(*args, **kwargs)

    def get_queryset(self):
        """Override the queryset method, to allow filtering by stock_item.part."""
        queryset = BuildItem.objects.all()

        queryset = queryset.select_related(
            'build_line',
            'build_line__build',
            'install_into',
            'stock_item',
            'stock_item__location',
            'stock_item__part',
        )

        return queryset

    def filter_queryset(self, queryset):
        """Custom query filtering for the BuildItem list."""
        queryset = super().filter_queryset(queryset)

        params = self.request.query_params

        # Filter by output target
        output = params.get('output', None)

        if output:

            if isNull(output):
                queryset = queryset.filter(install_into=None)
            else:
                queryset = queryset.filter(install_into=output)

        return queryset

    filter_backends = [
        DjangoFilterBackend,
    ]


class BuildAttachmentList(AttachmentMixin, ListCreateDestroyAPIView):
    """API endpoint for listing (and creating) BuildOrderAttachment objects."""

    queryset = BuildOrderAttachment.objects.all()
    serializer_class = build.serializers.BuildAttachmentSerializer

    filterset_fields = [
        'build',
    ]


class BuildAttachmentDetail(AttachmentMixin, RetrieveUpdateDestroyAPI):
    """Detail endpoint for a BuildOrderAttachment object."""

    queryset = BuildOrderAttachment.objects.all()
    serializer_class = build.serializers.BuildAttachmentSerializer


build_api_urls = [

    # Attachments
    path('attachment/', include([
        path('<int:pk>/', BuildAttachmentDetail.as_view(), name='api-build-attachment-detail'),
        path('', BuildAttachmentList.as_view(), name='api-build-attachment-list'),
    ])),

    # Build lines
    path('line/', include([
        path('<int:pk>/', BuildLineDetail.as_view(), name='api-build-line-detail'),
        path('', BuildLineList.as_view(), name='api-build-line-list'),
    ])),

    # Build Items
    path('item/', include([
        path('<int:pk>/', include([
            path('metadata/', MetadataView.as_view(), {'model': BuildItem}, name='api-build-item-metadata'),
            path('', BuildItemDetail.as_view(), name='api-build-item-detail'),
        ])),
        path('', BuildItemList.as_view(), name='api-build-item-list'),
    ])),

    # Build Detail
    path('<int:pk>/', include([
        path('allocate/', BuildAllocate.as_view(), name='api-build-allocate'),
        path('auto-allocate/', BuildAutoAllocate.as_view(), name='api-build-auto-allocate'),
        path('complete/', BuildOutputComplete.as_view(), name='api-build-output-complete'),
        path('create-output/', BuildOutputCreate.as_view(), name='api-build-output-create'),
        path('delete-outputs/', BuildOutputDelete.as_view(), name='api-build-output-delete'),
        path('scrap-outputs/', BuildOutputScrap.as_view(), name='api-build-output-scrap'),
        path('finish/', BuildFinish.as_view(), name='api-build-finish'),
        path('cancel/', BuildCancel.as_view(), name='api-build-cancel'),
        path('unallocate/', BuildUnallocate.as_view(), name='api-build-unallocate'),
        path('metadata/', MetadataView.as_view(), {'model': Build}, name='api-build-metadata'),
        path('', BuildDetail.as_view(), name='api-build-detail'),
    ])),

    # Build order status code information
    path('status/', StatusView.as_view(), {StatusView.MODEL_REF: BuildStatus}, name='api-build-status-codes'),

    # Build List
    path('', BuildList.as_view(), name='api-build-list'),
]<|MERGE_RESOLUTION|>--- conflicted
+++ resolved
@@ -105,9 +105,6 @@
         return queryset.filter(project_code=None)
 
 
-<<<<<<< HEAD
-class BuildList(DataExportMixin, ListCreateAPI):
-=======
 class BuildMixin:
     """Mixin class for Build API endpoints."""
 
@@ -130,8 +127,7 @@
         return queryset
 
 
-class BuildList(APIDownloadMixin, BuildMixin, ListCreateAPI):
->>>>>>> 289af4e9
+class BuildList(DataExportMixin, BuildMixin, ListCreateAPI):
     """API endpoint for accessing a list of Build objects.
 
     - GET: Return list of objects (with filters)
