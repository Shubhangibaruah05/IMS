--- conflicted
+++ resolved
@@ -1,25 +1,9 @@
 import { expect, systemKey, test } from './baseFixtures.js';
 import { homeUrl, loginUrl, logoutUrl, user } from './defaults.js';
+import { doQuickLogin } from './login.js';
 
 test('PUI - Quick Command', async ({ page }) => {
-<<<<<<< HEAD
-  await page.goto(logoutUrl);
-  await page.goto(loginUrl);
-  await expect(page).toHaveTitle(RegExp('^InvenTree.*$'));
-  await page.waitForURL('**/platform/login');
-  await page.getByLabel('username').fill(user.username);
-  await page.getByLabel('password').fill(user.password);
-  await page.getByRole('button', { name: 'Log in' }).click();
-  await page.waitForURL('**/platform/home');
-=======
-  await page.goto(
-    `./platform/login/?login=${user.username}&password=${user.password}`
-  );
-  await page.waitForURL('**/platform/*');
-  await page.goto('./platform/');
->>>>>>> 500f63d2
-
-  await page.waitForTimeout(1000);
+  await doQuickLogin(page);
 
   // Open Spotlight with Keyboard Shortcut
   await page.locator('body').press(`${systemKey}+k`);
@@ -50,29 +34,8 @@
   await page.waitForURL('**/platform/dashboard');
 });
 
-<<<<<<< HEAD
 test('PUI - Quick Command - No Keys', async ({ page }) => {
-  await page.goto(logoutUrl);
-  await page.goto(loginUrl);
-  await expect(page).toHaveTitle(RegExp('^InvenTree.*$'));
-  await page.waitForURL('**/platform/login');
-  await page.getByLabel('username').fill(user.username);
-  await page.getByLabel('password').fill(user.password);
-  await page.getByRole('button', { name: 'Log in' }).click();
-  await page.waitForURL('**/platform/home');
-
-  await page.waitForTimeout(1000);
-=======
-test('PUI - Quick Command - no keys', async ({ page }) => {
-  await page.goto(
-    `./platform/login/?login=${user.username}&password=${user.password}`
-  );
-  await page.waitForURL('**/platform/*');
-  await page.goto('./platform/');
-
-  // wait for the page to load
-  await page.waitForTimeout(200);
->>>>>>> 500f63d2
+  await doQuickLogin(page);
 
   // Open Spotlight with Button
   await page.getByRole('button', { name: 'Open spotlight' }).click();
