--- conflicted
+++ resolved
@@ -5,12 +5,8 @@
 import { queryClient, setApiDefaults } from '../App';
 import { BaseContext } from '../contexts/BaseContext';
 import { defaultHostList } from '../defaults/defaultHostList';
-<<<<<<< HEAD
 import { url_base } from '../main';
-import { routes } from '../routes';
-=======
 import { routes } from '../router';
->>>>>>> 6c5b9e01
 import { useApiState } from '../states/ApiState';
 import { useLocalState } from '../states/LocalState';
 import { useSessionState } from '../states/SessionState';
@@ -40,11 +36,7 @@
   return (
     <BaseContext>
       <QueryClientProvider client={queryClient}>
-<<<<<<< HEAD
         <BrowserRouter basename={url_base}>{routes}</BrowserRouter>
-=======
-        <BrowserRouter basename="platform">{routes}</BrowserRouter>
->>>>>>> 6c5b9e01
       </QueryClientProvider>
     </BaseContext>
   );
