import { Trans, t } from '@lingui/macro';
import {
  ActionIcon,
  Button,
  Checkbox,
  Col,
  Grid,
  Group,
  ScrollArea,
  Select,
  Space,
  Stack,
  Table,
  Text,
  TextInput,
  rem
} from '@mantine/core';
import { Badge, Container } from '@mantine/core';
import {
  getHotkeyHandler,
  randomId,
  useFullscreen,
  useListState,
  useLocalStorage
} from '@mantine/hooks';
import { useDocumentVisibility } from '@mantine/hooks';
import { showNotification } from '@mantine/notifications';
import {
  IconAlertCircle,
  IconArrowsMaximize,
  IconArrowsMinimize,
  IconLink,
  IconPlayerPlayFilled,
  IconPlayerStopFilled,
  IconPlus,
  IconQuestionMark,
  IconSearch,
  IconTrash
} from '@tabler/icons-react';
import { IconX } from '@tabler/icons-react';
import { Html5Qrcode } from 'html5-qrcode';
import { CameraDevice } from 'html5-qrcode/camera/core';
import { useEffect, useState } from 'react';

import { api } from '../../App';
import { ActionControls } from '../../actions';
import { DocInfo } from '../../components/items/DocInfo';
import { StylishText } from '../../components/items/StylishText';
import { TitleWithDoc } from '../../components/items/TitleWithDoc';
<<<<<<< HEAD
import { Render, RenderTypes } from '../../components/renderers';
=======
import { RenderInstance } from '../../components/render/Instance';
import { ModelInformationDict } from '../../components/render/ModelType';
import { ApiPaths } from '../../enums/ApiEndpoints';
import { ModelType } from '../../enums/ModelType';
import { notYetImplemented } from '../../functions/notifications';
>>>>>>> 0d193d8c
import { IS_DEV_OR_DEMO } from '../../main';
import { apiUrl } from '../../states/ApiState';

interface ScanItem {
  id: string;
  ref: string;
  data: any;
  instance?: any;
  timestamp: Date;
  source: string;
  link?: string;
  model?: ModelType;
  pk?: string;
}

/*
 * Match the scanned object to a known internal model type
 */
function matchObject(rd: any): [ModelType | undefined, string | undefined] {
  if (rd?.part) {
    return [ModelType.part, rd?.part.pk];
  } else if (rd?.stockitem) {
    return [ModelType.stockitem, rd?.stockitem.pk];
  } else if (rd?.stocklocation) {
    return [ModelType.stocklocation, rd?.stocklocation.pk];
  } else if (rd?.supplierpart) {
    return [ModelType.supplierpart, rd?.supplierpart.pk];
  } else if (rd?.purchaseorder) {
    return [ModelType.purchaseorder, rd?.purchaseorder.pk];
  } else if (rd?.salesorder) {
    return [ModelType.salesorder, rd?.salesorder.pk];
  } else if (rd?.build) {
    return [ModelType.build, rd?.build.pk];
  } else {
    return [undefined, undefined];
  }
}

export default function Scan() {
  const { toggle: toggleFullscreen, fullscreen } = useFullscreen();
  const [history, historyHandlers] = useListState<ScanItem>([]);
  const [historyStorage, setHistoryStorage] = useLocalStorage<ScanItem[]>({
    key: 'scan-history',
    defaultValue: []
  });
  const [selection, setSelection] = useState<string[]>([]);
  const [inputValue, setInputValue] = useLocalStorage<string | null>({
    key: 'input-selection',
    defaultValue: null
  });

  // button handlers
  function btnRunSelectedBarcode() {
    const item = getSelectedItem(selection[0]);
    if (!item) return;
    runBarcode(item?.ref, item?.id);
  }

  const selectionLinked =
    selection.length === 1 && getSelectedItem(selection[0])?.link != undefined;

  function btnOpenSelectedLink() {
    const item = getSelectedItem(selection[0]);
    if (!item) return;
    if (!selectionLinked) return;
    window.open(item.link, '_blank');
  }

  function btnDeleteFullHistory() {
    historyHandlers.setState([]);
    setHistoryStorage([]);
    setSelection([]);
  }

  function btnDeleteHistory() {
    historyHandlers.setState(
      history.filter((item) => !selection.includes(item.id))
    );
    setSelection([]);
  }

  // general functions
  function getSelectedItem(ref: string): ScanItem | undefined {
    if (selection.length === 0) return;
    const item = history.find((item) => item.id === ref);
    if (item?.ref === undefined) return;
    return item;
  }

  function runBarcode(value: string, id?: string) {
    api
      .post(apiUrl(ApiPaths.barcode), { barcode: value })
      .then((response) => {
        // update item in history
        if (!id) return;
        const item = getSelectedItem(selection[0]);
        if (!item) return;

        // set link data
        item.link = response.data?.url;

        const rsp = matchObject(response.data);
        item.model = rsp[0];
        item.pk = rsp[1];

        // Fetch instance data
        if (item.model && item.pk) {
          let model_info = ModelInformationDict[item.model];

          if (model_info && model_info.api_endpoint) {
            let url = apiUrl(model_info.api_endpoint, item.pk);

            api
              .get(url)
              .then((response) => {
                item.instance = response.data;
              })
              .catch((err) => {
                console.error('error while fetching instance data at', url);
                console.info(err);
              });
          }
        }

        historyHandlers.setState(history);
      })
      .catch((err) => {
        // 400 and no plugin means no match
        if (
          err.response?.status === 400 &&
          err.response?.data?.plugin === 'None'
        )
          return;
        // otherwise log error
        console.log('error while running barcode', err);
      });
  }

  function addItems(items: ScanItem[]) {
    for (const item of items) {
      historyHandlers.append(item);
      runBarcode(item.ref, item.id);
    }
    setSelection(items.map((item) => item.id));
  }

  // save history data to session storage
  useEffect(() => {
    if (history.length === 0) return;
    setHistoryStorage(history);
  }, [history]);

  // load data from session storage on mount
  if (history.length === 0 && historyStorage.length != 0) {
    historyHandlers.setState(historyStorage);
  }

  // input stuff
  const inputOptions = [
    { value: InputMethod.Manual, label: t`Manual input` },
    { value: InputMethod.ImageBarcode, label: t`Image Barcode` }
  ];

  const inp = (function () {
    switch (inputValue) {
      case InputMethod.Manual:
        return <InputManual action={addItems} />;
      case InputMethod.ImageBarcode:
        return <InputImageBarcode action={addItems} />;
      default:
        return <Text>No input selected</Text>;
    }
  })();

  // selected actions component
  const SelectedActions = () => {
    const selectedItems = [
      ...new Set(
        selection
          .map((id) => {
<<<<<<< HEAD
            return history.find((item) => item.id === id);
=======
            return history.find((item) => item.id === id)?.model;
>>>>>>> 0d193d8c
          })
          .filter((item) => item != undefined)
      )
    ];

    if (selectedItems.length === 0) {
      return (
        <Group spacing={0}>
          <IconQuestionMark color="orange" />
          <Trans>Selected elements are not known</Trans>
        </Group>
      );
    } else if (selectedItems.length > 1) {
      return (
        <Group spacing={0}>
          <IconAlertCircle color="orange" />
          <Trans>Multiple object types selected</Trans>
        </Group>
      );
    }
    if (selectedItems[0] === undefined) return <></>;

    return (
      <>
        <Text fz="sm" c="dimmed">
          <Trans>Actions for {selectedItems[0].objectType} </Trans>
        </Text>
        <ActionControls
          type={selectedItems[0].objectType}
          barcode={selectedItems[0].ref}
          data={selectedItems[0]}
        />
      </>
    );
  };

  // rendering
  return (
    <>
      <Group position="apart">
        <Group position="left">
          <StylishText>
            <Trans>Scan Page</Trans>
          </StylishText>
          <DocInfo
            text={t`This page can be used for continuously scanning items and taking actions on them.`}
          />
        </Group>
        <Button onClick={toggleFullscreen} size="sm" variant="subtle">
          {fullscreen ? <IconArrowsMaximize /> : <IconArrowsMinimize />}
        </Button>
      </Group>
      <Space h={'md'} />
      <Grid maw={'100%'}>
        <Col span={4}>
          <Stack>
            <Stack spacing="xs">
              <Group position="apart">
                <TitleWithDoc
                  order={3}
                  text={t`Select the input method you want to use to scan items.`}
                >
                  <Trans>Input</Trans>
                </TitleWithDoc>
                <Select
                  value={inputValue}
                  onChange={setInputValue}
                  data={inputOptions}
                  searchable
                  placeholder={t`Select input method`}
                  nothingFound={t`Nothing found`}
                />
              </Group>
              {inp}
            </Stack>
            <Stack spacing={0}>
              <TitleWithDoc
                order={3}
                text={t`Depending on the selected parts actions will be shown here. Not all barcode types are supported currently.`}
              >
                <Trans>Action</Trans>
              </TitleWithDoc>
              {selection.length === 0 ? (
                <Text>
                  <Trans>No selection</Trans>
                </Text>
              ) : (
                <>
                  <Text>
                    <Trans>{selection.length} items selected</Trans>
                  </Text>
                  <Text fz="sm" c="dimmed">
                    <Trans>General Actions</Trans>
                  </Text>
                  <Group>
                    <ActionIcon
                      color="red"
                      onClick={btnDeleteHistory}
                      title={t`Delete`}
                    >
                      <IconTrash />
                    </ActionIcon>
                    <ActionIcon
                      onClick={btnRunSelectedBarcode}
                      disabled={selection.length > 1}
                      title={t`Lookup part`}
                    >
                      <IconSearch />
                    </ActionIcon>
                    <ActionIcon
                      onClick={btnOpenSelectedLink}
                      disabled={!selectionLinked}
                      title={t`Open Link`}
                    >
                      <IconLink />
                    </ActionIcon>
                  </Group>
                  <SelectedActions />
                </>
              )}
            </Stack>
          </Stack>
        </Col>
        <Col span={8}>
          <Group position="apart">
            <TitleWithDoc
              order={3}
              text={t`History is locally kept in this browser.`}
              detail={t`The history is kept in this browser's local storage. So it won't be shared with other users or other devices but is persistent through reloads. You can select items in the history to perform actions on them. To add items, scan/enter them in the Input area.`}
            >
              <Trans>History</Trans>
            </TitleWithDoc>
            <ActionIcon color="red" onClick={btnDeleteFullHistory}>
              <IconTrash />
            </ActionIcon>
          </Group>
          <HistoryTable
            data={history}
            selection={selection}
            setSelection={setSelection}
          />
        </Col>
      </Grid>
    </>
  );
}

function HistoryTable({
  data,
  selection,
  setSelection
}: {
  data: ScanItem[];
  selection: string[];
  setSelection: React.Dispatch<React.SetStateAction<string[]>>;
}) {
  const toggleRow = (id: string) =>
    setSelection((current) =>
      current.includes(id)
        ? current.filter((item) => item !== id)
        : [...current, id]
    );
  const toggleAll = () =>
    setSelection((current) =>
      current.length === data.length ? [] : data.map((item) => item.id)
    );

  const rows = data.map((item) => {
    const selected = selection.includes(item.id);
    return (
      <tr key={item.id}>
        <td>
          <Checkbox
            checked={selection.includes(item.id)}
            onChange={() => toggleRow(item.id)}
            transitionDuration={0}
          />
        </td>
        <td>
          {item.pk && item.model && item.instance ? (
            <RenderInstance model={item.model} instance={item.instance} />
          ) : (
            item.ref
          )}
        </td>
        <td>{item.model}</td>
        <td>{item.source}</td>
        <td>{item.timestamp?.toString()}</td>
      </tr>
    );
  });

  // rendering
  if (data.length === 0)
    return (
      <Text>
        <Trans>No history</Trans>
      </Text>
    );
  return (
    <ScrollArea>
      <Table miw={800} verticalSpacing="sm">
        <thead>
          <tr>
            <th style={{ width: rem(40) }}>
              <Checkbox
                onChange={toggleAll}
                checked={selection.length === data.length}
                indeterminate={
                  selection.length > 0 && selection.length !== data.length
                }
                transitionDuration={0}
              />
            </th>
            <th>
              <Trans>Item</Trans>
            </th>
            <th>
              <Trans>Type</Trans>
            </th>
            <th>
              <Trans>Source</Trans>
            </th>
            <th>
              <Trans>Scanned at</Trans>
            </th>
          </tr>
        </thead>
        <tbody>{rows}</tbody>
      </Table>
    </ScrollArea>
  );
}

// region input stuff
enum InputMethod {
  Manual = 'manually',
  ImageBarcode = 'imageBarcode'
}

interface inputProps {
  action: (items: ScanItem[]) => void;
}

function InputManual({ action }: inputProps) {
  const [value, setValue] = useState<string>('');

  function btnAddItem() {
    if (value === '') return;

    const new_item: ScanItem = {
      id: randomId(),
      ref: value,
      data: { item: value },
      timestamp: new Date(),
      source: InputMethod.Manual
    };
    action([new_item]);
    setValue('');
  }

  function btnAddDummyItem() {
    const new_item: ScanItem = {
      id: randomId(),
      ref: 'Test item',
      data: {},
      timestamp: new Date(),
      source: InputMethod.Manual
    };
    action([new_item]);
  }

  return (
    <>
      <Group>
        <TextInput
          placeholder={t`Enter item serial or data`}
          value={value}
          onChange={(event) => setValue(event.currentTarget.value)}
          onKeyDown={getHotkeyHandler([['Enter', btnAddItem]])}
        />
        <ActionIcon onClick={btnAddItem} w={16}>
          <IconPlus />
        </ActionIcon>
      </Group>

      {IS_DEV_OR_DEMO && (
        <Button onClick={btnAddDummyItem} variant="outline">
          <Trans>Add dummy item</Trans>
        </Button>
      )}
    </>
  );
}

/* Input that uses QR code detection from images */
function InputImageBarcode({ action }: inputProps) {
  const [qrCodeScanner, setQrCodeScanner] = useState<Html5Qrcode | null>(null);
  const [camId, setCamId] = useLocalStorage<CameraDevice | null>({
    key: 'camId',
    defaultValue: null
  });
  const [cameras, setCameras] = useState<any[]>([]);
  const [cameraValue, setCameraValue] = useState<string | null>(null);
  const [ScanningEnabled, setIsScanning] = useState<boolean>(false);
  const [wasAutoPaused, setWasAutoPaused] = useState<boolean>(false);
  const documentState = useDocumentVisibility();

  let lastValue: string = '';

  // Mount QR code once we are loaded
  useEffect(() => {
    setQrCodeScanner(new Html5Qrcode('reader'));

    // load cameras
    Html5Qrcode.getCameras().then((devices) => {
      if (devices?.length) {
        setCameras(devices);
      }
    });
  }, []);

  // set camera value from id
  useEffect(() => {
    if (camId) {
      setCameraValue(camId.id);
    }
  }, [camId]);

  // Stop/start when leaving or reentering page
  useEffect(() => {
    if (ScanningEnabled && documentState === 'hidden') {
      btnStopScanning();
      setWasAutoPaused(true);
    } else if (wasAutoPaused && documentState === 'visible') {
      btnStartScanning();
      setWasAutoPaused(false);
    }
  }, [documentState]);

  // Scanner functions
  function onScanSuccess(decodedText: string) {
    qrCodeScanner?.pause();

    // dedouplication
    if (decodedText === lastValue) {
      qrCodeScanner?.resume();
      return;
    }
    lastValue = decodedText;

    // submit value upstream
    action([
      {
        id: randomId(),
        ref: decodedText,
        data: decodedText,
        timestamp: new Date(),
        source: InputMethod.ImageBarcode
      }
    ]);

    qrCodeScanner?.resume();
  }

  function onScanFailure(error: string) {
    if (
      error !=
      'QR code parse error, error = NotFoundException: No MultiFormat Readers were able to detect the code.'
    ) {
      console.warn(`Code scan error = ${error}`);
    }
  }

  // button handlers
  function btnSelectCamera() {
    Html5Qrcode.getCameras()
      .then((devices) => {
        if (devices?.length) {
          setCamId(devices[0]);
        }
      })
      .catch((err) => {
        showNotification({
          title: t`Error while getting camera`,
          message: err,
          color: 'red',
          icon: <IconX />
        });
      });
  }

  function btnStartScanning() {
    if (camId && qrCodeScanner && !ScanningEnabled) {
      qrCodeScanner
        .start(
          camId.id,
          { fps: 10, qrbox: { width: 250, height: 250 } },
          (decodedText) => {
            onScanSuccess(decodedText);
          },
          (errorMessage) => {
            onScanFailure(errorMessage);
          }
        )
        .catch((err: string) => {
          showNotification({
            title: t`Error while scanning`,
            message: err,
            color: 'red',
            icon: <IconX />
          });
        });
      setIsScanning(true);
    }
  }

  function btnStopScanning() {
    if (qrCodeScanner && ScanningEnabled) {
      qrCodeScanner.stop().catch((err: string) => {
        showNotification({
          title: t`Error while stopping`,
          message: err,
          color: 'red',
          icon: <IconX />
        });
      });
      setIsScanning(false);
    }
  }

  // on value change
  useEffect(() => {
    if (cameraValue === null) return;
    if (cameraValue === camId?.id) {
      console.log('matching value and id');
      return;
    }

    const cam = cameras.find((cam) => cam.id === cameraValue);

    // stop scanning if cam changed while scanning
    if (qrCodeScanner && ScanningEnabled) {
      // stop scanning
      qrCodeScanner.stop().then(() => {
        // change ID
        setCamId(cam);
        // start scanning
        qrCodeScanner.start(
          cam.id,
          { fps: 10, qrbox: { width: 250, height: 250 } },
          (decodedText) => {
            onScanSuccess(decodedText);
          },
          (errorMessage) => {
            onScanFailure(errorMessage);
          }
        );
      });
    } else {
      setCamId(cam);
    }
  }, [cameraValue]);

  return (
    <Stack spacing="xs">
      <Group spacing="xs">
        <Select
          value={cameraValue}
          onChange={setCameraValue}
          data={cameras.map((device) => {
            return { value: device.id, label: device.label };
          })}
          size="sm"
        />
        {ScanningEnabled ? (
          <ActionIcon onClick={btnStopScanning} title={t`Stop scanning`}>
            <IconPlayerStopFilled />
          </ActionIcon>
        ) : (
          <ActionIcon
            onClick={btnStartScanning}
            title={t`Start scanning`}
            disabled={!camId}
          >
            <IconPlayerPlayFilled />
          </ActionIcon>
        )}
        <Space sx={{ flex: 1 }} />
        <Badge color={ScanningEnabled ? 'green' : 'orange'}>
          {ScanningEnabled ? t`Scanning` : t`Not scanning`}
        </Badge>
      </Group>
      <Container px={0} id="reader" w={'100%'} mih="300px" />
      {!camId && (
        <Button onClick={btnSelectCamera}>
          <Trans>Select Camera</Trans>
        </Button>
      )}
    </Stack>
  );
}

// endregion<|MERGE_RESOLUTION|>--- conflicted
+++ resolved
@@ -47,15 +47,10 @@
 import { DocInfo } from '../../components/items/DocInfo';
 import { StylishText } from '../../components/items/StylishText';
 import { TitleWithDoc } from '../../components/items/TitleWithDoc';
-<<<<<<< HEAD
-import { Render, RenderTypes } from '../../components/renderers';
-=======
 import { RenderInstance } from '../../components/render/Instance';
 import { ModelInformationDict } from '../../components/render/ModelType';
 import { ApiPaths } from '../../enums/ApiEndpoints';
 import { ModelType } from '../../enums/ModelType';
-import { notYetImplemented } from '../../functions/notifications';
->>>>>>> 0d193d8c
 import { IS_DEV_OR_DEMO } from '../../main';
 import { apiUrl } from '../../states/ApiState';
 
@@ -236,11 +231,7 @@
       ...new Set(
         selection
           .map((id) => {
-<<<<<<< HEAD
-            return history.find((item) => item.id === id);
-=======
             return history.find((item) => item.id === id)?.model;
->>>>>>> 0d193d8c
           })
           .filter((item) => item != undefined)
       )
