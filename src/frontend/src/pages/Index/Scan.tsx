import { Trans, t } from '@lingui/macro';
import {
  ActionIcon,
  Badge,
  Button,
  Checkbox,
<<<<<<< HEAD
=======
  Col,
>>>>>>> 7e9d2f79
  Container,
  Grid,
  Group,
  ScrollArea,
  Select,
  Space,
  Stack,
  Table,
  Text,
  TextInput,
  rem
} from '@mantine/core';
import {
  getHotkeyHandler,
  randomId,
  useDocumentVisibility,
  useFullscreen,
  useListState,
  useLocalStorage
} from '@mantine/hooks';
import { showNotification } from '@mantine/notifications';
import {
  IconAlertCircle,
  IconArrowsMaximize,
  IconArrowsMinimize,
  IconLink,
  IconNumber,
  IconPlayerPlayFilled,
  IconPlayerStopFilled,
  IconPlus,
  IconQuestionMark,
  IconSearch,
  IconTrash,
  IconX
} from '@tabler/icons-react';
import { Html5Qrcode } from 'html5-qrcode';
import { CameraDevice } from 'html5-qrcode/camera/core';
import { useEffect, useState } from 'react';

import { api } from '../../App';
import { DocInfo } from '../../components/items/DocInfo';
import { StylishText } from '../../components/items/StylishText';
import { TitleWithDoc } from '../../components/items/TitleWithDoc';
import { RenderInstance } from '../../components/render/Instance';
import { ModelInformationDict } from '../../components/render/ModelType';
import { ApiEndpoints } from '../../enums/ApiEndpoints';
import { ModelType } from '../../enums/ModelType';
import { notYetImplemented } from '../../functions/notifications';
import { IS_DEV_OR_DEMO } from '../../main';
import { apiUrl } from '../../states/ApiState';

interface ScanItem {
  id: string;
  ref: string;
  data: any;
  instance?: any;
  timestamp: Date;
  source: string;
  link?: string;
  model?: ModelType;
  pk?: string;
}

/*
 * Match the scanned object to a known internal model type
 */
function matchObject(rd: any): [ModelType | undefined, string | undefined] {
  if (rd?.part) {
    return [ModelType.part, rd?.part.pk];
  } else if (rd?.stockitem) {
    return [ModelType.stockitem, rd?.stockitem.pk];
  } else if (rd?.stocklocation) {
    return [ModelType.stocklocation, rd?.stocklocation.pk];
  } else if (rd?.supplierpart) {
    return [ModelType.supplierpart, rd?.supplierpart.pk];
  } else if (rd?.purchaseorder) {
    return [ModelType.purchaseorder, rd?.purchaseorder.pk];
  } else if (rd?.salesorder) {
    return [ModelType.salesorder, rd?.salesorder.pk];
  } else if (rd?.build) {
    return [ModelType.build, rd?.build.pk];
  } else {
    return [undefined, undefined];
  }
}

export default function Scan() {
  const { toggle: toggleFullscreen, fullscreen } = useFullscreen();
  const [history, historyHandlers] = useListState<ScanItem>([]);
  const [historyStorage, setHistoryStorage] = useLocalStorage<ScanItem[]>({
    key: 'scan-history',
    defaultValue: []
  });
  const [selection, setSelection] = useState<string[]>([]);
  const [inputValue, setInputValue] = useLocalStorage<string | null>({
    key: 'input-selection',
    defaultValue: null
  });

  // button handlers
  function btnRunSelectedBarcode() {
    const item = getSelectedItem(selection[0]);
    if (!item) return;
    runBarcode(item?.ref, item?.id);
  }

  const selectionLinked =
    selection.length === 1 && getSelectedItem(selection[0])?.link != undefined;

  function btnOpenSelectedLink() {
    const item = getSelectedItem(selection[0]);
    if (!item) return;
    if (!selectionLinked) return;
    window.open(item.link, '_blank');
  }

  function btnDeleteFullHistory() {
    historyHandlers.setState([]);
    setHistoryStorage([]);
    setSelection([]);
  }

  function btnDeleteHistory() {
    historyHandlers.setState(
      history.filter((item) => !selection.includes(item.id))
    );
    setSelection([]);
  }

  // general functions
  function getSelectedItem(ref: string): ScanItem | undefined {
    if (selection.length === 0) return;
    const item = history.find((item) => item.id === ref);
    if (item?.ref === undefined) return;
    return item;
  }

  function runBarcode(value: string, id?: string) {
    api
      .post(apiUrl(ApiEndpoints.barcode), { barcode: value })
      .then((response) => {
        // update item in history
        if (!id) return;
        const item = getSelectedItem(selection[0]);
        if (!item) return;

        // set link data
        item.link = response.data?.url;

        const rsp = matchObject(response.data);
        item.model = rsp[0];
        item.pk = rsp[1];

        // Fetch instance data
        if (item.model && item.pk) {
          let model_info = ModelInformationDict[item.model];

          if (model_info && model_info.api_endpoint) {
            let url = apiUrl(model_info.api_endpoint, item.pk);

            api
              .get(url)
              .then((response) => {
                item.instance = response.data;
              })
              .catch((err) => {
                console.error('error while fetching instance data at', url);
                console.info(err);
              });
          }
        }

        historyHandlers.setState(history);
      })
      .catch((err) => {
        // 400 and no plugin means no match
        if (
          err.response?.status === 400 &&
          err.response?.data?.plugin === 'None'
        )
          return;
        // otherwise log error
        console.log('error while running barcode', err);
      });
  }

  function addItems(items: ScanItem[]) {
    for (const item of items) {
      historyHandlers.append(item);
      runBarcode(item.ref, item.id);
    }
    setSelection(items.map((item) => item.id));
  }

  // save history data to session storage
  useEffect(() => {
    if (history.length === 0) return;
    setHistoryStorage(history);
  }, [history]);

  // load data from session storage on mount
  if (history.length === 0 && historyStorage.length != 0) {
    historyHandlers.setState(historyStorage);
  }

  // input stuff
  const inputOptions = [
    { value: InputMethod.Manual, label: t`Manual input` },
    { value: InputMethod.ImageBarcode, label: t`Image Barcode` }
  ];

  const inp = (function () {
    switch (inputValue) {
      case InputMethod.Manual:
        return <InputManual action={addItems} />;
      case InputMethod.ImageBarcode:
        return <InputImageBarcode action={addItems} />;
      default:
        return <Text>No input selected</Text>;
    }
  })();

  // selected actions component
  const SelectedActions = () => {
    const uniqueObjectTypes = [
      ...new Set(
        selection
          .map((id) => {
            return history.find((item) => item.id === id)?.model;
          })
          .filter((item) => item != undefined)
      )
    ];

    if (uniqueObjectTypes.length === 0) {
      return (
        <Group gap={0}>
          <IconQuestionMark color="orange" />
          <Trans>Selected elements are not known</Trans>
        </Group>
      );
    } else if (uniqueObjectTypes.length > 1) {
      return (
        <Group gap={0}>
          <IconAlertCircle color="orange" />
          <Trans>Multiple object types selected</Trans>
        </Group>
      );
    }
    return (
      <>
        <Text fz="sm" c="dimmed">
          <Trans>Actions for {uniqueObjectTypes[0]} </Trans>
        </Text>
        <Group>
          <ActionIcon
            onClick={notYetImplemented}
            title={t`Count`}
            variant="default"
          >
            <IconNumber />
          </ActionIcon>
        </Group>
      </>
    );
  };

  // rendering
  return (
    <>
      <Group justify="space-between">
        <Group justify="left">
          <StylishText>
            <Trans>Scan Page</Trans>
          </StylishText>
          <DocInfo
            text={t`This page can be used for continuously scanning items and taking actions on them.`}
          />
        </Group>
        <Button onClick={toggleFullscreen} size="sm" variant="subtle">
          {fullscreen ? <IconArrowsMaximize /> : <IconArrowsMinimize />}
        </Button>
      </Group>
      <Space h={'md'} />
      <Grid maw={'100%'}>
        <Grid.Col span={4}>
          <Stack>
            <Stack gap="xs">
              <Group justify="space-between">
                <TitleWithDoc
                  order={3}
                  text={t`Select the input method you want to use to scan items.`}
                >
                  <Trans>Input</Trans>
                </TitleWithDoc>
                <Select
                  value={inputValue}
                  onChange={setInputValue}
                  data={inputOptions}
                  searchable
                  placeholder={t`Select input method`}
                  nothingFoundMessage={t`Nothing found`}
                />
              </Group>
              {inp}
            </Stack>
            <Stack gap={0}>
              <TitleWithDoc
                order={3}
                text={t`Depending on the selected parts actions will be shown here. Not all barcode types are supported currently.`}
              >
                <Trans>Action</Trans>
              </TitleWithDoc>
              {selection.length === 0 ? (
                <Text>
                  <Trans>No selection</Trans>
                </Text>
              ) : (
                <>
                  <Text>
                    <Trans>{selection.length} items selected</Trans>
                  </Text>
                  <Text fz="sm" c="dimmed">
                    <Trans>General Actions</Trans>
                  </Text>
                  <Group>
                    <ActionIcon
                      color="red"
                      onClick={btnDeleteHistory}
                      title={t`Delete`}
                      variant="default"
                    >
                      <IconTrash />
                    </ActionIcon>
                    <ActionIcon
                      onClick={btnRunSelectedBarcode}
                      disabled={selection.length > 1}
                      title={t`Lookup part`}
                      variant="default"
                    >
                      <IconSearch />
                    </ActionIcon>
                    <ActionIcon
                      onClick={btnOpenSelectedLink}
                      disabled={!selectionLinked}
                      title={t`Open Link`}
                      variant="default"
                    >
                      <IconLink />
                    </ActionIcon>
                  </Group>
                  <SelectedActions />
                </>
              )}
            </Stack>
          </Stack>
        </Grid.Col>
        <Grid.Col span={8}>
          <Group justify="space-between">
            <TitleWithDoc
              order={3}
              text={t`History is locally kept in this browser.`}
              detail={t`The history is kept in this browser's local storage. So it won't be shared with other users or other devices but is persistent through reloads. You can select items in the history to perform actions on them. To add items, scan/enter them in the Input area.`}
            >
              <Trans>History</Trans>
            </TitleWithDoc>
            <ActionIcon
              color="red"
              onClick={btnDeleteFullHistory}
              variant="default"
            >
              <IconTrash />
            </ActionIcon>
          </Group>
          <HistoryTable
            data={history}
            selection={selection}
            setSelection={setSelection}
          />
        </Grid.Col>
      </Grid>
    </>
  );
}

function HistoryTable({
  data,
  selection,
  setSelection
}: {
  data: ScanItem[];
  selection: string[];
  setSelection: React.Dispatch<React.SetStateAction<string[]>>;
}) {
  const toggleRow = (id: string) =>
    setSelection((current) =>
      current.includes(id)
        ? current.filter((item) => item !== id)
        : [...current, id]
    );
  const toggleAll = () =>
    setSelection((current) =>
      current.length === data.length ? [] : data.map((item) => item.id)
    );

  const rows = data.map((item) => {
    return (
      <tr key={item.id}>
        <td>
          <Checkbox
            checked={selection.includes(item.id)}
            onChange={() => toggleRow(item.id)}
          />
        </td>
        <td>
          {item.pk && item.model && item.instance ? (
            <RenderInstance model={item.model} instance={item.instance} />
          ) : (
            item.ref
          )}
        </td>
        <td>{item.model}</td>
        <td>{item.source}</td>
        <td>{item.timestamp?.toString()}</td>
      </tr>
    );
  });

  // rendering
  if (data.length === 0)
    return (
      <Text>
        <Trans>No history</Trans>
      </Text>
    );
  return (
    <ScrollArea>
      <Table miw={800} verticalSpacing="sm">
        <thead>
          <tr>
            <th style={{ width: rem(40) }}>
              <Checkbox
                onChange={toggleAll}
                checked={selection.length === data.length}
                indeterminate={
                  selection.length > 0 && selection.length !== data.length
                }
              />
            </th>
            <th>
              <Trans>Item</Trans>
            </th>
            <th>
              <Trans>Type</Trans>
            </th>
            <th>
              <Trans>Source</Trans>
            </th>
            <th>
              <Trans>Scanned at</Trans>
            </th>
          </tr>
        </thead>
        <tbody>{rows}</tbody>
      </Table>
    </ScrollArea>
  );
}

// region input stuff
enum InputMethod {
  Manual = 'manually',
  ImageBarcode = 'imageBarcode'
}

interface ScanInputInterface {
  action: (items: ScanItem[]) => void;
}

function InputManual({ action }: Readonly<ScanInputInterface>) {
  const [value, setValue] = useState<string>('');

  function btnAddItem() {
    if (value === '') return;

    const new_item: ScanItem = {
      id: randomId(),
      ref: value,
      data: { item: value },
      timestamp: new Date(),
      source: InputMethod.Manual
    };
    action([new_item]);
    setValue('');
  }

  function btnAddDummyItem() {
    const new_item: ScanItem = {
      id: randomId(),
      ref: 'Test item',
      data: {},
      timestamp: new Date(),
      source: InputMethod.Manual
    };
    action([new_item]);
  }

  return (
    <>
      <Group>
        <TextInput
          placeholder={t`Enter item serial or data`}
          value={value}
          onChange={(event) => setValue(event.currentTarget.value)}
          onKeyDown={getHotkeyHandler([['Enter', btnAddItem]])}
        />
        <ActionIcon onClick={btnAddItem} w={16} variant="default">
          <IconPlus />
        </ActionIcon>
      </Group>

      {IS_DEV_OR_DEMO && (
        <Button onClick={btnAddDummyItem} variant="outline">
          <Trans>Add dummy item</Trans>
        </Button>
      )}
    </>
  );
}

/* Input that uses QR code detection from images */
function InputImageBarcode({ action }: Readonly<ScanInputInterface>) {
  const [qrCodeScanner, setQrCodeScanner] = useState<Html5Qrcode | null>(null);
  const [camId, setCamId] = useLocalStorage<CameraDevice | null>({
    key: 'camId',
    defaultValue: null
  });
  const [cameras, setCameras] = useState<any[]>([]);
  const [cameraValue, setCameraValue] = useState<string | null>(null);
  const [ScanningEnabled, setIsScanning] = useState<boolean>(false);
  const [wasAutoPaused, setWasAutoPaused] = useState<boolean>(false);
  const documentState = useDocumentVisibility();

  let lastValue: string = '';

  // Mount QR code once we are loaded
  useEffect(() => {
    setQrCodeScanner(new Html5Qrcode('reader'));

    // load cameras
    Html5Qrcode.getCameras().then((devices) => {
      if (devices?.length) {
        setCameras(devices);
      }
    });
  }, []);

  // set camera value from id
  useEffect(() => {
    if (camId) {
      setCameraValue(camId.id);
    }
  }, [camId]);

  // Stop/start when leaving or reentering page
  useEffect(() => {
    if (ScanningEnabled && documentState === 'hidden') {
      btnStopScanning();
      setWasAutoPaused(true);
    } else if (wasAutoPaused && documentState === 'visible') {
      btnStartScanning();
      setWasAutoPaused(false);
    }
  }, [documentState]);

  // Scanner functions
  function onScanSuccess(decodedText: string) {
    qrCodeScanner?.pause();

    // dedouplication
    if (decodedText === lastValue) {
      qrCodeScanner?.resume();
      return;
    }
    lastValue = decodedText;

    // submit value upstream
    action([
      {
        id: randomId(),
        ref: decodedText,
        data: decodedText,
        timestamp: new Date(),
        source: InputMethod.ImageBarcode
      }
    ]);

    qrCodeScanner?.resume();
  }

  function onScanFailure(error: string) {
    if (
      error !=
      'QR code parse error, error = NotFoundException: No MultiFormat Readers were able to detect the code.'
    ) {
      console.warn(`Code scan error = ${error}`);
    }
  }

  // button handlers
  function btnSelectCamera() {
    Html5Qrcode.getCameras()
      .then((devices) => {
        if (devices?.length) {
          setCamId(devices[0]);
        }
      })
      .catch((err) => {
        showNotification({
          title: t`Error while getting camera`,
          message: err,
          color: 'red',
          icon: <IconX />
        });
      });
  }

  function btnStartScanning() {
    if (camId && qrCodeScanner && !ScanningEnabled) {
      qrCodeScanner
        .start(
          camId.id,
          { fps: 10, qrbox: { width: 250, height: 250 } },
          (decodedText) => {
            onScanSuccess(decodedText);
          },
          (errorMessage) => {
            onScanFailure(errorMessage);
          }
        )
        .catch((err: string) => {
          showNotification({
            title: t`Error while scanning`,
            message: err,
            color: 'red',
            icon: <IconX />
          });
        });
      setIsScanning(true);
    }
  }

  function btnStopScanning() {
    if (qrCodeScanner && ScanningEnabled) {
      qrCodeScanner.stop().catch((err: string) => {
        showNotification({
          title: t`Error while stopping`,
          message: err,
          color: 'red',
          icon: <IconX />
        });
      });
      setIsScanning(false);
    }
  }

  // on value change
  useEffect(() => {
    if (cameraValue === null) return;
    if (cameraValue === camId?.id) {
      console.log('matching value and id');
      return;
    }

    const cam = cameras.find((cam) => cam.id === cameraValue);

    // stop scanning if cam changed while scanning
    if (qrCodeScanner && ScanningEnabled) {
      // stop scanning
      qrCodeScanner.stop().then(() => {
        // change ID
        setCamId(cam);
        // start scanning
        qrCodeScanner.start(
          cam.id,
          { fps: 10, qrbox: { width: 250, height: 250 } },
          (decodedText) => {
            onScanSuccess(decodedText);
          },
          (errorMessage) => {
            onScanFailure(errorMessage);
          }
        );
      });
    } else {
      setCamId(cam);
    }
  }, [cameraValue]);

  return (
    <Stack gap="xs">
      <Group gap="xs">
        <Select
          value={cameraValue}
          onChange={setCameraValue}
          data={cameras.map((device) => {
            return { value: device.id, label: device.label };
          })}
          size="sm"
        />
        {ScanningEnabled ? (
          <ActionIcon
            onClick={btnStopScanning}
            title={t`Stop scanning`}
            variant="default"
          >
            <IconPlayerStopFilled />
          </ActionIcon>
        ) : (
          <ActionIcon
            onClick={btnStartScanning}
            title={t`Start scanning`}
            disabled={!camId}
            variant="default"
          >
            <IconPlayerPlayFilled />
          </ActionIcon>
        )}
        <Space style={{ flex: 1 }} />
        <Badge color={ScanningEnabled ? 'green' : 'orange'}>
          {ScanningEnabled ? t`Scanning` : t`Not scanning`}
        </Badge>
      </Group>
      <Container px={0} id="reader" w={'100%'} mih="300px" />
      {!camId && (
        <Button onClick={btnSelectCamera}>
          <Trans>Select Camera</Trans>
        </Button>
      )}
    </Stack>
  );
}

// endregion<|MERGE_RESOLUTION|>--- conflicted
+++ resolved
@@ -4,10 +4,7 @@
   Badge,
   Button,
   Checkbox,
-<<<<<<< HEAD
-=======
   Col,
->>>>>>> 7e9d2f79
   Container,
   Grid,
   Group,
