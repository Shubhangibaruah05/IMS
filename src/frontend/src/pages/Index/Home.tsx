import { Trans } from '@lingui/macro';
<<<<<<< HEAD
import { Alert, Group, SimpleGrid, Space, Text } from '@mantine/core';
import { Button } from '@mantine/core';
import { IconKey, IconSitemap } from '@tabler/icons-react';

import { PlaceholderPill } from '../../components/items/Placeholder';
import { StylishText } from '../../components/items/StylishText';
import { openEditApiForm, openModalApiForm } from '../../functions/forms';
=======
import { Title } from '@mantine/core';
import { lazy } from 'react';

import {
  LayoutItemType,
  WidgetLayout
} from '../../components/widgets/WidgetLayout';
import { LoadingItem } from '../../functions/loading';
import { useApiState } from '../../states/ApiState';

const vals: LayoutItemType[] = [
  {
    i: 1,
    val: (
      <LoadingItem
        item={lazy(() => import('../../components/widgets/GetStartedWidget'))}
      />
    ),
    w: 12,
    h: 6,
    x: 0,
    y: 0,
    minH: 6
  },
  {
    i: 2,
    val: (
      <LoadingItem
        item={lazy(() => import('../../components/widgets/DisplayWidget'))}
      />
    ),
    w: 3,
    h: 3,
    x: 0,
    y: 7,
    minH: 3
  },
  {
    i: 4,
    val: (
      <LoadingItem
        item={lazy(() => import('../../components/widgets/FeedbackWidget'))}
      />
    ),
    w: 4,
    h: 6,
    x: 0,
    y: 9
  }
];
>>>>>>> 86ca0b27

export default function Home() {
  const [username] = useApiState((state) => [state.user?.name]);
  return (
    <>
<<<<<<< HEAD
      <Group>
        <StylishText>
          <Trans>Home</Trans>
        </StylishText>
        <PlaceholderPill />
      </Group>

      <Space />
      <Text size="xl">Test Forms</Text>
      <SimpleGrid cols={4}>
        <Button
          variant="outline"
          color="lime"
          onClick={() =>
            openEditApiForm({
              title: 'A test dynamic form',
              props: {
                name: 'my form',
                onClose: () => {
                  // TODO: Some custom action?
                  console.log('closing modal form');
                },
                url: '/part/',
                pk: 3,
                method: 'PUT',
                title: 'a title',
                preFormContent: <Text>dynamic content before the form</Text>,
                postFormContent: () => (
                  <Alert title="alert" color="blue">
                    You can call a function too!
                  </Alert>
                ),
                fields: [
                  {
                    name: 'name'
                  },
                  {
                    name: 'category',
                    icon: <IconSitemap />
                  },
                  {
                    name: 'description'
                  },
                  {
                    name: 'keywords',
                    icon: <IconKey />
                  },
                  {
                    name: 'IPN'
                  }
                ]
              }
            })
          }
        >
          Dynamic Form
        </Button>
      </SimpleGrid>
=======
      <Title order={1}>
        <Trans>Welcome to your Dashboard{username && `, ${username}`}</Trans>
      </Title>
      <WidgetLayout items={vals} />
>>>>>>> 86ca0b27
    </>
  );
}<|MERGE_RESOLUTION|>--- conflicted
+++ resolved
@@ -1,13 +1,4 @@
 import { Trans } from '@lingui/macro';
-<<<<<<< HEAD
-import { Alert, Group, SimpleGrid, Space, Text } from '@mantine/core';
-import { Button } from '@mantine/core';
-import { IconKey, IconSitemap } from '@tabler/icons-react';
-
-import { PlaceholderPill } from '../../components/items/Placeholder';
-import { StylishText } from '../../components/items/StylishText';
-import { openEditApiForm, openModalApiForm } from '../../functions/forms';
-=======
 import { Title } from '@mantine/core';
 import { lazy } from 'react';
 
@@ -58,77 +49,15 @@
     y: 9
   }
 ];
->>>>>>> 86ca0b27
 
 export default function Home() {
   const [username] = useApiState((state) => [state.user?.name]);
   return (
     <>
-<<<<<<< HEAD
-      <Group>
-        <StylishText>
-          <Trans>Home</Trans>
-        </StylishText>
-        <PlaceholderPill />
-      </Group>
-
-      <Space />
-      <Text size="xl">Test Forms</Text>
-      <SimpleGrid cols={4}>
-        <Button
-          variant="outline"
-          color="lime"
-          onClick={() =>
-            openEditApiForm({
-              title: 'A test dynamic form',
-              props: {
-                name: 'my form',
-                onClose: () => {
-                  // TODO: Some custom action?
-                  console.log('closing modal form');
-                },
-                url: '/part/',
-                pk: 3,
-                method: 'PUT',
-                title: 'a title',
-                preFormContent: <Text>dynamic content before the form</Text>,
-                postFormContent: () => (
-                  <Alert title="alert" color="blue">
-                    You can call a function too!
-                  </Alert>
-                ),
-                fields: [
-                  {
-                    name: 'name'
-                  },
-                  {
-                    name: 'category',
-                    icon: <IconSitemap />
-                  },
-                  {
-                    name: 'description'
-                  },
-                  {
-                    name: 'keywords',
-                    icon: <IconKey />
-                  },
-                  {
-                    name: 'IPN'
-                  }
-                ]
-              }
-            })
-          }
-        >
-          Dynamic Form
-        </Button>
-      </SimpleGrid>
-=======
       <Title order={1}>
         <Trans>Welcome to your Dashboard{username && `, ${username}`}</Trans>
       </Title>
       <WidgetLayout items={vals} />
->>>>>>> 86ca0b27
     </>
   );
 }