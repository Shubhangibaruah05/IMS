--- conflicted
+++ resolved
@@ -392,13 +392,9 @@
   return (
     <>
       {editBuild.modal}
-<<<<<<< HEAD
-      <Stack gap="xs">
-=======
       {duplicateBuild.modal}
       {cancelBuild.modal}
-      <Stack spacing="xs">
->>>>>>> 5b0889d4
+      <Stack gap="xs">
         <LoadingOverlay visible={instanceQuery.isFetching} />
         <PageDetail
           title={build.reference}
