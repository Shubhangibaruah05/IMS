--- conflicted
+++ resolved
@@ -308,22 +308,9 @@
   }, [order, instanceQuery]);
 
   return (
-<<<<<<< HEAD
-    <Stack gap="xs">
-      <LoadingOverlay visible={instanceQuery.isFetching} />
-      <PageDetail
-        title={t`Sales Order` + `: ${order.reference}`}
-        subtitle={order.description}
-        imageUrl={order.customer_detail?.image}
-        badges={orderBadges}
-        breadcrumbs={[{ name: t`Sales`, url: '/sales/' }]}
-      />
-      <PanelGroup pageKey="salesorder" panels={orderPanels} />
-    </Stack>
-=======
     <>
       {editSalesOrder.modal}
-      <Stack spacing="xs">
+      <Stack gap="xs">
         <LoadingOverlay visible={instanceQuery.isFetching} />
         <PageDetail
           title={t`Sales Order` + `: ${order.reference}`}
@@ -336,6 +323,5 @@
         <PanelGroup pageKey="salesorder" panels={orderPanels} />
       </Stack>
     </>
->>>>>>> ca03562d
   );
 }