import { t } from '@lingui/macro';
import { Grid, LoadingOverlay, Skeleton, Stack } from '@mantine/core';
import {
  IconDots,
  IconInfoCircle,
  IconList,
  IconNotes,
  IconPaperclip
} from '@tabler/icons-react';
import { ReactNode, useMemo } from 'react';
import { useParams } from 'react-router-dom';

<<<<<<< HEAD
import { PrintingActions } from '../../components/buttons/PrintingActions';
=======
import AdminButton from '../../components/buttons/AdminButton';
>>>>>>> dc741b61
import { DetailsField, DetailsTable } from '../../components/details/Details';
import { DetailsImage } from '../../components/details/DetailsImage';
import { ItemDetailsGrid } from '../../components/details/ItemDetails';
import {
  ActionDropdown,
  CancelItemAction,
  DuplicateItemAction,
  EditItemAction
} from '../../components/items/ActionDropdown';
import { PageDetail } from '../../components/nav/PageDetail';
import { PanelGroup, PanelType } from '../../components/nav/PanelGroup';
import { StatusRenderer } from '../../components/render/StatusRenderer';
import { NotesEditor } from '../../components/widgets/MarkdownEditor';
import { formatCurrency } from '../../defaults/formatters';
import { ApiEndpoints } from '../../enums/ApiEndpoints';
import { ModelType } from '../../enums/ModelType';
import { UserRoles } from '../../enums/Roles';
import { useReturnOrderFields } from '../../forms/SalesOrderForms';
import {
  useCreateApiFormModal,
  useEditApiFormModal
} from '../../hooks/UseForm';
import { useInstance } from '../../hooks/UseInstance';
import { apiUrl } from '../../states/ApiState';
import { useUserState } from '../../states/UserState';
import { AttachmentTable } from '../../tables/general/AttachmentTable';

/**
 * Detail page for a single ReturnOrder
 */
export default function ReturnOrderDetail() {
  const { id } = useParams();

  const user = useUserState();

  const {
    instance: order,
    instanceQuery,
    refreshInstance
  } = useInstance({
    endpoint: ApiEndpoints.return_order_list,
    pk: id,
    params: {
      customer_detail: true
    }
  });

  const detailsPanel = useMemo(() => {
    if (instanceQuery.isFetching) {
      return <Skeleton />;
    }

    let tl: DetailsField[] = [
      {
        type: 'text',
        name: 'reference',
        label: t`Reference`,
        copy: true
      },
      {
        type: 'text',
        name: 'customer_reference',
        label: t`Customer Reference`,
        copy: true,
        hidden: !order.customer_reference
      },
      {
        type: 'link',
        name: 'customer',
        icon: 'customers',
        label: t`Customer`,
        model: ModelType.company
      },
      {
        type: 'text',
        name: 'description',
        label: t`Description`,
        copy: true
      },
      {
        type: 'status',
        name: 'status',
        label: t`Status`,
        model: ModelType.salesorder
      }
    ];

    let tr: DetailsField[] = [
      {
        type: 'text',
        name: 'line_items',
        label: t`Line Items`,
        icon: 'list'
      },
      {
        type: 'progressbar',
        name: 'completed',
        icon: 'progress',
        label: t`Completed Line Items`,
        total: order.line_items,
        progress: order.completed_lines
      },
      {
        type: 'progressbar',
        name: 'shipments',
        icon: 'shipment',
        label: t`Completed Shipments`,
        total: order.shipments,
        progress: order.completed_shipments
        // TODO: Fix this progress bar
      },
      {
        type: 'text',
        name: 'currency',
        label: t`Order Currency`,
        value_formatter: () =>
          order?.order_currency ?? order?.customer_detail?.currency
      },
      {
        type: 'text',
        name: 'total_price',
        label: t`Total Cost`,
        value_formatter: () => {
          return formatCurrency(order?.total_price, {
            currency: order?.order_currency ?? order?.customer_detail?.currency
          });
        }
      }
    ];

    let bl: DetailsField[] = [
      {
        type: 'link',
        external: true,
        name: 'link',
        label: t`Link`,
        copy: true,
        hidden: !order.link
      },
      {
        type: 'link',
        model: ModelType.contact,
        link: false,
        name: 'contact',
        label: t`Contact`,
        icon: 'user',
        copy: true,
        hidden: !order.contact
      }
      // TODO: Project code
    ];

    let br: DetailsField[] = [
      {
        type: 'text',
        name: 'creation_date',
        label: t`Created On`,
        icon: 'calendar'
      },
      {
        type: 'text',
        name: 'target_date',
        label: t`Target Date`,
        icon: 'calendar',
        hidden: !order.target_date
      },
      {
        type: 'text',
        name: 'responsible',
        label: t`Responsible`,
        badge: 'owner',
        hidden: !order.responsible
      }
    ];

    return (
      <ItemDetailsGrid>
        <Grid>
          <Grid.Col span={4}>
            <DetailsImage
              appRole={UserRoles.purchase_order}
              apiPath={ApiEndpoints.company_list}
              src={order.customer_detail?.image}
              pk={order.customer}
            />
          </Grid.Col>
          <Grid.Col span={8}>
            <DetailsTable fields={tl} item={order} />
          </Grid.Col>
        </Grid>
        <DetailsTable fields={tr} item={order} />
        <DetailsTable fields={bl} item={order} />
        <DetailsTable fields={br} item={order} />
      </ItemDetailsGrid>
    );
  }, [order, instanceQuery]);

  const orderPanels: PanelType[] = useMemo(() => {
    return [
      {
        name: 'detail',
        label: t`Order Details`,
        icon: <IconInfoCircle />,
        content: detailsPanel
      },
      {
        name: 'line-items',
        label: t`Line Items`,
        icon: <IconList />
      },
      {
        name: 'attachments',
        label: t`Attachments`,
        icon: <IconPaperclip />,
        content: (
          <AttachmentTable
            endpoint={ApiEndpoints.return_order_attachment_list}
            model="order"
            pk={Number(id)}
          />
        )
      },
      {
        name: 'notes',
        label: t`Notes`,
        icon: <IconNotes />,
        content: (
          <NotesEditor
            url={apiUrl(ApiEndpoints.return_order_list, id)}
            data={order.notes ?? ''}
            allowEdit={true}
          />
        )
      }
    ];
  }, [order, id]);

  const orderBadges: ReactNode[] = useMemo(() => {
    return instanceQuery.isLoading
      ? []
      : [
          <StatusRenderer
            status={order.status}
            type={ModelType.returnorder}
            options={{ size: 'lg' }}
          />
        ];
  }, [order, instanceQuery]);

  const returnOrderFields = useReturnOrderFields();

  const editReturnOrder = useEditApiFormModal({
    url: ApiEndpoints.return_order_list,
    pk: order.pk,
    title: t`Edit Return Order`,
    fields: returnOrderFields,
    onFormSuccess: () => {
      refreshInstance();
    }
  });

  const duplicateReturnOrder = useCreateApiFormModal({
    url: ApiEndpoints.return_order_list,
    title: t`Add Return Order`,
    fields: returnOrderFields,
    initialData: {
      ...order,
      reference: undefined
    },
    modelType: ModelType.returnorder,
    follow: true
  });

  const orderActions = useMemo(() => {
    return [
<<<<<<< HEAD
      <PrintingActions
        modelType={ModelType.returnorder}
        items={[order.pk]}
        enableReports
      />,
=======
      <AdminButton model={ModelType.returnorder} pk={order.pk} />,
>>>>>>> dc741b61
      <ActionDropdown
        tooltip={t`Order Actions`}
        icon={<IconDots />}
        actions={[
          EditItemAction({
            hidden: !user.hasChangeRole(UserRoles.return_order),
            onClick: () => {
              editReturnOrder.open();
            }
          }),
          CancelItemAction({
            tooltip: t`Cancel order`
          }),
          DuplicateItemAction({
            hidden: !user.hasChangeRole(UserRoles.return_order),
            onClick: () => duplicateReturnOrder.open()
          })
        ]}
      />
    ];
  }, [user, order]);

  return (
    <>
      {editReturnOrder.modal}
      {duplicateReturnOrder.modal}
      <Stack gap="xs">
        <LoadingOverlay visible={instanceQuery.isFetching} />
        <PageDetail
          title={t`Return Order` + `: ${order.reference}`}
          subtitle={order.description}
          imageUrl={order.customer_detail?.image}
          badges={orderBadges}
          actions={orderActions}
          breadcrumbs={[{ name: t`Sales`, url: '/sales/' }]}
        />
        <PanelGroup pageKey="returnorder" panels={orderPanels} />
      </Stack>
    </>
  );
}<|MERGE_RESOLUTION|>--- conflicted
+++ resolved
@@ -10,11 +10,8 @@
 import { ReactNode, useMemo } from 'react';
 import { useParams } from 'react-router-dom';
 
-<<<<<<< HEAD
+import AdminButton from '../../components/buttons/AdminButton';
 import { PrintingActions } from '../../components/buttons/PrintingActions';
-=======
-import AdminButton from '../../components/buttons/AdminButton';
->>>>>>> dc741b61
 import { DetailsField, DetailsTable } from '../../components/details/Details';
 import { DetailsImage } from '../../components/details/DetailsImage';
 import { ItemDetailsGrid } from '../../components/details/ItemDetails';
@@ -290,15 +287,12 @@
 
   const orderActions = useMemo(() => {
     return [
-<<<<<<< HEAD
+      <AdminButton model={ModelType.returnorder} pk={order.pk} />,
       <PrintingActions
         modelType={ModelType.returnorder}
         items={[order.pk]}
         enableReports
       />,
-=======
-      <AdminButton model={ModelType.returnorder} pk={order.pk} />,
->>>>>>> dc741b61
       <ActionDropdown
         tooltip={t`Order Actions`}
         icon={<IconDots />}
