--- conflicted
+++ resolved
@@ -284,12 +284,7 @@
 
   return (
     <>
-<<<<<<< HEAD
       <Stack gap="xs">
-=======
-      {editReturnOrder.modal}
-      <Stack spacing="xs">
->>>>>>> ca03562d
         <LoadingOverlay visible={instanceQuery.isFetching} />
         <PageDetail
           title={t`Return Order` + `: ${order.reference}`}
