import { t } from '@lingui/macro';
import { BarChart } from '@mantine/charts';
import { Group, SimpleGrid, Text } from '@mantine/core';
import { ReactNode, useCallback, useMemo } from 'react';

<<<<<<< HEAD
import { CHART_COLORS } from '../../../components/charts/colors';
import { tooltipFormatter } from '../../../components/charts/tooltipFormatter';
import { formatCurrency, formatDate } from '../../../defaults/formatters';
=======
import { formatCurrency, renderDate } from '../../../defaults/formatters';
>>>>>>> 713d2ac9
import { ApiEndpoints } from '../../../enums/ApiEndpoints';
import { useTable } from '../../../hooks/UseTable';
import { apiUrl } from '../../../states/ApiState';
import { TableColumn } from '../../../tables/Column';
import { InvenTreeTable } from '../../../tables/InvenTreeTable';
import { NoPricingData } from './PricingPanel';

export default function PurchaseHistoryPanel({
  part
}: {
  part: any;
}): ReactNode {
  const table = useTable('pricing-purchase-history');

  const calculateUnitPrice = useCallback((record: any) => {
    let pack_quantity = record?.supplier_part_detail?.pack_quantity_native ?? 1;
    let unit_price = record.purchase_price / pack_quantity;

    return unit_price;
  }, []);

  const columns: TableColumn[] = useMemo(() => {
    return [
      {
        accessor: 'order',
        title: t`Purchase Order`,
        render: (record: any) => record?.order_detail?.reference,
        sortable: true,
        switchable: false
      },
      {
        accessor: 'order_detail.complete_date',
        ordering: 'complete_date',
        title: t`Date`,
        sortable: true,
        switchable: true,
        render: (record: any) => formatDate(record.order_detail.complete_date)
      },
      {
        accessor: 'purchase_price',
        title: t`Purchase Price`,
        sortable: true,
        switchable: false,
        render: (record: any) => {
          let price = formatCurrency(record.purchase_price, {
            currency: record.purchase_price_currency
          });

          let units = record.supplier_part_detail?.pack_quantity;

          return (
            <Group justify="space-between" gap="xs">
              <Text>{price}</Text>
              {units && <Text size="xs">[{units}]</Text>}
            </Group>
          );
        }
      },
      {
        accessor: 'unit_price',
        title: t`Unit Price`,
        ordering: 'purchase_price',
        sortable: true,
        switchable: false,
        render: (record: any) => {
          let price = formatCurrency(calculateUnitPrice(record), {
            currency: record.purchase_price_currency
          });

          let units = record.part_detail?.units;

          return (
            <Group justify="space-between" gap="xs">
              <Text>{price}</Text>
              {units && <Text size="xs">[{units}]</Text>}
            </Group>
          );
        }
      }
    ];
  }, []);

  const currency: string = useMemo(() => {
    if (table.records.length === 0) {
      return '';
    }
    return table.records[0].purchase_price_currency;
  }, [table.records]);

  const purchaseHistoryData = useMemo(() => {
    return table.records.map((record: any) => {
      return {
        quantity: record.quantity,
        purchase_price: record.purchase_price,
        unit_price: calculateUnitPrice(record),
        name: record.order_detail.reference
      };
    });
  }, [table.records]);

  return (
    <SimpleGrid cols={2}>
      <InvenTreeTable
        tableState={table}
        url={apiUrl(ApiEndpoints.purchase_order_line_list)}
        columns={columns}
        props={{
          params: {
            base_part: part.pk,
            part_detail: true,
            order_detail: true,
            has_pricing: true,
            order_complete: true
          }
        }}
      />
      {purchaseHistoryData.length > 0 ? (
        <BarChart
          data={purchaseHistoryData}
          dataKey="name"
          series={[
            { name: 'unit_price', label: t`Unit Price`, color: 'blue.5' }
          ]}
        />
      ) : (
        <NoPricingData />
      )}
    </SimpleGrid>
  );
}<|MERGE_RESOLUTION|>--- conflicted
+++ resolved
@@ -3,13 +3,7 @@
 import { Group, SimpleGrid, Text } from '@mantine/core';
 import { ReactNode, useCallback, useMemo } from 'react';
 
-<<<<<<< HEAD
-import { CHART_COLORS } from '../../../components/charts/colors';
-import { tooltipFormatter } from '../../../components/charts/tooltipFormatter';
-import { formatCurrency, formatDate } from '../../../defaults/formatters';
-=======
-import { formatCurrency, renderDate } from '../../../defaults/formatters';
->>>>>>> 713d2ac9
+import { formatCurrency } from '../../../defaults/formatters';
 import { ApiEndpoints } from '../../../enums/ApiEndpoints';
 import { useTable } from '../../../hooks/UseTable';
 import { apiUrl } from '../../../states/ApiState';
