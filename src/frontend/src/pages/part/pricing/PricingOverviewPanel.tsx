--- conflicted
+++ resolved
@@ -63,17 +63,13 @@
           return (
             <Group justify="left" gap="xs">
               {record.icon}
-<<<<<<< HEAD
-              <Text fw={700}>{record.title}</Text>
-=======
               {is_link ? (
-                <Anchor weight={700} onClick={() => doNavigation(record.name)}>
+                <Anchor fw={700} onClick={() => doNavigation(record.name)}>
                   {record.title}
                 </Anchor>
               ) : (
-                <Text weight={700}>{record.title}</Text>
+                <Text fw={700}>{record.title}</Text>
               )}
->>>>>>> 0ba7f7ec
             </Group>
           );
         }
