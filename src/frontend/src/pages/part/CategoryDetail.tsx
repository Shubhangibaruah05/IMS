--- conflicted
+++ resolved
@@ -296,31 +296,6 @@
     <>
       {editCategory.modal}
       {deleteCategory.modal}
-<<<<<<< HEAD
-      <Stack gap="xs">
-        <LoadingOverlay visible={instanceQuery.isFetching} />
-        <NavigationTree
-          modelType={ModelType.partcategory}
-          title={t`Part Categories`}
-          endpoint={ApiEndpoints.category_tree}
-          opened={treeOpen}
-          onClose={() => {
-            setTreeOpen(false);
-          }}
-          selectedId={category?.pk}
-        />
-        <PageDetail
-          title={t`Part Category`}
-          subtitle={category?.name}
-          breadcrumbs={breadcrumbs}
-          breadcrumbAction={() => {
-            setTreeOpen(true);
-          }}
-          actions={categoryActions}
-        />
-        <PanelGroup pageKey="partcategory" panels={panels} />
-      </Stack>
-=======
       <InstanceDetail
         status={requestStatus}
         loading={id ? instanceQuery.isFetching : false}
@@ -350,7 +325,6 @@
           <PanelGroup pageKey="partcategory" panels={categoryPanels} />
         </Stack>
       </InstanceDetail>
->>>>>>> 41f6dd69
     </>
   );
 }