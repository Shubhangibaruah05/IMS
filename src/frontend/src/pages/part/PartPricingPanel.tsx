--- conflicted
+++ resolved
@@ -1,10 +1,6 @@
 import { t } from '@lingui/macro';
 import { Accordion, Alert, LoadingOverlay, Stack, Text } from '@mantine/core';
-<<<<<<< HEAD
-import { useMemo } from 'react';
-=======
 import { useMemo, useState } from 'react';
->>>>>>> 0ba7f7ec
 
 import { ApiEndpoints } from '../../enums/ApiEndpoints';
 import { UserRoles } from '../../enums/Roles';
