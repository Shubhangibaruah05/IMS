--- conflicted
+++ resolved
@@ -665,13 +665,14 @@
         label={t`In Production` + `: ${part.building}`}
         color="blue"
         visible={part.building > 0}
-<<<<<<< HEAD
         key="in_production"
+      />,
+      <DetailsBadge
+        label={t`Inactive`}
+        color="red"
+        visible={!part.active}
+        key="inactive"
       />
-=======
-      />,
-      <DetailsBadge label={t`Inactive`} color="red" visible={!part.active} />
->>>>>>> ca03562d
     ];
   }, [part, instanceQuery]);
 
