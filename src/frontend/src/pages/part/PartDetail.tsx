import { t } from '@lingui/macro';
import {
  Accordion,
  Alert,
  Grid,
  Skeleton,
  Space,
  Stack,
  Text
} from '@mantine/core';
import {
  IconBookmarks,
  IconBuilding,
  IconBuildingFactory2,
  IconCalendarStats,
  IconClipboardList,
  IconCurrencyDollar,
  IconDots,
  IconInfoCircle,
  IconLayersLinked,
  IconList,
  IconListTree,
  IconNotes,
  IconPackages,
  IconPaperclip,
  IconReportAnalytics,
  IconShoppingCart,
  IconStack2,
  IconTestPipe,
  IconTools,
  IconTruckDelivery,
  IconVersions
} from '@tabler/icons-react';
import { useQuery, useSuspenseQuery } from '@tanstack/react-query';
import { ReactNode, useMemo, useState } from 'react';
import { useNavigate, useParams } from 'react-router-dom';
import Select from 'react-select';

import { api } from '../../App';
import AdminButton from '../../components/buttons/AdminButton';
import { DetailsField, DetailsTable } from '../../components/details/Details';
import DetailsBadge from '../../components/details/DetailsBadge';
import { DetailsImage } from '../../components/details/DetailsImage';
import { ItemDetailsGrid } from '../../components/details/ItemDetails';
import NotesEditor from '../../components/editors/NotesEditor';
import { ApiFormFieldSet } from '../../components/forms/fields/ApiFormField';
import { Thumbnail } from '../../components/images/Thumbnail';
import {
  ActionDropdown,
  BarcodeActionDropdown,
  DeleteItemAction,
  DuplicateItemAction,
  EditItemAction,
  LinkBarcodeAction,
  UnlinkBarcodeAction,
  ViewBarcodeAction
} from '../../components/items/ActionDropdown';
import { PlaceholderPanel } from '../../components/items/Placeholder';
import { StylishText } from '../../components/items/StylishText';
import InstanceDetail from '../../components/nav/InstanceDetail';
import NavigationTree from '../../components/nav/NavigationTree';
import { PageDetail } from '../../components/nav/PageDetail';
<<<<<<< HEAD
import { PanelType } from '../../components/nav/Panel';
import { PanelGroup } from '../../components/nav/PanelGroup';
=======
import { PanelGroup, PanelType } from '../../components/nav/PanelGroup';
import { RenderPart } from '../../components/render/Part';
>>>>>>> 41f6dd69
import { formatPriceRange } from '../../defaults/formatters';
import { ApiEndpoints } from '../../enums/ApiEndpoints';
import { ModelType } from '../../enums/ModelType';
import { UserRoles } from '../../enums/Roles';
import { usePartFields } from '../../forms/PartForms';
import {
  StockOperationProps,
  useCountStockItem,
  useTransferStockItem
} from '../../forms/StockForms';
import { InvenTreeIcon } from '../../functions/icons';
import { getDetailUrl } from '../../functions/urls';
import {
  useCreateApiFormModal,
  useDeleteApiFormModal,
  useEditApiFormModal
} from '../../hooks/UseForm';
import { useInstance } from '../../hooks/UseInstance';
import { usePluginPanels } from '../../hooks/UsePluginPanels';
import { apiUrl } from '../../states/ApiState';
import { useGlobalSettingsState } from '../../states/SettingsState';
import { useUserState } from '../../states/UserState';
import { BomTable } from '../../tables/bom/BomTable';
import { UsedInTable } from '../../tables/bom/UsedInTable';
import BuildAllocatedStockTable from '../../tables/build/BuildAllocatedStockTable';
import { BuildOrderTable } from '../../tables/build/BuildOrderTable';
import { AttachmentTable } from '../../tables/general/AttachmentTable';
import { PartParameterTable } from '../../tables/part/PartParameterTable';
import PartPurchaseOrdersTable from '../../tables/part/PartPurchaseOrdersTable';
import PartTestTemplateTable from '../../tables/part/PartTestTemplateTable';
import { PartVariantTable } from '../../tables/part/PartVariantTable';
import { RelatedPartTable } from '../../tables/part/RelatedPartTable';
import { ManufacturerPartTable } from '../../tables/purchasing/ManufacturerPartTable';
import { SupplierPartTable } from '../../tables/purchasing/SupplierPartTable';
import SalesOrderAllocationTable from '../../tables/sales/SalesOrderAllocationTable';
import { SalesOrderTable } from '../../tables/sales/SalesOrderTable';
import { StockItemTable } from '../../tables/stock/StockItemTable';
import { TestStatisticsTable } from '../../tables/stock/TestStatisticsTable';
import PartPricingPanel from './PartPricingPanel';

/**
 * Detail view for a single Part instance
 */
export default function PartDetail() {
  const { id } = useParams();

  const navigate = useNavigate();
  const user = useUserState();

  const [treeOpen, setTreeOpen] = useState(false);

  const globalSettings = useGlobalSettingsState();

  const {
    instance: part,
    refreshInstance,
    instanceQuery,
    requestStatus
  } = useInstance({
    endpoint: ApiEndpoints.part_list,
    pk: id,
    params: {
      path_detail: true
    },
    refetchOnMount: true
  });

  const detailsPanel = useMemo(() => {
    if (instanceQuery.isFetching) {
      return <Skeleton />;
    }

    // Construct the details tables
    let tl: DetailsField[] = [
      {
        type: 'string',
        name: 'name',
        label: t`Name`,
        icon: 'part',
        copy: true
      },
      {
        type: 'string',
        name: 'IPN',
        label: t`IPN`,
        copy: true,
        hidden: !part.IPN
      },
      {
        type: 'string',
        name: 'description',
        label: t`Description`,
        copy: true
      },
      {
        type: 'link',
        name: 'variant_of',
        label: t`Variant of`,
        model: ModelType.part,
        hidden: !part.variant_of
      },
      {
        type: 'link',
        name: 'revision_of',
        label: t`Revision of`,
        model: ModelType.part,
        hidden: !part.revision_of
      },
      {
        type: 'string',
        name: 'revision',
        label: t`Revision`,
        hidden: !part.revision,
        copy: true
      },
      {
        type: 'link',
        name: 'category',
        label: t`Category`,
        model: ModelType.partcategory
      },
      {
        type: 'link',
        name: 'default_location',
        label: t`Default Location`,
        model: ModelType.stocklocation,
        hidden: !part.default_location
      },
      {
        type: 'link',
        name: 'category_default_location',
        label: t`Category Default Location`,
        model: ModelType.stocklocation,
        hidden: part.default_location || !part.category_default_location
      },
      {
        type: 'string',
        name: 'units',
        label: t`Units`,
        copy: true,
        hidden: !part.units
      },
      {
        type: 'string',
        name: 'keywords',
        label: t`Keywords`,
        copy: true,
        hidden: !part.keywords
      },
      {
        type: 'link',
        name: 'link',
        label: t`Link`,
        external: true,
        copy: true,
        hidden: !part.link
      }
    ];

    let tr: DetailsField[] = [
      {
        type: 'string',
        name: 'total_in_stock',
        unit: true,
        label: t`In Stock`
      },
      {
        type: 'string',
        name: 'unallocated_stock',
        unit: true,
        label: t`Available Stock`,
        hidden: part.total_in_stock == part.unallocated_stock
      },
      {
        type: 'string',
        name: 'variant_stock',
        unit: true,
        label: t`Variant Stock`,
        hidden: !part.variant_stock,
        icon: 'stock'
      },
      {
        type: 'string',
        name: 'minimum_stock',
        unit: true,
        label: t`Minimum Stock`,
        hidden: part.minimum_stock <= 0
      },
      {
        type: 'string',
        name: 'ordering',
        label: t`On order`,
        unit: true,
        hidden: !part.purchaseable || part.ordering <= 0
      },
      {
        type: 'progressbar',
        name: 'allocated_to_build_orders',
        total: part.required_for_build_orders,
        progress: part.allocated_to_build_orders,
        label: t`Allocated to Build Orders`,
        hidden: !part.component || part.required_for_build_orders <= 0
      },
      {
        type: 'progressbar',
        name: 'allocated_to_sales_orders',
        total: part.required_for_sales_orders,
        progress: part.allocated_to_sales_orders,
        label: t`Allocated to Sales Orders`,
        hidden: !part.salable || part.required_for_sales_orders <= 0
      },
      {
        type: 'string',
        name: 'can_build',
        unit: true,
        label: t`Can Build`,
        hidden: true // TODO: Expose "can_build" to the API
      },
      {
        type: 'string',
        name: 'building',
        unit: true,
        label: t`Building`,
        hidden: !part.assembly || !part.building
      }
    ];

    let bl: DetailsField[] = [
      {
        type: 'boolean',
        name: 'active',
        label: t`Active`
      },
      {
        type: 'boolean',
        name: 'locked',
        label: t`Locked`
      },
      {
        type: 'boolean',
        icon: 'template',
        name: 'is_template',
        label: t`Template Part`
      },
      {
        type: 'boolean',
        name: 'assembly',
        label: t`Assembled Part`
      },
      {
        type: 'boolean',
        name: 'component',
        label: t`Component Part`
      },
      {
        type: 'boolean',
        name: 'trackable',
        label: t`Trackable Part`
      },
      {
        type: 'boolean',
        name: 'purchaseable',
        label: t`Purchaseable Part`
      },
      {
        type: 'boolean',
        name: 'saleable',
        label: t`Saleable Part`
      },
      {
        type: 'boolean',
        name: 'virtual',
        label: t`Virtual Part`
      }
    ];

    let br: DetailsField[] = [
      {
        type: 'string',
        name: 'creation_date',
        label: t`Creation Date`
      },
      {
        type: 'string',
        name: 'creation_user',
        label: t`Created By`,
        badge: 'user',
        icon: 'user',
        hidden: !part.creation_user
      },
      {
        type: 'string',
        name: 'responsible',
        label: t`Responsible`,
        badge: 'owner',
        hidden: !part.responsible
      },
      {
        type: 'link',
        name: 'default_supplier',
        label: t`Default Supplier`,
        model: ModelType.supplierpart,
        hidden: !part.default_supplier
      }
    ];

    // Add in price range data
    id &&
      br.push({
        type: 'string',
        name: 'pricing',
        label: t`Price Range`,
        value_formatter: () => {
          const { data } = useSuspenseQuery({
            queryKey: ['pricing', id],
            queryFn: async () => {
              const url = apiUrl(ApiEndpoints.part_pricing_get, null, {
                id: id
              });

              return api
                .get(url)
                .then((response) => {
                  switch (response.status) {
                    case 200:
                      return response.data;
                    default:
                      return null;
                  }
                })
                .catch(() => {
                  return null;
                });
            }
          });

          return (
            data &&
            `${formatPriceRange(data.overall_min, data.overall_max)}${
              part.units && ' / ' + part.units
            }`
          );
        }
      });

    // Add in stocktake information
    if (id && part.last_stocktake) {
      br.push({
        type: 'string',
        name: 'stocktake',
        label: t`Last Stocktake`,
        unit: true,
        value_formatter: () => {
          const { data } = useSuspenseQuery({
            queryKey: ['stocktake', id],
            queryFn: async () => {
              const url = apiUrl(ApiEndpoints.part_stocktake_list);

              return api
                .get(url, { params: { part: id, ordering: 'date' } })
                .then((response) => {
                  switch (response.status) {
                    case 200:
                      return response.data[response.data.length - 1];
                    default:
                      return null;
                  }
                })
                .catch(() => {
                  return null;
                });
            }
          });

          if (data.quantity) {
            return `${data.quantity} (${data.date})`;
          } else {
            return '-';
          }
        }
      });

      br.push({
        type: 'string',
        name: 'stocktake_user',
        label: t`Stocktake By`,
        badge: 'user',
        icon: 'user',
        value_formatter: () => {
          const { data } = useSuspenseQuery({
            queryKey: ['stocktake', id],
            queryFn: async () => {
              const url = apiUrl(ApiEndpoints.part_stocktake_list);

              return api
                .get(url, { params: { part: id, ordering: 'date' } })
                .then((response) => {
                  switch (response.status) {
                    case 200:
                      return response.data[response.data.length - 1];
                    default:
                      return null;
                  }
                })
                .catch(() => {
                  return null;
                });
            }
          });
          return data?.user;
        }
      });
    }

    return part ? (
      <ItemDetailsGrid>
        <Grid>
          <Grid.Col span={4}>
            <DetailsImage
              appRole={UserRoles.part}
              imageActions={{
                selectExisting: true,
                uploadFile: true,
                deleteFile: true
              }}
              src={part.image}
              apiPath={apiUrl(ApiEndpoints.part_list, part.pk)}
              refresh={refreshInstance}
              pk={part.pk}
            />
          </Grid.Col>
          <Grid.Col span={8}>
            <DetailsTable fields={tl} item={part} />
          </Grid.Col>
        </Grid>
        <DetailsTable fields={tr} item={part} />
        <DetailsTable fields={bl} item={part} />
        <DetailsTable fields={br} item={part} />
      </ItemDetailsGrid>
    ) : (
      <Skeleton />
    );
  }, [part, instanceQuery]);

  // Part data panels (recalculate when part data changes)
  const partPanels: PanelType[] = useMemo(() => {
    return [
      {
        name: 'details',
        label: t`Part Details`,
        icon: <IconInfoCircle />,
        content: detailsPanel
      },
      {
        name: 'parameters',
        label: t`Parameters`,
        icon: <IconList />,
        content: (
          <PartParameterTable
            partId={id ?? -1}
            partLocked={part?.locked == true}
          />
        )
      },
      {
        name: 'stock',
        label: t`Stock`,
        icon: <IconPackages />,
        content: part.pk && (
          <StockItemTable
            tableName="part-stock"
            allowAdd
            params={{
              part: part.pk
            }}
          />
        )
      },
      {
        name: 'variants',
        label: t`Variants`,
        icon: <IconVersions />,
        hidden: !part.is_template,
        content: <PartVariantTable part={part} />
      },
      {
        name: 'allocations',
        label: t`Allocations`,
        icon: <IconBookmarks />,
        hidden: !part.component && !part.salable,
        content: (
          <Accordion
            multiple={true}
            defaultValue={['buildallocations', 'salesallocations']}
          >
            {part.component && (
              <Accordion.Item value="buildallocations" key="buildallocations">
                <Accordion.Control>
                  <StylishText size="lg">{t`Build Order Allocations`}</StylishText>
                </Accordion.Control>
                <Accordion.Panel>
                  <BuildAllocatedStockTable
                    partId={part.pk}
                    modelField="build"
                    modelTarget={ModelType.build}
                    showBuildInfo
                  />
                </Accordion.Panel>
              </Accordion.Item>
            )}
            {part.salable && (
              <Accordion.Item value="salesallocations" key="salesallocations">
                <Accordion.Control>
                  <StylishText size="lg">{t`Sales Order Allocations`}</StylishText>
                </Accordion.Control>
                <Accordion.Panel>
                  <SalesOrderAllocationTable
                    partId={part.pk}
                    modelField="order"
                    modelTarget={ModelType.salesorder}
                    showOrderInfo
                  />
                </Accordion.Panel>
              </Accordion.Item>
            )}
          </Accordion>
        )
      },
      {
        name: 'bom',
        label: t`Bill of Materials`,
        icon: <IconListTree />,
        hidden: !part.assembly,
        content: (
          <BomTable partId={part.pk ?? -1} partLocked={part?.locked == true} />
        )
      },
      {
        name: 'builds',
        label: t`Build Orders`,
        icon: <IconTools />,
        hidden: !part.assembly,
        content: part?.pk ? <BuildOrderTable partId={part.pk} /> : <Skeleton />
      },
      {
        name: 'used_in',
        label: t`Used In`,
        icon: <IconStack2 />,
        hidden: !part.component,
        content: <UsedInTable partId={part.pk ?? -1} />
      },
      {
        name: 'pricing',
        label: t`Part Pricing`,
        icon: <IconCurrencyDollar />,
        content: part ? <PartPricingPanel part={part} /> : <Skeleton />
      },
      {
        name: 'manufacturers',
        label: t`Manufacturers`,
        icon: <IconBuildingFactory2 />,
        hidden: !part.purchaseable,
        content: part.pk && (
          <ManufacturerPartTable
            params={{
              part: part.pk
            }}
          />
        )
      },
      {
        name: 'suppliers',
        label: t`Suppliers`,
        icon: <IconBuilding />,
        hidden: !part.purchaseable,
        content: part.pk && (
          <SupplierPartTable
            params={{
              part: part.pk
            }}
          />
        )
      },
      {
        name: 'purchase_orders',
        label: t`Purchase Orders`,
        icon: <IconShoppingCart />,
        hidden: !part.purchaseable,
        content: <PartPurchaseOrdersTable partId={part.pk} />
      },
      {
        name: 'sales_orders',
        label: t`Sales Orders`,
        icon: <IconTruckDelivery />,
        hidden: !part.salable,
        content: part.pk ? <SalesOrderTable partId={part.pk} /> : <Skeleton />
      },
      {
        name: 'scheduling',
        label: t`Scheduling`,
        icon: <IconCalendarStats />,
        content: <PlaceholderPanel />
      },
      {
        name: 'stocktake',
        label: t`Stocktake`,
        icon: <IconClipboardList />,
        content: <PlaceholderPanel />
      },
      {
        name: 'test_templates',
        label: t`Test Templates`,
        icon: <IconTestPipe />,
        hidden: !part.trackable,
        content: part?.pk ? (
          <PartTestTemplateTable partId={part?.pk} partLocked={part.locked} />
        ) : (
          <Skeleton />
        )
      },
      {
        name: 'test_statistics',
        label: t`Test Statistics`,
        icon: <IconReportAnalytics />,
        hidden: !part.trackable,
        content: part?.pk ? (
          <TestStatisticsTable
            params={{
              pk: part.pk,
              apiEndpoint: ApiEndpoints.part_test_statistics
            }}
          />
        ) : (
          <Skeleton />
        )
      },
      {
        name: 'related_parts',
        label: t`Related Parts`,
        icon: <IconLayersLinked />,
        content: <RelatedPartTable partId={part.pk ?? -1} />
      },
      {
        name: 'attachments',
        label: t`Attachments`,
        icon: <IconPaperclip />,
        content: (
          <AttachmentTable model_type={ModelType.part} model_id={part?.pk} />
        )
      },
      {
        name: 'notes',
        label: t`Notes`,
        icon: <IconNotes />,
        content: (
          <NotesEditor
            modelType={ModelType.part}
            modelId={part.pk}
            editable={user.hasChangeRole(UserRoles.part)}
          />
        )
      }
    ];
  }, [id, part, user]);

<<<<<<< HEAD
  const pluginPanels = usePluginPanels({
    targetModel: ModelType.part,
    targetId: id
  });

  const panels: PanelType[] = useMemo(() => {
    return [...partPanels, ...pluginPanels.panels];
  }, [partPanels, pluginPanels]);
=======
  // Fetch information on part revision
  const partRevisionQuery = useQuery({
    refetchOnMount: true,
    queryKey: [
      'part_revisions',
      part.pk,
      part.revision_of,
      part.revision_count
    ],
    queryFn: async () => {
      if (!part.revision_of && !part.revision_count) {
        return [];
      }

      let revisions = [];

      // First, fetch information for the top-level part
      if (part.revision_of) {
        await api
          .get(apiUrl(ApiEndpoints.part_list, part.revision_of))
          .then((response) => {
            revisions.push(response.data);
          });
      } else {
        revisions.push(part);
      }

      const url = apiUrl(ApiEndpoints.part_list);

      await api
        .get(url, {
          params: {
            revision_of: part.revision_of || part.pk
          }
        })
        .then((response) => {
          switch (response.status) {
            case 200:
              response.data.forEach((r: any) => {
                revisions.push(r);
              });
              break;
            default:
              break;
          }
        })
        .catch(() => {});

      return revisions;
    }
  });

  const partRevisionOptions: any[] = useMemo(() => {
    if (partRevisionQuery.isFetching || !partRevisionQuery.data) {
      return [];
    }

    if (!part.revision_of && !part.revision_count) {
      return [];
    }

    let options: any[] = partRevisionQuery.data.map((revision: any) => {
      return {
        value: revision.pk,
        label: revision.full_name,
        part: revision
      };
    });

    // Add this part if not already available
    if (!options.find((o) => o.value == part.pk)) {
      options.push({
        value: part.pk,
        label: part.full_name,
        part: part
      });
    }

    return options.sort((a, b) => {
      return ('' + a.part.revision).localeCompare(b.part.revision);
    });
  }, [part, partRevisionQuery.isFetching, partRevisionQuery.data]);
>>>>>>> 41f6dd69

  const breadcrumbs = useMemo(
    () => [
      { name: t`Parts`, url: '/part' },
      ...(part.category_path ?? []).map((c: any) => ({
        name: c.name,
        url: getDetailUrl(ModelType.partcategory, c.pk)
      }))
    ],
    [part]
  );

  const badges: ReactNode[] = useMemo(() => {
    if (instanceQuery.isLoading || instanceQuery.isFetching) {
      return [];
    }

    return [
      <DetailsBadge
        label={t`In Stock` + `: ${part.total_in_stock}`}
        color={part.total_in_stock >= part.minimum_stock ? 'green' : 'orange'}
        visible={part.total_in_stock > 0}
        key="in_stock"
      />,
      <DetailsBadge
        label={t`Available` + `: ${part.unallocated_stock}`}
        color="yellow"
        key="available_stock"
        visible={part.unallocated_stock != part.total_in_stock}
      />,
      <DetailsBadge
        label={t`No Stock`}
        color="orange"
        visible={part.total_in_stock == 0}
        key="no_stock"
      />,
      <DetailsBadge
        label={t`On Order` + `: ${part.ordering}`}
        color="blue"
        visible={part.ordering > 0}
        key="on_order"
      />,
      <DetailsBadge
        label={t`In Production` + `: ${part.building}`}
        color="blue"
        visible={part.building > 0}
        key="in_production"
      />,
      <DetailsBadge
        label={t`Locked`}
        color="black"
        visible={part.locked == true}
        key="locked"
      />,
      <DetailsBadge
        label={t`Inactive`}
        color="red"
        visible={part.active == false}
        key="inactive"
      />
    ];
  }, [part, instanceQuery]);

  const partFields = usePartFields({ create: false });

  const editPart = useEditApiFormModal({
    url: ApiEndpoints.part_list,
    pk: part.pk,
    title: t`Edit Part`,
    fields: partFields,
    onFormSuccess: refreshInstance
  });

  const createPartFields = usePartFields({ create: true });

  const duplicatePartFields: ApiFormFieldSet = useMemo(() => {
    return {
      ...createPartFields,
      duplicate: {
        children: {
          part: {
            value: part.pk,
            hidden: true
          },
          copy_image: {
            value: true
          },
          copy_bom: {
            value: globalSettings.isSet('PART_COPY_BOM')
          },
          copy_notes: {
            value: true
          },
          copy_parameters: {
            value: globalSettings.isSet('PART_COPY_PARAMETERS')
          }
        }
      }
    };
  }, [createPartFields, globalSettings, part]);

  const duplicatePart = useCreateApiFormModal({
    url: ApiEndpoints.part_list,
    title: t`Add Part`,
    fields: duplicatePartFields,
    initialData: {
      ...part,
      active: true,
      locked: false
    },
    follow: true,
    modelType: ModelType.part
  });

  const deletePart = useDeleteApiFormModal({
    url: ApiEndpoints.part_list,
    pk: part.pk,
    title: t`Delete Part`,
    onFormSuccess: () => {
      if (part.category) {
        navigate(getDetailUrl(ModelType.partcategory, part.category));
      } else {
        navigate('/part/');
      }
    },
    preFormContent: (
      <Alert color="red" title={t`Deleting this part cannot be reversed`}>
        <Stack gap="xs">
          <Thumbnail src={part.thumbnail ?? part.image} text={part.full_name} />
        </Stack>
      </Alert>
    )
  });

  const stockActionProps: StockOperationProps = useMemo(() => {
    return {
      pk: part.pk,
      model: ModelType.part,
      refresh: refreshInstance,
      filters: {
        in_stock: true
      }
    };
  }, [part]);

  const countStockItems = useCountStockItem(stockActionProps);
  const transferStockItems = useTransferStockItem(stockActionProps);

  const partActions = useMemo(() => {
    return [
      <AdminButton model={ModelType.part} pk={part.pk} />,
      <BarcodeActionDropdown
        actions={[
          ViewBarcodeAction({
            model: ModelType.part,
            pk: part.pk
          }),
          LinkBarcodeAction({
            hidden: part?.barcode_hash || !user.hasChangeRole(UserRoles.part)
          }),
          UnlinkBarcodeAction({
            hidden: !part?.barcode_hash || !user.hasChangeRole(UserRoles.part)
          })
        ]}
        key="action_dropdown"
      />,
      <ActionDropdown
        tooltip={t`Stock Actions`}
        icon={<IconPackages />}
        actions={[
          {
            icon: (
              <InvenTreeIcon icon="stocktake" iconProps={{ color: 'blue' }} />
            ),
            name: t`Count Stock`,
            tooltip: t`Count part stock`,
            hidden: !user.hasChangeRole(UserRoles.stock),
            onClick: () => {
              part.pk && countStockItems.open();
            }
          },
          {
            icon: (
              <InvenTreeIcon icon="transfer" iconProps={{ color: 'blue' }} />
            ),
            name: t`Transfer Stock`,
            tooltip: t`Transfer part stock`,
            hidden: !user.hasChangeRole(UserRoles.stock),
            onClick: () => {
              part.pk && transferStockItems.open();
            }
          }
        ]}
      />,
      <ActionDropdown
        tooltip={t`Part Actions`}
        icon={<IconDots />}
        actions={[
          DuplicateItemAction({
            hidden: !user.hasAddRole(UserRoles.part),
            onClick: () => duplicatePart.open()
          }),
          EditItemAction({
            hidden: !user.hasChangeRole(UserRoles.part),
            onClick: () => editPart.open()
          }),
          DeleteItemAction({
            hidden: !user.hasDeleteRole(UserRoles.part),
            disabled: part.active,
            onClick: () => deletePart.open()
          })
        ]}
      />
    ];
  }, [id, part, user]);

  const enableRevisionSelection: boolean = useMemo(() => {
    return (
      partRevisionOptions.length > 0 &&
      globalSettings.isSet('PART_ENABLE_REVISION')
    );
  }, [partRevisionOptions, globalSettings]);

  return (
    <>
      {duplicatePart.modal}
      {editPart.modal}
      {deletePart.modal}
<<<<<<< HEAD
      <Stack gap="xs">
        <LoadingOverlay visible={instanceQuery.isFetching} />
        <NavigationTree
          title={t`Part Categories`}
          modelType={ModelType.partcategory}
          endpoint={ApiEndpoints.category_tree}
          opened={treeOpen}
          onClose={() => {
            setTreeOpen(false);
          }}
          selectedId={part?.category}
        />
        <PageDetail
          title={t`Part` + ': ' + part.full_name}
          subtitle={part.description}
          imageUrl={part.image}
          badges={badges}
          breadcrumbs={breadcrumbs}
          breadcrumbAction={() => {
            setTreeOpen(true);
          }}
          actions={partActions}
        />
        <PanelGroup pageKey="part" panels={panels} />
        {transferStockItems.modal}
        {countStockItems.modal}
      </Stack>
=======
      <InstanceDetail status={requestStatus} loading={instanceQuery.isFetching}>
        <Stack gap="xs">
          <NavigationTree
            title={t`Part Categories`}
            modelType={ModelType.partcategory}
            endpoint={ApiEndpoints.category_tree}
            opened={treeOpen}
            onClose={() => {
              setTreeOpen(false);
            }}
            selectedId={part?.category}
          />
          <PageDetail
            title={t`Part` + ': ' + part.full_name}
            subtitle={part.description}
            imageUrl={part.image}
            badges={badges}
            breadcrumbs={breadcrumbs}
            breadcrumbAction={() => {
              setTreeOpen(true);
            }}
            actions={partActions}
            detail={
              enableRevisionSelection ? (
                <Stack gap="xs">
                  <Text>{t`Select Part Revision`}</Text>
                  <Select
                    id="part-revision-select"
                    aria-label="part-revision-select"
                    options={partRevisionOptions}
                    value={{
                      value: part.pk,
                      label: part.full_name,
                      part: part
                    }}
                    isSearchable={false}
                    formatOptionLabel={(option: any) =>
                      RenderPart({
                        instance: option.part,
                        showSecondary: false
                      })
                    }
                    onChange={(value: any) => {
                      navigate(getDetailUrl(ModelType.part, value.value));
                    }}
                    styles={{
                      menuPortal: (base: any) => ({ ...base, zIndex: 9999 }),
                      menu: (base: any) => ({ ...base, zIndex: 9999 }),
                      menuList: (base: any) => ({ ...base, zIndex: 9999 })
                    }}
                  />
                </Stack>
              ) : (
                <Space />
              )
            }
          />
          <PanelGroup pageKey="part" panels={partPanels} />
          {transferStockItems.modal}
          {countStockItems.modal}
        </Stack>
      </InstanceDetail>
>>>>>>> 41f6dd69
    </>
  );
}<|MERGE_RESOLUTION|>--- conflicted
+++ resolved
@@ -60,13 +60,9 @@
 import InstanceDetail from '../../components/nav/InstanceDetail';
 import NavigationTree from '../../components/nav/NavigationTree';
 import { PageDetail } from '../../components/nav/PageDetail';
-<<<<<<< HEAD
 import { PanelType } from '../../components/nav/Panel';
 import { PanelGroup } from '../../components/nav/PanelGroup';
-=======
-import { PanelGroup, PanelType } from '../../components/nav/PanelGroup';
 import { RenderPart } from '../../components/render/Part';
->>>>>>> 41f6dd69
 import { formatPriceRange } from '../../defaults/formatters';
 import { ApiEndpoints } from '../../enums/ApiEndpoints';
 import { ModelType } from '../../enums/ModelType';
@@ -732,16 +728,6 @@
     ];
   }, [id, part, user]);
 
-<<<<<<< HEAD
-  const pluginPanels = usePluginPanels({
-    targetModel: ModelType.part,
-    targetId: id
-  });
-
-  const panels: PanelType[] = useMemo(() => {
-    return [...partPanels, ...pluginPanels.panels];
-  }, [partPanels, pluginPanels]);
-=======
   // Fetch information on part revision
   const partRevisionQuery = useQuery({
     refetchOnMount: true,
@@ -824,7 +810,6 @@
       return ('' + a.part.revision).localeCompare(b.part.revision);
     });
   }, [part, partRevisionQuery.isFetching, partRevisionQuery.data]);
->>>>>>> 41f6dd69
 
   const breadcrumbs = useMemo(
     () => [
@@ -1053,35 +1038,6 @@
       {duplicatePart.modal}
       {editPart.modal}
       {deletePart.modal}
-<<<<<<< HEAD
-      <Stack gap="xs">
-        <LoadingOverlay visible={instanceQuery.isFetching} />
-        <NavigationTree
-          title={t`Part Categories`}
-          modelType={ModelType.partcategory}
-          endpoint={ApiEndpoints.category_tree}
-          opened={treeOpen}
-          onClose={() => {
-            setTreeOpen(false);
-          }}
-          selectedId={part?.category}
-        />
-        <PageDetail
-          title={t`Part` + ': ' + part.full_name}
-          subtitle={part.description}
-          imageUrl={part.image}
-          badges={badges}
-          breadcrumbs={breadcrumbs}
-          breadcrumbAction={() => {
-            setTreeOpen(true);
-          }}
-          actions={partActions}
-        />
-        <PanelGroup pageKey="part" panels={panels} />
-        {transferStockItems.modal}
-        {countStockItems.modal}
-      </Stack>
-=======
       <InstanceDetail status={requestStatus} loading={instanceQuery.isFetching}>
         <Stack gap="xs">
           <NavigationTree
@@ -1144,7 +1100,6 @@
           {countStockItems.modal}
         </Stack>
       </InstanceDetail>
->>>>>>> 41f6dd69
     </>
   );
 }