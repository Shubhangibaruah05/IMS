import { SimpleGrid, Text, UnstyledButton } from '@mantine/core';
import React from 'react';
import { Link } from 'react-router-dom';

import * as classes from '../../main.css';
import { DocTooltip } from './DocTooltip';

export interface MenuLinkItem {
  id: string;
  text: string | JSX.Element;
  link: string;
  highlight?: boolean;
  doctext?: string | JSX.Element;
  docdetail?: string | JSX.Element;
  doclink?: string;
  docchildren?: React.ReactNode;
}

export type menuItemsCollection = {
  [key: string]: MenuLinkItem;
};

function ConditionalDocTooltip({
  item,
  children
}: {
  item: MenuLinkItem;
  children: React.ReactNode;
}) {
  if (item.doctext !== undefined) {
    return (
      <DocTooltip
        key={item.id}
        text={item.doctext}
        detail={item?.docdetail}
        link={item?.doclink}
        docchildren={item?.docchildren}
      >
        {children}
      </DocTooltip>
    );
  }
  return <>{children}</>;
}

export function MenuLinks({
  links,
  highlighted = false
}: {
  links: MenuLinkItem[];
  highlighted?: boolean;
}) {
<<<<<<< HEAD
  highlighted = highlighted || false;
=======
  const { classes } = InvenTreeStyle();
>>>>>>> 289af4e9

  const filteredLinks = links.filter(
    (item) => !highlighted || item.highlight === true
  );

  return (
    <SimpleGrid cols={2} spacing={0}>
      {filteredLinks.map((item) => (
        <ConditionalDocTooltip item={item} key={item.id}>
          <UnstyledButton
            className={classes.subLink}
            component={Link}
            to={item.link}
            p={0}
          >
            <Text size="sm" fw={500}>
              {item.text}
            </Text>
          </UnstyledButton>
        </ConditionalDocTooltip>
      ))}
    </SimpleGrid>
  );
}<|MERGE_RESOLUTION|>--- conflicted
+++ resolved
@@ -50,12 +50,6 @@
   links: MenuLinkItem[];
   highlighted?: boolean;
 }) {
-<<<<<<< HEAD
-  highlighted = highlighted || false;
-=======
-  const { classes } = InvenTreeStyle();
->>>>>>> 289af4e9
-
   const filteredLinks = links.filter(
     (item) => !highlighted || item.highlight === true
   );
