--- conflicted
+++ resolved
@@ -79,20 +79,8 @@
   template: TemplateI;
 };
 
-<<<<<<< HEAD
 export function TemplateEditor(props: TemplateEditorProps) {
-  const {
-    templateUrl,
-    printingUrl,
-    editors,
-    previewAreas,
-    template,
-    templateType
-  } = props;
-=======
-export function TemplateEditor(props: Readonly<TemplateEditorProps>) {
-  const { downloadUrl, editors, previewAreas, preview } = props;
->>>>>>> 7e9d2f79
+  const { templateUrl, editors, previewAreas, template } = props;
   const editorRef = useRef<EditorRef>();
   const previewRef = useRef<PreviewAreaRef>();
 
