import {
  ActionIcon,
  Anchor,
  Breadcrumbs,
  Group,
  Paper,
  Text
} from '@mantine/core';
import { IconMenu2 } from '@tabler/icons-react';
import { useMemo } from 'react';
import { useNavigate } from 'react-router-dom';

<<<<<<< HEAD
import { identifierString } from '../../functions/conversion';
=======
import { navigateToLink } from '../../functions/navigation';
>>>>>>> 19d0400e

export type Breadcrumb = {
  name: string;
  url: string;
};

/**
 * Construct a breadcrumb list, with integrated navigation.
 */
export function BreadcrumbList({
  breadcrumbs,
  navCallback
}: {
  breadcrumbs: Breadcrumb[];
  navCallback?: () => void;
}) {
  const navigate = useNavigate();

  const elements = useMemo(() => {
    // Limit to 7 active elements
    if (breadcrumbs.length > 7) {
      return [
        ...breadcrumbs.slice(0, 3),
        { name: '...', url: '#' },
        ...breadcrumbs.slice(-3)
      ];
    } else {
      return breadcrumbs;
    }
  }, [breadcrumbs]);

  return (
    <Paper p="7" radius="xs" shadow="xs">
      <Group gap="xs">
        {navCallback && (
          <ActionIcon
            key="nav-breadcrumb-action"
            aria-label="nav-breadcrumb-action"
            onClick={navCallback}
            variant="transparent"
          >
            <IconMenu2 />
          </ActionIcon>
        )}
        <Breadcrumbs key="breadcrumbs" separator=">">
          {elements.map((breadcrumb, index) => {
            return (
              <Anchor
                key={index}
<<<<<<< HEAD
                aria-label={`breadcrumb-${index}-${identifierString(
                  breadcrumb.name
                )}`}
                onClick={() => breadcrumb.url && navigate(breadcrumb.url)}
=======
                onClick={(event: any) =>
                  breadcrumb.url &&
                  navigateToLink(breadcrumb.url, navigate, event)
                }
>>>>>>> 19d0400e
              >
                <Text size="sm">{breadcrumb.name}</Text>
              </Anchor>
            );
          })}
        </Breadcrumbs>
      </Group>
    </Paper>
  );
}<|MERGE_RESOLUTION|>--- conflicted
+++ resolved
@@ -10,11 +10,8 @@
 import { useMemo } from 'react';
 import { useNavigate } from 'react-router-dom';
 
-<<<<<<< HEAD
 import { identifierString } from '../../functions/conversion';
-=======
 import { navigateToLink } from '../../functions/navigation';
->>>>>>> 19d0400e
 
 export type Breadcrumb = {
   name: string;
@@ -64,17 +61,13 @@
             return (
               <Anchor
                 key={index}
-<<<<<<< HEAD
                 aria-label={`breadcrumb-${index}-${identifierString(
                   breadcrumb.name
                 )}`}
-                onClick={() => breadcrumb.url && navigate(breadcrumb.url)}
-=======
                 onClick={(event: any) =>
                   breadcrumb.url &&
                   navigateToLink(breadcrumb.url, navigate, event)
                 }
->>>>>>> 19d0400e
               >
                 <Text size="sm">{breadcrumb.name}</Text>
               </Anchor>
