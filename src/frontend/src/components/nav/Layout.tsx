--- conflicted
+++ resolved
@@ -7,11 +7,8 @@
 
 import { getActions } from '../../defaults/actions';
 import { InvenTreeStyle } from '../../globalStyle';
-<<<<<<< HEAD
+import { useUserState } from '../../states/UserState';
 import { Boundary } from '../Boundary';
-=======
-import { useUserState } from '../../states/UserState';
->>>>>>> 289af4e9
 import { Footer } from './Footer';
 import { Header } from './Header';
 
