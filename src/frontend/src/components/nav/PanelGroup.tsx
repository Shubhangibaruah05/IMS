<<<<<<< HEAD
import { Divider, Group, Paper, Stack, Tabs, Tooltip } from '@mantine/core';
import { useLocalStorage } from '@mantine/hooks';
=======
import { Divider, Paper, Stack, Tabs, Tooltip } from '@mantine/core';
import {
  IconLayoutSidebarLeftCollapse,
  IconLayoutSidebarRightCollapse
} from '@tabler/icons-react';
>>>>>>> a9d18ba2
import { ReactNode } from 'react';
import { useEffect, useState } from 'react';

import { StylishText } from '../items/StylishText';

/**
 * Type used to specify a single panel in a panel group
 */
export type PanelType = {
  name: string;
  label: string;
  icon?: ReactNode;
  content: ReactNode;
  hidden?: boolean;
  disabled?: boolean;
};

/**
 *
 * @param panels : PanelDefinition[] - The list of panels to display
 * @param activePanel : string - The name of the currently active panel (defaults to the first panel)
 * @param setActivePanel : (panel: string) => void - Function to set the active panel
 * @param onPanelChange : (panel: string) => void - Callback when the active panel changes
 * @returns
 */
export function PanelGroup({
  pageKey,
  panels,
  selectedPanel,
  onPanelChange
}: {
  pageKey: string;
  panels: PanelType[];
  selectedPanel?: string;
  onPanelChange?: (panel: string) => void;
}): ReactNode {
  const [activePanel, setActivePanel] = useLocalStorage<string>({
    key: `panel-group-${pageKey}-active-panel`,
    defaultValue: selectedPanel || panels.length > 0 ? panels[0].name : ''
  });

  // Update the active panel when the selected panel changes
  useEffect(() => {
    if (selectedPanel) {
      setActivePanel(selectedPanel);
    }
  }, [selectedPanel]);

  // Callback when the active panel changes
  function handlePanelChange(panel: string) {
    setActivePanel(panel);

    // Optionally call external callback hook
    if (onPanelChange) {
      onPanelChange(panel);
    }
  }

  const [expanded, setExpanded] = useState<boolean>(true);

  return (
    <Paper p="sm" radius="xs" shadow="xs">
      <Tabs
        value={activePanel}
        orientation="vertical"
        onTabChange={handlePanelChange}
        keepMounted={false}
      >
        <Tabs.List position="left">
          {panels.map(
            (panel, idx) =>
              !panel.hidden && (
                <Tooltip
                  label={panel.label}
                  key={`panel-tab-tooltip-${panel.name}`}
                >
                  <Tabs.Tab
                    key={`panel-tab-${panel.name}`}
                    p="xs"
                    value={panel.name}
                    icon={panel.icon}
                    hidden={panel.hidden}
                  >
                    {expanded && panel.label}
                  </Tabs.Tab>
                </Tooltip>
              )
          )}
          <Tabs.Tab
            key="panel-tab-collapse-toggle"
            p="xs"
            value="collapse-toggle"
            onClick={() => setExpanded(!expanded)}
            icon={
              expanded ? (
                <IconLayoutSidebarLeftCollapse opacity={0.35} size={18} />
              ) : (
                <IconLayoutSidebarRightCollapse opacity={0.35} size={18} />
              )
            }
          />
        </Tabs.List>
        {panels.map(
          (panel, idx) =>
            !panel.hidden && (
              <Tabs.Panel key={idx} value={panel.name} p="sm">
                <Stack spacing="md">
                  <StylishText size="lg">{panel.label}</StylishText>
                  <Divider />
                  {panel.content}
                </Stack>
              </Tabs.Panel>
            )
        )}
      </Tabs>
    </Paper>
  );
}<|MERGE_RESOLUTION|>--- conflicted
+++ resolved
@@ -1,13 +1,8 @@
-<<<<<<< HEAD
-import { Divider, Group, Paper, Stack, Tabs, Tooltip } from '@mantine/core';
-import { useLocalStorage } from '@mantine/hooks';
-=======
 import { Divider, Paper, Stack, Tabs, Tooltip } from '@mantine/core';
 import {
   IconLayoutSidebarLeftCollapse,
   IconLayoutSidebarRightCollapse
 } from '@tabler/icons-react';
->>>>>>> a9d18ba2
 import { ReactNode } from 'react';
 import { useEffect, useState } from 'react';
 
@@ -34,31 +29,29 @@
  * @returns
  */
 export function PanelGroup({
-  pageKey,
   panels,
   selectedPanel,
   onPanelChange
 }: {
-  pageKey: string;
   panels: PanelType[];
   selectedPanel?: string;
   onPanelChange?: (panel: string) => void;
 }): ReactNode {
-  const [activePanel, setActivePanel] = useLocalStorage<string>({
-    key: `panel-group-${pageKey}-active-panel`,
-    defaultValue: selectedPanel || panels.length > 0 ? panels[0].name : ''
-  });
+  // Default to the provided panel name, or the first panel
+  const [activePanelName, setActivePanelName] = useState<string>(
+    selectedPanel || panels.length > 0 ? panels[0].name : ''
+  );
 
   // Update the active panel when the selected panel changes
   useEffect(() => {
     if (selectedPanel) {
-      setActivePanel(selectedPanel);
+      setActivePanelName(selectedPanel);
     }
   }, [selectedPanel]);
 
   // Callback when the active panel changes
   function handlePanelChange(panel: string) {
-    setActivePanel(panel);
+    setActivePanelName(panel);
 
     // Optionally call external callback hook
     if (onPanelChange) {
@@ -71,7 +64,7 @@
   return (
     <Paper p="sm" radius="xs" shadow="xs">
       <Tabs
-        value={activePanel}
+        value={activePanelName}
         orientation="vertical"
         onTabChange={handlePanelChange}
         keepMounted={false}
