import { t } from '@lingui/macro';
import { useCallback, useMemo, useState } from 'react';

import { ApiEndpoints } from '../../../enums/ApiEndpoints';
import { UserRoles } from '../../../enums/Roles';
import { contactFields } from '../../../forms/CompanyForms';
import {
  useCreateApiFormModal,
  useDeleteApiFormModal,
  useEditApiFormModal
} from '../../../hooks/UseForm';
import { useTable } from '../../../hooks/UseTable';
import { apiUrl } from '../../../states/ApiState';
import { useUserState } from '../../../states/UserState';
import { AddItemButton } from '../../buttons/AddItemButton';
import { TableColumn } from '../Column';
import { InvenTreeTable } from '../InvenTreeTable';
import { RowDeleteAction, RowEditAction } from '../RowActions';

export function ContactTable({
  companyId,
  params
}: {
  companyId: number;
  params?: any;
}) {
  const user = useUserState();

  const table = useTable('contact');

  const columns: TableColumn[] = useMemo(() => {
    return [
      {
        accessor: 'name',
        title: t`Name`,
        sortable: true,
        switchable: false
      },
      {
        accessor: 'phone',
        title: t`Phone`,
        switchable: true,
        sortable: false
      },
      {
        accessor: 'email',
        title: t`Email`,
        switchable: true,
        sortable: false
      },
      {
        accessor: 'role',
        title: t`Role`,
        switchable: true,
        sortable: false
      }
    ];
  }, []);

  const [selectedContact, setSelectedContact] = useState<number | undefined>(
    undefined
  );

  const editContact = useEditApiFormModal({
    url: ApiPaths.contact_list,
    pk: selectedContact,
    title: t`Edit Contact`,
    fields: contactFields(),
    onFormSuccess: table.refreshTable
  });

  const newContact = useCreateApiFormModal({
    url: ApiPaths.contact_list,
    title: t`Create Contact`,
    initialData: {
      company: companyId
    },
    fields: contactFields(),
    onFormSuccess: table.refreshTable
  });

  const deleteContact = useDeleteApiFormModal({
    url: ApiPaths.contact_list,
    pk: selectedContact,
    title: t`Delete Contact`,
    onFormSuccess: table.refreshTable
  });

  const rowActions = useCallback(
    (record: any) => {
      let can_edit =
        user.hasChangeRole(UserRoles.purchase_order) ||
        user.hasChangeRole(UserRoles.sales_order);
      let can_delete =
        user.hasDeleteRole(UserRoles.purchase_order) ||
        user.hasDeleteRole(UserRoles.sales_order);

      return [
        RowEditAction({
          hidden: !can_edit,
          onClick: () => {
<<<<<<< HEAD
            setSelectedContact(record.pk);
            editContact.open();
=======
            openEditApiForm({
              url: ApiEndpoints.contact_list,
              pk: record.pk,
              title: t`Edit Contact`,
              fields: contactFields(),
              successMessage: t`Contact updated`,
              onFormSuccess: table.refreshTable
            });
>>>>>>> 282ecebc
          }
        }),
        RowDeleteAction({
          hidden: !can_delete,
          onClick: () => {
<<<<<<< HEAD
            setSelectedContact(record.pk);
            deleteContact.open();
=======
            openDeleteApiForm({
              url: ApiEndpoints.contact_list,
              pk: record.pk,
              title: t`Delete Contact`,
              successMessage: t`Contact deleted`,
              onFormSuccess: table.refreshTable,
              preFormWarning: t`Are you sure you want to delete this contact?`
            });
>>>>>>> 282ecebc
          }
        })
      ];
    },
    [user]
  );

<<<<<<< HEAD
=======
  const addContact = useCallback(() => {
    var fields = contactFields();

    fields['company'].value = companyId;

    openCreateApiForm({
      url: ApiEndpoints.contact_list,
      title: t`Create Contact`,
      fields: fields,
      successMessage: t`Contact created`,
      onFormSuccess: table.refreshTable
    });
  }, [companyId]);

>>>>>>> 282ecebc
  const tableActions = useMemo(() => {
    let can_add =
      user.hasAddRole(UserRoles.purchase_order) ||
      user.hasAddRole(UserRoles.sales_order);

    return [
      <AddItemButton
        tooltip={t`Add contact`}
        onClick={() => newContact.open()}
        disabled={!can_add}
      />
    ];
  }, [user]);

  return (
<<<<<<< HEAD
    <>
      {newContact.modal}
      {editContact.modal}
      {deleteContact.modal}
      <InvenTreeTable
        url={apiUrl(ApiPaths.contact_list)}
        tableState={table}
        columns={columns}
        props={{
          rowActions: rowActions,
          tableActions: tableActions,
          params: {
            ...params,
            company: companyId
          }
        }}
      />
    </>
=======
    <InvenTreeTable
      url={apiUrl(ApiEndpoints.contact_list)}
      tableState={table}
      columns={columns}
      props={{
        rowActions: rowActions,
        tableActions: tableActions,
        params: {
          ...params,
          company: companyId
        }
      }}
    />
>>>>>>> 282ecebc
  );
}<|MERGE_RESOLUTION|>--- conflicted
+++ resolved
@@ -62,7 +62,7 @@
   );
 
   const editContact = useEditApiFormModal({
-    url: ApiPaths.contact_list,
+    url: ApiEndpoints.contact_list,
     pk: selectedContact,
     title: t`Edit Contact`,
     fields: contactFields(),
@@ -70,7 +70,7 @@
   });
 
   const newContact = useCreateApiFormModal({
-    url: ApiPaths.contact_list,
+    url: ApiEndpoints.contact_list,
     title: t`Create Contact`,
     initialData: {
       company: companyId
@@ -80,7 +80,7 @@
   });
 
   const deleteContact = useDeleteApiFormModal({
-    url: ApiPaths.contact_list,
+    url: ApiEndpoints.contact_list,
     pk: selectedContact,
     title: t`Delete Contact`,
     onFormSuccess: table.refreshTable
@@ -99,37 +99,15 @@
         RowEditAction({
           hidden: !can_edit,
           onClick: () => {
-<<<<<<< HEAD
             setSelectedContact(record.pk);
             editContact.open();
-=======
-            openEditApiForm({
-              url: ApiEndpoints.contact_list,
-              pk: record.pk,
-              title: t`Edit Contact`,
-              fields: contactFields(),
-              successMessage: t`Contact updated`,
-              onFormSuccess: table.refreshTable
-            });
->>>>>>> 282ecebc
           }
         }),
         RowDeleteAction({
           hidden: !can_delete,
           onClick: () => {
-<<<<<<< HEAD
             setSelectedContact(record.pk);
             deleteContact.open();
-=======
-            openDeleteApiForm({
-              url: ApiEndpoints.contact_list,
-              pk: record.pk,
-              title: t`Delete Contact`,
-              successMessage: t`Contact deleted`,
-              onFormSuccess: table.refreshTable,
-              preFormWarning: t`Are you sure you want to delete this contact?`
-            });
->>>>>>> 282ecebc
           }
         })
       ];
@@ -137,23 +115,6 @@
     [user]
   );
 
-<<<<<<< HEAD
-=======
-  const addContact = useCallback(() => {
-    var fields = contactFields();
-
-    fields['company'].value = companyId;
-
-    openCreateApiForm({
-      url: ApiEndpoints.contact_list,
-      title: t`Create Contact`,
-      fields: fields,
-      successMessage: t`Contact created`,
-      onFormSuccess: table.refreshTable
-    });
-  }, [companyId]);
-
->>>>>>> 282ecebc
   const tableActions = useMemo(() => {
     let can_add =
       user.hasAddRole(UserRoles.purchase_order) ||
@@ -169,13 +130,12 @@
   }, [user]);
 
   return (
-<<<<<<< HEAD
     <>
       {newContact.modal}
       {editContact.modal}
       {deleteContact.modal}
       <InvenTreeTable
-        url={apiUrl(ApiPaths.contact_list)}
+        url={apiUrl(ApiEndpoints.contact_list)}
         tableState={table}
         columns={columns}
         props={{
@@ -188,20 +148,5 @@
         }}
       />
     </>
-=======
-    <InvenTreeTable
-      url={apiUrl(ApiEndpoints.contact_list)}
-      tableState={table}
-      columns={columns}
-      props={{
-        rowActions: rowActions,
-        tableActions: tableActions,
-        params: {
-          ...params,
-          company: companyId
-        }
-      }}
-    />
->>>>>>> 282ecebc
   );
 }