import { t } from '@lingui/macro';
import { Group, Text } from '@mantine/core';
import { useMemo } from 'react';
import { useNavigate } from 'react-router-dom';

<<<<<<< HEAD
import { ApiPaths } from '../../../enums/ApiEndpoints';
import { UserRoles } from '../../../enums/Roles';
import { companyFields } from '../../../forms/CompanyForms';
import { useCreateApiFormModal } from '../../../hooks/UseForm';
=======
import { ApiEndpoints } from '../../../enums/ApiEndpoints';
>>>>>>> 282ecebc
import { useTable } from '../../../hooks/UseTable';
import { apiUrl } from '../../../states/ApiState';
import { useUserState } from '../../../states/UserState';
import { AddItemButton } from '../../buttons/AddItemButton';
import { Thumbnail } from '../../images/Thumbnail';
import { DescriptionColumn } from '../ColumnRenderers';
import { InvenTreeTable } from '../InvenTreeTable';

/**
 * A table which displays a list of company records,
 * based on the provided filter parameters
 */
export function CompanyTable({
  params,
  path
}: {
  params?: any;
  path?: string;
}) {
  const table = useTable('company');

  const navigate = useNavigate();
  const user = useUserState();

  const columns = useMemo(() => {
    return [
      {
        accessor: 'name',
        title: t`Company Name`,
        sortable: true,
        render: (record: any) => {
          return (
            <Group spacing="xs" noWrap={true}>
              <Thumbnail
                src={record.thumbnail ?? record.image ?? ''}
                alt={record.name}
                size={24}
              />
              <Text>{record.name}</Text>
            </Group>
          );
        }
      },
      DescriptionColumn({}),
      {
        accessor: 'website',
        title: t`Website`,
        sortable: false
      }
    ];
  }, []);

  const newCompany = useCreateApiFormModal({
    url: ApiPaths.company_list,
    title: t`New Company`,
    fields: companyFields(),
    initialData: params,
    onFormSuccess: (response) => {
      console.log('onFormSuccess:', response);
      if (response.pk) {
        let base = path ?? 'company';
        navigate(`/${base}/${response.pk}`);
      } else {
        table.refreshTable();
      }
    }
  });

  const tableActions = useMemo(() => {
    const can_add =
      user.hasAddRole(UserRoles.purchase_order) ||
      user.hasAddRole(UserRoles.sales_order);

    return [
      <AddItemButton
        tooltip={t`Add Company`}
        onClick={() => newCompany.open()}
        hidden={!can_add}
      />
    ];
  }, [user]);

  return (
<<<<<<< HEAD
    <>
      {newCompany.modal}
      <InvenTreeTable
        url={apiUrl(ApiPaths.company_list)}
        tableState={table}
        columns={columns}
        props={{
          params: {
            ...params
          },
          tableActions: tableActions,
          onRowClick: (row: any) => {
            if (row.pk) {
              let base = path ?? 'company';
              navigate(`/${base}/${row.pk}`);
            }
=======
    <InvenTreeTable
      url={apiUrl(ApiEndpoints.company_list)}
      tableState={table}
      columns={columns}
      props={{
        params: {
          ...params
        },
        onRowClick: (row: any) => {
          if (row.pk) {
            let base = path ?? 'company';
            navigate(`/${base}/${row.pk}`);
>>>>>>> 282ecebc
          }
        }}
      />
    </>
  );
}<|MERGE_RESOLUTION|>--- conflicted
+++ resolved
@@ -3,14 +3,10 @@
 import { useMemo } from 'react';
 import { useNavigate } from 'react-router-dom';
 
-<<<<<<< HEAD
-import { ApiPaths } from '../../../enums/ApiEndpoints';
+import { ApiEndpoints } from '../../../enums/ApiEndpoints';
 import { UserRoles } from '../../../enums/Roles';
 import { companyFields } from '../../../forms/CompanyForms';
 import { useCreateApiFormModal } from '../../../hooks/UseForm';
-=======
-import { ApiEndpoints } from '../../../enums/ApiEndpoints';
->>>>>>> 282ecebc
 import { useTable } from '../../../hooks/UseTable';
 import { apiUrl } from '../../../states/ApiState';
 import { useUserState } from '../../../states/UserState';
@@ -64,7 +60,7 @@
   }, []);
 
   const newCompany = useCreateApiFormModal({
-    url: ApiPaths.company_list,
+    url: ApiEndpoints.company_list,
     title: t`New Company`,
     fields: companyFields(),
     initialData: params,
@@ -94,11 +90,10 @@
   }, [user]);
 
   return (
-<<<<<<< HEAD
     <>
       {newCompany.modal}
       <InvenTreeTable
-        url={apiUrl(ApiPaths.company_list)}
+        url={apiUrl(ApiEndpoints.company_list)}
         tableState={table}
         columns={columns}
         props={{
@@ -111,20 +106,6 @@
               let base = path ?? 'company';
               navigate(`/${base}/${row.pk}`);
             }
-=======
-    <InvenTreeTable
-      url={apiUrl(ApiEndpoints.company_list)}
-      tableState={table}
-      columns={columns}
-      props={{
-        params: {
-          ...params
-        },
-        onRowClick: (row: any) => {
-          if (row.pk) {
-            let base = path ?? 'company';
-            navigate(`/${base}/${row.pk}`);
->>>>>>> 282ecebc
           }
         }}
       />
