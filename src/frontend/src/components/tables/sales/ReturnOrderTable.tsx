--- conflicted
+++ resolved
@@ -65,41 +65,9 @@
       TargetDateColumn(),
       ResponsibleColumn(),
       {
-<<<<<<< HEAD
-        accessor: 'project_code',
-        title: t`Project Code`
-
-        // TODO: Custom formatter
-      },
-      {
-        accessor: 'status',
-        title: t`Status`,
-        sortable: true,
-
-        render: TableStatusRenderer(ModelType.returnorder)
-      },
-      {
-        accessor: 'creation_date',
-        sortable: true,
-        title: t`Created`,
-        switchable: true,
-        render: (record: any) => renderDate(record.creation_date)
-      },
-      {
-        accessor: 'target_date',
-        sortable: true,
-        title: t`Target Date`,
-        switchable: true,
-        render: (record: any) => renderDate(record.target_date)
-      }
-      // TODO: Line items
-      // TODO: Responsible
-      // TODO: Total cost
-=======
         accessor: 'total_cost',
         title: t`Total Cost`
       }
->>>>>>> ea249c1d
     ];
   }, []);
 
