import { t } from '@lingui/macro';
import { Group, Text } from '@mantine/core';
import { useMemo } from 'react';

import { formatCurrency, renderDate } from '../../../defaults/formatters';
import { useTableRefresh } from '../../../hooks/TableRefresh';
import { ApiPaths, apiUrl } from '../../../states/ApiState';
import { Thumbnail } from '../../images/Thumbnail';
import { ModelType } from '../../render/ModelType';
import { TableStatusRenderer } from '../../renderers/StatusRenderer';
import { InvenTreeTable } from '../InvenTreeTable';

export function SalesOrderTable({ params }: { params?: any }) {
  const { tableKey } = useTableRefresh('sales-order');

  // TODO: Custom filters

  // TODO: Row actions

  // TODO: Table actions (e.g. create new sales order)

  const tableColumns = useMemo(() => {
    return [
      {
        accessor: 'reference',
        title: t`Sales Order`,
        sortable: true,
        switchable: false
      },
      {
        accessor: 'description',
        title: t`Description`,
        switchable: true
      },
      {
        accessor: 'customer__name',
        title: t`Customer`,
        sortable: true,
        render: function (record: any) {
          let customer = record.customer_detail ?? {};

          return (
            <Group spacing="xs" noWrap={true}>
              <Thumbnail src={customer?.image} alt={customer.name} />
              <Text>{customer?.name}</Text>
            </Group>
          );
        }
      },
      {
        accessor: 'customer_reference',
        title: t`Customer Reference`,
        switchable: true
      },
      {
        accessor: 'project_code',
        title: t`Project Code`,
        switchable: true
        // TODO: Custom formatter
      },
      {
        accessor: 'status',
        title: t`Status`,
        sortable: true,
<<<<<<< HEAD
        switchable: true
        // TODO: Custom formatter
      },
      {
        accessor: 'creation_date',
        sortable: true,
        title: t`Created`,
        switchable: true,
        render: (record: any) => renderDate(record.creation_date)
      },
      {
        accessor: 'target_date',
        sortable: true,
        title: t`Target Date`,
        switchable: true,
        render: (record: any) => renderDate(record.target_date)
      },
      {
        accessor: 'shipment_date',
        sortable: true,
        title: t`Shipment Date`,
        switchable: true,
        render: (record: any) => renderDate(record.shipment_date)
      },
=======
        switchable: true,
        render: TableStatusRenderer(ModelType.salesorder)
      }

      // TODO: Creation date
      // TODO: Target date
      // TODO: Shipment date
>>>>>>> 82b376de
      // TODO: Line items
      {
        accessor: 'total_price',
        sortable: true,
        title: t`Total Price`,
        switchable: true,
        render: (record: any) =>
          formatCurrency(record.total_price, {
            currency: record.order_currency
          })
      }
    ];
  }, []);

  return (
    <InvenTreeTable
      url={apiUrl(ApiPaths.sales_order_list)}
      tableKey={tableKey}
      columns={tableColumns}
      props={{
        params: {
          ...params,
          customer_detail: true
        }
      }}
    />
  );
}<|MERGE_RESOLUTION|>--- conflicted
+++ resolved
@@ -62,9 +62,8 @@
         accessor: 'status',
         title: t`Status`,
         sortable: true,
-<<<<<<< HEAD
-        switchable: true
-        // TODO: Custom formatter
+        switchable: true,
+        render: TableStatusRenderer(ModelType.salesorder)
       },
       {
         accessor: 'creation_date',
@@ -87,15 +86,6 @@
         switchable: true,
         render: (record: any) => renderDate(record.shipment_date)
       },
-=======
-        switchable: true,
-        render: TableStatusRenderer(ModelType.salesorder)
-      }
-
-      // TODO: Creation date
-      // TODO: Target date
-      // TODO: Shipment date
->>>>>>> 82b376de
       // TODO: Line items
       {
         accessor: 'total_price',
