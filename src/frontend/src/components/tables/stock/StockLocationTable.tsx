import { t } from '@lingui/macro';
import { useCallback, useMemo, useState } from 'react';
import { useNavigate } from 'react-router-dom';

import { ApiEndpoints } from '../../../enums/ApiEndpoints';
import { ModelType } from '../../../enums/ModelType';
import { UserRoles } from '../../../enums/Roles';
import { stockLocationFields } from '../../../forms/StockForms';
import { getDetailUrl } from '../../../functions/urls';
import {
  useCreateApiFormModal,
  useEditApiFormModal
} from '../../../hooks/UseForm';
import { useTable } from '../../../hooks/UseTable';
import { apiUrl } from '../../../states/ApiState';
import { useUserState } from '../../../states/UserState';
import { AddItemButton } from '../../buttons/AddItemButton';
import { YesNoButton } from '../../items/YesNoButton';
import { TableColumn } from '../Column';
import { DescriptionColumn } from '../ColumnRenderers';
import { TableFilter } from '../Filter';
import { InvenTreeTable } from '../InvenTreeTable';
import { RowEditAction } from '../RowActions';

/**
 * Stock location table
 */
export function StockLocationTable({ parentId }: { parentId?: any }) {
  const table = useTable('stocklocation');
  const user = useUserState();

  const navigate = useNavigate();

  const tableFilters: TableFilter[] = useMemo(() => {
    return [
      {
        name: 'cascade',
        label: t`Include Sublocations`,
        description: t`Include sublocations in results`
      },
      {
        name: 'structural',
        label: t`Structural`,
        description: t`Show structural locations`
      },
      {
        name: 'external',
        label: t`External`,
        description: t`Show external locations`
      },
      {
        name: 'has_location_type',
        label: t`Has location type`
      }
      // TODO: location_type
    ];
  }, []);

  const tableColumns: TableColumn[] = useMemo(() => {
    return [
      {
        accessor: 'name',
        title: t`Name`,
        switchable: false
      },
      DescriptionColumn({}),
      {
        accessor: 'pathstring',
        title: t`Path`,
        sortable: true
      },
      {
        accessor: 'items',
        title: t`Stock Items`,

        sortable: true
      },
      {
        accessor: 'structural',
        title: t`Structural`,

        sortable: true,
        render: (record: any) => <YesNoButton value={record.structural} />
      },
      {
        accessor: 'external',
        title: t`External`,

        sortable: true,
        render: (record: any) => <YesNoButton value={record.external} />
      },
      {
        accessor: 'location_type',
        title: t`Location Type`,

        sortable: false,
        render: (record: any) => record.location_type_detail?.name
      }
    ];
  }, []);

  const newLocation = useCreateApiFormModal({
    url: ApiPaths.stock_location_list,
    title: t`Create Stock Location`,
    fields: stockLocationFields({}),
    initialData: {
      parent: parentId
    },
    onFormSuccess(data: any) {
      if (data.pk) {
        navigate(getDetailUrl(ModelType.stocklocation, data.pk));
      } else {
        table.refreshTable();
      }
    }
  });

<<<<<<< HEAD
  const [selectedLocation, setSelectedLocation] = useState<number | undefined>(
    undefined
  );

  const editLocation = useEditApiFormModal({
    url: ApiPaths.stock_location_list,
    pk: selectedLocation,
    title: t`Edit Stock Location`,
    fields: stockLocationFields({}),
    onFormSuccess: table.refreshTable
  });
=======
    openCreateApiForm({
      url: apiUrl(ApiEndpoints.stock_location_list),
      title: t`Add Stock Location`,
      fields: fields,
      onFormSuccess(data: any) {
        if (data.pk) {
          navigate(`/stock/location/${data.pk}`);
        } else {
          table.refreshTable();
        }
      }
    });
  }, [parentId]);
>>>>>>> 282ecebc

  const tableActions = useMemo(() => {
    let can_add = user.hasAddRole(UserRoles.stock_location);

    return [
      <AddItemButton
        tooltip={t`Add Stock Location`}
        onClick={() => newLocation.open()}
        disabled={!can_add}
      />
    ];
  }, [user]);

  const rowActions = useCallback(
    (record: any) => {
      let can_edit = user.hasChangeRole(UserRoles.stock_location);

      return [
        RowEditAction({
          hidden: !can_edit,
          onClick: () => {
<<<<<<< HEAD
            setSelectedLocation(record.pk);
            editLocation.open();
=======
            openEditApiForm({
              url: ApiEndpoints.stock_location_list,
              pk: record.pk,
              title: t`Edit Stock Location`,
              fields: stockLocationFields({}),
              successMessage: t`Stock location updated`,
              onFormSuccess: table.refreshTable
            });
>>>>>>> 282ecebc
          }
        })
      ];
    },
    [user]
  );

  return (
<<<<<<< HEAD
    <>
      {newLocation.modal}
      {editLocation.modal}
      <InvenTreeTable
        url={apiUrl(ApiPaths.stock_location_list)}
        tableState={table}
        columns={tableColumns}
        props={{
          enableDownload: true,
          params: {
            parent: parentId ?? 'null'
          },
          tableFilters: tableFilters,
          tableActions: tableActions,
          rowActions: rowActions,
          onRowClick: (record) => {
            navigate(getDetailUrl(ModelType.stocklocation, record.pk));
          }
        }}
      />
    </>
=======
    <InvenTreeTable
      url={apiUrl(ApiEndpoints.stock_location_list)}
      tableState={table}
      columns={tableColumns}
      props={{
        enableDownload: true,
        params: {
          parent: parentId ?? 'null'
        },
        tableFilters: tableFilters,
        tableActions: tableActions,
        rowActions: rowActions,
        onRowClick: (record) => {
          navigate(getDetailUrl(ModelType.stocklocation, record.pk));
        }
        // TODO: allow for "tree view" with cascade
      }}
    />
>>>>>>> 282ecebc
  );
}<|MERGE_RESOLUTION|>--- conflicted
+++ resolved
@@ -100,7 +100,7 @@
   }, []);
 
   const newLocation = useCreateApiFormModal({
-    url: ApiPaths.stock_location_list,
+    url: ApiEndpoints.stock_location_list,
     title: t`Create Stock Location`,
     fields: stockLocationFields({}),
     initialData: {
@@ -115,33 +115,17 @@
     }
   });
 
-<<<<<<< HEAD
   const [selectedLocation, setSelectedLocation] = useState<number | undefined>(
     undefined
   );
 
   const editLocation = useEditApiFormModal({
-    url: ApiPaths.stock_location_list,
+    url: ApiEndpoints.stock_location_list,
     pk: selectedLocation,
     title: t`Edit Stock Location`,
     fields: stockLocationFields({}),
     onFormSuccess: table.refreshTable
   });
-=======
-    openCreateApiForm({
-      url: apiUrl(ApiEndpoints.stock_location_list),
-      title: t`Add Stock Location`,
-      fields: fields,
-      onFormSuccess(data: any) {
-        if (data.pk) {
-          navigate(`/stock/location/${data.pk}`);
-        } else {
-          table.refreshTable();
-        }
-      }
-    });
-  }, [parentId]);
->>>>>>> 282ecebc
 
   const tableActions = useMemo(() => {
     let can_add = user.hasAddRole(UserRoles.stock_location);
@@ -163,19 +147,8 @@
         RowEditAction({
           hidden: !can_edit,
           onClick: () => {
-<<<<<<< HEAD
             setSelectedLocation(record.pk);
             editLocation.open();
-=======
-            openEditApiForm({
-              url: ApiEndpoints.stock_location_list,
-              pk: record.pk,
-              title: t`Edit Stock Location`,
-              fields: stockLocationFields({}),
-              successMessage: t`Stock location updated`,
-              onFormSuccess: table.refreshTable
-            });
->>>>>>> 282ecebc
           }
         })
       ];
@@ -184,12 +157,11 @@
   );
 
   return (
-<<<<<<< HEAD
     <>
       {newLocation.modal}
       {editLocation.modal}
       <InvenTreeTable
-        url={apiUrl(ApiPaths.stock_location_list)}
+        url={apiUrl(ApiEndpoints.stock_location_list)}
         tableState={table}
         columns={tableColumns}
         props={{
@@ -206,25 +178,5 @@
         }}
       />
     </>
-=======
-    <InvenTreeTable
-      url={apiUrl(ApiEndpoints.stock_location_list)}
-      tableState={table}
-      columns={tableColumns}
-      props={{
-        enableDownload: true,
-        params: {
-          parent: parentId ?? 'null'
-        },
-        tableFilters: tableFilters,
-        tableActions: tableActions,
-        rowActions: rowActions,
-        onRowClick: (record) => {
-          navigate(getDetailUrl(ModelType.stocklocation, record.pk));
-        }
-        // TODO: allow for "tree view" with cascade
-      }}
-    />
->>>>>>> 282ecebc
   );
 }