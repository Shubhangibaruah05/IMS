import { t } from '@lingui/macro';
import { Alert, Group, Stack, Text, Tooltip } from '@mantine/core';
import { modals } from '@mantine/modals';
import { notifications } from '@mantine/notifications';
import {
  IconCircleCheck,
  IconCircleX,
  IconHelpCircle
} from '@tabler/icons-react';
import { useCallback, useMemo } from 'react';

<<<<<<< HEAD
import { ApiPaths } from '../../../enums/ApiEndpoints';
import { useTableRefresh } from '../../../hooks/TableRefresh';
import { apiUrl } from '../../../states/ApiState';
=======
import { api } from '../../../App';
import { useTableRefresh } from '../../../hooks/TableRefresh';
import { ApiPaths, apiUrl } from '../../../states/ApiState';
import { StylishText } from '../../items/StylishText';
>>>>>>> 9e2da947
import { TableColumn } from '../Column';
import { InvenTreeTable, InvenTreeTableProps } from '../InvenTreeTable';
import { RowAction } from '../RowActions';

/**
 * Construct an indicator icon for a single plugin
 */
function PluginIcon(plugin: any) {
  if (plugin.is_installed) {
    if (plugin.active) {
      return (
        <Tooltip label={t`Plugin is active`}>
          <IconCircleCheck color="green" />
        </Tooltip>
      );
    } else {
      return (
        <Tooltip label={t`Plugin is inactive`}>
          <IconCircleX color="red" />
        </Tooltip>
      );
    }
  } else {
    return (
      <Tooltip label={t`Plugin is not installed`}>
        <IconHelpCircle />
      </Tooltip>
    );
  }
}

/**
 * Table displaying list of available plugins
 */
export function PluginListTable({ props }: { props: InvenTreeTableProps }) {
  const { tableKey, refreshTable } = useTableRefresh('plugin');

  const pluginTableColumns: TableColumn[] = useMemo(
    () => [
      {
        accessor: 'name',
        title: t`Plugin`,
        sortable: true,
        render: function (record: any) {
          // TODO: Add link to plugin detail page
          // TODO: Add custom badges
          return (
            <Group position="left">
              <PluginIcon {...record} />
              <Text>{record.name}</Text>
            </Group>
          );
        }
      },
      {
        accessor: 'meta.description',
        title: t`Description`,
        sortable: false,

        render: function (record: any) {
          if (record.active) {
            return record.meta.description;
          } else {
            return <Text italic>{t`Description not available`}</Text>;
          }
        }
      },
      {
        accessor: 'meta.version',
        title: t`Version`,
        sortable: false

        // TODO: Display date information if available
      },
      {
        accessor: 'meta.author',
        title: 'Author',
        sortable: false
      }
    ],
    []
  );

  const activatePlugin = useCallback(
    (plugin_id: number, plugin_name: string, active: boolean) => {
      modals.openConfirmModal({
        title: (
          <StylishText>
            {active ? t`Activate Plugin` : t`Deactivate Plugin`}
          </StylishText>
        ),
        children: (
          <Alert
            color="green"
            icon={<IconCircleCheck />}
            title={
              active
                ? t`Confirm plugin activation`
                : t`Confirm plugin deactivation`
            }
          >
            <Stack spacing="xs">
              <Text>
                {active
                  ? t`The following plugin will be activated`
                  : t`The following plugin will be deactivated`}
                :
              </Text>
              <Text size="lg" italic>
                {plugin_name}
              </Text>
            </Stack>
          </Alert>
        ),
        labels: {
          cancel: t`Cancel`,
          confirm: t`Confirm`
        },
        onConfirm: () => {
          let url = apiUrl(ApiPaths.plugin_list, plugin_id) + 'activate/';

          const id = 'plugin-activate';

          // Show a progress notification
          notifications.show({
            id: id,
            message: active ? t`Activating plugin` : t`Deactivating plugin`,
            loading: true
          });

          api
            .patch(url, { active: active })
            .then(() => {
              refreshTable();
              notifications.hide(id);
              notifications.show({
                title: t`Plugin updated`,
                message: active
                  ? t`The plugin was activated`
                  : t`The plugin was deactivated`,
                color: 'green'
              });
            })
            .catch((_err) => {
              notifications.hide(id);
              notifications.show({
                title: t`Error`,
                message: t`Error updating plugin`,
                color: 'red'
              });
            });
        }
      });
    },
    []
  );

  // Determine available actions for a given plugin
  function rowActions(record: any): RowAction[] {
    let actions: RowAction[] = [];

    if (!record.is_builtin && record.is_installed) {
      if (record.active) {
        actions.push({
          title: t`Deactivate`,
          color: 'red',
          icon: <IconCircleX />,
          onClick: () => {
            activatePlugin(record.pk, record.name, false);
          }
        });
      } else {
        actions.push({
          title: t`Activate`,
          color: 'green',
          icon: <IconCircleCheck />,
          onClick: () => {
            activatePlugin(record.pk, record.name, true);
          }
        });
      }
    }

    return actions;
  }

  return (
    <InvenTreeTable
      url={apiUrl(ApiPaths.plugin_list)}
      tableKey={tableKey}
      columns={pluginTableColumns}
      props={{
        ...props,
        enableDownload: false,
        params: {
          ...props.params
        },
        rowActions: rowActions,
        customFilters: [
          {
            name: 'active',
            label: t`Active`,
            type: 'boolean'
          },
          {
            name: 'builtin',
            label: t`Builtin`,
            type: 'boolean'
          },
          {
            name: 'sample',
            label: t`Sample`,
            type: 'boolean'
          },
          {
            name: 'installed',
            label: t`Installed`,
            type: 'boolean'
          }
        ]
      }}
    />
  );
}<|MERGE_RESOLUTION|>--- conflicted
+++ resolved
@@ -9,16 +9,11 @@
 } from '@tabler/icons-react';
 import { useCallback, useMemo } from 'react';
 
-<<<<<<< HEAD
+import { api } from '../../../App';
 import { ApiPaths } from '../../../enums/ApiEndpoints';
 import { useTableRefresh } from '../../../hooks/TableRefresh';
 import { apiUrl } from '../../../states/ApiState';
-=======
-import { api } from '../../../App';
-import { useTableRefresh } from '../../../hooks/TableRefresh';
-import { ApiPaths, apiUrl } from '../../../states/ApiState';
 import { StylishText } from '../../items/StylishText';
->>>>>>> 9e2da947
 import { TableColumn } from '../Column';
 import { InvenTreeTable, InvenTreeTableProps } from '../InvenTreeTable';
 import { RowAction } from '../RowActions';
