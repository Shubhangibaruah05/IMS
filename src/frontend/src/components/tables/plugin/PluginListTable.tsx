--- conflicted
+++ resolved
@@ -25,19 +25,14 @@
 
 import { api } from '../../../App';
 import { ApiPaths } from '../../../enums/ApiEndpoints';
-<<<<<<< HEAD
 import { openEditApiForm } from '../../../functions/forms';
-import { useTableRefresh } from '../../../hooks/TableRefresh';
 import { useCreateApiFormModal } from '../../../hooks/UseForm';
 import { useInstance } from '../../../hooks/UseInstance';
+import { useTable } from '../../../hooks/UseTable';
 import { apiUrl, useServerApiState } from '../../../states/ApiState';
 import { ActionButton } from '../../buttons/ActionButton';
 import { ActionDropdown, EditItemAction } from '../../items/ActionDropdown';
 import { InfoItem } from '../../items/InfoItem';
-=======
-import { useTable } from '../../../hooks/UseTable';
-import { apiUrl } from '../../../states/ApiState';
->>>>>>> c3aeadda
 import { StylishText } from '../../items/StylishText';
 import { DetailDrawer } from '../../nav/DetailDrawer';
 import { PluginSettingList } from '../../settings/SettingList';
@@ -249,16 +244,12 @@
  * Table displaying list of available plugins
  */
 export function PluginListTable({ props }: { props: InvenTreeTableProps }) {
-<<<<<<< HEAD
-  const { tableKey, refreshTable } = useTableRefresh('plugin');
+  const table = useTable('plugin');
   const navigate = useNavigate();
 
   const pluginsEnabled = useServerApiState(
     (state) => state.server.plugins_enabled
   );
-=======
-  const table = useTable('plugin');
->>>>>>> c3aeadda
 
   const pluginTableColumns: TableColumn[] = useMemo(
     () => [
@@ -428,7 +419,7 @@
         color: 'green'
       });
 
-      refreshTable();
+      table.refreshTable();
     }
   });
 
@@ -451,7 +442,6 @@
   }, []);
 
   return (
-<<<<<<< HEAD
     <>
       {installPluginModal.modal}
       <DetailDrawer
@@ -459,46 +449,18 @@
         size={'lg'}
         renderContent={(id) => {
           if (!id) return false;
-          return <PluginDrawer id={id} refreshTable={refreshTable} />;
+          return <PluginDrawer id={id} refreshTable={table.refreshTable} />;
         }}
       />
       <InvenTreeTable
         url={apiUrl(ApiPaths.plugin_list)}
-        tableKey={tableKey}
+        tableState={table}
         columns={pluginTableColumns}
         props={{
           ...props,
           enableDownload: false,
           params: {
             ...props.params
-=======
-    <InvenTreeTable
-      url={apiUrl(ApiPaths.plugin_list)}
-      tableState={table}
-      columns={pluginTableColumns}
-      props={{
-        ...props,
-        enableDownload: false,
-        params: {
-          ...props.params
-        },
-        rowActions: rowActions,
-        customFilters: [
-          {
-            name: 'active',
-            label: t`Active`,
-            type: 'boolean'
-          },
-          {
-            name: 'builtin',
-            label: t`Builtin`,
-            type: 'boolean'
-          },
-          {
-            name: 'sample',
-            label: t`Sample`,
-            type: 'boolean'
->>>>>>> c3aeadda
           },
           rowActions: rowActions,
           onRowClick: (plugin) => navigate(`${plugin.pk}/`),
