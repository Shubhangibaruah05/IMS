import { t } from '@lingui/macro';
import { Text } from '@mantine/core';
import { useCallback, useMemo, useState } from 'react';

import { ApiEndpoints } from '../../../enums/ApiEndpoints';
import { UserRoles } from '../../../enums/Roles';
import {
  useCreateApiFormModal,
  useDeleteApiFormModal,
  useEditApiFormModal
} from '../../../hooks/UseForm';
import { useTable } from '../../../hooks/UseTable';
import { apiUrl } from '../../../states/ApiState';
import { useUserState } from '../../../states/UserState';
import { AddItemButton } from '../../buttons/AddItemButton';
import { ApiFormFieldSet } from '../../forms/fields/ApiFormField';
import { YesNoButton } from '../../items/YesNoButton';
import { TableColumn } from '../Column';
import { PartColumn } from '../ColumnRenderers';
import { InvenTreeTable } from '../InvenTreeTable';
import { RowDeleteAction, RowEditAction } from '../RowActions';

/**
 * Construct a table listing parameters for a given part
 */
export function PartParameterTable({ partId }: { partId: any }) {
  const table = useTable('part-parameters');

  const user = useUserState();

  const tableColumns: TableColumn[] = useMemo(() => {
    return [
      {
        accessor: 'part',
        title: t`Part`,

        sortable: true,
        render: (record: any) => PartColumn(record?.part_detail)
      },
      {
        accessor: 'part_detail.IPN',
        title: t`IPN`,
        sortable: false,
        switchable: true
      },
      {
        accessor: 'name',
        title: t`Parameter`,
        switchable: false,
        sortable: true,
        render: (record) => {
          let variant = String(partId) != String(record.part);

          return <Text italic={variant}>{record.template_detail?.name}</Text>;
        }
      },
      {
        accessor: 'description',
        title: t`Description`,
        sortable: false,

        render: (record) => record.template_detail?.description
      },
      {
        accessor: 'data',
        title: t`Value`,
        switchable: false,
        sortable: true,
        render: (record) => {
          let template = record.template_detail;

          if (template?.checkbox) {
            return <YesNoButton value={record.data} />;
          }

          if (record.data_numeric) {
            // TODO: Numeric data
          }

          // TODO: Units

          return record.data;
        }
      },
      {
        accessor: 'units',
        title: t`Units`,

        sortable: true,
        render: (record) => record.template_detail?.units
      }
    ];
  }, [partId]);

  const partParameterFields: ApiFormFieldSet = {
    part: {},
    template: {},
    data: {}
  };

  const newParameter = useCreateApiFormModal({
    url: ApiPaths.part_parameter_list,
    title: t`New Part Parameter`,
    fields: partParameterFields,
    initialData: {
      part: partId
    },
    onFormSuccess: table.refreshTable
  });

  const [selectedParameter, setSelectedParameter] = useState<
    number | undefined
  >(undefined);

  const editParameter = useEditApiFormModal({
    url: ApiPaths.part_parameter_list,
    pk: selectedParameter,
    title: t`Edit Part Parameter`,
    fields: partParameterFields,
    onFormSuccess: table.refreshTable
  });

  const deleteParameter = useDeleteApiFormModal({
    url: ApiPaths.part_parameter_list,
    pk: selectedParameter,
    title: t`Delete Part Parameter`,
    onFormSuccess: table.refreshTable
  });

  // Callback for row actions
  const rowActions = useCallback(
    (record: any) => {
      // Actions not allowed for "variant" rows
      if (String(partId) != String(record.part)) {
        return [];
      }

      return [
        RowEditAction({
          tooltip: t`Edit Part Parameter`,
          hidden: !user.hasChangeRole(UserRoles.part),
          onClick: () => {
<<<<<<< HEAD
            setSelectedParameter(record.pk);
            editParameter.open();
=======
            openEditApiForm({
              url: ApiEndpoints.part_parameter_list,
              pk: record.pk,
              title: t`Edit Part Parameter`,
              fields: {
                part: {
                  hidden: true
                },
                template: {},
                data: {}
              },
              successMessage: t`Part parameter updated`,
              onFormSuccess: table.refreshTable
            });
>>>>>>> 282ecebc
          }
        }),
        RowDeleteAction({
          tooltip: t`Delete Part Parameter`,
          hidden: !user.hasDeleteRole(UserRoles.part),
          onClick: () => {
<<<<<<< HEAD
            setSelectedParameter(record.pk);
            deleteParameter.open();
=======
            openDeleteApiForm({
              url: ApiEndpoints.part_parameter_list,
              pk: record.pk,
              title: t`Delete Part Parameter`,
              successMessage: t`Part parameter deleted`,
              onFormSuccess: table.refreshTable,
              preFormWarning: t`Are you sure you want to remove this parameter?`
            });
>>>>>>> 282ecebc
          }
        })
      ];
    },
    [partId, user]
  );

<<<<<<< HEAD
=======
  const addParameter = useCallback(() => {
    if (!partId) {
      return;
    }

    openCreateApiForm({
      url: ApiEndpoints.part_parameter_list,
      title: t`Add Part Parameter`,
      fields: {
        part: {
          hidden: true,
          value: partId
        },
        template: {},
        data: {}
      },
      successMessage: t`Part parameter added`,
      onFormSuccess: table.refreshTable
    });
  }, [partId]);

>>>>>>> 282ecebc
  // Custom table actions
  const tableActions = useMemo(() => {
    return [
      <AddItemButton
        hidden={!user.hasAddRole(UserRoles.part)}
        tooltip={t`Add parameter`}
        onClick={() => newParameter.open()}
      />
    ];
  }, [user]);

  return (
<<<<<<< HEAD
    <>
      {newParameter.modal}
      {editParameter.modal}
      {deleteParameter.modal}
      <InvenTreeTable
        url={apiUrl(ApiPaths.part_parameter_list)}
        tableState={table}
        columns={tableColumns}
        props={{
          rowActions: rowActions,
          tableActions: tableActions,
          tableFilters: [
            {
              name: 'include_variants',
              label: t`Include Variants`,
              type: 'boolean'
            }
          ],
          params: {
            part: partId,
            template_detail: true,
            part_detail: true
=======
    <InvenTreeTable
      url={apiUrl(ApiEndpoints.part_parameter_list)}
      tableState={table}
      columns={tableColumns}
      props={{
        rowActions: rowActions,
        tableActions: tableActions,
        tableFilters: [
          {
            name: 'include_variants',
            label: t`Include Variants`,
            type: 'boolean'
>>>>>>> 282ecebc
          }
        }}
      />
    </>
  );
}<|MERGE_RESOLUTION|>--- conflicted
+++ resolved
@@ -99,7 +99,7 @@
   };
 
   const newParameter = useCreateApiFormModal({
-    url: ApiPaths.part_parameter_list,
+    url: ApiEndpoints.part_parameter_list,
     title: t`New Part Parameter`,
     fields: partParameterFields,
     initialData: {
@@ -113,7 +113,7 @@
   >(undefined);
 
   const editParameter = useEditApiFormModal({
-    url: ApiPaths.part_parameter_list,
+    url: ApiEndpoints.part_parameter_list,
     pk: selectedParameter,
     title: t`Edit Part Parameter`,
     fields: partParameterFields,
@@ -121,7 +121,7 @@
   });
 
   const deleteParameter = useDeleteApiFormModal({
-    url: ApiPaths.part_parameter_list,
+    url: ApiEndpoints.part_parameter_list,
     pk: selectedParameter,
     title: t`Delete Part Parameter`,
     onFormSuccess: table.refreshTable
@@ -140,44 +140,16 @@
           tooltip: t`Edit Part Parameter`,
           hidden: !user.hasChangeRole(UserRoles.part),
           onClick: () => {
-<<<<<<< HEAD
             setSelectedParameter(record.pk);
             editParameter.open();
-=======
-            openEditApiForm({
-              url: ApiEndpoints.part_parameter_list,
-              pk: record.pk,
-              title: t`Edit Part Parameter`,
-              fields: {
-                part: {
-                  hidden: true
-                },
-                template: {},
-                data: {}
-              },
-              successMessage: t`Part parameter updated`,
-              onFormSuccess: table.refreshTable
-            });
->>>>>>> 282ecebc
           }
         }),
         RowDeleteAction({
           tooltip: t`Delete Part Parameter`,
           hidden: !user.hasDeleteRole(UserRoles.part),
           onClick: () => {
-<<<<<<< HEAD
             setSelectedParameter(record.pk);
             deleteParameter.open();
-=======
-            openDeleteApiForm({
-              url: ApiEndpoints.part_parameter_list,
-              pk: record.pk,
-              title: t`Delete Part Parameter`,
-              successMessage: t`Part parameter deleted`,
-              onFormSuccess: table.refreshTable,
-              preFormWarning: t`Are you sure you want to remove this parameter?`
-            });
->>>>>>> 282ecebc
           }
         })
       ];
@@ -185,30 +157,6 @@
     [partId, user]
   );
 
-<<<<<<< HEAD
-=======
-  const addParameter = useCallback(() => {
-    if (!partId) {
-      return;
-    }
-
-    openCreateApiForm({
-      url: ApiEndpoints.part_parameter_list,
-      title: t`Add Part Parameter`,
-      fields: {
-        part: {
-          hidden: true,
-          value: partId
-        },
-        template: {},
-        data: {}
-      },
-      successMessage: t`Part parameter added`,
-      onFormSuccess: table.refreshTable
-    });
-  }, [partId]);
-
->>>>>>> 282ecebc
   // Custom table actions
   const tableActions = useMemo(() => {
     return [
@@ -221,13 +169,12 @@
   }, [user]);
 
   return (
-<<<<<<< HEAD
     <>
       {newParameter.modal}
       {editParameter.modal}
       {deleteParameter.modal}
       <InvenTreeTable
-        url={apiUrl(ApiPaths.part_parameter_list)}
+        url={apiUrl(ApiEndpoints.part_parameter_list)}
         tableState={table}
         columns={tableColumns}
         props={{
@@ -244,20 +191,6 @@
             part: partId,
             template_detail: true,
             part_detail: true
-=======
-    <InvenTreeTable
-      url={apiUrl(ApiEndpoints.part_parameter_list)}
-      tableState={table}
-      columns={tableColumns}
-      props={{
-        rowActions: rowActions,
-        tableActions: tableActions,
-        tableFilters: [
-          {
-            name: 'include_variants',
-            label: t`Include Variants`,
-            type: 'boolean'
->>>>>>> 282ecebc
           }
         }}
       />
