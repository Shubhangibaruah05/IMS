--- conflicted
+++ resolved
@@ -76,15 +76,8 @@
               pk: record.pk,
               title: t`Delete custom unit`,
               successMessage: t`Custom unit deleted`,
-<<<<<<< HEAD
-              onFormSuccess: refreshTable,
+              onFormSuccess: table.refreshTable,
               preFormWarning: t`Are you sure you want to remove this custom unit?`
-=======
-              onFormSuccess: table.refreshTable,
-              preFormContent: (
-                <Text>{t`Are you sure you want to remove this custom unit?`}</Text>
-              )
->>>>>>> c3aeadda
             });
           }
         })
