--- conflicted
+++ resolved
@@ -1,15 +1,9 @@
-<<<<<<< HEAD
 import { Trans, t } from '@lingui/macro';
 import { Alert, List, LoadingOverlay, Stack, Text, Title } from '@mantine/core';
 import { IconInfoCircle } from '@tabler/icons-react';
 import { useCallback, useMemo } from 'react';
 import { useNavigate } from 'react-router-dom';
 import { Link } from 'react-router-dom';
-=======
-import { t } from '@lingui/macro';
-import { useDisclosure } from '@mantine/hooks';
-import { useCallback, useMemo, useState } from 'react';
->>>>>>> e4c5bfc2
 
 import { ApiPaths } from '../../../enums/ApiEndpoints';
 import {
