import { t } from '@lingui/macro';
import { useCallback, useMemo, useState } from 'react';

import { ApiEndpoints } from '../../../enums/ApiEndpoints';
import { UserRoles } from '../../../enums/Roles';
import { projectCodeFields } from '../../../forms/CommonForms';
import {
  useCreateApiFormModal,
  useDeleteApiFormModal,
  useEditApiFormModal
} from '../../../hooks/UseForm';
import { useTable } from '../../../hooks/UseTable';
import { apiUrl } from '../../../states/ApiState';
import { useUserState } from '../../../states/UserState';
import { AddItemButton } from '../../buttons/AddItemButton';
import { TableColumn } from '../Column';
import { DescriptionColumn, ResponsibleColumn } from '../ColumnRenderers';
import { InvenTreeTable } from '../InvenTreeTable';
import { RowAction, RowDeleteAction, RowEditAction } from '../RowActions';

/**
 * Table for displaying list of project codes
 */
export default function ProjectCodeTable() {
  const table = useTable('project-codes');

  const user = useUserState();

  const columns: TableColumn[] = useMemo(() => {
    return [
      {
        accessor: 'code',
        sortable: true,
        title: t`Project Code`
      },
      DescriptionColumn({}),
      ResponsibleColumn()
    ];
  }, []);

  const newProjectCode = useCreateApiFormModal({
    url: ApiPaths.project_code_list,
    title: t`Add Project Code`,
    fields: projectCodeFields(),
    onFormSuccess: table.refreshTable
  });

  const [selectedProjectCode, setSelectedProjectCode] = useState<
    number | undefined
  >(undefined);

  const editProjectCode = useEditApiFormModal({
    url: ApiPaths.project_code_list,
    pk: selectedProjectCode,
    title: t`Edit Project Code`,
    fields: projectCodeFields(),
    onFormSuccess: table.refreshTable
  });

  const deleteProjectCode = useDeleteApiFormModal({
    url: ApiPaths.project_code_list,
    pk: selectedProjectCode,
    title: t`Delete Project Code`,
    onFormSuccess: table.refreshTable
  });

  const rowActions = useCallback(
    (record: any): RowAction[] => {
      return [
        RowEditAction({
          hidden: !user.hasChangeRole(UserRoles.admin),
          onClick: () => {
<<<<<<< HEAD
            setSelectedProjectCode(record.pk);
            editProjectCode.open();
=======
            openEditApiForm({
              url: ApiEndpoints.project_code_list,
              pk: record.pk,
              title: t`Edit project code`,
              fields: {
                code: {},
                description: {},
                responsible: {}
              },
              onFormSuccess: table.refreshTable,
              successMessage: t`Project code updated`
            });
>>>>>>> 282ecebc
          }
        }),
        RowDeleteAction({
          hidden: !user.hasDeleteRole(UserRoles.admin),
          onClick: () => {
<<<<<<< HEAD
            setSelectedProjectCode(record.pk);
            deleteProjectCode.open();
=======
            openDeleteApiForm({
              url: ApiEndpoints.project_code_list,
              pk: record.pk,
              title: t`Delete project code`,
              successMessage: t`Project code deleted`,
              onFormSuccess: table.refreshTable,
              preFormWarning: t`Are you sure you want to remove this project code?`
            });
>>>>>>> 282ecebc
          }
        })
      ];
    },
    [user]
  );

<<<<<<< HEAD
=======
  const addProjectCode = useCallback(() => {
    openCreateApiForm({
      url: ApiEndpoints.project_code_list,
      title: t`Add project code`,
      fields: {
        code: {},
        description: {},
        responsible: {}
      },
      onFormSuccess: table.refreshTable,
      successMessage: t`Added project code`
    });
  }, []);

>>>>>>> 282ecebc
  const tableActions = useMemo(() => {
    let actions = [];

    actions.push(
      <AddItemButton
        onClick={() => newProjectCode.open()}
        tooltip={t`Add project code`}
      />
    );

    return actions;
  }, []);

  return (
<<<<<<< HEAD
    <>
      {newProjectCode.modal}
      {editProjectCode.modal}
      {deleteProjectCode.modal}
      <InvenTreeTable
        url={apiUrl(ApiPaths.project_code_list)}
        tableState={table}
        columns={columns}
        props={{
          rowActions: rowActions,
          tableActions: tableActions
        }}
      />
    </>
=======
    <InvenTreeTable
      url={apiUrl(ApiEndpoints.project_code_list)}
      tableState={table}
      columns={columns}
      props={{
        rowActions: rowActions,
        tableActions: tableActions
      }}
    />
>>>>>>> 282ecebc
  );
}<|MERGE_RESOLUTION|>--- conflicted
+++ resolved
@@ -39,7 +39,7 @@
   }, []);
 
   const newProjectCode = useCreateApiFormModal({
-    url: ApiPaths.project_code_list,
+    url: ApiEndpoints.project_code_list,
     title: t`Add Project Code`,
     fields: projectCodeFields(),
     onFormSuccess: table.refreshTable
@@ -50,7 +50,7 @@
   >(undefined);
 
   const editProjectCode = useEditApiFormModal({
-    url: ApiPaths.project_code_list,
+    url: ApiEndpoints.project_code_list,
     pk: selectedProjectCode,
     title: t`Edit Project Code`,
     fields: projectCodeFields(),
@@ -58,7 +58,7 @@
   });
 
   const deleteProjectCode = useDeleteApiFormModal({
-    url: ApiPaths.project_code_list,
+    url: ApiEndpoints.project_code_list,
     pk: selectedProjectCode,
     title: t`Delete Project Code`,
     onFormSuccess: table.refreshTable
@@ -70,41 +70,15 @@
         RowEditAction({
           hidden: !user.hasChangeRole(UserRoles.admin),
           onClick: () => {
-<<<<<<< HEAD
             setSelectedProjectCode(record.pk);
             editProjectCode.open();
-=======
-            openEditApiForm({
-              url: ApiEndpoints.project_code_list,
-              pk: record.pk,
-              title: t`Edit project code`,
-              fields: {
-                code: {},
-                description: {},
-                responsible: {}
-              },
-              onFormSuccess: table.refreshTable,
-              successMessage: t`Project code updated`
-            });
->>>>>>> 282ecebc
           }
         }),
         RowDeleteAction({
           hidden: !user.hasDeleteRole(UserRoles.admin),
           onClick: () => {
-<<<<<<< HEAD
             setSelectedProjectCode(record.pk);
             deleteProjectCode.open();
-=======
-            openDeleteApiForm({
-              url: ApiEndpoints.project_code_list,
-              pk: record.pk,
-              title: t`Delete project code`,
-              successMessage: t`Project code deleted`,
-              onFormSuccess: table.refreshTable,
-              preFormWarning: t`Are you sure you want to remove this project code?`
-            });
->>>>>>> 282ecebc
           }
         })
       ];
@@ -112,23 +86,6 @@
     [user]
   );
 
-<<<<<<< HEAD
-=======
-  const addProjectCode = useCallback(() => {
-    openCreateApiForm({
-      url: ApiEndpoints.project_code_list,
-      title: t`Add project code`,
-      fields: {
-        code: {},
-        description: {},
-        responsible: {}
-      },
-      onFormSuccess: table.refreshTable,
-      successMessage: t`Added project code`
-    });
-  }, []);
-
->>>>>>> 282ecebc
   const tableActions = useMemo(() => {
     let actions = [];
 
@@ -143,13 +100,12 @@
   }, []);
 
   return (
-<<<<<<< HEAD
     <>
       {newProjectCode.modal}
       {editProjectCode.modal}
       {deleteProjectCode.modal}
       <InvenTreeTable
-        url={apiUrl(ApiPaths.project_code_list)}
+        url={apiUrl(ApiEndpoints.project_code_list)}
         tableState={table}
         columns={columns}
         props={{
@@ -158,16 +114,5 @@
         }}
       />
     </>
-=======
-    <InvenTreeTable
-      url={apiUrl(ApiEndpoints.project_code_list)}
-      tableState={table}
-      columns={columns}
-      props={{
-        rowActions: rowActions,
-        tableActions: tableActions
-      }}
-    />
->>>>>>> 282ecebc
   );
 }