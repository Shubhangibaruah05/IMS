import { t } from '@lingui/macro';
import {
  ActionIcon,
  Alert,
  Indicator,
  Space,
  Stack,
  Tooltip
} from '@mantine/core';
import { Group } from '@mantine/core';
import { modals } from '@mantine/modals';
import { showNotification } from '@mantine/notifications';
import { IconFilter, IconRefresh, IconTrash } from '@tabler/icons-react';
import { IconBarcode, IconPrinter } from '@tabler/icons-react';
import { useQuery } from '@tanstack/react-query';
import { DataTable, DataTableSortStatus } from 'mantine-datatable';
import { Fragment, useCallback, useEffect, useMemo, useState } from 'react';

import { api } from '../../App';
import { TableState } from '../../hooks/UseTable';
import { ActionButton } from '../buttons/ActionButton';
import { ButtonMenu } from '../buttons/ButtonMenu';
import { TableColumn } from './Column';
import { TableColumnSelect } from './ColumnSelect';
import { DownloadAction } from './DownloadAction';
import { TableFilter } from './Filter';
import { FilterSelectDrawer } from './FilterSelectDrawer';
import { RowAction, RowActions } from './RowActions';
import { TableSearchInput } from './Search';

const defaultPageSize: number = 25;

/**
 * Set of optional properties which can be passed to an InvenTreeTable component
 *
 * @param params : any - Base query parameters
 * @param tableState : TableState - State manager for the table
 * @param defaultSortColumn : string - Default column to sort by
 * @param noRecordsText : string - Text to display when no records are found
 * @param enableBulkDelete : boolean - Enable bulk deletion of records
 * @param enableDownload : boolean - Enable download actions
 * @param enableFilters : boolean - Enable filter actions
 * @param enableSelection : boolean - Enable row selection
 * @param enableSearch : boolean - Enable search actions
 * @param enablePagination : boolean - Enable pagination
 * @param enableRefresh : boolean - Enable refresh actions
 * @param pageSize : number - Number of records per page
 * @param barcodeActions : any[] - List of barcode actions
 * @param tableFilters : TableFilter[] - List of custom filters
 * @param tableActions : any[] - List of custom action groups
 * @param printingActions : any[] - List of printing actions
 * @param dataFormatter : (data: any) => any - Callback function to reformat data returned by server (if not in default format)
 * @param rowActions : (record: any) => RowAction[] - Callback function to generate row actions
 * @param onRowClick : (record: any, index: number, event: any) => void - Callback function when a row is clicked
 */
export type InvenTreeTableProps<T = any> = {
  params?: any;
  defaultSortColumn?: string;
  noRecordsText?: string;
  enableBulkDelete?: boolean;
  enableDownload?: boolean;
  enableFilters?: boolean;
  enableSelection?: boolean;
  enableSearch?: boolean;
  enablePagination?: boolean;
  enableRefresh?: boolean;
  pageSize?: number;
  barcodeActions?: any[];
  tableFilters?: TableFilter[];
  tableActions?: React.ReactNode[];
  printingActions?: any[];
  idAccessor?: string;
  dataFormatter?: (data: T) => any;
  rowActions?: (record: T) => RowAction[];
  onRowClick?: (record: T, index: number, event: any) => void;
};

/**
 * Default table properties (used if not specified)
 */
const defaultInvenTreeTableProps: InvenTreeTableProps = {
  params: {},
  noRecordsText: t`No records found`,
  enableDownload: false,
  enableFilters: true,
  enablePagination: true,
  enableRefresh: true,
  enableSearch: true,
  enableSelection: false,
  pageSize: defaultPageSize,
  defaultSortColumn: '',
  printingActions: [],
  barcodeActions: [],
  tableFilters: [],
  tableActions: [],
  idAccessor: 'pk',
  onRowClick: (record: any, index: number, event: any) => {}
};

/**
 * Table Component which extends DataTable with custom InvenTree functionality
 */
export function InvenTreeTable<T = any>({
  url,
  tableState,
  columns,
  props
}: {
  url: string;
<<<<<<< HEAD
  tableKey: string;
=======
  tableState: TableState;
>>>>>>> 0f2675c1
  columns: TableColumn<T>[];
  props: InvenTreeTableProps<T>;
}) {
  // Build table properties based on provided props (and default props)
  const tableProps: InvenTreeTableProps<T> = useMemo(() => {
    return {
      ...defaultInvenTreeTableProps,
      ...props
    };
  }, [props]);

  // Check if any columns are switchable (can be hidden)
  const hasSwitchableColumns = columns.some(
    (col: TableColumn) => col.switchable ?? true
  );

  const onSelectedRecordsChange = useCallback((records: any[]) => {
    tableState.setSelectedRecords(records);
  }, []);

  // Update column visibility when hiddenColumns change
  const dataColumns: any = useMemo(() => {
    let cols = columns.map((col) => {
      let hidden: boolean = col.hidden ?? false;

      if (col.switchable ?? true) {
        hidden = tableState.hiddenColumns.includes(col.accessor);
      }

      return {
        ...col,
        hidden: hidden
      };
    });

    // If row actions are available, add a column for them
    if (tableProps.rowActions) {
      cols.push({
        accessor: 'actions',
        title: '   ',
        hidden: false,
        switchable: false,
        width: 50,
        render: function (record: any) {
          return (
            <RowActions
              actions={tableProps.rowActions?.(record) ?? []}
              disabled={tableState.selectedRecords.length > 0}
            />
          );
        }
      });
    }

    return cols;
  }, [
    columns,
    tableProps.rowActions,
    tableProps.enableSelection,
    tableState.hiddenColumns,
    tableState.selectedRecords
  ]);

  // Callback when column visibility is toggled
  function toggleColumn(columnName: string) {
    let newColumns = [...dataColumns];

    let colIdx = newColumns.findIndex((col) => col.accessor == columnName);

    if (colIdx >= 0 && colIdx < newColumns.length) {
      newColumns[colIdx].hidden = !newColumns[colIdx].hidden;
    }

    tableState.setHiddenColumns(
      newColumns.filter((col) => col.hidden).map((col) => col.accessor)
    );
  }

  // Pagination
  const [page, setPage] = useState(1);

  // Filter list visibility
  const [filtersVisible, setFiltersVisible] = useState<boolean>(false);

  // Reset the pagination state when the search term changes
  useEffect(() => {
    setPage(1);
  }, [tableState.searchTerm]);

  /*
   * Construct query filters for the current table
   */
  function getTableFilters(paginate: boolean = false) {
    let queryParams = {
      ...tableProps.params
    };

    // Add custom filters
    tableState.activeFilters.forEach(
      (flt) => (queryParams[flt.name] = flt.value)
    );

    // Add custom search term
    if (tableState.searchTerm) {
      queryParams.search = tableState.searchTerm;
    }

    // Pagination
    if (tableProps.enablePagination && paginate) {
      let pageSize = tableProps.pageSize ?? defaultPageSize;
      queryParams.limit = pageSize;
      queryParams.offset = (page - 1) * pageSize;
    }

    // Ordering
    let ordering = getOrderingTerm();

    if (ordering) {
      if (sortStatus.direction == 'asc') {
        queryParams.ordering = ordering;
      } else {
        queryParams.ordering = `-${ordering}`;
      }
    }

    return queryParams;
  }

  // Data download callback
  function downloadData(fileFormat: string) {
    // Download entire dataset (no pagination)
    let queryParams = getTableFilters(false);

    // Specify file format
    queryParams.export = fileFormat;

    let downloadUrl = api.getUri({
      url: url,
      params: queryParams
    });

    // Download file in a new window (to force download)
    window.open(downloadUrl, '_blank');
  }

  // Data Sorting
  const [sortStatus, setSortStatus] = useState<DataTableSortStatus>({
    columnAccessor: tableProps.defaultSortColumn ?? '',
    direction: 'asc'
  });

  // Return the ordering parameter
  function getOrderingTerm() {
    let key = sortStatus.columnAccessor;

    // Sorting column not specified
    if (key == '') {
      return '';
    }

    // Find matching column:
    // If column provides custom ordering term, use that
    let column = dataColumns.find((col: any) => col.accessor == key);
    return column?.ordering || key;
  }

  // Missing records text (based on server response)
  const [missingRecordsText, setMissingRecordsText] = useState<string>(
    tableProps.noRecordsText ?? t`No records found`
  );

  const handleSortStatusChange = (status: DataTableSortStatus) => {
    setPage(1);
    setSortStatus(status);
  };

  // Function to perform API query to fetch required data
  const fetchTableData = async () => {
    let queryParams = getTableFilters(true);

    return api
      .get(`${url}`, {
        params: queryParams,
        timeout: 30 * 1000
      })
      .then(function (response) {
        switch (response.status) {
          case 200:
            setMissingRecordsText(
              tableProps.noRecordsText ?? t`No records found`
            );

            let results = [];

            if (props.dataFormatter) {
              // Custom data formatter provided
              results = props.dataFormatter(response.data);
            } else {
              // Extract returned data (accounting for pagination) and ensure it is a list
              results = response.data?.results ?? response.data ?? [];
            }

            if (!Array.isArray(results)) {
              setMissingRecordsText(t`Server returned incorrect data type`);
              results = [];
            }

            setRecordCount(response.data?.count ?? results.length);

            return results;
          case 400:
            setMissingRecordsText(t`Bad request`);
            break;
          case 401:
            setMissingRecordsText(t`Unauthorized`);
            break;
          case 403:
            setMissingRecordsText(t`Forbidden`);
            break;
          case 404:
            setMissingRecordsText(t`Not found`);
            break;
          default:
            setMissingRecordsText(
              t`Unknown error` + ': ' + response.statusText
            );
            break;
        }

        return [];
      })
      .catch(function (error) {
        setMissingRecordsText(t`Error` + ': ' + error.message);
        return [];
      });
  };

  const { data, isFetching, refetch } = useQuery({
    queryKey: [
      page,
      props.params,
      sortStatus.columnAccessor,
      sortStatus.direction,
      tableState.tableKey,
      tableState.activeFilters,
      tableState.searchTerm
    ],
    queryFn: fetchTableData,
    refetchOnWindowFocus: false,
    refetchOnMount: true
  });

  const [recordCount, setRecordCount] = useState<number>(0);

  // Callback function to delete the selected records in the table
  const deleteSelectedRecords = useCallback(() => {
    if (tableState.selectedRecords.length == 0) {
      // Ignore if no records are selected
      return;
    }

    modals.openConfirmModal({
      title: t`Delete selected records`,
      children: (
        <Alert
          color="red"
          title={t`Are you sure you want to delete the selected records?`}
        >
          {t`This action cannot be undone!`}
        </Alert>
      ),
      labels: {
        confirm: t`Delete`,
        cancel: t`Cancel`
      },
      confirmProps: {
        color: 'red'
      },
      onConfirm: () => {
        // Delete the selected records
        let selection = tableState.selectedRecords.map(
          (record) => record.pk ?? record.id
        );

        api
          .delete(url, {
            data: {
              items: selection
            }
          })
          .then((_response) => {
            // Refresh the table
            refetch();

            // Show notification
            showNotification({
              title: t`Deleted records`,
              message: t`Records were deleted successfully`,
              color: 'green'
            });
          })
          .catch((_error) => {
            console.warn(`Bulk delete operation failed at ${url}`);

            showNotification({
              title: t`Error`,
              message: t`Failed to delete records`,
              color: 'red'
            });
          });
      }
    });
  }, [tableState.selectedRecords]);

  return (
    <>
      {tableProps.enableFilters &&
        (tableProps.tableFilters?.length ?? 0) > 0 && (
          <FilterSelectDrawer
            availableFilters={tableProps.tableFilters ?? []}
            tableState={tableState}
            opened={filtersVisible}
            onClose={() => setFiltersVisible(false)}
          />
        )}
      <Stack spacing="sm">
        <Group position="apart">
          <Group position="left" key="custom-actions" spacing={5}>
            {tableProps.tableActions?.map((group, idx) => (
              <Fragment key={idx}>{group}</Fragment>
            ))}
            {(tableProps.barcodeActions?.length ?? 0 > 0) && (
              <ButtonMenu
                key="barcode-actions"
                icon={<IconBarcode />}
                label={t`Barcode actions`}
                tooltip={t`Barcode actions`}
                actions={tableProps.barcodeActions ?? []}
              />
            )}
            {(tableProps.printingActions?.length ?? 0 > 0) && (
              <ButtonMenu
                key="printing-actions"
                icon={<IconPrinter />}
                label={t`Print actions`}
                tooltip={t`Print actions`}
                actions={tableProps.printingActions ?? []}
              />
            )}
            {(tableProps.enableBulkDelete ?? false) && (
              <ActionButton
                disabled={tableState.selectedRecords.length == 0}
                icon={<IconTrash />}
                color="red"
                tooltip={t`Delete selected records`}
                onClick={deleteSelectedRecords}
              />
            )}
          </Group>
          <Space />
          <Group position="right" spacing={5}>
            {tableProps.enableSearch && (
              <TableSearchInput
                searchCallback={(term: string) =>
                  tableState.setSearchTerm(term)
                }
              />
            )}
            {tableProps.enableRefresh && (
              <ActionIcon>
                <Tooltip label={t`Refresh data`}>
                  <IconRefresh onClick={() => refetch()} />
                </Tooltip>
              </ActionIcon>
            )}
            {hasSwitchableColumns && (
              <TableColumnSelect
                columns={dataColumns}
                onToggleColumn={toggleColumn}
              />
            )}
            {tableProps.enableFilters &&
              (tableProps.tableFilters?.length ?? 0 > 0) && (
                <Indicator
                  size="xs"
                  label={tableState.activeFilters.length}
                  disabled={tableState.activeFilters.length == 0}
                >
                  <ActionIcon>
                    <Tooltip label={t`Table filters`}>
                      <IconFilter
                        onClick={() => setFiltersVisible(!filtersVisible)}
                      />
                    </Tooltip>
                  </ActionIcon>
                </Indicator>
              )}
            {tableProps.enableDownload && (
              <DownloadAction
                key="download-action"
                downloadCallback={downloadData}
              />
            )}
          </Group>
        </Group>
        <DataTable
          withBorder
          striped
          highlightOnHover
          loaderVariant="dots"
          pinLastColumn={tableProps.rowActions != undefined}
          idAccessor={tableProps.idAccessor}
          minHeight={300}
          totalRecords={recordCount}
          recordsPerPage={tableProps.pageSize ?? defaultPageSize}
          page={page}
          onPageChange={setPage}
          sortStatus={sortStatus}
          onSortStatusChange={handleSortStatusChange}
          selectedRecords={
            tableProps.enableSelection ? tableState.selectedRecords : undefined
          }
          onSelectedRecordsChange={
            tableProps.enableSelection ? onSelectedRecordsChange : undefined
          }
          fetching={isFetching}
          noRecordsText={missingRecordsText}
          records={data}
          columns={dataColumns}
          onRowClick={tableProps.onRowClick}
          defaultColumnProps={{
            noWrap: true,
            textAlignment: 'left',
            cellsStyle: {
              // TODO: Need a better way of handling "wide" cells,
              overflow: 'hidden'
            }
          }}
        />
      </Stack>
    </>
  );
}<|MERGE_RESOLUTION|>--- conflicted
+++ resolved
@@ -107,11 +107,7 @@
   props
 }: {
   url: string;
-<<<<<<< HEAD
-  tableKey: string;
-=======
   tableState: TableState;
->>>>>>> 0f2675c1
   columns: TableColumn<T>[];
   props: InvenTreeTableProps<T>;
 }) {
