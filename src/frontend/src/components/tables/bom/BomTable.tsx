import { t } from '@lingui/macro';
import { Text } from '@mantine/core';
import {
  IconArrowRight,
  IconCircleCheck,
  IconSwitch3
} from '@tabler/icons-react';
import { ReactNode, useCallback, useMemo } from 'react';
import { useNavigate } from 'react-router-dom';

import { ApiPaths } from '../../../enums/ApiEndpoints';
import { UserRoles } from '../../../enums/Roles';
import { bomItemFields } from '../../../forms/BomForms';
import { openDeleteApiForm, openEditApiForm } from '../../../functions/forms';
import { useTable } from '../../../hooks/UseTable';
import { apiUrl } from '../../../states/ApiState';
import { useUserState } from '../../../states/UserState';
import { Thumbnail } from '../../images/Thumbnail';
import { YesNoButton } from '../../items/YesNoButton';
import { TableColumn } from '../Column';
import { BooleanColumn } from '../ColumnRenderers';
import { TableFilter } from '../Filter';
import { InvenTreeTable } from '../InvenTreeTable';
import { RowAction, RowDeleteAction, RowEditAction } from '../RowActions';
import { TableHoverCard } from '../TableHoverCard';

// Calculate the total stock quantity available for a given BomItem
function availableStockQuantity(record: any): number {
  // Base availability
  let available: number = record.available_stock;

  // Add in available substitute stock
  available += record?.available_substitute_stock ?? 0;

  // Add in variant stock
  if (record.allow_variants) {
    available += record?.available_variant_stock ?? 0;
  }

  return available;
}

export function BomTable({
  partId,
  params = {}
}: {
  partId: number;
  params?: any;
}) {
  const navigate = useNavigate();

  const user = useUserState();

  const table = useTable('bom');

  const tableColumns: TableColumn[] = useMemo(() => {
    return [
      // TODO: Improve column rendering
      {
        accessor: 'part',
        title: t`Part`,
        switchable: false,
        sortable: true,
        render: (record) => {
          let part = record.sub_part_detail;
          let extra = [];

          if (record.part != partId) {
            extra.push(
              <Text key="different-parent">{t`This BOM item is defined for a different parent`}</Text>
            );
          }

          return (
            part && (
              <TableHoverCard
                value={
                  <Thumbnail
                    src={part.thumbnail || part.image}
                    alt={part.description}
                    text={part.full_name}
                  />
                }
                extra={extra}
                title={t`Part Information`}
              />
            )
          );
        }
      },
      {
        accessor: 'description',
        title: t`Description`,
        render: (row) => row?.sub_part_detail?.description
      },
      {
        accessor: 'reference',
        title: t`Reference`
      },
      {
        accessor: 'quantity',
        title: t`Quantity`,
        switchable: false,
        sortable: true
        // TODO: Custom quantity renderer
        // TODO: see bom.js for existing implementation
      },
      {
        accessor: 'substitutes',
        title: t`Substitutes`,
        // TODO: Show hovercard with list of substitutes
        render: (row) => {
          let substitutes = row.substitutes ?? [];

          return substitutes.length > 0 ? (
            row.length
          ) : (
            <YesNoButton value={false} />
          );
        }
      },
      BooleanColumn({
        accessor: 'optional',
        title: t`Optional`
      }),
      BooleanColumn({
        accessor: 'consumable',
        title: t`Consumable`
      }),
      BooleanColumn({
        accessor: 'allow_variants',
        title: t`Allow Variants`
      }),
      BooleanColumn({
        accessor: 'inherited',
        title: t`Gets Inherited`
        // TODO: Custom renderer for this column
        // TODO: See bom.js for existing implementation
      }),
      {
        accessor: 'price_range',
        title: t`Price Range`,

        sortable: false,
        render: (row) => {
          let min_price = row.pricing_min || row.pricing_max;
          let max_price = row.pricing_max || row.pricing_min;

          // TODO: Custom price range rendering component
          // TODO: Footer component for price range
          return `${min_price} - ${max_price}`;
        }
      },
      {
        accessor: 'available_stock',
        title: t`Available`,

        render: (record) => {
          let extra: ReactNode[] = [];

          let available_stock: number = availableStockQuantity(record);
          let on_order: number = record?.on_order ?? 0;
          let building: number = record?.building ?? 0;

          let text =
            available_stock <= 0 ? (
              <Text color="red" italic>{t`No stock`}</Text>
            ) : (
              available_stock
            );

          if (record.available_substitute_stock > 0) {
            extra.push(
              <Text key="substitute">
                {t`Includes substitute stock`}:{' '}
                {record.available_substitute_stock}
              </Text>
            );
          }

          if (record.allow_variants && record.available_variant_stock > 0) {
            extra.push(
              <Text key="variant">
                {t`Includes variant stock`}: {record.available_variant_stock}
              </Text>
            );
          }

          if (on_order > 0) {
            extra.push(
              <Text key="on_order">
                {t`On order`}: {on_order}
              </Text>
            );
          }

          if (building > 0) {
            extra.push(
              <Text key="building">
                {t`Building`}: {building}
              </Text>
            );
          }

          return (
            <TableHoverCard
              value={text}
              extra={extra}
              title={t`Stock Information`}
            />
          );
        }
      },
      {
        accessor: 'can_build',
        title: t`Can Build`,
        sortable: false, // TODO: Custom sorting via API
        render: (record: any) => {
          if (record.consumable) {
            return <Text italic>{t`Consumable item`}</Text>;
          }

          let can_build = availableStockQuantity(record) / record.quantity;
          can_build = Math.trunc(can_build);

          return (
            <Text color={can_build <= 0 ? 'red' : undefined}>{can_build}</Text>
          );
        }
      },
      {
        accessor: 'note',
        title: t`Notes`,
        switchable: true
      }
    ];
  }, [partId, params]);

  const tableFilters: TableFilter[] = useMemo(() => {
    return [
      {
        name: 'consumable',
        label: t`Consumable`,
        type: 'boolean'
      }
      // TODO: More BOM table filters here
    ];
  }, [partId, params]);

  const rowActions = useCallback(
    (record: any) => {
      // If this BOM item is defined for a *different* parent, then it cannot be edited
      if (record.part && record.part != partId) {
        return [
          {
            title: t`View BOM`,
            onClick: () => navigate(`/part/${record.part}/`),
            icon: <IconArrowRight />
          }
        ];
      }

      let actions: RowAction[] = [];

      // TODO: Enable BomItem validation
      actions.push({
        title: t`Validate BOM line`,
        color: 'green',
        hidden: record.validated || !user.hasChangeRole(UserRoles.part),
        icon: <IconCircleCheck />
      });

      // TODO: Enable editing of substitutes
      actions.push({
        title: t`Edit Substitutes`,
        color: 'blue',
        hidden: !user.hasChangeRole(UserRoles.part),
        icon: <IconSwitch3 />
      });

      // Action on edit
      actions.push(
        RowEditAction({
          hidden: !user.hasChangeRole(UserRoles.part),
          onClick: () => {
            openEditApiForm({
              url: ApiPaths.bom_list,
              pk: record.pk,
              title: t`Edit Bom Item`,
              fields: bomItemFields(),
              successMessage: t`Bom item updated`,
              onFormSuccess: table.refreshTable
            });
          }
        })
      );

      // Action on delete
      actions.push(
        RowDeleteAction({
          hidden: !user.hasDeleteRole(UserRoles.part),
          onClick: () => {
            openDeleteApiForm({
              url: ApiPaths.bom_list,
              pk: record.pk,
              title: t`Delete Bom Item`,
              successMessage: t`Bom item deleted`,
<<<<<<< HEAD
              onFormSuccess: refreshTable,
              preFormWarning: t`Are you sure you want to remove this BOM item?`
=======
              onFormSuccess: table.refreshTable,
              preFormContent: (
                <Text>{t`Are you sure you want to remove this BOM item?`}</Text>
              )
>>>>>>> c3aeadda
            });
          }
        })
      );

      return actions;
    },
    [partId, user]
  );

  return (
    <InvenTreeTable
      url={apiUrl(ApiPaths.bom_list)}
      tableState={table}
      columns={tableColumns}
      props={{
        params: {
          ...params,
          part: partId,
          part_detail: true,
          sub_part_detail: true
        },
        customFilters: tableFilters,
        onRowClick: (row) => navigate(`/part/${row.sub_part}`),
        rowActions: rowActions
      }}
    />
  );
}<|MERGE_RESOLUTION|>--- conflicted
+++ resolved
@@ -305,15 +305,8 @@
               pk: record.pk,
               title: t`Delete Bom Item`,
               successMessage: t`Bom item deleted`,
-<<<<<<< HEAD
-              onFormSuccess: refreshTable,
+              onFormSuccess: table.refreshTable,
               preFormWarning: t`Are you sure you want to remove this BOM item?`
-=======
-              onFormSuccess: table.refreshTable,
-              preFormContent: (
-                <Text>{t`Are you sure you want to remove this BOM item?`}</Text>
-              )
->>>>>>> c3aeadda
             });
           }
         })
