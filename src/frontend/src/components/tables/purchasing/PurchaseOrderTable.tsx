import { t } from '@lingui/macro';
import { useMemo } from 'react';
import { useNavigate } from 'react-router-dom';

import { formatCurrency, renderDate } from '../../../defaults/formatters';
import { useTableRefresh } from '../../../hooks/TableRefresh';
import { ApiPaths, apiUrl } from '../../../states/ApiState';
import { Thumbnail } from '../../images/Thumbnail';
import { ModelType } from '../../render/ModelType';
import {
  CreationDateColumn,
  DescriptionColumn,
  LineItemsProgressColumn,
  ProjectCodeColumn,
  ResponsibleColumn,
  StatusColumn,
  TargetDateColumn,
  TotalPriceColumn
} from '../ColumnRenderers';
import { InvenTreeTable } from '../InvenTreeTable';

/**
 * Display a table of purchase orders
 */
export function PurchaseOrderTable({ params }: { params?: any }) {
  const navigate = useNavigate();

  const { tableKey } = useTableRefresh('purchase-order');

  // TODO: Custom filters

  // TODO: Row actions

  // TODO: Table actions (e.g. create new purchase order)

  const tableColumns = useMemo(() => {
    return [
      {
        accessor: 'reference',
        title: t`Reference`,
        sortable: true,
        switchable: false
        // TODO: Display extra information if order is overdue
      },
      DescriptionColumn(),
      {
        accessor: 'supplier__name',
        title: t`Supplier`,
        sortable: true,
        render: function (record: any) {
          let supplier = record.supplier_detail ?? {};

          return (
            <Thumbnail
              src={supplier?.image}
              alt={supplier.name}
              text={supplier.name}
            />
          );
        }
      },
      {
        accessor: 'supplier_reference',
        title: t`Supplier Reference`
      },
<<<<<<< HEAD
      {
        accessor: 'project_code',
        title: t`Project Code`

        // TODO: Custom project code formatter
      },
      {
        accessor: 'status',
        title: t`Status`,
        sortable: true,

        render: (record: any) =>
          StatusRenderer({
            status: record.status,
            type: ModelType.purchaseorder
          })
      },
      {
        accessor: 'creation_date',
        title: t`Created`,
        render: (record: any) => renderDate(record.creation_date)
      },
      {
        accessor: 'target_date',
        title: t`Target Date`,
        render: (record: any) => renderDate(record.target_date)
      },
      {
        accessor: 'line_items',
        title: t`Line Items`,
        sortable: true
      },
      {
        accessor: 'total_price',
        sortable: true,
        title: t`Total Price`,
        render: (record: any) =>
          formatCurrency(record.total_price, {
            currency: record.order_currency
          })
      },
      {
        accessor: 'responsible',
        title: t`Responsible`,
        sortable: true

        // TODO: custom 'owner' formatter
      }
=======
      LineItemsProgressColumn(),
      StatusColumn(ModelType.purchaseorder),
      ProjectCodeColumn(),
      CreationDateColumn(),
      TargetDateColumn(),
      TotalPriceColumn(),
      ResponsibleColumn()
>>>>>>> ea249c1d
    ];
  }, []);

  return (
    <InvenTreeTable
      url={apiUrl(ApiPaths.purchase_order_list)}
      tableKey={tableKey}
      columns={tableColumns}
      props={{
        params: {
          ...params,
          supplier_detail: true
        },
        onRowClick: (row: any) => {
          if (row.pk) {
            navigate(`/purchasing/purchase-order/${row.pk}`);
          }
        }
      }}
    />
  );
}<|MERGE_RESOLUTION|>--- conflicted
+++ resolved
@@ -63,56 +63,6 @@
         accessor: 'supplier_reference',
         title: t`Supplier Reference`
       },
-<<<<<<< HEAD
-      {
-        accessor: 'project_code',
-        title: t`Project Code`
-
-        // TODO: Custom project code formatter
-      },
-      {
-        accessor: 'status',
-        title: t`Status`,
-        sortable: true,
-
-        render: (record: any) =>
-          StatusRenderer({
-            status: record.status,
-            type: ModelType.purchaseorder
-          })
-      },
-      {
-        accessor: 'creation_date',
-        title: t`Created`,
-        render: (record: any) => renderDate(record.creation_date)
-      },
-      {
-        accessor: 'target_date',
-        title: t`Target Date`,
-        render: (record: any) => renderDate(record.target_date)
-      },
-      {
-        accessor: 'line_items',
-        title: t`Line Items`,
-        sortable: true
-      },
-      {
-        accessor: 'total_price',
-        sortable: true,
-        title: t`Total Price`,
-        render: (record: any) =>
-          formatCurrency(record.total_price, {
-            currency: record.order_currency
-          })
-      },
-      {
-        accessor: 'responsible',
-        title: t`Responsible`,
-        sortable: true
-
-        // TODO: custom 'owner' formatter
-      }
-=======
       LineItemsProgressColumn(),
       StatusColumn(ModelType.purchaseorder),
       ProjectCodeColumn(),
@@ -120,7 +70,6 @@
       TargetDateColumn(),
       TotalPriceColumn(),
       ResponsibleColumn()
->>>>>>> ea249c1d
     ];
   }, []);
 
