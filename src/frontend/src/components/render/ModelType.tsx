import { t } from '@lingui/macro';

import { ApiEndpoints } from '../../enums/ApiEndpoints';
import { ModelType } from '../../enums/ModelType';

interface ModelInformationInterface {
  label: string;
  label_multiple: string;
  url_overview?: string;
  url_detail?: string;
  api_endpoint?: ApiEndpoints;
  cui_detail?: string;
}

type ModelDictory = {
  [key in keyof typeof ModelType]: ModelInformationInterface;
};

export const ModelInformationDict: ModelDictory = {
  part: {
    label: t`Part`,
    label_multiple: t`Parts`,
    url_overview: '/part',
    url_detail: '/part/:pk/',
    cui_detail: '/part/:pk/',
    api_endpoint: ApiEndpoints.part_list
  },
  partparametertemplate: {
    label: t`Part Parameter Template`,
    label_multiple: t`Part Parameter Templates`,
    url_overview: '/partparametertemplate',
    url_detail: '/partparametertemplate/:pk/',
    api_endpoint: ApiEndpoints.part_parameter_template_list
  },
  supplierpart: {
    label: t`Supplier Part`,
    label_multiple: t`Supplier Parts`,
    url_overview: '/supplierpart',
    url_detail: '/purchasing/supplier-part/:pk/',
    cui_detail: '/supplier-part/:pk/',
    api_endpoint: ApiEndpoints.supplier_part_list
  },
  manufacturerpart: {
    label: t`Manufacturer Part`,
    label_multiple: t`Manufacturer Parts`,
    url_overview: '/manufacturerpart',
    url_detail: '/purchasing/manufacturer-part/:pk/',
    cui_detail: '/manufacturer-part/:pk/',
    api_endpoint: ApiEndpoints.manufacturer_part_list
  },
  partcategory: {
    label: t`Part Category`,
    label_multiple: t`Part Categories`,
<<<<<<< HEAD
    url_overview: '/partcategory',
=======
    url_overview: '/part/category',
>>>>>>> 282ecebc
    url_detail: '/part/category/:pk/',
    cui_detail: '/part/category/:pk/',
    api_endpoint: ApiEndpoints.category_list
  },
  stockitem: {
    label: t`Stock Item`,
    label_multiple: t`Stock Items`,
    url_overview: '/stock/item',
    url_detail: '/stock/item/:pk/',
    cui_detail: '/stock/item/:pk/',
    api_endpoint: ApiEndpoints.stock_item_list
  },
  stocklocation: {
    label: t`Stock Location`,
    label_multiple: t`Stock Locations`,
    url_overview: '/stock/location',
    url_detail: '/stock/location/:pk/',
    cui_detail: '/stock/location/:pk/',
    api_endpoint: ApiEndpoints.stock_location_list
  },
  stockhistory: {
    label: t`Stock History`,
    label_multiple: t`Stock Histories`,
    api_endpoint: ApiEndpoints.stock_tracking_list
  },
  build: {
    label: t`Build`,
    label_multiple: t`Builds`,
    url_overview: '/build',
    url_detail: '/build/:pk/',
    cui_detail: '/build/:pk/',
    api_endpoint: ApiEndpoints.build_order_list
  },
  company: {
    label: t`Company`,
    label_multiple: t`Companies`,
    url_overview: '/company',
    url_detail: '/company/:pk/',
    cui_detail: '/company/:pk/',
    api_endpoint: ApiEndpoints.company_list
  },
  projectcode: {
    label: t`Project Code`,
    label_multiple: t`Project Codes`,
    url_overview: '/project-code',
    url_detail: '/project-code/:pk/',
    api_endpoint: ApiEndpoints.project_code_list
  },
  purchaseorder: {
    label: t`Purchase Order`,
    label_multiple: t`Purchase Orders`,
    url_overview: '/purchasing/purchase-order',
    url_detail: '/purchasing/purchase-order/:pk/',
    cui_detail: '/order/purchase-order/:pk/',
    api_endpoint: ApiEndpoints.purchase_order_list
  },
  purchaseorderline: {
    label: t`Purchase Order Line`,
    label_multiple: t`Purchase Order Lines`,
    api_endpoint: ApiEndpoints.purchase_order_line_list
  },
  salesorder: {
    label: t`Sales Order`,
    label_multiple: t`Sales Orders`,
    url_overview: '/sales/sales-order',
    url_detail: '/sales/sales-order/:pk/',
    cui_detail: '/order/sales-order/:pk/',
    api_endpoint: ApiEndpoints.sales_order_list
  },
  salesordershipment: {
    label: t`Sales Order Shipment`,
    label_multiple: t`Sales Order Shipments`,
    url_overview: '/salesordershipment',
    url_detail: '/salesordershipment/:pk/',
    api_endpoint: ApiEndpoints.sales_order_shipment_list
  },
  returnorder: {
    label: t`Return Order`,
    label_multiple: t`Return Orders`,
    url_overview: '/sales/return-order',
    url_detail: '/sales/return-order/:pk/',
    cui_detail: '/order/return-order/:pk/',
    api_endpoint: ApiEndpoints.return_order_list
  },
  address: {
    label: t`Address`,
    label_multiple: t`Addresses`,
    url_overview: '/address',
    url_detail: '/address/:pk/',
    api_endpoint: ApiEndpoints.address_list
  },
  contact: {
    label: t`Contact`,
    label_multiple: t`Contacts`,
    url_overview: '/contact',
    url_detail: '/contact/:pk/',
    api_endpoint: ApiEndpoints.contact_list
  },
  owner: {
    label: t`Owner`,
    label_multiple: t`Owners`,
    url_overview: '/owner',
    url_detail: '/owner/:pk/',
    api_endpoint: ApiEndpoints.owner_list
  },
  user: {
    label: t`User`,
    label_multiple: t`Users`,
    url_overview: '/user',
    url_detail: '/user/:pk/',
    api_endpoint: ApiEndpoints.user_list
  }
};<|MERGE_RESOLUTION|>--- conflicted
+++ resolved
@@ -51,11 +51,7 @@
   partcategory: {
     label: t`Part Category`,
     label_multiple: t`Part Categories`,
-<<<<<<< HEAD
-    url_overview: '/partcategory',
-=======
     url_overview: '/part/category',
->>>>>>> 282ecebc
     url_detail: '/part/category/:pk/',
     cui_detail: '/part/category/:pk/',
     api_endpoint: ApiEndpoints.category_list
