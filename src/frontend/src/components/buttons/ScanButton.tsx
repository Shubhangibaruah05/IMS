--- conflicted
+++ resolved
@@ -16,11 +16,8 @@
           innerProps: {}
         })
       }
-<<<<<<< HEAD
       variant="transparent"
-=======
       title={t`Open QR code scanner`}
->>>>>>> 6837b0e7
     >
       <IconQrcode />
     </ActionIcon>
