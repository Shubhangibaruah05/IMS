import { t } from '@lingui/macro';
import {
  Alert,
  DefaultMantineColor,
  Divider,
  LoadingOverlay,
  Text
} from '@mantine/core';
import { Button, Group, Stack } from '@mantine/core';
import { useForm } from '@mantine/form';
import { useId } from '@mantine/hooks';
import { modals } from '@mantine/modals';
import { notifications } from '@mantine/notifications';
import { useQuery } from '@tanstack/react-query';
import React, { useEffect, useMemo } from 'react';
import { useState } from 'react';

import { api, queryClient } from '../../App';
<<<<<<< HEAD
import {
  constructFormUrl,
  extractAvailableFields
} from '../../functions/forms';
import { invalidResponse } from '../../functions/notifications';
import { ApiPaths } from '../../states/ApiState';
import {
  ApiFormField,
  ApiFormFieldSet,
  ApiFormFieldType
} from './fields/ApiFormField';

interface ApiFormAction {
  text: string | React.ReactElement;
  color: DefaultMantineColor;
  variant?: 'outline';
  onClick: () => void;
}
=======
import { ApiPaths } from '../../enums/ApiEndpoints';
import { constructFormUrl } from '../../functions/forms';
import { invalidResponse } from '../../functions/notifications';
import { ApiFormField, ApiFormFieldSet } from './fields/ApiFormField';
>>>>>>> e6db817c

/**
 * Properties for the ApiForm component
 * @param url : The API endpoint to fetch the form data from
 * @param pk : Optional primary-key value when editing an existing object
 * @param method : Optional HTTP method to use when submitting the form (default: GET)
 * @param title : The title to display in the form header
 * @param fields : The fields to render in the form
 * @param submitText : Optional custom text to display on the submit button (default: Submit)4
 * @param submitColor : Optional custom color for the submit button (default: green)
 * @param cancelText : Optional custom text to display on the cancel button (default: Cancel)
 * @param cancelColor : Optional custom color for the cancel button (default: blue)
 * @param fetchInitialData : Optional flag to fetch initial data from the server (default: true)
 * @param preFormContent : Optional content to render before the form fields
 * @param postFormContent : Optional content to render after the form fields
 * @param successMessage : Optional message to display on successful form submission
 * @param onFormSuccess : A callback function to call when the form is submitted successfully.
 * @param onFormError : A callback function to call when the form is submitted with errors.
 */
export interface ApiFormProps {
  url: ApiPaths;
  pk?: number | string | undefined;
  method?: 'GET' | 'POST' | 'PUT' | 'PATCH' | 'DELETE';
  fields?: ApiFormFieldSet;
  submitText?: string;
  submitColor?: string;
  fetchInitialData?: boolean;
  ignorePermissionCheck?: boolean;
  preFormContent?: JSX.Element | (() => JSX.Element);
  postFormContent?: JSX.Element | (() => JSX.Element);
  successMessage?: string;
  onFormSuccess?: (data: any) => void;
  onFormError?: () => void;
  actions?: ApiFormAction[];
}

export function OptionsApiForm({
  props: _props,
  id: pId
}: {
  props: ApiFormProps;
  id?: string;
}) {
  const props = useMemo(
    () => ({
      ..._props,
      method: _props.method || 'GET'
    }),
    [_props]
  );

  const id = useId(pId);

  const url = useMemo(
    () => constructFormUrl(props.url, props.pk),
    [props.url, props.pk]
  );

  const { data } = useQuery({
    enabled: true,
    queryKey: ['form-options-data', id, props.method, props.url, props.pk],
    queryFn: () =>
      api.options(url).then((res) => {
        let fields: Record<string, ApiFormFieldType> | null = {};

        if (!props.ignorePermissionCheck) {
          fields = extractAvailableFields(res, props.method);
        }
        console.log('OPTIONS FETCHED');
        // TODO: figure out how that case should be handled
        // if (fields === null) {
        // return;
        // }

        return fields;
      }),
    throwOnError: (error: any, query) => {
      console.log('Error:', error);
      if (error.response) {
        invalidResponse(error.response.status);
      } else {
        notifications.show({
          title: t`Form Error`,
          message: error.message,
          color: 'red'
        });
      }

      return false;
    }
  });

  if (!data) {
    return <LoadingOverlay visible={true} />;
  }

  return <ApiForm id={id} props={props} fieldDefinitions={data} />;
}

/**
 * An ApiForm component is a modal form which is rendered dynamically,
 * based on an API endpoint.
 */
export function ApiForm({
  id,
  props,
  fieldDefinitions
}: {
  id: string;
  props: ApiFormProps;
  fieldDefinitions: ApiFormFieldSet;
}) {
  // Form errors which are not associated with a specific field
  const [nonFieldErrors, setNonFieldErrors] = useState<string[]>([]);

  // Form state
  const form = useForm({});

  // Cache URL
  const url = useMemo(
    () => constructFormUrl(props.url, props.pk),
    [props.url, props.pk]
  );

  // Render pre-form content
  // TODO: Future work will allow this content to be updated dynamically based on the form data
  const preFormElement: JSX.Element | null = useMemo(() => {
    if (props.preFormContent === undefined) {
      return null;
    } else if (props.preFormContent instanceof Function) {
      return props.preFormContent();
    } else {
      return props.preFormContent;
    }
  }, [props.preFormContent]);

  // Render post-form content
  // TODO: Future work will allow this content to be updated dynamically based on the form data
  const postFormElement: JSX.Element | null = useMemo(() => {
    if (props.postFormContent === undefined) {
      return null;
    } else if (props.postFormContent instanceof Function) {
      return props.postFormContent();
    } else {
      return props.postFormContent;
    }
  }, [props.postFormContent]);

  // Query manager for retrieving initial data from the server
  const initialDataQuery = useQuery({
    enabled: false,
    queryKey: ['form-initial-data', id, props.method, props.url, props.pk],
    queryFn: async () => {
      return api
        .get(url)
        .then((response) => {
          // Update form values, but only for the fields specified for the form
          Object.keys(props.fields ?? {}).forEach((fieldName) => {
            if (fieldName in response.data) {
              form.setValues({
                [fieldName]: response.data[fieldName]
              });
            }
          });

          return response;
        })
        .catch((error) => {
          console.error('Error fetching initial data:', error);
        });
    }
  });

  // Fetch initial data on form load
  useEffect(() => {
    // Provide initial form data
    Object.entries(props.fields ?? {}).forEach(([fieldName, field]) => {
      // fieldDefinition is supplied by the API, and can serve as a backup
      let fieldDefinition = fieldDefinitions[fieldName] ?? {};

      let v =
        field.value ??
        field.default ??
        fieldDefinition.value ??
        fieldDefinition.default ??
        undefined;

      if (v !== undefined) {
        form.setValues({
          [fieldName]: v
        });
      }
    });

    // Fetch initial data if the fetchInitialData property is set
    if (props.fetchInitialData) {
      queryClient.removeQueries({
        queryKey: ['form-initial-data', id, props.method, props.url, props.pk]
      });
      initialDataQuery.refetch();
    }
  }, []);

  // Query manager for submitting data
  const submitQuery = useQuery({
    enabled: false,
    queryKey: ['form-submit', id, props.method, props.url, props.pk],
    queryFn: async () => {
      let method = props.method?.toLowerCase() ?? 'get';

      return api({
        method: method,
        url: url,
        data: form.values,
        headers: {
          'Content-Type': 'multipart/form-data'
        }
      })
        .then((response) => {
          switch (response.status) {
            case 200:
            case 201:
            case 204:
              // Form was submitted successfully

              // Optionally call the onFormSuccess callback
              if (props.onFormSuccess) {
                props.onFormSuccess(response.data);
              }

              // Optionally show a success message
              if (props.successMessage) {
                notifications.show({
                  title: t`Success`,
                  message: props.successMessage,
                  color: 'green'
                });
              }

              break;
            default:
              // Unexpected state on form success
              invalidResponse(response.status);
              props.onFormError?.();
              break;
          }

          return response;
        })
        .catch((error) => {
          if (error.response) {
            switch (error.response.status) {
              case 400:
                // Data validation error
                form.setErrors(error.response.data);
                setNonFieldErrors(error.response.data.non_field_errors ?? []);
                setIsLoading(false);
                break;
              default:
                // Unexpected state on form error
                invalidResponse(error.response.status);
                props.onFormError?.();
                break;
            }
          } else {
            invalidResponse(0);
            props.onFormError?.();
          }

          return error;
        });
    },
    refetchOnMount: false,
    refetchOnWindowFocus: false
  });

  // Data loading state
  const [isLoading, setIsLoading] = useState<boolean>(true);

  useEffect(() => {
    setIsLoading(submitQuery.isFetching || initialDataQuery.isFetching);
  }, [initialDataQuery.status, submitQuery.status]);

  /**
   * Callback to perform form submission
   */
  function submitForm() {
    setIsLoading(true);
    submitQuery.refetch();
  }

  return (
    <Stack>
      <Divider />
      <Stack spacing="sm">
        <LoadingOverlay visible={isLoading} />
        {(Object.keys(form.errors).length > 0 || nonFieldErrors.length > 0) && (
          <Alert radius="sm" color="red" title={t`Form Errors Exist`}>
            {nonFieldErrors.length > 0 && (
              <Stack spacing="xs">
                {nonFieldErrors.map((message) => (
                  <Text key={message}>{message}</Text>
                ))}
              </Stack>
            )}
          </Alert>
        )}
        {preFormElement}
        <Stack spacing="xs">
          {Object.entries(props.fields ?? {}).map(
            ([fieldName, field]) =>
              !field.hidden && (
                <ApiFormField
                  key={fieldName}
                  field={field}
                  fieldName={fieldName}
                  formProps={props}
                  form={form}
                  error={form.errors[fieldName] ?? null}
                  definitions={fieldDefinitions}
                />
              )
          )}
        </Stack>
        {postFormElement}
      </Stack>
      <Divider />
      <Group position="right">
        {props.actions?.map((action, i) => (
          <Button
            key={i}
            onClick={action.onClick}
            variant={action.variant ?? 'outline'}
            radius="sm"
            color={action.color}
          >
            {action.text}
          </Button>
        ))}
        <Button
          onClick={submitForm}
          variant="outline"
          radius="sm"
          color={props.submitColor ?? 'green'}
          disabled={isLoading}
        >
          {props.submitText ?? t`Submit`}
        </Button>
      </Group>
    </Stack>
  );
}<|MERGE_RESOLUTION|>--- conflicted
+++ resolved
@@ -16,31 +16,13 @@
 import { useState } from 'react';
 
 import { api, queryClient } from '../../App';
-<<<<<<< HEAD
+import { ApiPaths } from '../../enums/ApiEndpoints';
 import {
   constructFormUrl,
   extractAvailableFields
 } from '../../functions/forms';
 import { invalidResponse } from '../../functions/notifications';
-import { ApiPaths } from '../../states/ApiState';
-import {
-  ApiFormField,
-  ApiFormFieldSet,
-  ApiFormFieldType
-} from './fields/ApiFormField';
-
-interface ApiFormAction {
-  text: string | React.ReactElement;
-  color: DefaultMantineColor;
-  variant?: 'outline';
-  onClick: () => void;
-}
-=======
-import { ApiPaths } from '../../enums/ApiEndpoints';
-import { constructFormUrl } from '../../functions/forms';
-import { invalidResponse } from '../../functions/notifications';
 import { ApiFormField, ApiFormFieldSet } from './fields/ApiFormField';
->>>>>>> e6db817c
 
 /**
  * Properties for the ApiForm component
