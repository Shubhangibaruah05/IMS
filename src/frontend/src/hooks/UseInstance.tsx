--- conflicted
+++ resolved
@@ -17,10 +17,9 @@
 export function useInstance<T = any>({
   endpoint,
   pk,
+  params = {},
   pathParams,
-  params = {},
   defaultValue = {},
-  pathParams,
   hasPrimaryKey = true,
   refetchOnMount = true,
   refetchOnWindowFocus = false,
@@ -28,7 +27,6 @@
 }: {
   endpoint: ApiPaths;
   pk?: string | undefined;
-  pathParams?: PathParams;
   hasPrimaryKey?: boolean;
   params?: any;
   pathParams?: PathParams;
@@ -49,11 +47,7 @@
         }
       }
 
-<<<<<<< HEAD
-      let url = apiUrl(endpoint, pk, pathParams);
-=======
       const url = apiUrl(endpoint, pk, pathParams);
->>>>>>> e6e1a66b
 
       return api
         .get(url, {
