--- conflicted
+++ resolved
@@ -167,17 +167,14 @@
       return 'part/related/';
     case ApiPaths.part_attachment_list:
       return 'part/attachment/';
-<<<<<<< HEAD
     case ApiPaths.part_thumbs_list:
       return 'part/thumbs/';
     case ApiPaths.part_pricing_get:
       return 'part/:id/pricing/';
     case ApiPaths.part_stocktake_list:
       return 'part/stocktake/';
-=======
     case ApiPaths.part_test_template_list:
       return 'part/test-template/';
->>>>>>> 0f2675c1
     case ApiPaths.company_list:
       return 'company/';
     case ApiPaths.contact_list:
