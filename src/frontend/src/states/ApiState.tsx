--- conflicted
+++ resolved
@@ -17,7 +17,6 @@
   status: StatusLookup | undefined;
 }
 
-<<<<<<< HEAD
 export const useServerApiState = create<ServerApiStateProps>()(
   persist(
     (set) => ({
@@ -25,9 +24,12 @@
       setServer: (newServer: ServerAPIProps) => set({ server: newServer }),
       fetchServerApiState: async () => {
         // Fetch server data
-        await api.get(apiUrl(ApiPaths.api_server_info)).then((response) => {
-          set({ server: response.data });
-        });
+        await api
+          .get(apiUrl(ApiPaths.api_server_info))
+          .then((response) => {
+            set({ server: response.data });
+          })
+          .catch(() => {});
         // Fetch status data for rendering labels
         await api.get(apiUrl(ApiPaths.global_status)).then((response) => {
           const newStatusLookup: StatusLookup = {} as StatusLookup;
@@ -45,21 +47,6 @@
     }
   )
 );
-=======
-export const useServerApiState = create<ServerApiStateProps>((set, get) => ({
-  server: emptyServerAPI,
-  setServer: (newServer: ServerAPIProps) => set({ server: newServer }),
-  fetchServerApiState: async () => {
-    // Fetch server data
-    await api
-      .get(apiUrl(ApiPaths.api_server_info))
-      .then((response) => {
-        set({ server: response.data });
-      })
-      .catch(() => {});
-  }
-}));
->>>>>>> 5934b5fd
 
 export enum ApiPaths {
   api_server_info = 'api-server-info',
