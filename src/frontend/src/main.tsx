--- conflicted
+++ resolved
@@ -14,12 +14,9 @@
       server_list: HostList;
       default_server: string;
       show_server_selector: boolean;
-<<<<<<< HEAD
       url_base: string;
-=======
       sentry_dsn?: string;
       environment?: string;
->>>>>>> a68c1d28
     };
   }
 }
@@ -50,9 +47,6 @@
   ...((window.INVENTREE_SETTINGS || {}) as any)
 };
 
-<<<<<<< HEAD
-export const url_base = window.INVENTREE_SETTINGS.url_base || 'platform';
-=======
 if (window.INVENTREE_SETTINGS.sentry_dsn) {
   console.log('Sentry enabled');
   Sentry.init({
@@ -61,7 +55,8 @@
     environment: window.INVENTREE_SETTINGS.environment || 'default'
   });
 }
->>>>>>> a68c1d28
+
+export const url_base = window.INVENTREE_SETTINGS.url_base || 'platform';
 
 ReactDOM.createRoot(document.getElementById('root') as HTMLElement).render(
   <React.StrictMode>
