msgid ""
msgstr ""
"POT-Creation-Date: 2023-06-09 22:10+0200\n"
"MIME-Version: 1.0\n"
"Content-Type: text/plain; charset=UTF-8\n"
"Content-Transfer-Encoding: 8bit\n"
"X-Generator: @lingui/cli\n"
"Language: hu\n"
"Project-Id-Version: inventree\n"
"Report-Msgid-Bugs-To: \n"
"PO-Revision-Date: 2023-08-10 12:20\n"
"Last-Translator: \n"
"Language-Team: Hungarian\n"
"Plural-Forms: nplurals=2; plural=(n != 1);\n"
"X-Crowdin-Project: inventree\n"
"X-Crowdin-Project-ID: 452300\n"
"X-Crowdin-Language: hu\n"
"X-Crowdin-File: /[inventree.InvenTree] l10/src/frontend/src/locales/en/messages.po\n"
"X-Crowdin-File-ID: 205\n"

#: src/components/DashboardItemProxy.tsx:32
msgid "Title"
msgstr "Cím"

#: src/components/forms/AuthenticationForm.tsx:36
msgid "Login failed"
msgstr "Belépés sikertelen"

#: src/components/forms/AuthenticationForm.tsx:37
#: src/components/forms/AuthenticationForm.tsx:63
#: src/functions/auth.tsx:90
msgid "Check your input and try again."
msgstr "Ellenőrizd amit beírtál és próbáld újra."

<<<<<<< HEAD
#: src/components/forms/AuthenticationForm.tsx:42
msgid "Login successful"
msgstr "Sikeres bejelentkezés"

#: src/components/forms/AuthenticationForm.tsx:43
msgid "Welcome back!"
msgstr "Üdv újra!"

#: src/components/forms/AuthenticationForm.tsx:48
#: src/components/forms/AuthenticationForm.tsx:74
#: src/functions/auth.tsx:83
#~ msgid "Check your your input and try again."
#~ msgstr "Check your your input and try again."

#: src/components/forms/AuthenticationForm.tsx:53
#~ msgid "Login successfull"
#~ msgstr "Login successfull"

#: src/components/forms/AuthenticationForm.tsx:54
#: src/functions/auth.tsx:81
msgid "Mail delivery successful"
msgstr "Levél kézbesítése sikeres"

=======
#: src/components/DashboardItemProxy.tsx:32
msgid "Title"
msgstr ""

#: src/components/forms/AuthenticationForm.tsx:36
msgid "Login failed"
msgstr ""

#: src/components/forms/AuthenticationForm.tsx:37
#: src/components/forms/AuthenticationForm.tsx:63
#: src/functions/auth.tsx:90
msgid "Check your input and try again."
msgstr ""

#: src/components/forms/AuthenticationForm.tsx:42
msgid "Login successful"
msgstr ""

#: src/components/forms/AuthenticationForm.tsx:43
msgid "Welcome back!"
msgstr ""

#: src/components/forms/AuthenticationForm.tsx:48
#: src/components/forms/AuthenticationForm.tsx:74
#: src/functions/auth.tsx:83
#~ msgid "Check your your input and try again."
#~ msgstr ""

#: src/components/forms/AuthenticationForm.tsx:53
#~ msgid "Login successfull"
#~ msgstr ""

#: src/components/forms/AuthenticationForm.tsx:54
#: src/functions/auth.tsx:81
msgid "Mail delivery successful"
msgstr ""

>>>>>>> 89795f63
#: src/components/forms/AuthenticationForm.tsx:55
msgid "Check your inbox for the login link. If you have an account, you will receive a login link. Check in spam too."
msgstr "A bejelentkezési linket keresd a bejövő email fiókodban. Ellenőrizd a spameket is."

#: src/components/forms/AuthenticationForm.tsx:62
msgid "Input error"
msgstr "Beviteli hiba"

#: src/components/forms/AuthenticationForm.tsx:65
#: src/functions/auth.tsx:74
#~ msgid "Mail delivery successfull"
<<<<<<< HEAD
#~ msgstr "Mail delivery successfull"

#: src/components/forms/AuthenticationForm.tsx:74
msgid "Welcome, log in below"
msgstr "Üdvözlet, bejelentkezés lent"
=======
#~ msgstr ""

#: src/components/forms/AuthenticationForm.tsx:74
msgid "Welcome, log in below"
msgstr ""
>>>>>>> 89795f63

#: src/components/forms/AuthenticationForm.tsx:81
msgid "Username"
msgstr "Felhasználónév"

#: src/components/forms/AuthenticationForm.tsx:87
#: src/pages/Auth/Set-Password.tsx:105
msgid "Password"
msgstr "Jelszó"

#: src/components/forms/AuthenticationForm.tsx:88
msgid "Your password"
msgstr "Jelszó"

#: src/components/forms/AuthenticationForm.tsx:99
#: src/pages/Auth/Reset.tsx:26
msgid "Reset password"
msgstr "Jelszó visszaállítása"

#: src/components/forms/AuthenticationForm.tsx:107
#: src/pages/Auth/Reset.tsx:31
msgid "Email"
msgstr "Email"

#: src/components/forms/AuthenticationForm.tsx:108
#: src/pages/Auth/Reset.tsx:32
#: src/pages/Auth/Set-Password.tsx:106
msgid "We will send you a link to login - if you are registered"
msgstr "Küldünk bejelentkezési linket - ha regisztrálva vagy"

#: src/components/forms/AuthenticationForm.tsx:124
msgid "Send me an email"
msgstr "Email küldés"

#: src/components/forms/AuthenticationForm.tsx:126
msgid "I will use username and password"
msgstr "Felhasználónevet és jelszót fogok használni"

#: src/components/forms/AuthenticationForm.tsx:131
msgid "Log in"
msgstr "Bejelentkezés"

#: src/components/forms/AuthenticationForm.tsx:133
#: src/pages/Auth/Reset.tsx:41
#: src/pages/Auth/Set-Password.tsx:111
msgid "Send mail"
msgstr "Email küldése"

#: src/components/forms/HostOptionsForm.tsx:36
#: src/components/forms/HostOptionsForm.tsx:66
msgid "Host"
msgstr "Kiszolgáló"

#: src/components/forms/HostOptionsForm.tsx:42
#: src/components/forms/HostOptionsForm.tsx:69
msgid "Name"
msgstr "Név"

#: src/components/forms/HostOptionsForm.tsx:74
msgid "No one here..."
msgstr "Nincs itt senki..."

#: src/components/forms/HostOptionsForm.tsx:85
msgid "Add Host"
msgstr "Kiszolgáló hozzáadása"

#: src/components/forms/HostOptionsForm.tsx:89
msgid "Save"
msgstr "Mentés"

#: src/components/forms/InstanceOptions.tsx:43
msgid "Select destination instance"
msgstr "Válassz cél példányt"

#: src/components/forms/InstanceOptions.tsx:71
msgid "Edit possible host options"
msgstr "Lehetséges kiszolgáló opciók szerkesztése"

#: src/components/forms/InstanceOptions.tsx:98
msgid "Version: {0}"
msgstr "Verzió: {0}"

#: src/components/forms/InstanceOptions.tsx:100
msgid "API:{0}"
msgstr "API:{0}"

#: src/components/forms/InstanceOptions.tsx:102
msgid "Name: {0}"
msgstr "Név: {0}"

#: src/components/forms/InstanceOptions.tsx:104
msgid "State: <0>worker</0> ({0}), <1>plugins</1>{1}"
msgstr "Státusz: <0>worker</0> ({0}), <1>plugins</1>{1}"

#: src/components/forms/InstanceOptions.tsx:43
msgid "Select destination instance"
msgstr ""

#: src/components/forms/InstanceOptions.tsx:71
msgid "Edit possible host options"
msgstr ""

#: src/components/forms/InstanceOptions.tsx:98
msgid "Version: {0}"
msgstr ""

#: src/components/forms/InstanceOptions.tsx:100
msgid "API:{0}"
msgstr ""

#: src/components/forms/InstanceOptions.tsx:102
msgid "Name: {0}"
msgstr ""

#: src/components/forms/InstanceOptions.tsx:104
msgid "State: <0>worker</0> ({0}), <1>plugins</1>{1}"
msgstr ""

#: src/components/items/DocTooltip.tsx:89
msgid "Read More"
msgstr "Tudj meg többet"

#: src/components/items/ErrorItem.tsx:5
#: src/components/tables/InvenTreeTable.tsx:336
msgid "Unknown error"
msgstr "Ismeretlen hiba"

#: src/components/items/ErrorItem.tsx:10
msgid "An error occurred:"
msgstr "Hiba történt:"

#: src/components/items/GettingStartedCarousel.tsx:64
msgid "Read more"
msgstr ""

#: src/components/items/InvenTreeLogo.tsx:13
msgid "InvenTree Logo"
msgstr "InvenTree logó"

#: src/components/items/Placeholder.tsx:10
msgid "This feature/button/site is a placeholder for a feature that is not implemented, only partial or intended for testing."
msgstr "Ez a funkció/gomb/webhely egy olyan funkció helye, amely nincs implementálva, csak részleges vagy tesztelésre szánt."

#: src/components/items/Placeholder.tsx:13
msgid "PLH"
msgstr "PLH"

#: src/components/items/ScanButton.tsx:15
msgid "Scan QR code"
msgstr "QR kód beolvasása"

#: src/components/items/Thumbnail.tsx:8
#: src/components/items/Thumbnail.tsx:41
msgid "Thumbnail"
msgstr "Bélyegkép"

#: src/components/items/Thumbnail.tsx:8
#: src/components/items/Thumbnail.tsx:41
msgid "Thumbnail"
msgstr ""

#: src/components/modals/QrCodeModal.tsx:68
msgid "Unknown response"
msgstr "Ismeretlen válasz"

#: src/components/modals/QrCodeModal.tsx:98
msgid "Error while getting camera"
msgstr "Hiba a kamera megnyitása közben"

#: src/components/modals/QrCodeModal.tsx:121
msgid "Error while scanning"
msgstr "Hiba a kódolvasás közben"

#: src/components/modals/QrCodeModal.tsx:135
msgid "Error while stopping"
msgstr "Hiba a leállítás közben"

#: src/components/modals/QrCodeModal.tsx:150
msgid "Scanning"
msgstr "Kódolvasás"

#: src/components/modals/QrCodeModal.tsx:150
msgid "Not scanning"
msgstr "Nincs kódolvasás"

#: src/components/modals/QrCodeModal.tsx:155
msgid "Select Camera"
msgstr "Kamera kiválasztása"

#: src/components/modals/QrCodeModal.tsx:165
msgid "Start scanning"
msgstr "Kódolvasás indítása"

#: src/components/modals/QrCodeModal.tsx:172
msgid "Stop scanning"
msgstr "Kódolvasás leállítása"

#: src/components/modals/QrCodeModal.tsx:177
msgid "No scans yet!"
msgstr "Még nincs meg a kód!"

#: src/components/modals/QrCodeModal.tsx:197
msgid "Close modal"
msgstr "Felugró ablak bezárása"

#: src/components/nav/MainMenu.tsx:38
msgid "Notifications"
msgstr "Értesítések"

#: src/components/nav/MainMenu.tsx:42
#: src/pages/Index/Profile/Profile.tsx:15
msgid "Profile"
msgstr "Profil"

#: src/components/nav/MainMenu.tsx:46
msgid "Settings"
<<<<<<< HEAD
msgstr "Beállítások"
=======
msgstr ""
>>>>>>> 89795f63

#: src/components/nav/MainMenu.tsx:49
msgid "Account settings"
msgstr "Fiókbeállítások"

#: src/components/nav/MainMenu.tsx:57
msgid "Logout"
msgstr "Kijelentkezés"

#: src/components/nav/MainMenu.tsx:68
#~ msgid "Current language {locale}"
#~ msgstr "Current language {locale}"

#: src/components/nav/MainMenu.tsx:71
#~ msgid "Switch to pseudo language"
#~ msgstr "Switch to pseudo language"

#: src/components/nav/MainMenu.tsx:68
#~ msgid "Current language {locale}"
#~ msgstr ""

#: src/components/nav/MainMenu.tsx:71
#~ msgid "Switch to pseudo language"
#~ msgstr ""

#: src/components/nav/NavHoverMenu.tsx:52
msgid "Open Navigation"
msgstr "Navigáció megnyitása"

#: src/components/nav/NavHoverMenu.tsx:70
msgid "View all"
msgstr "Összes megtekintése"

#: src/components/nav/NavHoverMenu.tsx:84
#: src/components/nav/NavHoverMenu.tsx:94
msgid "Get started"
msgstr "Kezdés"

#: src/components/nav/NavHoverMenu.tsx:87
msgid "Overview over high-level objects, functions and possible usecases."
msgstr "Magas szintű objektumok, funkciók és lehetséges használati esetek áttekintése."

#: src/components/nav/NavigationDrawer.tsx:59
msgid "Navigation"
msgstr "Navigáció"

#: src/components/nav/NavigationDrawer.tsx:62
msgid "Pages"
msgstr "Oldalak"

#: src/components/nav/NavigationDrawer.tsx:67
msgid "Plugins"
msgstr "Pluginok"

#: src/components/nav/NavigationDrawer.tsx:77
msgid "Documentation"
msgstr "Dokumentáció"

#: src/components/nav/NavigationDrawer.tsx:80
msgid "About"
msgstr "Névjegy"

#: src/components/nav/SearchDrawer.tsx:65
#: src/defaults/links.tsx:26
#: src/pages/Index/Part.tsx:13
msgid "Parts"
msgstr "Alkatrészek"

#: src/components/nav/SearchDrawer.tsx:74
msgid "Supplier Parts"
msgstr "Beszállítói alkatrészek"

#: src/components/nav/SearchDrawer.tsx:88
msgid "Manufacturer Parts"
msgstr "Gyártói alkatrészek"

#: src/components/nav/SearchDrawer.tsx:102
msgid "Part Categories"
msgstr "Alkatrész kategóriák"

#: src/components/nav/SearchDrawer.tsx:111
#: src/pages/Index/Stock.tsx:13
msgid "Stock Items"
msgstr "Készlet tételek"

#: src/components/nav/SearchDrawer.tsx:123
msgid "Stock Locations"
msgstr "Készlethelyek"

#: src/components/nav/SearchDrawer.tsx:132
#: src/pages/Index/Build.tsx:13
msgid "Build Orders"
msgstr "Gyártási utasítások"

#: src/components/nav/SearchDrawer.tsx:143
msgid "Companies"
msgstr "Cégek"

#: src/components/nav/SearchDrawer.tsx:153
msgid "Purchase Orders"
msgstr "Beszerzési rendelések"

#: src/components/nav/SearchDrawer.tsx:164
msgid "Sales Orders"
msgstr "Vevői rendelések"

#: src/components/nav/SearchDrawer.tsx:175
msgid "Return Orders"
msgstr "Visszavételek"

#: src/components/nav/SearchDrawer.tsx:209
msgid "results"
msgstr "eredmények"

#: src/components/nav/SearchDrawer.tsx:346
msgid "Enter search text"
msgstr "Írd be a keresett szöveget"

#: src/components/nav/SearchDrawer.tsx:373
msgid "Search Options"
msgstr "Keresési opciók"

#: src/components/nav/SearchDrawer.tsx:376
msgid "Regex search"
msgstr "Regex keresés"

#: src/components/nav/SearchDrawer.tsx:386
msgid "Whole word search"
msgstr "Teljes szó keresés"

#: src/components/nav/SearchDrawer.tsx:419
#: src/components/tables/InvenTreeTable.tsx:344
#: src/pages/ErrorPage.tsx:12
#: src/pages/ErrorPage.tsx:25
msgid "Error"
msgstr "Hiba"

<<<<<<< HEAD
#: src/components/nav/SearchDrawer.tsx:422
msgid "An error occurred during search query"
msgstr "Hiba történt a keresés közben"

#: src/components/nav/SearchDrawer.tsx:430
msgid "No results"
msgstr "Nincs találat"

#: src/components/nav/SearchDrawer.tsx:433
msgid "No results available for search query"
msgstr "Nincs találat a keresésre"

#: src/components/tables/ColumnSelect.tsx:17
#: src/components/tables/ColumnSelect.tsx:24
msgid "Select Columns"
msgstr "Oszlopok kiválasztása"

#: src/components/tables/DownloadAction.tsx:15
msgid "CSV"
msgstr "CSV"

#: src/components/tables/DownloadAction.tsx:16
msgid "TSV"
msgstr "TSV"

#: src/components/tables/DownloadAction.tsx:17
msgid "Excel"
msgstr "Excel"

#: src/components/tables/DownloadAction.tsx:25
msgid "Download selected data"
msgstr "Kiválasztott adatok letöltése"

#: src/components/tables/FilterBadge.tsx:44
msgid "Remove filter"
msgstr "Szűrő eltávolítása"

#: src/components/tables/FilterGroup.tsx:29
msgid "Add table filter"
msgstr "Tábla szűrő hozzáadása"

#: src/components/tables/FilterGroup.tsx:44
msgid "Clear all filters"
msgstr "Összes szűrő törlése"

#: src/components/tables/FilterGroup.tsx:51
msgid "Add filter"
msgstr "Szűrő hozzáadása"

#: src/components/tables/FilterSelectModal.tsx:56
msgid "True"
msgstr "Igaz"

#: src/components/tables/FilterSelectModal.tsx:57
msgid "False"
msgstr "Hamis"

#: src/components/tables/FilterSelectModal.tsx:143
msgid "Add Table Filter"
msgstr "Tábla szűrő hozzáadása"

#: src/components/tables/FilterSelectModal.tsx:145
msgid "Select from the available filters"
msgstr "Válassz az elérhető szűrők közül"

#: src/components/tables/FilterSelectModal.tsx:149
msgid "Filter"
msgstr "Szűrő"

#: src/components/tables/FilterSelectModal.tsx:150
msgid "Select filter"
msgstr "Szűrő kiválasztása"

#: src/components/tables/FilterSelectModal.tsx:159
msgid "Value"
msgstr "Érték"

#: src/components/tables/FilterSelectModal.tsx:160
msgid "Select filter value"
msgstr "Szűrő érték kiválasztása"
=======
#: src/components/nav/SearchDrawer.tsx:65
#: src/defaults/links.tsx:25
#: src/pages/Index/Part.tsx:13
msgid "Parts"
msgstr ""

#: src/components/nav/SearchDrawer.tsx:74
msgid "Supplier Parts"
msgstr ""

#: src/components/nav/SearchDrawer.tsx:88
msgid "Manufacturer Parts"
msgstr ""

#: src/components/nav/SearchDrawer.tsx:102
msgid "Part Categories"
msgstr ""

#: src/components/nav/SearchDrawer.tsx:111
#: src/pages/Index/Stock.tsx:13
msgid "Stock Items"
msgstr ""

#: src/components/nav/SearchDrawer.tsx:123
msgid "Stock Locations"
msgstr ""

#: src/components/nav/SearchDrawer.tsx:132
#: src/pages/Index/Build.tsx:13
msgid "Build Orders"
msgstr ""

#: src/components/nav/SearchDrawer.tsx:143
msgid "Companies"
msgstr ""

#: src/components/nav/SearchDrawer.tsx:153
msgid "Purchase Orders"
msgstr ""

#: src/components/nav/SearchDrawer.tsx:164
msgid "Sales Orders"
msgstr ""

#: src/components/nav/SearchDrawer.tsx:175
msgid "Return Orders"
msgstr ""

#: src/components/nav/SearchDrawer.tsx:209
msgid "results"
msgstr ""

#: src/components/nav/SearchDrawer.tsx:346
msgid "Enter search text"
msgstr ""

#: src/components/nav/SearchDrawer.tsx:373
msgid "Search Options"
msgstr ""

#: src/components/nav/SearchDrawer.tsx:376
msgid "Regex search"
msgstr ""

#: src/components/nav/SearchDrawer.tsx:386
msgid "Whole word search"
msgstr ""

#: src/components/nav/SearchDrawer.tsx:419
#: src/components/tables/InvenTreeTable.tsx:344
#: src/pages/ErrorPage.tsx:12
#: src/pages/ErrorPage.tsx:25
msgid "Error"
msgstr ""

#: src/components/nav/SearchDrawer.tsx:422
msgid "An error occurred during search query"
msgstr ""

#: src/components/nav/SearchDrawer.tsx:430
msgid "No results"
msgstr ""

#: src/components/nav/SearchDrawer.tsx:433
msgid "No results available for search query"
msgstr ""

#: src/components/tables/ColumnSelect.tsx:17
#: src/components/tables/ColumnSelect.tsx:24
msgid "Select Columns"
msgstr ""

#: src/components/tables/DownloadAction.tsx:15
msgid "CSV"
msgstr ""

#: src/components/tables/DownloadAction.tsx:16
msgid "TSV"
msgstr ""

#: src/components/tables/DownloadAction.tsx:17
msgid "Excel"
msgstr ""

#: src/components/tables/DownloadAction.tsx:25
msgid "Download selected data"
msgstr ""

#: src/components/tables/FilterBadge.tsx:44
msgid "Remove filter"
msgstr ""

#: src/components/tables/FilterGroup.tsx:29
msgid "Add table filter"
msgstr ""

#: src/components/tables/FilterGroup.tsx:44
msgid "Clear all filters"
msgstr ""

#: src/components/tables/FilterGroup.tsx:51
msgid "Add filter"
msgstr ""

#: src/components/tables/FilterSelectModal.tsx:56
msgid "True"
msgstr ""

#: src/components/tables/FilterSelectModal.tsx:57
msgid "False"
msgstr ""

#: src/components/tables/FilterSelectModal.tsx:143
msgid "Add Table Filter"
msgstr ""

#: src/components/tables/FilterSelectModal.tsx:145
msgid "Select from the available filters"
msgstr ""

#: src/components/tables/FilterSelectModal.tsx:149
msgid "Filter"
msgstr ""

#: src/components/tables/FilterSelectModal.tsx:150
msgid "Select filter"
msgstr ""

#: src/components/tables/FilterSelectModal.tsx:159
msgid "Value"
msgstr ""

#: src/components/tables/FilterSelectModal.tsx:160
msgid "Select filter value"
msgstr ""
>>>>>>> 89795f63

#: src/components/tables/FilterSelectModal.tsx:166
#: src/contexts/ThemeContext.tsx:62
msgid "Cancel"
msgstr "Mégsem"

#: src/components/tables/FilterSelectModal.tsx:172
msgid "Add Filter"
msgstr "Szűrő hozzáadása"

#: src/components/tables/InvenTreeTable.tsx:95
msgid "No records found"
msgstr "Nincs találat"

#: src/components/tables/InvenTreeTable.tsx:323
msgid "Bad request"
msgstr "Hibás kérés"

#: src/components/tables/InvenTreeTable.tsx:326
msgid "Unauthorized"
msgstr "Jogosulatlan"

#: src/components/tables/InvenTreeTable.tsx:329
msgid "Forbidden"
msgstr "Tiltott"

#: src/components/tables/InvenTreeTable.tsx:332
msgid "Not found"
msgstr "Nem található"

#: src/components/tables/InvenTreeTable.tsx:381
#: src/components/tables/InvenTreeTable.tsx:382
msgid "Barcode actions"
msgstr "Vonalkód műveletek"

#: src/components/tables/InvenTreeTable.tsx:389
#: src/components/tables/InvenTreeTable.tsx:390
msgid "Print actions"
msgstr "Nyomtatási műveletek"

#: src/components/tables/InvenTreeTable.tsx:407
msgid "Refresh data"
msgstr "Adatok frissítése"

#: src/components/tables/InvenTreeTable.tsx:425
msgid "Table filters"
msgstr "Táblaszűrők"

#: src/components/tables/build/BuildOrderTable.tsx:18
msgid "Reference"
msgstr "Azonosító"

#: src/components/tables/build/BuildOrderTable.tsx:24
#: src/components/tables/part/PartTable.tsx:20
#: src/components/tables/stock/StockItemTable.tsx:21
msgid "Part"
msgstr "Alkatrész"

#: src/components/tables/build/BuildOrderTable.tsx:41
#: src/components/tables/part/PartTable.tsx:46
#: src/components/tables/stock/StockItemTable.tsx:37
msgid "Description"
msgstr "Leírás"

#: src/components/tables/build/BuildOrderTable.tsx:46
msgid "Project Code"
msgstr "Projektszám"

#: src/components/tables/build/BuildOrderTable.tsx:55
msgid "Priority"
msgstr "Prioritás"

#: src/components/tables/build/BuildOrderTable.tsx:62
msgid "Quantity"
msgstr "Mennyiség"

#: src/components/tables/build/BuildOrderTable.tsx:68
msgid "Completed"
msgstr "Kész"

#: src/components/tables/build/BuildOrderTable.tsx:86
#: src/components/tables/stock/StockItemTable.tsx:50
msgid "Status"
msgstr "Állapot"

#: src/components/tables/build/BuildOrderTable.tsx:93
msgid "Created"
msgstr "Létrehozva"

#: src/components/tables/part/PartTable.tsx:34
msgid "IPN"
msgstr "IPN"

#: src/components/tables/part/PartTable.tsx:41
msgid "Units"
msgstr "Mértékegységek"

#: src/components/tables/part/PartTable.tsx:52
msgid "Category"
msgstr "Kategória"

#: src/components/tables/part/PartTable.tsx:63
#: src/components/tables/stock/StockItemTable.tsx:42
#: src/defaults/links.tsx:27
msgid "Stock"
msgstr "Készlet"

#: src/components/tables/part/PartTable.tsx:69
msgid "Price Range"
msgstr "Ártartomány"

#: src/components/tables/part/PartTable.tsx:79
msgid "Link"
msgstr "Link"

#: src/components/tables/part/PartTable.tsx:92
msgid "Active"
msgstr "Aktív"

#: src/components/tables/part/PartTable.tsx:93
msgid "Filter by part active status"
msgstr "Szűrés aktív státusz szerint"

#: src/components/tables/part/PartTable.tsx:98
msgid "Assembly"
msgstr "Gyártmány"

#: src/components/tables/part/PartTable.tsx:99
msgid "Filter by assembly attribute"
msgstr "Szűrés szerelési tulajdonság szerint"

#: src/components/tables/part/PartTable.tsx:104
msgid "Include Subcategories"
msgstr "Alkategóriákkal együtt"

#: src/components/tables/part/PartTable.tsx:105
msgid "Include parts in subcategories"
msgstr "Alkategóriákkal együtt"

#: src/components/tables/part/PartTable.tsx:110
msgid "Component"
msgstr "Összetevő"

#: src/components/tables/part/PartTable.tsx:111
msgid "Filter by component attribute"
msgstr "Szűrés összetevő tulajdonság szerint"

#: src/components/tables/part/PartTable.tsx:116
msgid "Trackable"
msgstr "Követésre kötelezett"

#: src/components/tables/part/PartTable.tsx:117
msgid "Filter by trackable attribute"
msgstr "Szűrés követésre kötelezettség szerint"

#: src/components/tables/part/PartTable.tsx:122
msgid "Has Units"
msgstr "Van mértékegysége"

#: src/components/tables/part/PartTable.tsx:123
msgid "Filter by parts which have units"
msgstr "Szűrés meglévő mértékegység szerint"

#: src/components/tables/part/PartTable.tsx:128
msgid "Has IPN"
msgstr "Van IPN-je"

#: src/components/tables/part/PartTable.tsx:129
msgid "Filter by parts which have an internal part number"
msgstr "Szűrés meglévő IPN szerint"

#: src/components/tables/part/PartTable.tsx:134
msgid "Has Stock"
msgstr "Van készlet"

#: src/components/tables/part/PartTable.tsx:135
msgid "Filter by parts which have stock"
msgstr "Szűrés meglévő készlet szerint"

#: src/components/tables/part/PartTable.tsx:140
#: src/defaults/dashboardItems.tsx:41
msgid "Low Stock"
msgstr "Alacsony készlet"

#: src/components/tables/part/PartTable.tsx:141
msgid "Filter by parts which have low stock"
msgstr "Szűrés alacsony készlet szerint"

#: src/components/tables/part/PartTable.tsx:146
msgid "Purchaseable"
msgstr "Beszerezhető"

#: src/components/tables/part/PartTable.tsx:147
msgid "Filter by parts which are purchaseable"
msgstr "Szűrés beszerezhetőség szerint"

#: src/components/tables/part/PartTable.tsx:152
msgid "Salable"
msgstr "Értékesíthető"

#: src/components/tables/part/PartTable.tsx:153
msgid "Filter by parts which are salable"
msgstr "Szűrés értékesíthetőség szerint"

#: src/components/tables/part/PartTable.tsx:158
#: src/components/tables/part/PartTable.tsx:162
msgid "Virtual"
msgstr "Virtuális"

#: src/components/tables/part/PartTable.tsx:159
msgid "Filter by parts which are virtual"
msgstr "Szűrés virtuális alkatrészek szerint"

#: src/components/tables/part/PartTable.tsx:163
msgid "Not Virtual"
msgstr "Nem virtuális"

#: src/components/tables/stock/StockItemTable.tsx:57
msgid "Batch"
msgstr "Batch"

#: src/components/tables/stock/StockItemTable.tsx:63
msgid "Location"
msgstr "Hely"

#: src/components/tables/stock/StockItemTable.tsx:80
msgid "Actions"
msgstr "Műveletek"

#: src/components/tables/stock/StockItemTable.tsx:124
msgid "Test Filter"
msgstr "Teszt szűrő"

#: src/components/tables/stock/StockItemTable.tsx:125
msgid "This is a test filter"
msgstr "Ez egy teszt szűrő"

#: src/components/widgets/DisplayWidget.tsx:11
#: src/pages/Index/Profile/UserPanel.tsx:137
msgid "Display Settings"
msgstr "Megjelenítési beállítások"

#: src/components/widgets/DisplayWidget.tsx:15
#: src/pages/Index/Profile/UserPanel.tsx:141
msgid "Color Mode"
msgstr "Megjelenítési mód"

#: src/components/widgets/DisplayWidget.tsx:21
#: src/pages/Index/Profile/UserPanel.tsx:147
msgid "Language"
msgstr "Nyelv"

#: src/components/widgets/FeedbackWidget.tsx:18
msgid "Something is new: Platform UI"
msgstr ""

<<<<<<< HEAD
#: src/components/widgets/FeedbackWidget.tsx:20
msgid "We are building a new UI with a modern stack. What you currently see is not fixed and will be redesigned but demonstrates the UI/UX possibilities we will have going forward."
msgstr ""
=======
#: src/components/tables/FilterSelectModal.tsx:172
msgid "Add Filter"
msgstr ""

#: src/components/tables/InvenTreeTable.tsx:95
msgid "No records found"
msgstr ""

#: src/components/tables/InvenTreeTable.tsx:323
msgid "Bad request"
msgstr ""

#: src/components/tables/InvenTreeTable.tsx:326
msgid "Unauthorized"
msgstr ""

#: src/components/tables/InvenTreeTable.tsx:329
msgid "Forbidden"
msgstr ""

#: src/components/tables/InvenTreeTable.tsx:332
msgid "Not found"
msgstr ""

#: src/components/tables/InvenTreeTable.tsx:381
#: src/components/tables/InvenTreeTable.tsx:382
msgid "Barcode actions"
msgstr ""

#: src/components/tables/InvenTreeTable.tsx:389
#: src/components/tables/InvenTreeTable.tsx:390
msgid "Print actions"
msgstr ""

#: src/components/tables/InvenTreeTable.tsx:407
msgid "Refresh data"
msgstr ""

#: src/components/tables/InvenTreeTable.tsx:425
msgid "Table filters"
msgstr ""

#: src/components/tables/build/BuildOrderTable.tsx:18
msgid "Reference"
msgstr ""

#: src/components/tables/build/BuildOrderTable.tsx:24
#: src/components/tables/part/PartTable.tsx:20
#: src/components/tables/stock/StockItemTable.tsx:21
msgid "Part"
msgstr "Alkatrész"

#: src/components/tables/build/BuildOrderTable.tsx:41
#: src/components/tables/part/PartTable.tsx:46
#: src/components/tables/stock/StockItemTable.tsx:37
msgid "Description"
msgstr ""

#: src/components/tables/build/BuildOrderTable.tsx:46
msgid "Project Code"
msgstr ""

#: src/components/tables/build/BuildOrderTable.tsx:55
msgid "Priority"
msgstr ""

#: src/components/tables/build/BuildOrderTable.tsx:62
msgid "Quantity"
msgstr ""

#: src/components/tables/build/BuildOrderTable.tsx:68
msgid "Completed"
msgstr ""

#: src/components/tables/build/BuildOrderTable.tsx:86
#: src/components/tables/stock/StockItemTable.tsx:50
msgid "Status"
msgstr ""

#: src/components/tables/build/BuildOrderTable.tsx:93
msgid "Created"
msgstr ""

#: src/components/tables/part/PartTable.tsx:34
msgid "IPN"
msgstr ""

#: src/components/tables/part/PartTable.tsx:41
msgid "Units"
msgstr ""

#: src/components/tables/part/PartTable.tsx:52
msgid "Category"
msgstr ""

#: src/components/tables/part/PartTable.tsx:63
#: src/components/tables/stock/StockItemTable.tsx:42
#: src/defaults/links.tsx:26
msgid "Stock"
msgstr ""

#: src/components/tables/part/PartTable.tsx:69
msgid "Price Range"
msgstr ""

#: src/components/tables/part/PartTable.tsx:79
msgid "Link"
msgstr ""

#: src/components/tables/part/PartTable.tsx:92
msgid "Active"
msgstr ""

#: src/components/tables/part/PartTable.tsx:93
msgid "Filter by part active status"
msgstr ""

#: src/components/tables/part/PartTable.tsx:98
msgid "Assembly"
msgstr ""

#: src/components/tables/part/PartTable.tsx:99
msgid "Filter by assembly attribute"
msgstr ""

#: src/components/tables/part/PartTable.tsx:104
msgid "Include Subcategories"
msgstr ""

#: src/components/tables/part/PartTable.tsx:105
msgid "Include parts in subcategories"
msgstr ""

#: src/components/tables/part/PartTable.tsx:110
msgid "Component"
msgstr ""

#: src/components/tables/part/PartTable.tsx:111
msgid "Filter by component attribute"
msgstr ""

#: src/components/tables/part/PartTable.tsx:116
msgid "Trackable"
msgstr ""

#: src/components/tables/part/PartTable.tsx:117
msgid "Filter by trackable attribute"
msgstr ""

#: src/components/tables/part/PartTable.tsx:122
msgid "Has Units"
msgstr ""

#: src/components/tables/part/PartTable.tsx:123
msgid "Filter by parts which have units"
msgstr ""

#: src/components/tables/part/PartTable.tsx:128
msgid "Has IPN"
msgstr ""

#: src/components/tables/part/PartTable.tsx:129
msgid "Filter by parts which have an internal part number"
msgstr ""

#: src/components/tables/part/PartTable.tsx:134
msgid "Has Stock"
msgstr ""

#: src/components/tables/part/PartTable.tsx:135
msgid "Filter by parts which have stock"
msgstr ""

#: src/components/tables/part/PartTable.tsx:140
#: src/defaults/dashboardItems.tsx:41
msgid "Low Stock"
msgstr ""

#: src/components/tables/part/PartTable.tsx:141
msgid "Filter by parts which have low stock"
msgstr ""

#: src/components/tables/part/PartTable.tsx:146
msgid "Purchaseable"
msgstr ""

#: src/components/tables/part/PartTable.tsx:147
msgid "Filter by parts which are purchaseable"
msgstr ""

#: src/components/tables/part/PartTable.tsx:152
msgid "Salable"
msgstr ""

#: src/components/tables/part/PartTable.tsx:153
msgid "Filter by parts which are salable"
msgstr ""

#: src/components/tables/part/PartTable.tsx:158
#: src/components/tables/part/PartTable.tsx:162
msgid "Virtual"
msgstr ""

#: src/components/tables/part/PartTable.tsx:159
msgid "Filter by parts which are virtual"
msgstr ""

#: src/components/tables/part/PartTable.tsx:163
msgid "Not Virtual"
msgstr ""

#: src/components/tables/stock/StockItemTable.tsx:57
msgid "Batch"
msgstr ""

#: src/components/tables/stock/StockItemTable.tsx:63
msgid "Location"
msgstr ""

#: src/components/tables/stock/StockItemTable.tsx:80
msgid "Actions"
msgstr ""

#: src/components/tables/stock/StockItemTable.tsx:124
msgid "Test Filter"
msgstr ""

#: src/components/tables/stock/StockItemTable.tsx:125
msgid "This is a test filter"
msgstr ""

#: src/components/widgets/DisplayWidget.tsx:11
#: src/pages/Index/Profile/UserPanel.tsx:137
msgid "Display Settings"
msgstr ""

#: src/components/widgets/DisplayWidget.tsx:15
#: src/pages/Index/Profile/UserPanel.tsx:141
msgid "Color Mode"
msgstr ""

#: src/components/widgets/DisplayWidget.tsx:21
#: src/pages/Index/Profile/UserPanel.tsx:147
msgid "Language"
msgstr ""

#: src/components/widgets/FeedbackWidget.tsx:18
msgid "Something is new: Platform UI"
msgstr ""

#: src/components/widgets/FeedbackWidget.tsx:20
msgid "We are building a new UI with a modern stack. What you currently see is not fixed and will be redesigned but demonstrates the UI/UX possibilities we will have going forward."
msgstr ""

#: src/components/widgets/FeedbackWidget.tsx:31
msgid "Provide Feedback"
msgstr ""

#: src/components/widgets/GetStartedWidget.tsx:10
msgid "Getting started"
msgstr ""

#: src/components/widgets/WidgetLayout.tsx:134
msgid "Loading"
msgstr ""

#: src/components/widgets/WidgetLayout.tsx:180
msgid "Layout"
msgstr ""

#: src/components/widgets/WidgetLayout.tsx:186
msgid "Reset Layout"
msgstr ""

#: src/components/widgets/WidgetLayout.tsx:199
msgid "Stop Edit"
msgstr ""

#: src/components/widgets/WidgetLayout.tsx:199
msgid "Edit Layout"
msgstr ""

#: src/components/widgets/WidgetLayout.tsx:205
msgid "Appearance"
msgstr ""

#: src/components/widgets/WidgetLayout.tsx:217
msgid "Show Boxes"
msgstr ""

#: src/contexts/ThemeContext.tsx:62
#: src/pages/Index/Profile/UserPanel.tsx:107
msgid "Submit"
msgstr ""

#: src/defaults/dashboardItems.tsx:6
msgid "Subscribed Parts"
msgstr ""

#: src/defaults/dashboardItems.tsx:13
msgid "Subscribed Categories"
msgstr ""

#: src/defaults/dashboardItems.tsx:20
msgid "Latest Parts"
msgstr ""

#: src/defaults/dashboardItems.tsx:27
msgid "BOM Waiting Validation"
msgstr ""

#: src/defaults/dashboardItems.tsx:34
msgid "Recently Updated"
msgstr ""

#: src/defaults/dashboardItems.tsx:48
msgid "Depleted Stock"
msgstr ""

#: src/defaults/dashboardItems.tsx:55
msgid "Required for Build Orders"
msgstr ""

#: src/defaults/dashboardItems.tsx:62
msgid "Expired Stock"
msgstr ""

#: src/defaults/dashboardItems.tsx:69
msgid "Stale Stock"
msgstr ""

#: src/defaults/dashboardItems.tsx:76
msgid "Build Orders In Progress"
msgstr ""

#: src/defaults/dashboardItems.tsx:83
msgid "Overdue Build Orders"
msgstr ""

#: src/defaults/dashboardItems.tsx:90
msgid "Outstanding Purchase Orders"
msgstr ""

#: src/defaults/dashboardItems.tsx:97
msgid "Overdue Purchase Orders"
msgstr ""

#: src/defaults/dashboardItems.tsx:104
msgid "Outstanding Sales Orders"
msgstr ""

#: src/defaults/dashboardItems.tsx:111
msgid "Overdue Sales Orders"
msgstr ""

#: src/defaults/dashboardItems.tsx:118
msgid "Current News"
msgstr ""
>>>>>>> 89795f63

#: src/components/widgets/FeedbackWidget.tsx:31
msgid "Provide Feedback"
msgstr ""

#: src/components/widgets/GetStartedWidget.tsx:11
msgid "Getting started"
msgstr ""

#: src/components/widgets/WidgetLayout.tsx:134
msgid "Loading"
msgstr ""

#: src/components/widgets/WidgetLayout.tsx:180
msgid "Layout"
msgstr ""

#: src/components/widgets/WidgetLayout.tsx:186
msgid "Reset Layout"
msgstr ""

#: src/components/widgets/WidgetLayout.tsx:199
msgid "Stop Edit"
msgstr ""

#: src/components/widgets/WidgetLayout.tsx:199
msgid "Edit Layout"
msgstr ""

#: src/components/widgets/WidgetLayout.tsx:205
msgid "Appearance"
msgstr ""

#: src/components/widgets/WidgetLayout.tsx:217
msgid "Show Boxes"
msgstr ""

#: src/contexts/ThemeContext.tsx:62
#: src/pages/Index/Profile/UserPanel.tsx:107
msgid "Submit"
msgstr "Küldés"

#: src/defaults/dashboardItems.tsx:6
msgid "Subscribed Parts"
msgstr "Értesítésre beállított alkatrészek"

#: src/defaults/dashboardItems.tsx:13
msgid "Subscribed Categories"
msgstr "Értesítésre beállított kategóriák"

#: src/defaults/dashboardItems.tsx:20
msgid "Latest Parts"
msgstr "Legújabb alkatrészek"

#: src/defaults/dashboardItems.tsx:27
msgid "BOM Waiting Validation"
msgstr "Jóváhagyásra váró alkatrészjegyzék"

#: src/defaults/dashboardItems.tsx:34
msgid "Recently Updated"
msgstr "Nemrég frissítve"

#: src/defaults/dashboardItems.tsx:48
msgid "Depleted Stock"
msgstr "Kimerült készlet"

#: src/defaults/dashboardItems.tsx:55
msgid "Required for Build Orders"
msgstr "Gyártáshoz szükséges"

#: src/defaults/dashboardItems.tsx:62
msgid "Expired Stock"
msgstr "Lejárt készlet"

#: src/defaults/dashboardItems.tsx:69
msgid "Stale Stock"
msgstr "Állott készlet"

#: src/defaults/dashboardItems.tsx:76
msgid "Build Orders In Progress"
msgstr "Folyamatban lévő gyártások"

#: src/defaults/dashboardItems.tsx:83
msgid "Overdue Build Orders"
msgstr "Késésben lévő gyártások"

#: src/defaults/dashboardItems.tsx:90
msgid "Outstanding Purchase Orders"
msgstr "Kintlévő beszerzési rendelések"

#: src/defaults/dashboardItems.tsx:97
msgid "Overdue Purchase Orders"
msgstr "Késésben lévő beszerzések"

#: src/defaults/dashboardItems.tsx:104
msgid "Outstanding Sales Orders"
msgstr "Függő vevői rendelések"

#: src/defaults/dashboardItems.tsx:111
msgid "Overdue Sales Orders"
msgstr "Késésben lévő vevői rendelések"

#: src/defaults/dashboardItems.tsx:118
msgid "Current News"
msgstr "Jelenlegi hírek"

#: src/defaults/defaultHostList.tsx:8
#~ msgid "InvenTree Demo"
#~ msgstr "InvenTree Demo"

#: src/defaults/defaultHostList.tsx:16
#~ msgid "Local Server"
#~ msgstr "Local Server"

#: src/defaults/links.tsx:8
msgid "Website"
msgstr "Weboldal"

#: src/defaults/links.tsx:13
msgid "GitHub"
msgstr "GitHub"

#: src/defaults/links.tsx:18
msgid "Demo"
msgstr "Demó"

#: src/defaults/links.tsx:23
#: src/defaults/menuItems.tsx:9
msgid "Home"
msgstr "Főoldal"

#: src/defaults/links.tsx:24
#: src/pages/Index/Dashboard.tsx:19
msgid "Dashboard"
<<<<<<< HEAD
msgstr "Irányítópult"

#: src/defaults/links.tsx:25
#: src/defaults/menuItems.tsx:21
#: src/pages/Index/Playground.tsx:12
msgid "Playground"
msgstr "Játszótér"

#: src/defaults/links.tsx:28
msgid "Build"
msgstr "Gyártás"

#: src/defaults/links.tsx:42
=======
msgstr ""

#: src/defaults/links.tsx:27
msgid "Build"
msgstr ""

#: src/defaults/links.tsx:41
>>>>>>> 89795f63
msgid "Getting Started"
msgstr "Első lépések"

<<<<<<< HEAD
#: src/defaults/links.tsx:43
=======
#: src/defaults/links.tsx:42
>>>>>>> 89795f63
msgid "Getting started with InvenTree"
msgstr "Első lépések az InvenTree-vel"

<<<<<<< HEAD
#: src/defaults/links.tsx:49
=======
#: src/defaults/links.tsx:48
>>>>>>> 89795f63
msgid "API"
msgstr "API"

<<<<<<< HEAD
#: src/defaults/links.tsx:50
=======
#: src/defaults/links.tsx:49
>>>>>>> 89795f63
msgid "InvenTree API documentation"
msgstr "InvenTree API dokumentáció"

<<<<<<< HEAD
#: src/defaults/links.tsx:55
=======
#: src/defaults/links.tsx:54
>>>>>>> 89795f63
msgid "Developer Manual"
msgstr "Fejlesztői dokumentáció"

<<<<<<< HEAD
#: src/defaults/links.tsx:56
=======
#: src/defaults/links.tsx:55
>>>>>>> 89795f63
msgid "InvenTree developer manual"
msgstr "InvenTree fejlesztői dokumentáció"

<<<<<<< HEAD
#: src/defaults/links.tsx:61
=======
#: src/defaults/links.tsx:60
>>>>>>> 89795f63
msgid "FAQ"
msgstr "GYIK"

<<<<<<< HEAD
#: src/defaults/links.tsx:62
=======
#: src/defaults/links.tsx:61
>>>>>>> 89795f63
msgid "Frequently asked questions"
msgstr "Gyakran ismételt kérdések"

<<<<<<< HEAD
#: src/defaults/links.tsx:71
=======
#: src/defaults/links.tsx:70
>>>>>>> 89795f63
msgid "Instance"
msgstr "Példány"

<<<<<<< HEAD
#: src/defaults/links.tsx:72
=======
#: src/defaults/links.tsx:71
>>>>>>> 89795f63
msgid "About this Inventree instance"
msgstr "InvenTree példány névjegye"

<<<<<<< HEAD
#: src/defaults/links.tsx:78
=======
#: src/defaults/links.tsx:77
>>>>>>> 89795f63
msgid "InvenTree"
msgstr "InvenTree"

<<<<<<< HEAD
#: src/defaults/links.tsx:79
=======
#: src/defaults/links.tsx:78
>>>>>>> 89795f63
msgid "About the InvenTree org"
msgstr "Az inventree.org-ról"

<<<<<<< HEAD
#: src/defaults/links.tsx:85
=======
#: src/defaults/links.tsx:84
>>>>>>> 89795f63
msgid "Licenses"
msgstr "Licencek"

<<<<<<< HEAD
#: src/defaults/links.tsx:86
=======
#: src/defaults/links.tsx:85
>>>>>>> 89795f63
msgid "Licenses for packages used by InvenTree"
msgstr "Az InvenTree által használt csomagok licencei"

#: src/defaults/menuItems.tsx:7
#~ msgid "Open sourcea"
#~ msgstr "Open sourcea"

#: src/defaults/menuItems.tsx:9
#~ msgid "Open source"
#~ msgstr "Open source"

#: src/defaults/menuItems.tsx:10
#~ msgid "Start page of your instance."
<<<<<<< HEAD
#~ msgstr "Start page of your instance."
=======
#~ msgstr ""
>>>>>>> 89795f63

#: src/defaults/menuItems.tsx:10
#~ msgid "This Pokémon’s cry is very loud and distracting"
#~ msgstr "This Pokémon’s cry is very loud and distracting"

#: src/defaults/menuItems.tsx:12
#~ msgid "This Pokémon’s cry is very loud and distracting and more and more and more"
#~ msgstr "This Pokémon’s cry is very loud and distracting and more and more and more"

#: src/defaults/menuItems.tsx:15
msgid "Profile page"
msgstr "Profil oldal"

#: src/defaults/menuItems.tsx:17
msgid "User attributes and design settings."
msgstr "Felhasználói beállítások"

#: src/defaults/menuItems.tsx:21
#~ msgid "Free for everyone"
#~ msgstr "Free for everyone"

#: src/defaults/menuItems.tsx:22
#~ msgid "The fluid of Smeargle’s tail secretions changes"
#~ msgstr "The fluid of Smeargle’s tail secretions changes"

#: src/defaults/menuItems.tsx:24
#~ msgid "The fluid of Smeargle’s tail secretions changes in the intensity"
#~ msgstr "The fluid of Smeargle’s tail secretions changes in the intensity"

#: src/defaults/menuItems.tsx:32
#~ msgid "abc"
#~ msgstr "abc"

#: src/defaults/menuItems.tsx:37
#~ msgid "Random image"
#~ msgstr "Random image"

#: src/defaults/menuItems.tsx:40
#~ msgid "Lorem ipsum dolor sit amet, consetetur sadipscing elitr, sed diam nonumy eirmod tempor invidunt ut labore et dolore magna aliquyam erat, sed diam voluptua. At vero eos et accusam et justo duo dolores et ea rebum. Stet clita kasd gubergren, no sea takimata sanctus est Lorem ipsum dolor sit amet. Lorem ipsum dolor sit amet, consetetur sadipscing elitr, sed diam nonumy eirmod tempor invidunt ut labore et dolore magna aliquyam erat, sed diam voluptua. At vero eos et accusam et justo duo dolores et ea rebum. Stet clita kasd gubergren, no sea takimata sanctus est Lorem ipsum dolor sit amet. Lorem ipsum dolor sit amet, consetetur sadipscing elitr, sed diam nonumy eirmod tempor invidunt ut labore et dolore magna aliquyam erat, sed diam voluptua. At vero eos et accusam et justo duo dolores et ea rebum. Stet clita kasd gubergren, no sea takimata sanctus est Lorem ipsum dolor sit amet. Duis autem vel eum iriure dolor in hendrerit in vulputate velit esse molestie consequat, vel illum dolore eu feugiat nulla facilisis at vero eros et accumsan et iusto odio dignissim qui blandit praesent luptatum zzril delenit augue duis dolore the feugait nulla facilisi. Lorem ipsum dolor sit amet, consectetuer adipiscing elit, sed diam nonummy nibh euismod tincidunt ut laoreet dolore magna aliquam erat volutpat. Ut wisi enim ad minim veniam, quis nostrud exerci tation ullamcorper suscipit lobortis nisl ut aliquip ex ea commodo consequat. Duis autem vel eum iriure dolor in hendrerit in vulputate velit esse molestie consequat, vel illum dolore eu feugiat nulla facilisis at vero eros et accumsan et iusto odio dignissim qui blandit praesent luptatum zzril delenit augue duis dolore the feugait nulla facilisi. Name liber tempor cum soluta nobis eleifend option congue nihil imperdiet doming id quod mazim placerat facer possim assume. Lorem ipsum dolor sit amet, consectetuer adipiscing elit, sed diam nonummy nibh euismod tincidunt ut laoreet dolore magna aliquam erat volutpat. Ut wisi enim ad minim veniam, quis nostrud exerci tation ullamcorper suscipit lobortis nisl ut aliquip ex ea commodo consequat. Duis autem vel eum iriure dolor in hendrerit in vulputate velit esse molestie consequat, vel illum dolore eu feugiat nulla facilisis. At vero eos et accusam et justo duo dolores et ea rebum. Stet clita kasd gubergren, no sea takimata sanctus est Lorem ipsum dolor sit amet. Lorem ipsum dolor sit amet, consetetur sadipscing elitr, sed diam nonumy eirmod tempor invidunt ut labore et dolore magna aliquyam erat, sed diam voluptua. At vero eos et accusam et justo duo dolores et ea rebum. Stet clita kasd gubergren, no sea takimata sanctus est Lorem ipsum dolor sit amet. Lorem ipsum dolor sit amet, consetetur sadipscing elitr, At accusam aliquyam diam diam dolore dolores duo eirmod eos erat, et nonumy sed tempor et et invidunt justo labore Stet clita ea et gubergren, kasd magna no rebum. sanctus sea sed takimata ut vero voluptua. est Lorem ipsum dolor sit amet. Lorem ipsum dolor sit amet, consetetur sadipscing elitr, sed diam nonumy eirmod tempor invidunt ut labore et dolore magna aliquyam erat. Consetetur sadipscing elitr, sed diam nonumy eirmod tempor invidunt ut labore et dolore magna aliquyam erat, sed diam voluptua. At vero eos et accusam et justo duo dolores et ea rebum. Stet clita kasd gubergren, no sea takimata sanctus est Lorem ipsum dolor sit amet. Lorem ipsum dolor sit amet, consetetur sadipscing elitr, sed diam nonumy eirmod tempor invidunt ut labore et dolore magna aliquyam erat, sed diam voluptua. At vero eos et accusam et justo duo dolores et ea rebum. Stet clita kasd gubergren, no sea takimata sanctus est Lorem ipsum dolor sit amet. Lorem ipsum dolor"
#~ msgstr "Lorem ipsum dolor sit amet, consetetur sadipscing elitr, sed diam nonumy eirmod tempor invidunt ut labore et dolore magna aliquyam erat, sed diam voluptua. At vero eos et accusam et justo duo dolores et ea rebum. Stet clita kasd gubergren, no sea takimata sanctus est Lorem ipsum dolor sit amet. Lorem ipsum dolor sit amet, consetetur sadipscing elitr, sed diam nonumy eirmod tempor invidunt ut labore et dolore magna aliquyam erat, sed diam voluptua. At vero eos et accusam et justo duo dolores et ea rebum. Stet clita kasd gubergren, no sea takimata sanctus est Lorem ipsum dolor sit amet. Lorem ipsum dolor sit amet, consetetur sadipscing elitr, sed diam nonumy eirmod tempor invidunt ut labore et dolore magna aliquyam erat, sed diam voluptua. At vero eos et accusam et justo duo dolores et ea rebum. Stet clita kasd gubergren, no sea takimata sanctus est Lorem ipsum dolor sit amet. Duis autem vel eum iriure dolor in hendrerit in vulputate velit esse molestie consequat, vel illum dolore eu feugiat nulla facilisis at vero eros et accumsan et iusto odio dignissim qui blandit praesent luptatum zzril delenit augue duis dolore the feugait nulla facilisi. Lorem ipsum dolor sit amet, consectetuer adipiscing elit, sed diam nonummy nibh euismod tincidunt ut laoreet dolore magna aliquam erat volutpat. Ut wisi enim ad minim veniam, quis nostrud exerci tation ullamcorper suscipit lobortis nisl ut aliquip ex ea commodo consequat. Duis autem vel eum iriure dolor in hendrerit in vulputate velit esse molestie consequat, vel illum dolore eu feugiat nulla facilisis at vero eros et accumsan et iusto odio dignissim qui blandit praesent luptatum zzril delenit augue duis dolore the feugait nulla facilisi. Name liber tempor cum soluta nobis eleifend option congue nihil imperdiet doming id quod mazim placerat facer possim assume. Lorem ipsum dolor sit amet, consectetuer adipiscing elit, sed diam nonummy nibh euismod tincidunt ut laoreet dolore magna aliquam erat volutpat. Ut wisi enim ad minim veniam, quis nostrud exerci tation ullamcorper suscipit lobortis nisl ut aliquip ex ea commodo consequat. Duis autem vel eum iriure dolor in hendrerit in vulputate velit esse molestie consequat, vel illum dolore eu feugiat nulla facilisis. At vero eos et accusam et justo duo dolores et ea rebum. Stet clita kasd gubergren, no sea takimata sanctus est Lorem ipsum dolor sit amet. Lorem ipsum dolor sit amet, consetetur sadipscing elitr, sed diam nonumy eirmod tempor invidunt ut labore et dolore magna aliquyam erat, sed diam voluptua. At vero eos et accusam et justo duo dolores et ea rebum. Stet clita kasd gubergren, no sea takimata sanctus est Lorem ipsum dolor sit amet. Lorem ipsum dolor sit amet, consetetur sadipscing elitr, At accusam aliquyam diam diam dolore dolores duo eirmod eos erat, et nonumy sed tempor et et invidunt justo labore Stet clita ea et gubergren, kasd magna no rebum. sanctus sea sed takimata ut vero voluptua. est Lorem ipsum dolor sit amet. Lorem ipsum dolor sit amet, consetetur sadipscing elitr, sed diam nonumy eirmod tempor invidunt ut labore et dolore magna aliquyam erat. Consetetur sadipscing elitr, sed diam nonumy eirmod tempor invidunt ut labore et dolore magna aliquyam erat, sed diam voluptua. At vero eos et accusam et justo duo dolores et ea rebum. Stet clita kasd gubergren, no sea takimata sanctus est Lorem ipsum dolor sit amet. Lorem ipsum dolor sit amet, consetetur sadipscing elitr, sed diam nonumy eirmod tempor invidunt ut labore et dolore magna aliquyam erat, sed diam voluptua. At vero eos et accusam et justo duo dolores et ea rebum. Stet clita kasd gubergren, no sea takimata sanctus est Lorem ipsum dolor sit amet. Lorem ipsum dolor"

#: src/defaults/menuItems.tsx:105
#~ msgid "Yanma is capable of seeing 360 degrees without"
#~ msgstr "Yanma is capable of seeing 360 degrees without"

#: src/defaults/menuItems.tsx:109
#~ msgid "Security"
#~ msgstr "Security"

#: src/defaults/menuItems.tsx:111
#~ msgid "The shell’s rounded shape and the grooves on its."
#~ msgstr "The shell’s rounded shape and the grooves on its."

#: src/defaults/menuItems.tsx:116
#~ msgid "Analytics"
#~ msgstr "Analytics"

#: src/defaults/menuItems.tsx:118
#~ msgid "This Pokémon uses its flying ability to quickly chase"
#~ msgstr "This Pokémon uses its flying ability to quickly chase"

#: src/defaults/menuItems.tsx:125
#~ msgid "Combusken battles with the intensely hot flames it spews"
#~ msgstr "Combusken battles with the intensely hot flames it spews"

#: src/functions/auth.tsx:36
#~ msgid "Logout successfull"
<<<<<<< HEAD
#~ msgstr "Logout successfull"

#: src/functions/auth.tsx:41
msgid "Logout successful"
msgstr "Sikeres kijelentkezés"

=======
#~ msgstr ""

#: src/functions/auth.tsx:41
msgid "Logout successful"
msgstr ""

>>>>>>> 89795f63
#: src/functions/auth.tsx:42
msgid "See you soon."
msgstr "Hamarosan találkozunk."

#: src/functions/auth.tsx:82
msgid "Check your inbox for a reset link. This only works if you have an account. Check in spam too."
msgstr "Nézd meg a beérkező levelek mappájában a visszaállítási linket. Ez csak akkor működik, ha van fiókod. Ellenőrizd a spameket is."

#: src/functions/auth.tsx:89
#: src/pages/Auth/Set-Password.tsx:38
msgid "Reset failed"
msgstr "Visszaállítás sikertelen"

#: src/functions/auth.tsx:105
msgid "Already logged in"
msgstr "Már bejelentkeztél"

#: src/functions/auth.tsx:106
msgid "Found an existing login - using it to log you in."
msgstr "Van ilyen login - azt használom a belépéshez."

#: src/functions/notifications.tsx:9
msgid "Not implemented"
msgstr "Nincs implementálva"

#: src/functions/notifications.tsx:10
msgid "This feature is not yet implemented"
msgstr "Ez a funkció még nem készült el"

#: src/functions/notifications.tsx:9
msgid "Not implemented"
msgstr ""

#: src/functions/notifications.tsx:10
msgid "This feature is not yet implemented"
msgstr ""

#: src/pages/Auth/Logged-In.tsx:18
msgid "Checking if you are already logged in"
msgstr "Ellenőrzöm hogy be vagy-e már jelentkezve"

<<<<<<< HEAD
#: src/pages/Auth/Login.tsx:25
=======
#: src/pages/Auth/Login.tsx:24
>>>>>>> 89795f63
msgid "No selection"
msgstr "Nincs kijelölés"

#: src/pages/Auth/Login.tsx:121
#~ msgid "Edit host options"
<<<<<<< HEAD
#~ msgstr "Edit host options"
=======
#~ msgstr ""
>>>>>>> 89795f63

#: src/pages/Auth/Set-Password.tsx:29
msgid "Token invalid"
msgstr "Érvénytelen token"

#: src/pages/Auth/Set-Password.tsx:30
msgid "You need to provide a valid token to set a new password. Check your inbox for a reset link."
msgstr "Új jelszó beállításához meg kell adnod egy érvényes tokent. Nézd meg a beérkező levelek mappájában a visszaállítási linket."

#: src/pages/Auth/Set-Password.tsx:48
msgid "No token provided"
msgstr "Nincs token megadva"

#: src/pages/Auth/Set-Password.tsx:49
msgid "You need to provide a token to set a new password. Check your inbox for a reset link."
msgstr "Új jelszó beállításához meg kell adnod egy tokent. Nézd meg a beérkező levelek mappájában a visszaállítási linket."

#: src/pages/Auth/Set-Password.tsx:72
msgid "Password set"
msgstr "Jelszó beállítva"

#: src/pages/Auth/Set-Password.tsx:73
msgid "The password was set successfully. You can now login with your new password"
msgstr "A jelszó beállítása sikeresen megtörtént. Most már bejelentkezhetsz az új jelszavaddal"

#: src/pages/Auth/Set-Password.tsx:100
msgid "Set new password"
<<<<<<< HEAD
msgstr "Új jelszó beállítása"
=======
msgstr ""
>>>>>>> 89795f63

#: src/pages/ErrorPage.tsx:17
msgid "Error: {0}"
msgstr "Hiba: {0}"

#: src/pages/ErrorPage.tsx:28
msgid "Sorry, an unexpected error has occurred."
<<<<<<< HEAD
msgstr "Elnézést, váratlan hiba történt."

#: src/pages/Index/Dashboard.tsx:22
msgid "Autoupdate"
msgstr "Automatikus frissítés"

#: src/pages/Index/Dashboard.tsx:26
msgid "This page is a replacement for the old start page with the same information. This page will be deprecated and replaced by the home page."
msgstr "Ez az oldal helyettesíti a régi kezdőoldalt, ugyanazokkal az információkkal. Ez az oldal hamarosan elavulttá válik, és helyébe a kezdőlap lép."

#: src/pages/Index/Home.tsx:58
msgid "Welcome to your Dashboard{0}"
msgstr ""

#: src/pages/Index/Playground.tsx:17
msgid "This page is a showcase for the possibilities of Platform UI."
msgstr "Ez az oldal a Platform UI lehetőségeit mutatja be."
=======
msgstr ""

#: src/pages/Index/Dashboard.tsx:22
msgid "Autoupdate"
msgstr ""

#: src/pages/Index/Dashboard.tsx:26
msgid "This page is a replacement for the old start page with the same information. This page will be deprecated and replaced by the home page."
msgstr ""

#: src/pages/Index/Home.tsx:58
msgid "Welcome to your Dashboard{0}"
msgstr ""
>>>>>>> 89795f63

#: src/pages/Index/Profile/Profile.tsx:23
msgid "User"
msgstr "Felhasználó"

#: src/pages/Index/Profile/Profile.tsx:27
#: src/pages/Index/Profile/Profile.tsx:46
#~ msgid "User Settings"
#~ msgstr "User Settings"

#: src/pages/Index/Profile/Profile.tsx:30
#: src/pages/Index/Profile/Profile.tsx:141
#~ msgid "Notification Settings"
#~ msgstr "Notification Settings"

#: src/pages/Index/Profile/Profile.tsx:33
#~ msgid "Global Settings"
#~ msgstr "Global Settings"

#: src/pages/Index/Profile/Profile.tsx:36
#: src/pages/Index/Profile/Profile.tsx:312
#: src/pages/Index/Profile/Profile.tsx:329
#~ msgid "Plugin Settings"
#~ msgstr "Plugin Settings"

#: src/pages/Index/Profile/Profile.tsx:47
#~ msgid "Settings for the current user"
#~ msgstr "Settings for the current user"

#: src/pages/Index/Profile/Profile.tsx:51
#~ msgid "Home Page Settings"
#~ msgstr "Home Page Settings"

#: src/pages/Index/Profile/Profile.tsx:76
#~ msgid "Search Settings"
#~ msgstr "Search Settings"

#: src/pages/Index/Profile/Profile.tsx:115
#: src/pages/Index/Profile/Profile.tsx:211
#~ msgid "Label Settings"
#~ msgstr "Label Settings"

#: src/pages/Index/Profile/Profile.tsx:120
#: src/pages/Index/Profile/Profile.tsx:219
#~ msgid "Report Settings"
<<<<<<< HEAD
#~ msgstr "Report Settings"
=======
#~ msgstr ""
>>>>>>> 89795f63

#: src/pages/Index/Profile/Profile.tsx:142
#~ msgid "Settings for the notifications"
#~ msgstr "Settings for the notifications"

#: src/pages/Index/Profile/Profile.tsx:148
#~ msgid "Global Server Settings"
#~ msgstr "Global Server Settings"

#: src/pages/Index/Profile/Profile.tsx:149
#~ msgid "Global Settings for this instance"
#~ msgstr "Global Settings for this instance"

#: src/pages/Index/Profile/Profile.tsx:153
#~ msgid "Server Settings"
#~ msgstr "Server Settings"

#: src/pages/Index/Profile/Profile.tsx:187
#~ msgid "Login Settings"
#~ msgstr "Login Settings"

#: src/pages/Index/Profile/Profile.tsx:202
#~ msgid "Barcode Settings"
#~ msgstr "Barcode Settings"

#: src/pages/Index/Profile/Profile.tsx:230
#~ msgid "Part Settings"
#~ msgstr "Part Settings"

#: src/pages/Index/Profile/Profile.tsx:255
#~ msgid "Pricing Settings"
#~ msgstr "Pricing Settings"

#: src/pages/Index/Profile/Profile.tsx:270
#~ msgid "Stock Settings"
#~ msgstr "Stock Settings"

#: src/pages/Index/Profile/Profile.tsx:284
#~ msgid "Build Order Settings"
#~ msgstr "Build Order Settings"

#: src/pages/Index/Profile/Profile.tsx:289
#~ msgid "Purchase Order Settings"
#~ msgstr "Purchase Order Settings"

#: src/pages/Index/Profile/Profile.tsx:300
#~ msgid "Sales Order Settings"
#~ msgstr "Sales Order Settings"

#: src/pages/Index/Profile/Profile.tsx:330
#~ msgid "Plugin Settings for this instance"
#~ msgstr "Plugin Settings for this instance"

#: src/pages/Index/Profile/SettingsPanel.tsx:27
#~ msgid "Data is current beeing loaded"
#~ msgstr "Data is current beeing loaded"

#: src/pages/Index/Profile/SettingsPanel.tsx:69
#: src/pages/Index/Profile/SettingsPanel.tsx:76
#~ msgid "Failed to load"
#~ msgstr "Failed to load"

#: src/pages/Index/Profile/SettingsPanel.tsx:100
#~ msgid "Show internal names"
#~ msgstr "Show internal names"

#: src/pages/Index/Profile/SettingsPanel.tsx:148
#~ msgid "Input {0} is not known"
#~ msgstr "Input {0} is not known"

#: src/pages/Index/Profile/SettingsPanel.tsx:161
#~ msgid "Saved changes {0}"
#~ msgstr "Saved changes {0}"

#: src/pages/Index/Profile/SettingsPanel.tsx:162
#~ msgid "Changed to {0}"
#~ msgstr "Changed to {0}"

#: src/pages/Index/Profile/SettingsPanel.tsx:176
#~ msgid "Error while saving {0}"
#~ msgstr "Error while saving {0}"

#: src/pages/Index/Profile/SettingsPanel.tsx:177
#~ msgid "Error was {err}"
#~ msgstr "Error was {err}"

#: src/pages/Index/Profile/SettingsPanel.tsx:257
#~ msgid "Plugin: {0}"
#~ msgstr "Plugin: {0}"

#: src/pages/Index/Profile/SettingsPanel.tsx:262
#~ msgid "Method: {0}"
#~ msgstr "Method: {0}"

#: src/pages/Index/Profile/UserPanel.tsx:83
msgid "Userinfo"
msgstr "Felhasználói Információ"

#: src/pages/Index/Profile/UserPanel.tsx:114
msgid "First name: {0}"
msgstr "Keresztnév: {0}"

#: src/pages/Index/Profile/UserPanel.tsx:117
msgid "Last name: {0}"
msgstr "Családi név: {0}"

#: src/pages/Index/Profile/UserPanel.tsx:120
msgid "Username: {0}"
msgstr "Felhasználónév: {0}"

#: src/pages/Index/Profile/UserPanel.tsx:152
msgid "Use pseudo language"
<<<<<<< HEAD
msgstr "Használj pszeudo nyelvet"
=======
msgstr ""
>>>>>>> 89795f63

#: src/pages/Index/Profile/UserTheme.tsx:70
msgid "bars"
msgstr "oszlopok"

#: src/pages/Index/Profile/UserTheme.tsx:71
msgid "oval"
msgstr "ovális"

#: src/pages/Index/Profile/UserTheme.tsx:72
msgid "dots"
msgstr "pontok"

#: src/pages/Index/Profile/UserTheme.tsx:83
msgid "Design <0/>"
msgstr "Dizájn <0/>"

#: src/pages/Index/Profile/UserTheme.tsx:91
msgid "Primary color"
msgstr "Elsődleges szín"

#: src/pages/Index/Profile/UserTheme.tsx:104
msgid "White color"
msgstr "Fehér szín"

#: src/pages/Index/Profile/UserTheme.tsx:112
msgid "Black color"
msgstr "Fekete szín"

#: src/pages/Index/Profile/UserTheme.tsx:120
msgid "Border Radius"
msgstr "Szegély sugár"

#: src/pages/Index/Profile/UserTheme.tsx:136
msgid "Loader"
msgstr "Betöltő"

#: src/pages/Logged-In.tsx:24
#~ msgid "Found an exsisting login - using it to log you in."
#~ msgstr "Found an exsisting login - using it to log you in."

#: src/pages/NotFound.tsx:17
msgid "Not Found"
msgstr "Nem található"

#: src/pages/NotFound.tsx:20
msgid "Sorry, this page is not known or was moved."
msgstr "Elnézést, ez az oldal ismeretlen vagy el lett mozgatva."

#: src/pages/NotFound.tsx:27
msgid "Go to the start page"
msgstr "Ugrás a kezdőlapra"

#: src/views/MobileAppView.tsx:14
msgid "Mobile viewport detected"
msgstr "Mobil kijelző érzékelve"

#: src/views/MobileAppView.tsx:17
msgid "Platform UI is optimized for Tablets and Desktops, you can use the official app for a mobile experience."
msgstr "A platform felhasználói felülete táblagépekre és asztali számítógépekre van optimalizálva, a használd a hivatalos alkalmazást a mobilon."

#: src/views/MobileAppView.tsx:23
msgid "Read the docs"
msgstr "Olvasd el a dokumentációt"
<|MERGE_RESOLUTION|>--- conflicted
+++ resolved
@@ -32,7 +32,6 @@
 msgid "Check your input and try again."
 msgstr "Ellenőrizd amit beírtál és próbáld újra."
 
-<<<<<<< HEAD
 #: src/components/forms/AuthenticationForm.tsx:42
 msgid "Login successful"
 msgstr "Sikeres bejelentkezés"
@@ -56,45 +55,6 @@
 msgid "Mail delivery successful"
 msgstr "Levél kézbesítése sikeres"
 
-=======
-#: src/components/DashboardItemProxy.tsx:32
-msgid "Title"
-msgstr ""
-
-#: src/components/forms/AuthenticationForm.tsx:36
-msgid "Login failed"
-msgstr ""
-
-#: src/components/forms/AuthenticationForm.tsx:37
-#: src/components/forms/AuthenticationForm.tsx:63
-#: src/functions/auth.tsx:90
-msgid "Check your input and try again."
-msgstr ""
-
-#: src/components/forms/AuthenticationForm.tsx:42
-msgid "Login successful"
-msgstr ""
-
-#: src/components/forms/AuthenticationForm.tsx:43
-msgid "Welcome back!"
-msgstr ""
-
-#: src/components/forms/AuthenticationForm.tsx:48
-#: src/components/forms/AuthenticationForm.tsx:74
-#: src/functions/auth.tsx:83
-#~ msgid "Check your your input and try again."
-#~ msgstr ""
-
-#: src/components/forms/AuthenticationForm.tsx:53
-#~ msgid "Login successfull"
-#~ msgstr ""
-
-#: src/components/forms/AuthenticationForm.tsx:54
-#: src/functions/auth.tsx:81
-msgid "Mail delivery successful"
-msgstr ""
-
->>>>>>> 89795f63
 #: src/components/forms/AuthenticationForm.tsx:55
 msgid "Check your inbox for the login link. If you have an account, you will receive a login link. Check in spam too."
 msgstr "A bejelentkezési linket keresd a bejövő email fiókodban. Ellenőrizd a spameket is."
@@ -106,19 +66,11 @@
 #: src/components/forms/AuthenticationForm.tsx:65
 #: src/functions/auth.tsx:74
 #~ msgid "Mail delivery successfull"
-<<<<<<< HEAD
 #~ msgstr "Mail delivery successfull"
 
 #: src/components/forms/AuthenticationForm.tsx:74
 msgid "Welcome, log in below"
 msgstr "Üdvözlet, bejelentkezés lent"
-=======
-#~ msgstr ""
-
-#: src/components/forms/AuthenticationForm.tsx:74
-msgid "Welcome, log in below"
-msgstr ""
->>>>>>> 89795f63
 
 #: src/components/forms/AuthenticationForm.tsx:81
 msgid "Username"
@@ -213,30 +165,6 @@
 msgid "State: <0>worker</0> ({0}), <1>plugins</1>{1}"
 msgstr "Státusz: <0>worker</0> ({0}), <1>plugins</1>{1}"
 
-#: src/components/forms/InstanceOptions.tsx:43
-msgid "Select destination instance"
-msgstr ""
-
-#: src/components/forms/InstanceOptions.tsx:71
-msgid "Edit possible host options"
-msgstr ""
-
-#: src/components/forms/InstanceOptions.tsx:98
-msgid "Version: {0}"
-msgstr ""
-
-#: src/components/forms/InstanceOptions.tsx:100
-msgid "API:{0}"
-msgstr ""
-
-#: src/components/forms/InstanceOptions.tsx:102
-msgid "Name: {0}"
-msgstr ""
-
-#: src/components/forms/InstanceOptions.tsx:104
-msgid "State: <0>worker</0> ({0}), <1>plugins</1>{1}"
-msgstr ""
-
 #: src/components/items/DocTooltip.tsx:89
 msgid "Read More"
 msgstr "Tudj meg többet"
@@ -275,11 +203,6 @@
 msgid "Thumbnail"
 msgstr "Bélyegkép"
 
-#: src/components/items/Thumbnail.tsx:8
-#: src/components/items/Thumbnail.tsx:41
-msgid "Thumbnail"
-msgstr ""
-
 #: src/components/modals/QrCodeModal.tsx:68
 msgid "Unknown response"
 msgstr "Ismeretlen válasz"
@@ -335,11 +258,7 @@
 
 #: src/components/nav/MainMenu.tsx:46
 msgid "Settings"
-<<<<<<< HEAD
 msgstr "Beállítások"
-=======
-msgstr ""
->>>>>>> 89795f63
 
 #: src/components/nav/MainMenu.tsx:49
 msgid "Account settings"
@@ -356,14 +275,6 @@
 #: src/components/nav/MainMenu.tsx:71
 #~ msgid "Switch to pseudo language"
 #~ msgstr "Switch to pseudo language"
-
-#: src/components/nav/MainMenu.tsx:68
-#~ msgid "Current language {locale}"
-#~ msgstr ""
-
-#: src/components/nav/MainMenu.tsx:71
-#~ msgid "Switch to pseudo language"
-#~ msgstr ""
 
 #: src/components/nav/NavHoverMenu.tsx:52
 msgid "Open Navigation"
@@ -477,7 +388,6 @@
 msgid "Error"
 msgstr "Hiba"
 
-<<<<<<< HEAD
 #: src/components/nav/SearchDrawer.tsx:422
 msgid "An error occurred during search query"
 msgstr "Hiba történt a keresés közben"
@@ -558,163 +468,6 @@
 #: src/components/tables/FilterSelectModal.tsx:160
 msgid "Select filter value"
 msgstr "Szűrő érték kiválasztása"
-=======
-#: src/components/nav/SearchDrawer.tsx:65
-#: src/defaults/links.tsx:25
-#: src/pages/Index/Part.tsx:13
-msgid "Parts"
-msgstr ""
-
-#: src/components/nav/SearchDrawer.tsx:74
-msgid "Supplier Parts"
-msgstr ""
-
-#: src/components/nav/SearchDrawer.tsx:88
-msgid "Manufacturer Parts"
-msgstr ""
-
-#: src/components/nav/SearchDrawer.tsx:102
-msgid "Part Categories"
-msgstr ""
-
-#: src/components/nav/SearchDrawer.tsx:111
-#: src/pages/Index/Stock.tsx:13
-msgid "Stock Items"
-msgstr ""
-
-#: src/components/nav/SearchDrawer.tsx:123
-msgid "Stock Locations"
-msgstr ""
-
-#: src/components/nav/SearchDrawer.tsx:132
-#: src/pages/Index/Build.tsx:13
-msgid "Build Orders"
-msgstr ""
-
-#: src/components/nav/SearchDrawer.tsx:143
-msgid "Companies"
-msgstr ""
-
-#: src/components/nav/SearchDrawer.tsx:153
-msgid "Purchase Orders"
-msgstr ""
-
-#: src/components/nav/SearchDrawer.tsx:164
-msgid "Sales Orders"
-msgstr ""
-
-#: src/components/nav/SearchDrawer.tsx:175
-msgid "Return Orders"
-msgstr ""
-
-#: src/components/nav/SearchDrawer.tsx:209
-msgid "results"
-msgstr ""
-
-#: src/components/nav/SearchDrawer.tsx:346
-msgid "Enter search text"
-msgstr ""
-
-#: src/components/nav/SearchDrawer.tsx:373
-msgid "Search Options"
-msgstr ""
-
-#: src/components/nav/SearchDrawer.tsx:376
-msgid "Regex search"
-msgstr ""
-
-#: src/components/nav/SearchDrawer.tsx:386
-msgid "Whole word search"
-msgstr ""
-
-#: src/components/nav/SearchDrawer.tsx:419
-#: src/components/tables/InvenTreeTable.tsx:344
-#: src/pages/ErrorPage.tsx:12
-#: src/pages/ErrorPage.tsx:25
-msgid "Error"
-msgstr ""
-
-#: src/components/nav/SearchDrawer.tsx:422
-msgid "An error occurred during search query"
-msgstr ""
-
-#: src/components/nav/SearchDrawer.tsx:430
-msgid "No results"
-msgstr ""
-
-#: src/components/nav/SearchDrawer.tsx:433
-msgid "No results available for search query"
-msgstr ""
-
-#: src/components/tables/ColumnSelect.tsx:17
-#: src/components/tables/ColumnSelect.tsx:24
-msgid "Select Columns"
-msgstr ""
-
-#: src/components/tables/DownloadAction.tsx:15
-msgid "CSV"
-msgstr ""
-
-#: src/components/tables/DownloadAction.tsx:16
-msgid "TSV"
-msgstr ""
-
-#: src/components/tables/DownloadAction.tsx:17
-msgid "Excel"
-msgstr ""
-
-#: src/components/tables/DownloadAction.tsx:25
-msgid "Download selected data"
-msgstr ""
-
-#: src/components/tables/FilterBadge.tsx:44
-msgid "Remove filter"
-msgstr ""
-
-#: src/components/tables/FilterGroup.tsx:29
-msgid "Add table filter"
-msgstr ""
-
-#: src/components/tables/FilterGroup.tsx:44
-msgid "Clear all filters"
-msgstr ""
-
-#: src/components/tables/FilterGroup.tsx:51
-msgid "Add filter"
-msgstr ""
-
-#: src/components/tables/FilterSelectModal.tsx:56
-msgid "True"
-msgstr ""
-
-#: src/components/tables/FilterSelectModal.tsx:57
-msgid "False"
-msgstr ""
-
-#: src/components/tables/FilterSelectModal.tsx:143
-msgid "Add Table Filter"
-msgstr ""
-
-#: src/components/tables/FilterSelectModal.tsx:145
-msgid "Select from the available filters"
-msgstr ""
-
-#: src/components/tables/FilterSelectModal.tsx:149
-msgid "Filter"
-msgstr ""
-
-#: src/components/tables/FilterSelectModal.tsx:150
-msgid "Select filter"
-msgstr ""
-
-#: src/components/tables/FilterSelectModal.tsx:159
-msgid "Value"
-msgstr ""
-
-#: src/components/tables/FilterSelectModal.tsx:160
-msgid "Select filter value"
-msgstr ""
->>>>>>> 89795f63
 
 #: src/components/tables/FilterSelectModal.tsx:166
 #: src/contexts/ThemeContext.tsx:62
@@ -971,370 +724,9 @@
 msgid "Something is new: Platform UI"
 msgstr ""
 
-<<<<<<< HEAD
 #: src/components/widgets/FeedbackWidget.tsx:20
 msgid "We are building a new UI with a modern stack. What you currently see is not fixed and will be redesigned but demonstrates the UI/UX possibilities we will have going forward."
 msgstr ""
-=======
-#: src/components/tables/FilterSelectModal.tsx:172
-msgid "Add Filter"
-msgstr ""
-
-#: src/components/tables/InvenTreeTable.tsx:95
-msgid "No records found"
-msgstr ""
-
-#: src/components/tables/InvenTreeTable.tsx:323
-msgid "Bad request"
-msgstr ""
-
-#: src/components/tables/InvenTreeTable.tsx:326
-msgid "Unauthorized"
-msgstr ""
-
-#: src/components/tables/InvenTreeTable.tsx:329
-msgid "Forbidden"
-msgstr ""
-
-#: src/components/tables/InvenTreeTable.tsx:332
-msgid "Not found"
-msgstr ""
-
-#: src/components/tables/InvenTreeTable.tsx:381
-#: src/components/tables/InvenTreeTable.tsx:382
-msgid "Barcode actions"
-msgstr ""
-
-#: src/components/tables/InvenTreeTable.tsx:389
-#: src/components/tables/InvenTreeTable.tsx:390
-msgid "Print actions"
-msgstr ""
-
-#: src/components/tables/InvenTreeTable.tsx:407
-msgid "Refresh data"
-msgstr ""
-
-#: src/components/tables/InvenTreeTable.tsx:425
-msgid "Table filters"
-msgstr ""
-
-#: src/components/tables/build/BuildOrderTable.tsx:18
-msgid "Reference"
-msgstr ""
-
-#: src/components/tables/build/BuildOrderTable.tsx:24
-#: src/components/tables/part/PartTable.tsx:20
-#: src/components/tables/stock/StockItemTable.tsx:21
-msgid "Part"
-msgstr "Alkatrész"
-
-#: src/components/tables/build/BuildOrderTable.tsx:41
-#: src/components/tables/part/PartTable.tsx:46
-#: src/components/tables/stock/StockItemTable.tsx:37
-msgid "Description"
-msgstr ""
-
-#: src/components/tables/build/BuildOrderTable.tsx:46
-msgid "Project Code"
-msgstr ""
-
-#: src/components/tables/build/BuildOrderTable.tsx:55
-msgid "Priority"
-msgstr ""
-
-#: src/components/tables/build/BuildOrderTable.tsx:62
-msgid "Quantity"
-msgstr ""
-
-#: src/components/tables/build/BuildOrderTable.tsx:68
-msgid "Completed"
-msgstr ""
-
-#: src/components/tables/build/BuildOrderTable.tsx:86
-#: src/components/tables/stock/StockItemTable.tsx:50
-msgid "Status"
-msgstr ""
-
-#: src/components/tables/build/BuildOrderTable.tsx:93
-msgid "Created"
-msgstr ""
-
-#: src/components/tables/part/PartTable.tsx:34
-msgid "IPN"
-msgstr ""
-
-#: src/components/tables/part/PartTable.tsx:41
-msgid "Units"
-msgstr ""
-
-#: src/components/tables/part/PartTable.tsx:52
-msgid "Category"
-msgstr ""
-
-#: src/components/tables/part/PartTable.tsx:63
-#: src/components/tables/stock/StockItemTable.tsx:42
-#: src/defaults/links.tsx:26
-msgid "Stock"
-msgstr ""
-
-#: src/components/tables/part/PartTable.tsx:69
-msgid "Price Range"
-msgstr ""
-
-#: src/components/tables/part/PartTable.tsx:79
-msgid "Link"
-msgstr ""
-
-#: src/components/tables/part/PartTable.tsx:92
-msgid "Active"
-msgstr ""
-
-#: src/components/tables/part/PartTable.tsx:93
-msgid "Filter by part active status"
-msgstr ""
-
-#: src/components/tables/part/PartTable.tsx:98
-msgid "Assembly"
-msgstr ""
-
-#: src/components/tables/part/PartTable.tsx:99
-msgid "Filter by assembly attribute"
-msgstr ""
-
-#: src/components/tables/part/PartTable.tsx:104
-msgid "Include Subcategories"
-msgstr ""
-
-#: src/components/tables/part/PartTable.tsx:105
-msgid "Include parts in subcategories"
-msgstr ""
-
-#: src/components/tables/part/PartTable.tsx:110
-msgid "Component"
-msgstr ""
-
-#: src/components/tables/part/PartTable.tsx:111
-msgid "Filter by component attribute"
-msgstr ""
-
-#: src/components/tables/part/PartTable.tsx:116
-msgid "Trackable"
-msgstr ""
-
-#: src/components/tables/part/PartTable.tsx:117
-msgid "Filter by trackable attribute"
-msgstr ""
-
-#: src/components/tables/part/PartTable.tsx:122
-msgid "Has Units"
-msgstr ""
-
-#: src/components/tables/part/PartTable.tsx:123
-msgid "Filter by parts which have units"
-msgstr ""
-
-#: src/components/tables/part/PartTable.tsx:128
-msgid "Has IPN"
-msgstr ""
-
-#: src/components/tables/part/PartTable.tsx:129
-msgid "Filter by parts which have an internal part number"
-msgstr ""
-
-#: src/components/tables/part/PartTable.tsx:134
-msgid "Has Stock"
-msgstr ""
-
-#: src/components/tables/part/PartTable.tsx:135
-msgid "Filter by parts which have stock"
-msgstr ""
-
-#: src/components/tables/part/PartTable.tsx:140
-#: src/defaults/dashboardItems.tsx:41
-msgid "Low Stock"
-msgstr ""
-
-#: src/components/tables/part/PartTable.tsx:141
-msgid "Filter by parts which have low stock"
-msgstr ""
-
-#: src/components/tables/part/PartTable.tsx:146
-msgid "Purchaseable"
-msgstr ""
-
-#: src/components/tables/part/PartTable.tsx:147
-msgid "Filter by parts which are purchaseable"
-msgstr ""
-
-#: src/components/tables/part/PartTable.tsx:152
-msgid "Salable"
-msgstr ""
-
-#: src/components/tables/part/PartTable.tsx:153
-msgid "Filter by parts which are salable"
-msgstr ""
-
-#: src/components/tables/part/PartTable.tsx:158
-#: src/components/tables/part/PartTable.tsx:162
-msgid "Virtual"
-msgstr ""
-
-#: src/components/tables/part/PartTable.tsx:159
-msgid "Filter by parts which are virtual"
-msgstr ""
-
-#: src/components/tables/part/PartTable.tsx:163
-msgid "Not Virtual"
-msgstr ""
-
-#: src/components/tables/stock/StockItemTable.tsx:57
-msgid "Batch"
-msgstr ""
-
-#: src/components/tables/stock/StockItemTable.tsx:63
-msgid "Location"
-msgstr ""
-
-#: src/components/tables/stock/StockItemTable.tsx:80
-msgid "Actions"
-msgstr ""
-
-#: src/components/tables/stock/StockItemTable.tsx:124
-msgid "Test Filter"
-msgstr ""
-
-#: src/components/tables/stock/StockItemTable.tsx:125
-msgid "This is a test filter"
-msgstr ""
-
-#: src/components/widgets/DisplayWidget.tsx:11
-#: src/pages/Index/Profile/UserPanel.tsx:137
-msgid "Display Settings"
-msgstr ""
-
-#: src/components/widgets/DisplayWidget.tsx:15
-#: src/pages/Index/Profile/UserPanel.tsx:141
-msgid "Color Mode"
-msgstr ""
-
-#: src/components/widgets/DisplayWidget.tsx:21
-#: src/pages/Index/Profile/UserPanel.tsx:147
-msgid "Language"
-msgstr ""
-
-#: src/components/widgets/FeedbackWidget.tsx:18
-msgid "Something is new: Platform UI"
-msgstr ""
-
-#: src/components/widgets/FeedbackWidget.tsx:20
-msgid "We are building a new UI with a modern stack. What you currently see is not fixed and will be redesigned but demonstrates the UI/UX possibilities we will have going forward."
-msgstr ""
-
-#: src/components/widgets/FeedbackWidget.tsx:31
-msgid "Provide Feedback"
-msgstr ""
-
-#: src/components/widgets/GetStartedWidget.tsx:10
-msgid "Getting started"
-msgstr ""
-
-#: src/components/widgets/WidgetLayout.tsx:134
-msgid "Loading"
-msgstr ""
-
-#: src/components/widgets/WidgetLayout.tsx:180
-msgid "Layout"
-msgstr ""
-
-#: src/components/widgets/WidgetLayout.tsx:186
-msgid "Reset Layout"
-msgstr ""
-
-#: src/components/widgets/WidgetLayout.tsx:199
-msgid "Stop Edit"
-msgstr ""
-
-#: src/components/widgets/WidgetLayout.tsx:199
-msgid "Edit Layout"
-msgstr ""
-
-#: src/components/widgets/WidgetLayout.tsx:205
-msgid "Appearance"
-msgstr ""
-
-#: src/components/widgets/WidgetLayout.tsx:217
-msgid "Show Boxes"
-msgstr ""
-
-#: src/contexts/ThemeContext.tsx:62
-#: src/pages/Index/Profile/UserPanel.tsx:107
-msgid "Submit"
-msgstr ""
-
-#: src/defaults/dashboardItems.tsx:6
-msgid "Subscribed Parts"
-msgstr ""
-
-#: src/defaults/dashboardItems.tsx:13
-msgid "Subscribed Categories"
-msgstr ""
-
-#: src/defaults/dashboardItems.tsx:20
-msgid "Latest Parts"
-msgstr ""
-
-#: src/defaults/dashboardItems.tsx:27
-msgid "BOM Waiting Validation"
-msgstr ""
-
-#: src/defaults/dashboardItems.tsx:34
-msgid "Recently Updated"
-msgstr ""
-
-#: src/defaults/dashboardItems.tsx:48
-msgid "Depleted Stock"
-msgstr ""
-
-#: src/defaults/dashboardItems.tsx:55
-msgid "Required for Build Orders"
-msgstr ""
-
-#: src/defaults/dashboardItems.tsx:62
-msgid "Expired Stock"
-msgstr ""
-
-#: src/defaults/dashboardItems.tsx:69
-msgid "Stale Stock"
-msgstr ""
-
-#: src/defaults/dashboardItems.tsx:76
-msgid "Build Orders In Progress"
-msgstr ""
-
-#: src/defaults/dashboardItems.tsx:83
-msgid "Overdue Build Orders"
-msgstr ""
-
-#: src/defaults/dashboardItems.tsx:90
-msgid "Outstanding Purchase Orders"
-msgstr ""
-
-#: src/defaults/dashboardItems.tsx:97
-msgid "Overdue Purchase Orders"
-msgstr ""
-
-#: src/defaults/dashboardItems.tsx:104
-msgid "Outstanding Sales Orders"
-msgstr ""
-
-#: src/defaults/dashboardItems.tsx:111
-msgid "Overdue Sales Orders"
-msgstr ""
-
-#: src/defaults/dashboardItems.tsx:118
-msgid "Current News"
-msgstr ""
->>>>>>> 89795f63
 
 #: src/components/widgets/FeedbackWidget.tsx:31
 msgid "Provide Feedback"
@@ -1469,7 +861,6 @@
 #: src/defaults/links.tsx:24
 #: src/pages/Index/Dashboard.tsx:19
 msgid "Dashboard"
-<<<<<<< HEAD
 msgstr "Irányítópult"
 
 #: src/defaults/links.tsx:25
@@ -1483,119 +874,58 @@
 msgstr "Gyártás"
 
 #: src/defaults/links.tsx:42
-=======
-msgstr ""
-
-#: src/defaults/links.tsx:27
-msgid "Build"
-msgstr ""
-
-#: src/defaults/links.tsx:41
->>>>>>> 89795f63
 msgid "Getting Started"
 msgstr "Első lépések"
 
-<<<<<<< HEAD
 #: src/defaults/links.tsx:43
-=======
-#: src/defaults/links.tsx:42
->>>>>>> 89795f63
 msgid "Getting started with InvenTree"
 msgstr "Első lépések az InvenTree-vel"
 
-<<<<<<< HEAD
 #: src/defaults/links.tsx:49
-=======
-#: src/defaults/links.tsx:48
->>>>>>> 89795f63
 msgid "API"
 msgstr "API"
 
-<<<<<<< HEAD
 #: src/defaults/links.tsx:50
-=======
-#: src/defaults/links.tsx:49
->>>>>>> 89795f63
 msgid "InvenTree API documentation"
 msgstr "InvenTree API dokumentáció"
 
-<<<<<<< HEAD
 #: src/defaults/links.tsx:55
-=======
-#: src/defaults/links.tsx:54
->>>>>>> 89795f63
 msgid "Developer Manual"
 msgstr "Fejlesztői dokumentáció"
 
-<<<<<<< HEAD
 #: src/defaults/links.tsx:56
-=======
-#: src/defaults/links.tsx:55
->>>>>>> 89795f63
 msgid "InvenTree developer manual"
 msgstr "InvenTree fejlesztői dokumentáció"
 
-<<<<<<< HEAD
 #: src/defaults/links.tsx:61
-=======
-#: src/defaults/links.tsx:60
->>>>>>> 89795f63
 msgid "FAQ"
 msgstr "GYIK"
 
-<<<<<<< HEAD
 #: src/defaults/links.tsx:62
-=======
-#: src/defaults/links.tsx:61
->>>>>>> 89795f63
 msgid "Frequently asked questions"
 msgstr "Gyakran ismételt kérdések"
 
-<<<<<<< HEAD
 #: src/defaults/links.tsx:71
-=======
-#: src/defaults/links.tsx:70
->>>>>>> 89795f63
 msgid "Instance"
 msgstr "Példány"
 
-<<<<<<< HEAD
 #: src/defaults/links.tsx:72
-=======
-#: src/defaults/links.tsx:71
->>>>>>> 89795f63
 msgid "About this Inventree instance"
 msgstr "InvenTree példány névjegye"
 
-<<<<<<< HEAD
 #: src/defaults/links.tsx:78
-=======
-#: src/defaults/links.tsx:77
->>>>>>> 89795f63
 msgid "InvenTree"
 msgstr "InvenTree"
 
-<<<<<<< HEAD
 #: src/defaults/links.tsx:79
-=======
-#: src/defaults/links.tsx:78
->>>>>>> 89795f63
 msgid "About the InvenTree org"
 msgstr "Az inventree.org-ról"
 
-<<<<<<< HEAD
 #: src/defaults/links.tsx:85
-=======
-#: src/defaults/links.tsx:84
->>>>>>> 89795f63
 msgid "Licenses"
 msgstr "Licencek"
 
-<<<<<<< HEAD
 #: src/defaults/links.tsx:86
-=======
-#: src/defaults/links.tsx:85
->>>>>>> 89795f63
 msgid "Licenses for packages used by InvenTree"
 msgstr "Az InvenTree által használt csomagok licencei"
 
@@ -1609,11 +939,7 @@
 
 #: src/defaults/menuItems.tsx:10
 #~ msgid "Start page of your instance."
-<<<<<<< HEAD
 #~ msgstr "Start page of your instance."
-=======
-#~ msgstr ""
->>>>>>> 89795f63
 
 #: src/defaults/menuItems.tsx:10
 #~ msgid "This Pokémon’s cry is very loud and distracting"
@@ -1681,21 +1007,12 @@
 
 #: src/functions/auth.tsx:36
 #~ msgid "Logout successfull"
-<<<<<<< HEAD
 #~ msgstr "Logout successfull"
 
 #: src/functions/auth.tsx:41
 msgid "Logout successful"
 msgstr "Sikeres kijelentkezés"
 
-=======
-#~ msgstr ""
-
-#: src/functions/auth.tsx:41
-msgid "Logout successful"
-msgstr ""
-
->>>>>>> 89795f63
 #: src/functions/auth.tsx:42
 msgid "See you soon."
 msgstr "Hamarosan találkozunk."
@@ -1725,33 +1042,17 @@
 msgid "This feature is not yet implemented"
 msgstr "Ez a funkció még nem készült el"
 
-#: src/functions/notifications.tsx:9
-msgid "Not implemented"
-msgstr ""
-
-#: src/functions/notifications.tsx:10
-msgid "This feature is not yet implemented"
-msgstr ""
-
 #: src/pages/Auth/Logged-In.tsx:18
 msgid "Checking if you are already logged in"
 msgstr "Ellenőrzöm hogy be vagy-e már jelentkezve"
 
-<<<<<<< HEAD
 #: src/pages/Auth/Login.tsx:25
-=======
-#: src/pages/Auth/Login.tsx:24
->>>>>>> 89795f63
 msgid "No selection"
 msgstr "Nincs kijelölés"
 
 #: src/pages/Auth/Login.tsx:121
 #~ msgid "Edit host options"
-<<<<<<< HEAD
 #~ msgstr "Edit host options"
-=======
-#~ msgstr ""
->>>>>>> 89795f63
 
 #: src/pages/Auth/Set-Password.tsx:29
 msgid "Token invalid"
@@ -1779,11 +1080,7 @@
 
 #: src/pages/Auth/Set-Password.tsx:100
 msgid "Set new password"
-<<<<<<< HEAD
 msgstr "Új jelszó beállítása"
-=======
-msgstr ""
->>>>>>> 89795f63
 
 #: src/pages/ErrorPage.tsx:17
 msgid "Error: {0}"
@@ -1791,7 +1088,6 @@
 
 #: src/pages/ErrorPage.tsx:28
 msgid "Sorry, an unexpected error has occurred."
-<<<<<<< HEAD
 msgstr "Elnézést, váratlan hiba történt."
 
 #: src/pages/Index/Dashboard.tsx:22
@@ -1809,21 +1105,6 @@
 #: src/pages/Index/Playground.tsx:17
 msgid "This page is a showcase for the possibilities of Platform UI."
 msgstr "Ez az oldal a Platform UI lehetőségeit mutatja be."
-=======
-msgstr ""
-
-#: src/pages/Index/Dashboard.tsx:22
-msgid "Autoupdate"
-msgstr ""
-
-#: src/pages/Index/Dashboard.tsx:26
-msgid "This page is a replacement for the old start page with the same information. This page will be deprecated and replaced by the home page."
-msgstr ""
-
-#: src/pages/Index/Home.tsx:58
-msgid "Welcome to your Dashboard{0}"
-msgstr ""
->>>>>>> 89795f63
 
 #: src/pages/Index/Profile/Profile.tsx:23
 msgid "User"
@@ -1869,11 +1150,7 @@
 #: src/pages/Index/Profile/Profile.tsx:120
 #: src/pages/Index/Profile/Profile.tsx:219
 #~ msgid "Report Settings"
-<<<<<<< HEAD
 #~ msgstr "Report Settings"
-=======
-#~ msgstr ""
->>>>>>> 89795f63
 
 #: src/pages/Index/Profile/Profile.tsx:142
 #~ msgid "Settings for the notifications"
@@ -1986,11 +1263,7 @@
 
 #: src/pages/Index/Profile/UserPanel.tsx:152
 msgid "Use pseudo language"
-<<<<<<< HEAD
 msgstr "Használj pszeudo nyelvet"
-=======
-msgstr ""
->>>>>>> 89795f63
 
 #: src/pages/Index/Profile/UserTheme.tsx:70
 msgid "bars"
@@ -2054,4 +1327,4 @@
 
 #: src/views/MobileAppView.tsx:23
 msgid "Read the docs"
-msgstr "Olvasd el a dokumentációt"
+msgstr "Olvasd el a dokumentációt"