msgid ""
msgstr ""
"POT-Creation-Date: 2023-06-09 22:10+0200\n"
"MIME-Version: 1.0\n"
"Content-Type: text/plain; charset=UTF-8\n"
"Content-Transfer-Encoding: 8bit\n"
"X-Generator: @lingui/cli\n"
"Language: de\n"
"Project-Id-Version: inventree\n"
"Report-Msgid-Bugs-To: \n"
"PO-Revision-Date: 2023-08-10 12:20\n"
"Last-Translator: \n"
"Language-Team: German\n"
"Plural-Forms: nplurals=2; plural=(n != 1);\n"
"X-Crowdin-Project: inventree\n"
"X-Crowdin-Project-ID: 452300\n"
"X-Crowdin-Language: de\n"
"X-Crowdin-File: /[inventree.InvenTree] l10/src/frontend/src/locales/en/messages.po\n"
"X-Crowdin-File-ID: 205\n"

#: src/components/DashboardItemProxy.tsx:32
msgid "Title"
<<<<<<< HEAD
msgstr ""
=======
msgstr "Name"
>>>>>>> 89795f63

#: src/components/forms/AuthenticationForm.tsx:36
msgid "Login failed"
msgstr "Login fehlgeschlagen"

#: src/components/forms/AuthenticationForm.tsx:37
#: src/components/forms/AuthenticationForm.tsx:63
#: src/functions/auth.tsx:90
msgid "Check your input and try again."
msgstr ""

#: src/components/forms/AuthenticationForm.tsx:42
msgid "Login successful"
msgstr ""

#: src/components/forms/AuthenticationForm.tsx:43
msgid "Welcome back!"
msgstr "Willkommen zurück!"

#: src/components/forms/AuthenticationForm.tsx:48
#: src/components/forms/AuthenticationForm.tsx:74
#: src/functions/auth.tsx:83
#~ msgid "Check your your input and try again."
<<<<<<< HEAD
#~ msgstr "Check your your input and try again."

#: src/components/forms/AuthenticationForm.tsx:53
#~ msgid "Login successfull"
#~ msgstr "Login successfull"
=======
#~ msgstr "Überprüfen Sie Ihre Eingabe und versuchen Sie es erneut."

#: src/components/forms/AuthenticationForm.tsx:53
#~ msgid "Login successfull"
#~ msgstr "Anmeldung erfolgreich"
>>>>>>> 89795f63

#: src/components/forms/AuthenticationForm.tsx:54
#: src/functions/auth.tsx:81
msgid "Mail delivery successful"
msgstr ""

#: src/components/forms/AuthenticationForm.tsx:55
msgid "Check your inbox for the login link. If you have an account, you will receive a login link. Check in spam too."
msgstr "Prüfen Sie Ihren Posteingang auf den Anmeldelink. Wenn Sie ein Konto haben, erhalten Sie einen Anmeldelink. Prüfen Sie auch den Spam."

#: src/components/forms/AuthenticationForm.tsx:62
msgid "Input error"
msgstr "Eingabefehler"

#: src/components/forms/AuthenticationForm.tsx:65
#: src/functions/auth.tsx:74
#~ msgid "Mail delivery successfull"
<<<<<<< HEAD
#~ msgstr "Mail delivery successfull"
=======
#~ msgstr "Mail erfolgreich gesendet"
>>>>>>> 89795f63

#: src/components/forms/AuthenticationForm.tsx:74
msgid "Welcome, log in below"
msgstr ""

#: src/components/forms/AuthenticationForm.tsx:81
msgid "Username"
msgstr "Nutzername"

#: src/components/forms/AuthenticationForm.tsx:87
#: src/pages/Auth/Set-Password.tsx:105
msgid "Password"
msgstr "Passwort"

#: src/components/forms/AuthenticationForm.tsx:88
msgid "Your password"
msgstr "Dein Passwort"

#: src/components/forms/AuthenticationForm.tsx:99
#: src/pages/Auth/Reset.tsx:26
msgid "Reset password"
msgstr "Passwort zurücksetzen"

#: src/components/forms/AuthenticationForm.tsx:107
#: src/pages/Auth/Reset.tsx:31
msgid "Email"
msgstr "Mail"

#: src/components/forms/AuthenticationForm.tsx:108
#: src/pages/Auth/Reset.tsx:32
#: src/pages/Auth/Set-Password.tsx:106
msgid "We will send you a link to login - if you are registered"
msgstr "Wir werden Ihnen einen Link für die Anmeldung senden"

#: src/components/forms/AuthenticationForm.tsx:124
msgid "Send me an email"
msgstr "Mail erhalten"

#: src/components/forms/AuthenticationForm.tsx:126
msgid "I will use username and password"
msgstr "Benutzername und Passwort verwenden"

#: src/components/forms/AuthenticationForm.tsx:131
msgid "Log in"
msgstr "Einoggen"

#: src/components/forms/AuthenticationForm.tsx:133
#: src/pages/Auth/Reset.tsx:41
#: src/pages/Auth/Set-Password.tsx:111
msgid "Send mail"
msgstr "Mail senden"

#: src/components/forms/HostOptionsForm.tsx:36
#: src/components/forms/HostOptionsForm.tsx:66
msgid "Host"
msgstr "Adresse"

#: src/components/forms/HostOptionsForm.tsx:42
#: src/components/forms/HostOptionsForm.tsx:69
msgid "Name"
msgstr "Name"

#: src/components/forms/HostOptionsForm.tsx:74
msgid "No one here..."
msgstr "Kein Eintrag..."

#: src/components/forms/HostOptionsForm.tsx:85
msgid "Add Host"
msgstr "Adresse hinzufügen"

#: src/components/forms/HostOptionsForm.tsx:89
msgid "Save"
msgstr "Speichern"

#: src/components/forms/InstanceOptions.tsx:43
msgid "Select destination instance"
msgstr ""

#: src/components/forms/InstanceOptions.tsx:71
msgid "Edit possible host options"
msgstr ""

#: src/components/forms/InstanceOptions.tsx:98
msgid "Version: {0}"
msgstr ""

#: src/components/forms/InstanceOptions.tsx:100
msgid "API:{0}"
msgstr ""

#: src/components/forms/InstanceOptions.tsx:102
msgid "Name: {0}"
msgstr ""

#: src/components/forms/InstanceOptions.tsx:104
msgid "State: <0>worker</0> ({0}), <1>plugins</1>{1}"
msgstr ""

#: src/components/items/DocTooltip.tsx:89
msgid "Read More"
msgstr "Mehr lesen"

#: src/components/items/ErrorItem.tsx:5
#: src/components/tables/InvenTreeTable.tsx:336
msgid "Unknown error"
msgstr "Unbekannter Fehler"

#: src/components/items/ErrorItem.tsx:10
msgid "An error occurred:"
msgstr "Ein Fehler ist aufgetreten:"

#: src/components/items/GettingStartedCarousel.tsx:64
msgid "Read more"
msgstr ""

#: src/components/items/InvenTreeLogo.tsx:13
msgid "InvenTree Logo"
msgstr "InvenTree's Logo"

#: src/components/items/Placeholder.tsx:10
msgid "This feature/button/site is a placeholder for a feature that is not implemented, only partial or intended for testing."
msgstr "Diese Funktion/Schaltfläche/Seite ist ein Platzhalter für eine Funktion, die nicht, nur teilweise oder nur für Tests implementiert ist."

#: src/components/items/Placeholder.tsx:13
msgid "PLH"
msgstr "PLH"

#: src/components/items/ScanButton.tsx:15
msgid "Scan QR code"
msgstr "QR-Code scannen"

#: src/components/items/Thumbnail.tsx:8
#: src/components/items/Thumbnail.tsx:41
msgid "Thumbnail"
msgstr ""

#: src/components/items/Thumbnail.tsx:8
#: src/components/items/Thumbnail.tsx:41
msgid "Thumbnail"
msgstr ""

#: src/components/modals/QrCodeModal.tsx:68
msgid "Unknown response"
msgstr "Unbekannte Antwort"

#: src/components/modals/QrCodeModal.tsx:98
msgid "Error while getting camera"
msgstr ""

#: src/components/modals/QrCodeModal.tsx:121
msgid "Error while scanning"
msgstr ""

#: src/components/modals/QrCodeModal.tsx:135
msgid "Error while stopping"
msgstr ""

#: src/components/modals/QrCodeModal.tsx:150
msgid "Scanning"
msgstr ""

#: src/components/modals/QrCodeModal.tsx:150
msgid "Not scanning"
msgstr ""

#: src/components/modals/QrCodeModal.tsx:155
msgid "Select Camera"
msgstr ""

#: src/components/modals/QrCodeModal.tsx:165
msgid "Start scanning"
msgstr ""

#: src/components/modals/QrCodeModal.tsx:172
msgid "Stop scanning"
msgstr ""

#: src/components/modals/QrCodeModal.tsx:177
msgid "No scans yet!"
msgstr ""

#: src/components/modals/QrCodeModal.tsx:197
msgid "Close modal"
msgstr "Dialog schließen"

#: src/components/nav/MainMenu.tsx:38
msgid "Notifications"
msgstr "Benachrichtigungen"

#: src/components/nav/MainMenu.tsx:42
#: src/pages/Index/Profile/Profile.tsx:15
msgid "Profile"
msgstr "Profil"

#: src/components/nav/MainMenu.tsx:46
msgid "Settings"
msgstr "Einstellungen"

#: src/components/nav/MainMenu.tsx:49
msgid "Account settings"
msgstr "Benutzereinstellungen"

#: src/components/nav/MainMenu.tsx:57
msgid "Logout"
msgstr "Abmelden"

#: src/components/nav/MainMenu.tsx:68
#~ msgid "Current language {locale}"
<<<<<<< HEAD
#~ msgstr "Current language {locale}"

#: src/components/nav/MainMenu.tsx:71
#~ msgid "Switch to pseudo language"
#~ msgstr "Switch to pseudo language"
=======
#~ msgstr "Aktuelle Sprache {locale}"

#: src/components/nav/MainMenu.tsx:71
#~ msgid "Switch to pseudo language"
#~ msgstr "Zu Pseudo-Sprache wechseln"
>>>>>>> 89795f63

#: src/components/nav/NavHoverMenu.tsx:52
msgid "Open Navigation"
msgstr ""

#: src/components/nav/NavHoverMenu.tsx:70
msgid "View all"
msgstr "Alle anzeigen"

#: src/components/nav/NavHoverMenu.tsx:84
#: src/components/nav/NavHoverMenu.tsx:94
msgid "Get started"
msgstr "Loslegen"

#: src/components/nav/NavHoverMenu.tsx:87
msgid "Overview over high-level objects, functions and possible usecases."
msgstr "Übersicht über die wichtigsten Objekte, Funktionen und mögliche Anwendungsfälle."

#: src/components/nav/NavigationDrawer.tsx:59
msgid "Navigation"
msgstr ""

#: src/components/nav/NavigationDrawer.tsx:62
msgid "Pages"
msgstr ""

#: src/components/nav/NavigationDrawer.tsx:67
msgid "Plugins"
msgstr ""

#: src/components/nav/NavigationDrawer.tsx:77
msgid "Documentation"
msgstr ""

#: src/components/nav/NavigationDrawer.tsx:80
msgid "About"
msgstr ""

#: src/components/nav/SearchDrawer.tsx:65
<<<<<<< HEAD
#: src/defaults/links.tsx:26
=======
#: src/defaults/links.tsx:25
>>>>>>> 89795f63
#: src/pages/Index/Part.tsx:13
msgid "Parts"
msgstr ""

#: src/components/nav/SearchDrawer.tsx:74
msgid "Supplier Parts"
msgstr ""

#: src/components/nav/SearchDrawer.tsx:88
msgid "Manufacturer Parts"
msgstr ""

#: src/components/nav/SearchDrawer.tsx:102
msgid "Part Categories"
msgstr ""

#: src/components/nav/SearchDrawer.tsx:111
#: src/pages/Index/Stock.tsx:13
msgid "Stock Items"
msgstr ""

#: src/components/nav/SearchDrawer.tsx:123
msgid "Stock Locations"
msgstr ""

#: src/components/nav/SearchDrawer.tsx:132
#: src/pages/Index/Build.tsx:13
msgid "Build Orders"
msgstr ""

#: src/components/nav/SearchDrawer.tsx:143
msgid "Companies"
msgstr ""

#: src/components/nav/SearchDrawer.tsx:153
msgid "Purchase Orders"
msgstr ""

#: src/components/nav/SearchDrawer.tsx:164
msgid "Sales Orders"
msgstr ""

#: src/components/nav/SearchDrawer.tsx:175
msgid "Return Orders"
msgstr ""

#: src/components/nav/SearchDrawer.tsx:209
msgid "results"
msgstr ""

#: src/components/nav/SearchDrawer.tsx:346
msgid "Enter search text"
msgstr ""

#: src/components/nav/SearchDrawer.tsx:373
msgid "Search Options"
msgstr ""

#: src/components/nav/SearchDrawer.tsx:376
msgid "Regex search"
msgstr ""

#: src/components/nav/SearchDrawer.tsx:386
msgid "Whole word search"
msgstr ""

#: src/components/nav/SearchDrawer.tsx:419
#: src/components/tables/InvenTreeTable.tsx:344
#: src/pages/ErrorPage.tsx:12
#: src/pages/ErrorPage.tsx:25
msgid "Error"
msgstr "Fehler"

#: src/components/nav/SearchDrawer.tsx:422
msgid "An error occurred during search query"
msgstr ""

#: src/components/nav/SearchDrawer.tsx:430
msgid "No results"
msgstr ""
<<<<<<< HEAD

#: src/components/nav/SearchDrawer.tsx:433
msgid "No results available for search query"
msgstr ""

#: src/components/tables/ColumnSelect.tsx:17
#: src/components/tables/ColumnSelect.tsx:24
msgid "Select Columns"
msgstr ""

#: src/components/tables/DownloadAction.tsx:15
msgid "CSV"
msgstr ""

=======

#: src/components/nav/SearchDrawer.tsx:433
msgid "No results available for search query"
msgstr ""

#: src/components/tables/ColumnSelect.tsx:17
#: src/components/tables/ColumnSelect.tsx:24
msgid "Select Columns"
msgstr ""

#: src/components/tables/DownloadAction.tsx:15
msgid "CSV"
msgstr ""

>>>>>>> 89795f63
#: src/components/tables/DownloadAction.tsx:16
msgid "TSV"
msgstr ""

#: src/components/tables/DownloadAction.tsx:17
msgid "Excel"
msgstr ""

#: src/components/tables/DownloadAction.tsx:25
msgid "Download selected data"
msgstr ""

#: src/components/tables/FilterBadge.tsx:44
msgid "Remove filter"
msgstr ""

#: src/components/tables/FilterGroup.tsx:29
msgid "Add table filter"
msgstr ""

#: src/components/tables/FilterGroup.tsx:44
msgid "Clear all filters"
msgstr ""

#: src/components/tables/FilterGroup.tsx:51
msgid "Add filter"
msgstr ""

#: src/components/tables/FilterSelectModal.tsx:56
msgid "True"
msgstr ""

#: src/components/tables/FilterSelectModal.tsx:57
msgid "False"
msgstr ""

#: src/components/tables/FilterSelectModal.tsx:143
msgid "Add Table Filter"
msgstr ""

#: src/components/tables/FilterSelectModal.tsx:145
msgid "Select from the available filters"
msgstr ""

#: src/components/tables/FilterSelectModal.tsx:149
msgid "Filter"
msgstr ""

#: src/components/tables/FilterSelectModal.tsx:150
msgid "Select filter"
msgstr ""

#: src/components/tables/FilterSelectModal.tsx:159
msgid "Value"
msgstr ""

#: src/components/tables/FilterSelectModal.tsx:160
msgid "Select filter value"
msgstr ""

#: src/components/tables/FilterSelectModal.tsx:166
#: src/contexts/ThemeContext.tsx:62
msgid "Cancel"
msgstr "Abbrechen"

#: src/components/tables/FilterSelectModal.tsx:172
msgid "Add Filter"
msgstr ""

#: src/components/tables/InvenTreeTable.tsx:95
msgid "No records found"
msgstr ""

#: src/components/tables/InvenTreeTable.tsx:323
msgid "Bad request"
msgstr ""

#: src/components/tables/InvenTreeTable.tsx:326
msgid "Unauthorized"
msgstr ""

#: src/components/tables/InvenTreeTable.tsx:329
msgid "Forbidden"
msgstr ""

#: src/components/tables/InvenTreeTable.tsx:332
msgid "Not found"
msgstr ""

#: src/components/tables/InvenTreeTable.tsx:381
#: src/components/tables/InvenTreeTable.tsx:382
msgid "Barcode actions"
msgstr ""

#: src/components/tables/InvenTreeTable.tsx:389
#: src/components/tables/InvenTreeTable.tsx:390
msgid "Print actions"
msgstr ""

#: src/components/tables/InvenTreeTable.tsx:407
msgid "Refresh data"
msgstr ""

#: src/components/tables/InvenTreeTable.tsx:425
msgid "Table filters"
msgstr ""

#: src/components/tables/build/BuildOrderTable.tsx:18
msgid "Reference"
msgstr ""

#: src/components/tables/build/BuildOrderTable.tsx:24
#: src/components/tables/part/PartTable.tsx:20
#: src/components/tables/stock/StockItemTable.tsx:21
msgid "Part"
<<<<<<< HEAD
msgstr ""
=======
msgstr "Teil"
>>>>>>> 89795f63

#: src/components/tables/build/BuildOrderTable.tsx:41
#: src/components/tables/part/PartTable.tsx:46
#: src/components/tables/stock/StockItemTable.tsx:37
msgid "Description"
msgstr ""

#: src/components/tables/build/BuildOrderTable.tsx:46
msgid "Project Code"
msgstr ""

#: src/components/tables/build/BuildOrderTable.tsx:55
msgid "Priority"
msgstr ""

#: src/components/tables/build/BuildOrderTable.tsx:62
msgid "Quantity"
msgstr ""

#: src/components/tables/build/BuildOrderTable.tsx:68
msgid "Completed"
msgstr ""

#: src/components/tables/build/BuildOrderTable.tsx:86
#: src/components/tables/stock/StockItemTable.tsx:50
msgid "Status"
msgstr ""

#: src/components/tables/build/BuildOrderTable.tsx:93
msgid "Created"
msgstr ""

#: src/components/tables/part/PartTable.tsx:34
msgid "IPN"
msgstr ""

#: src/components/tables/part/PartTable.tsx:41
msgid "Units"
msgstr ""

#: src/components/tables/part/PartTable.tsx:52
msgid "Category"
msgstr ""

#: src/components/tables/part/PartTable.tsx:63
#: src/components/tables/stock/StockItemTable.tsx:42
<<<<<<< HEAD
#: src/defaults/links.tsx:27
=======
#: src/defaults/links.tsx:26
>>>>>>> 89795f63
msgid "Stock"
msgstr ""

#: src/components/tables/part/PartTable.tsx:69
msgid "Price Range"
msgstr ""

#: src/components/tables/part/PartTable.tsx:79
msgid "Link"
msgstr ""

#: src/components/tables/part/PartTable.tsx:92
msgid "Active"
msgstr ""

#: src/components/tables/part/PartTable.tsx:93
msgid "Filter by part active status"
msgstr ""

#: src/components/tables/part/PartTable.tsx:98
msgid "Assembly"
msgstr ""

#: src/components/tables/part/PartTable.tsx:99
msgid "Filter by assembly attribute"
msgstr ""

#: src/components/tables/part/PartTable.tsx:104
msgid "Include Subcategories"
msgstr ""

#: src/components/tables/part/PartTable.tsx:105
msgid "Include parts in subcategories"
msgstr ""

#: src/components/tables/part/PartTable.tsx:110
msgid "Component"
msgstr ""

#: src/components/tables/part/PartTable.tsx:111
msgid "Filter by component attribute"
msgstr ""

#: src/components/tables/part/PartTable.tsx:116
msgid "Trackable"
msgstr ""

#: src/components/tables/part/PartTable.tsx:117
msgid "Filter by trackable attribute"
msgstr ""

#: src/components/tables/part/PartTable.tsx:122
msgid "Has Units"
msgstr ""

#: src/components/tables/part/PartTable.tsx:123
msgid "Filter by parts which have units"
msgstr ""

#: src/components/tables/part/PartTable.tsx:128
msgid "Has IPN"
msgstr ""

#: src/components/tables/part/PartTable.tsx:129
msgid "Filter by parts which have an internal part number"
msgstr ""

#: src/components/tables/part/PartTable.tsx:134
msgid "Has Stock"
msgstr ""

#: src/components/tables/part/PartTable.tsx:135
msgid "Filter by parts which have stock"
msgstr ""

#: src/components/tables/part/PartTable.tsx:140
#: src/defaults/dashboardItems.tsx:41
msgid "Low Stock"
msgstr ""

#: src/components/tables/part/PartTable.tsx:141
msgid "Filter by parts which have low stock"
msgstr ""

#: src/components/tables/part/PartTable.tsx:146
msgid "Purchaseable"
msgstr ""

#: src/components/tables/part/PartTable.tsx:147
msgid "Filter by parts which are purchaseable"
msgstr ""

#: src/components/tables/part/PartTable.tsx:152
msgid "Salable"
msgstr ""

#: src/components/tables/part/PartTable.tsx:153
msgid "Filter by parts which are salable"
msgstr ""

#: src/components/tables/part/PartTable.tsx:158
#: src/components/tables/part/PartTable.tsx:162
msgid "Virtual"
msgstr ""

#: src/components/tables/part/PartTable.tsx:159
msgid "Filter by parts which are virtual"
msgstr ""

#: src/components/tables/part/PartTable.tsx:163
msgid "Not Virtual"
msgstr ""

#: src/components/tables/stock/StockItemTable.tsx:57
msgid "Batch"
msgstr ""

#: src/components/tables/stock/StockItemTable.tsx:63
msgid "Location"
msgstr ""

#: src/components/tables/stock/StockItemTable.tsx:80
msgid "Actions"
msgstr ""

#: src/components/tables/stock/StockItemTable.tsx:124
msgid "Test Filter"
msgstr ""

#: src/components/tables/stock/StockItemTable.tsx:125
msgid "This is a test filter"
msgstr ""

#: src/components/widgets/DisplayWidget.tsx:11
#: src/pages/Index/Profile/UserPanel.tsx:137
msgid "Display Settings"
msgstr ""

#: src/components/widgets/DisplayWidget.tsx:15
#: src/pages/Index/Profile/UserPanel.tsx:141
msgid "Color Mode"
msgstr ""

#: src/components/widgets/DisplayWidget.tsx:21
#: src/pages/Index/Profile/UserPanel.tsx:147
msgid "Language"
msgstr ""

#: src/components/widgets/FeedbackWidget.tsx:18
msgid "Something is new: Platform UI"
msgstr ""

#: src/components/widgets/FeedbackWidget.tsx:20
msgid "We are building a new UI with a modern stack. What you currently see is not fixed and will be redesigned but demonstrates the UI/UX possibilities we will have going forward."
msgstr ""

#: src/components/widgets/FeedbackWidget.tsx:31
msgid "Provide Feedback"
msgstr ""

<<<<<<< HEAD
#: src/components/widgets/GetStartedWidget.tsx:11
=======
#: src/components/widgets/GetStartedWidget.tsx:10
>>>>>>> 89795f63
msgid "Getting started"
msgstr ""

#: src/components/widgets/WidgetLayout.tsx:134
msgid "Loading"
msgstr ""

#: src/components/widgets/WidgetLayout.tsx:180
msgid "Layout"
msgstr ""

#: src/components/widgets/WidgetLayout.tsx:186
msgid "Reset Layout"
msgstr ""

#: src/components/widgets/WidgetLayout.tsx:199
msgid "Stop Edit"
msgstr ""

#: src/components/widgets/WidgetLayout.tsx:199
msgid "Edit Layout"
msgstr ""

#: src/components/widgets/WidgetLayout.tsx:205
msgid "Appearance"
msgstr ""

#: src/components/widgets/WidgetLayout.tsx:217
msgid "Show Boxes"
msgstr ""

#: src/contexts/ThemeContext.tsx:62
#: src/pages/Index/Profile/UserPanel.tsx:107
msgid "Submit"
msgstr "Speichern"

#: src/defaults/dashboardItems.tsx:6
msgid "Subscribed Parts"
msgstr ""

#: src/defaults/dashboardItems.tsx:13
msgid "Subscribed Categories"
msgstr ""

#: src/defaults/dashboardItems.tsx:20
msgid "Latest Parts"
msgstr ""

#: src/defaults/dashboardItems.tsx:27
msgid "BOM Waiting Validation"
msgstr ""

#: src/defaults/dashboardItems.tsx:34
msgid "Recently Updated"
msgstr ""

#: src/defaults/dashboardItems.tsx:48
msgid "Depleted Stock"
msgstr ""

#: src/defaults/dashboardItems.tsx:55
msgid "Required for Build Orders"
msgstr ""

#: src/defaults/dashboardItems.tsx:62
msgid "Expired Stock"
msgstr ""

#: src/defaults/dashboardItems.tsx:69
msgid "Stale Stock"
msgstr ""

#: src/defaults/dashboardItems.tsx:76
msgid "Build Orders In Progress"
msgstr ""

#: src/defaults/dashboardItems.tsx:83
msgid "Overdue Build Orders"
msgstr ""

#: src/defaults/dashboardItems.tsx:90
msgid "Outstanding Purchase Orders"
msgstr ""

#: src/defaults/dashboardItems.tsx:97
msgid "Overdue Purchase Orders"
msgstr ""

#: src/defaults/dashboardItems.tsx:104
msgid "Outstanding Sales Orders"
msgstr ""

#: src/defaults/dashboardItems.tsx:111
msgid "Overdue Sales Orders"
msgstr ""

#: src/defaults/dashboardItems.tsx:118
msgid "Current News"
msgstr ""

#: src/defaults/defaultHostList.tsx:8
#~ msgid "InvenTree Demo"
#~ msgstr "InvenTree Demo"

#: src/defaults/defaultHostList.tsx:16
#~ msgid "Local Server"
#~ msgstr "Local Server"

#: src/defaults/links.tsx:8
msgid "Website"
msgstr "Webseite"

#: src/defaults/links.tsx:13
msgid "GitHub"
msgstr ""

#: src/defaults/links.tsx:18
msgid "Demo"
msgstr ""

#: src/defaults/links.tsx:23
#: src/defaults/menuItems.tsx:9
msgid "Home"
msgstr "Startseite"

#: src/defaults/links.tsx:24
#: src/pages/Index/Dashboard.tsx:19
msgid "Dashboard"
<<<<<<< HEAD
msgstr ""

#: src/defaults/links.tsx:25
#: src/defaults/menuItems.tsx:21
#: src/pages/Index/Playground.tsx:12
msgid "Playground"
msgstr ""

#: src/defaults/links.tsx:28
msgid "Build"
msgstr ""

#: src/defaults/links.tsx:42
msgid "Getting Started"
msgstr ""

#: src/defaults/links.tsx:43
msgid "Getting started with InvenTree"
msgstr ""

#: src/defaults/links.tsx:49
msgid "API"
msgstr ""

#: src/defaults/links.tsx:50
msgid "InvenTree API documentation"
msgstr ""

#: src/defaults/links.tsx:55
msgid "Developer Manual"
msgstr ""

#: src/defaults/links.tsx:56
msgid "InvenTree developer manual"
msgstr ""

#: src/defaults/links.tsx:61
msgid "FAQ"
msgstr ""

#: src/defaults/links.tsx:62
msgid "Frequently asked questions"
msgstr ""

#: src/defaults/links.tsx:71
msgid "Instance"
msgstr ""

#: src/defaults/links.tsx:72
msgid "About this Inventree instance"
msgstr ""

#: src/defaults/links.tsx:78
msgid "InvenTree"
msgstr ""

#: src/defaults/links.tsx:79
msgid "About the InvenTree org"
msgstr ""

#: src/defaults/links.tsx:85
msgid "Licenses"
msgstr ""

#: src/defaults/links.tsx:86
=======
msgstr "Übersicht"

#: src/defaults/links.tsx:27
msgid "Build"
msgstr ""

#: src/defaults/links.tsx:41
msgid "Getting Started"
msgstr ""

#: src/defaults/links.tsx:42
msgid "Getting started with InvenTree"
msgstr ""

#: src/defaults/links.tsx:48
msgid "API"
msgstr ""

#: src/defaults/links.tsx:49
msgid "InvenTree API documentation"
msgstr ""

#: src/defaults/links.tsx:54
msgid "Developer Manual"
msgstr ""

#: src/defaults/links.tsx:55
msgid "InvenTree developer manual"
msgstr ""

#: src/defaults/links.tsx:60
msgid "FAQ"
msgstr ""

#: src/defaults/links.tsx:61
msgid "Frequently asked questions"
msgstr ""

#: src/defaults/links.tsx:70
msgid "Instance"
msgstr ""

#: src/defaults/links.tsx:71
msgid "About this Inventree instance"
msgstr ""

#: src/defaults/links.tsx:77
msgid "InvenTree"
msgstr ""

#: src/defaults/links.tsx:78
msgid "About the InvenTree org"
msgstr ""

#: src/defaults/links.tsx:84
msgid "Licenses"
msgstr ""

#: src/defaults/links.tsx:85
>>>>>>> 89795f63
msgid "Licenses for packages used by InvenTree"
msgstr "Lizenzen für Pakete, die von InvenTree verwendet werden"

#: src/defaults/menuItems.tsx:7
#~ msgid "Open sourcea"
#~ msgstr "Open sourcea"

#: src/defaults/menuItems.tsx:9
#~ msgid "Open source"
#~ msgstr "Open source"

#: src/defaults/menuItems.tsx:10
#~ msgid "Start page of your instance."
<<<<<<< HEAD
#~ msgstr "Start page of your instance."
=======
#~ msgstr ""
>>>>>>> 89795f63

#: src/defaults/menuItems.tsx:10
#~ msgid "This Pokémon’s cry is very loud and distracting"
#~ msgstr "This Pokémon’s cry is very loud and distracting"

#: src/defaults/menuItems.tsx:12
#~ msgid "This Pokémon’s cry is very loud and distracting and more and more and more"
#~ msgstr "This Pokémon’s cry is very loud and distracting and more and more and more"

#: src/defaults/menuItems.tsx:15
msgid "Profile page"
msgstr "Profilseite"

#: src/defaults/menuItems.tsx:17
msgid "User attributes and design settings."
msgstr "Benutzerattribute und Designeinstellungen."

#: src/defaults/menuItems.tsx:21
#~ msgid "Free for everyone"
#~ msgstr "Free for everyone"

#: src/defaults/menuItems.tsx:22
#~ msgid "The fluid of Smeargle’s tail secretions changes"
#~ msgstr "The fluid of Smeargle’s tail secretions changes"

#: src/defaults/menuItems.tsx:24
#~ msgid "The fluid of Smeargle’s tail secretions changes in the intensity"
#~ msgstr "The fluid of Smeargle’s tail secretions changes in the intensity"

#: src/defaults/menuItems.tsx:32
#~ msgid "abc"
#~ msgstr "abc"

#: src/defaults/menuItems.tsx:37
#~ msgid "Random image"
#~ msgstr "Random image"

#: src/defaults/menuItems.tsx:40
#~ msgid "Lorem ipsum dolor sit amet, consetetur sadipscing elitr, sed diam nonumy eirmod tempor invidunt ut labore et dolore magna aliquyam erat, sed diam voluptua. At vero eos et accusam et justo duo dolores et ea rebum. Stet clita kasd gubergren, no sea takimata sanctus est Lorem ipsum dolor sit amet. Lorem ipsum dolor sit amet, consetetur sadipscing elitr, sed diam nonumy eirmod tempor invidunt ut labore et dolore magna aliquyam erat, sed diam voluptua. At vero eos et accusam et justo duo dolores et ea rebum. Stet clita kasd gubergren, no sea takimata sanctus est Lorem ipsum dolor sit amet. Lorem ipsum dolor sit amet, consetetur sadipscing elitr, sed diam nonumy eirmod tempor invidunt ut labore et dolore magna aliquyam erat, sed diam voluptua. At vero eos et accusam et justo duo dolores et ea rebum. Stet clita kasd gubergren, no sea takimata sanctus est Lorem ipsum dolor sit amet. Duis autem vel eum iriure dolor in hendrerit in vulputate velit esse molestie consequat, vel illum dolore eu feugiat nulla facilisis at vero eros et accumsan et iusto odio dignissim qui blandit praesent luptatum zzril delenit augue duis dolore the feugait nulla facilisi. Lorem ipsum dolor sit amet, consectetuer adipiscing elit, sed diam nonummy nibh euismod tincidunt ut laoreet dolore magna aliquam erat volutpat. Ut wisi enim ad minim veniam, quis nostrud exerci tation ullamcorper suscipit lobortis nisl ut aliquip ex ea commodo consequat. Duis autem vel eum iriure dolor in hendrerit in vulputate velit esse molestie consequat, vel illum dolore eu feugiat nulla facilisis at vero eros et accumsan et iusto odio dignissim qui blandit praesent luptatum zzril delenit augue duis dolore the feugait nulla facilisi. Name liber tempor cum soluta nobis eleifend option congue nihil imperdiet doming id quod mazim placerat facer possim assume. Lorem ipsum dolor sit amet, consectetuer adipiscing elit, sed diam nonummy nibh euismod tincidunt ut laoreet dolore magna aliquam erat volutpat. Ut wisi enim ad minim veniam, quis nostrud exerci tation ullamcorper suscipit lobortis nisl ut aliquip ex ea commodo consequat. Duis autem vel eum iriure dolor in hendrerit in vulputate velit esse molestie consequat, vel illum dolore eu feugiat nulla facilisis. At vero eos et accusam et justo duo dolores et ea rebum. Stet clita kasd gubergren, no sea takimata sanctus est Lorem ipsum dolor sit amet. Lorem ipsum dolor sit amet, consetetur sadipscing elitr, sed diam nonumy eirmod tempor invidunt ut labore et dolore magna aliquyam erat, sed diam voluptua. At vero eos et accusam et justo duo dolores et ea rebum. Stet clita kasd gubergren, no sea takimata sanctus est Lorem ipsum dolor sit amet. Lorem ipsum dolor sit amet, consetetur sadipscing elitr, At accusam aliquyam diam diam dolore dolores duo eirmod eos erat, et nonumy sed tempor et et invidunt justo labore Stet clita ea et gubergren, kasd magna no rebum. sanctus sea sed takimata ut vero voluptua. est Lorem ipsum dolor sit amet. Lorem ipsum dolor sit amet, consetetur sadipscing elitr, sed diam nonumy eirmod tempor invidunt ut labore et dolore magna aliquyam erat. Consetetur sadipscing elitr, sed diam nonumy eirmod tempor invidunt ut labore et dolore magna aliquyam erat, sed diam voluptua. At vero eos et accusam et justo duo dolores et ea rebum. Stet clita kasd gubergren, no sea takimata sanctus est Lorem ipsum dolor sit amet. Lorem ipsum dolor sit amet, consetetur sadipscing elitr, sed diam nonumy eirmod tempor invidunt ut labore et dolore magna aliquyam erat, sed diam voluptua. At vero eos et accusam et justo duo dolores et ea rebum. Stet clita kasd gubergren, no sea takimata sanctus est Lorem ipsum dolor sit amet. Lorem ipsum dolor"
#~ msgstr "Lorem ipsum dolor sit amet, consetetur sadipscing elitr, sed diam nonumy eirmod tempor invidunt ut labore et dolore magna aliquyam erat, sed diam voluptua. At vero eos et accusam et justo duo dolores et ea rebum. Stet clita kasd gubergren, no sea takimata sanctus est Lorem ipsum dolor sit amet. Lorem ipsum dolor sit amet, consetetur sadipscing elitr, sed diam nonumy eirmod tempor invidunt ut labore et dolore magna aliquyam erat, sed diam voluptua. At vero eos et accusam et justo duo dolores et ea rebum. Stet clita kasd gubergren, no sea takimata sanctus est Lorem ipsum dolor sit amet. Lorem ipsum dolor sit amet, consetetur sadipscing elitr, sed diam nonumy eirmod tempor invidunt ut labore et dolore magna aliquyam erat, sed diam voluptua. At vero eos et accusam et justo duo dolores et ea rebum. Stet clita kasd gubergren, no sea takimata sanctus est Lorem ipsum dolor sit amet. Duis autem vel eum iriure dolor in hendrerit in vulputate velit esse molestie consequat, vel illum dolore eu feugiat nulla facilisis at vero eros et accumsan et iusto odio dignissim qui blandit praesent luptatum zzril delenit augue duis dolore the feugait nulla facilisi. Lorem ipsum dolor sit amet, consectetuer adipiscing elit, sed diam nonummy nibh euismod tincidunt ut laoreet dolore magna aliquam erat volutpat. Ut wisi enim ad minim veniam, quis nostrud exerci tation ullamcorper suscipit lobortis nisl ut aliquip ex ea commodo consequat. Duis autem vel eum iriure dolor in hendrerit in vulputate velit esse molestie consequat, vel illum dolore eu feugiat nulla facilisis at vero eros et accumsan et iusto odio dignissim qui blandit praesent luptatum zzril delenit augue duis dolore the feugait nulla facilisi. Name liber tempor cum soluta nobis eleifend option congue nihil imperdiet doming id quod mazim placerat facer possim assume. Lorem ipsum dolor sit amet, consectetuer adipiscing elit, sed diam nonummy nibh euismod tincidunt ut laoreet dolore magna aliquam erat volutpat. Ut wisi enim ad minim veniam, quis nostrud exerci tation ullamcorper suscipit lobortis nisl ut aliquip ex ea commodo consequat. Duis autem vel eum iriure dolor in hendrerit in vulputate velit esse molestie consequat, vel illum dolore eu feugiat nulla facilisis. At vero eos et accusam et justo duo dolores et ea rebum. Stet clita kasd gubergren, no sea takimata sanctus est Lorem ipsum dolor sit amet. Lorem ipsum dolor sit amet, consetetur sadipscing elitr, sed diam nonumy eirmod tempor invidunt ut labore et dolore magna aliquyam erat, sed diam voluptua. At vero eos et accusam et justo duo dolores et ea rebum. Stet clita kasd gubergren, no sea takimata sanctus est Lorem ipsum dolor sit amet. Lorem ipsum dolor sit amet, consetetur sadipscing elitr, At accusam aliquyam diam diam dolore dolores duo eirmod eos erat, et nonumy sed tempor et et invidunt justo labore Stet clita ea et gubergren, kasd magna no rebum. sanctus sea sed takimata ut vero voluptua. est Lorem ipsum dolor sit amet. Lorem ipsum dolor sit amet, consetetur sadipscing elitr, sed diam nonumy eirmod tempor invidunt ut labore et dolore magna aliquyam erat. Consetetur sadipscing elitr, sed diam nonumy eirmod tempor invidunt ut labore et dolore magna aliquyam erat, sed diam voluptua. At vero eos et accusam et justo duo dolores et ea rebum. Stet clita kasd gubergren, no sea takimata sanctus est Lorem ipsum dolor sit amet. Lorem ipsum dolor sit amet, consetetur sadipscing elitr, sed diam nonumy eirmod tempor invidunt ut labore et dolore magna aliquyam erat, sed diam voluptua. At vero eos et accusam et justo duo dolores et ea rebum. Stet clita kasd gubergren, no sea takimata sanctus est Lorem ipsum dolor sit amet. Lorem ipsum dolor"

#: src/defaults/menuItems.tsx:105
#~ msgid "Yanma is capable of seeing 360 degrees without"
#~ msgstr "Yanma is capable of seeing 360 degrees without"

#: src/defaults/menuItems.tsx:109
#~ msgid "Security"
#~ msgstr "Security"

#: src/defaults/menuItems.tsx:111
#~ msgid "The shell’s rounded shape and the grooves on its."
#~ msgstr "The shell’s rounded shape and the grooves on its."

#: src/defaults/menuItems.tsx:116
#~ msgid "Analytics"
#~ msgstr "Analytics"

#: src/defaults/menuItems.tsx:118
#~ msgid "This Pokémon uses its flying ability to quickly chase"
#~ msgstr "This Pokémon uses its flying ability to quickly chase"

#: src/defaults/menuItems.tsx:125
#~ msgid "Combusken battles with the intensely hot flames it spews"
#~ msgstr "Combusken battles with the intensely hot flames it spews"

#: src/functions/auth.tsx:36
#~ msgid "Logout successfull"
<<<<<<< HEAD
#~ msgstr "Logout successfull"

#: src/functions/auth.tsx:41
msgid "Logout successful"
msgstr ""

=======
#~ msgstr "Erfolgreich abgemeldet"

#: src/functions/auth.tsx:41
msgid "Logout successful"
msgstr ""

>>>>>>> 89795f63
#: src/functions/auth.tsx:42
msgid "See you soon."
msgstr "Auf Wiedersehen."

#: src/functions/auth.tsx:82
msgid "Check your inbox for a reset link. This only works if you have an account. Check in spam too."
msgstr "Prüfen Sie Ihren Posteingang für einen Link zum Zurücksetzen. Dies funktioniert nur, wenn Sie ein Konto haben. Prüfen Sie auch den Spam-Ordner."

#: src/functions/auth.tsx:89
#: src/pages/Auth/Set-Password.tsx:38
msgid "Reset failed"
msgstr "Zurücksetzen fehlgeschlagen"

#: src/functions/auth.tsx:105
msgid "Already logged in"
msgstr "Bereits angemeldet"

#: src/functions/auth.tsx:106
msgid "Found an existing login - using it to log you in."
msgstr "Es existiert ein Login - mit dem Sie angemeldet werden."

#: src/functions/notifications.tsx:9
msgid "Not implemented"
msgstr ""

#: src/functions/notifications.tsx:10
msgid "This feature is not yet implemented"
msgstr ""

#: src/functions/notifications.tsx:9
msgid "Not implemented"
msgstr ""

#: src/functions/notifications.tsx:10
msgid "This feature is not yet implemented"
msgstr ""

#: src/pages/Auth/Logged-In.tsx:18
msgid "Checking if you are already logged in"
msgstr "Prüfe ob Sie bereits angemeldet sind"

<<<<<<< HEAD
#: src/pages/Auth/Login.tsx:25
=======
#: src/pages/Auth/Login.tsx:24
>>>>>>> 89795f63
msgid "No selection"
msgstr "Keine Auswahl"

#: src/pages/Auth/Login.tsx:121
#~ msgid "Edit host options"
<<<<<<< HEAD
#~ msgstr "Edit host options"
=======
#~ msgstr "Server konfigurieren"
>>>>>>> 89795f63

#: src/pages/Auth/Set-Password.tsx:29
msgid "Token invalid"
msgstr "Token ungültig"

#: src/pages/Auth/Set-Password.tsx:30
msgid "You need to provide a valid token to set a new password. Check your inbox for a reset link."
msgstr "Sie müssen einen gültigen Token angeben, um ein neues Passwort festzulegen. Prüfen Sie Ihren Posteingang für einen Link zum Zurücksetzen."

#: src/pages/Auth/Set-Password.tsx:48
msgid "No token provided"
msgstr "Kein Token angegeben"

#: src/pages/Auth/Set-Password.tsx:49
msgid "You need to provide a token to set a new password. Check your inbox for a reset link."
msgstr "Sie müssen einen Token angeben, um ein neues Passwort festzulegen. Prüfen Sie Ihren Posteingang für einen Link zum Zurücksetzen."

#: src/pages/Auth/Set-Password.tsx:72
msgid "Password set"
msgstr "Passwort festgelegt"

#: src/pages/Auth/Set-Password.tsx:73
msgid "The password was set successfully. You can now login with your new password"
msgstr "Das Passwort wurde erfolgreich festgelegt. Sie können sich jetzt mit Ihrem neuen Passwort anmelden"

#: src/pages/Auth/Set-Password.tsx:100
msgid "Set new password"
msgstr "Passwort festlegen"

#: src/pages/ErrorPage.tsx:17
msgid "Error: {0}"
msgstr "Fehler: {0}"

#: src/pages/ErrorPage.tsx:28
msgid "Sorry, an unexpected error has occurred."
msgstr "Es ist ein unerwarteter Fehler aufgetreten."

#: src/pages/Index/Dashboard.tsx:22
msgid "Autoupdate"
<<<<<<< HEAD
msgstr ""
=======
msgstr "Automatisch aktualisieren"
>>>>>>> 89795f63

#: src/pages/Index/Dashboard.tsx:26
msgid "This page is a replacement for the old start page with the same information. This page will be deprecated and replaced by the home page."
msgstr ""
<<<<<<< HEAD

#: src/pages/Index/Home.tsx:58
msgid "Welcome to your Dashboard{0}"
msgstr ""

#: src/pages/Index/Playground.tsx:17
msgid "This page is a showcase for the possibilities of Platform UI."
=======

#: src/pages/Index/Home.tsx:58
msgid "Welcome to your Dashboard{0}"
>>>>>>> 89795f63
msgstr ""

#: src/pages/Index/Profile/Profile.tsx:23
msgid "User"
msgstr "Nutzer"

#: src/pages/Index/Profile/Profile.tsx:27
#: src/pages/Index/Profile/Profile.tsx:46
#~ msgid "User Settings"
#~ msgstr "User Settings"

#: src/pages/Index/Profile/Profile.tsx:30
#: src/pages/Index/Profile/Profile.tsx:141
#~ msgid "Notification Settings"
#~ msgstr "Notification Settings"

#: src/pages/Index/Profile/Profile.tsx:33
#~ msgid "Global Settings"
#~ msgstr "Global Settings"

#: src/pages/Index/Profile/Profile.tsx:36
#: src/pages/Index/Profile/Profile.tsx:312
#: src/pages/Index/Profile/Profile.tsx:329
#~ msgid "Plugin Settings"
#~ msgstr "Plugin Settings"

#: src/pages/Index/Profile/Profile.tsx:47
#~ msgid "Settings for the current user"
#~ msgstr "Settings for the current user"

#: src/pages/Index/Profile/Profile.tsx:51
#~ msgid "Home Page Settings"
#~ msgstr "Home Page Settings"

#: src/pages/Index/Profile/Profile.tsx:76
#~ msgid "Search Settings"
#~ msgstr "Search Settings"

#: src/pages/Index/Profile/Profile.tsx:115
#: src/pages/Index/Profile/Profile.tsx:211
#~ msgid "Label Settings"
#~ msgstr "Label Settings"

#: src/pages/Index/Profile/Profile.tsx:120
#: src/pages/Index/Profile/Profile.tsx:219
#~ msgid "Report Settings"
<<<<<<< HEAD
#~ msgstr "Report Settings"
=======
#~ msgstr "Berichte"
>>>>>>> 89795f63

#: src/pages/Index/Profile/Profile.tsx:142
#~ msgid "Settings for the notifications"
#~ msgstr "Settings for the notifications"

#: src/pages/Index/Profile/Profile.tsx:148
#~ msgid "Global Server Settings"
#~ msgstr "Global Server Settings"

#: src/pages/Index/Profile/Profile.tsx:149
#~ msgid "Global Settings for this instance"
#~ msgstr "Global Settings for this instance"

#: src/pages/Index/Profile/Profile.tsx:153
#~ msgid "Server Settings"
#~ msgstr "Server Settings"

#: src/pages/Index/Profile/Profile.tsx:187
#~ msgid "Login Settings"
#~ msgstr "Login Settings"

#: src/pages/Index/Profile/Profile.tsx:202
#~ msgid "Barcode Settings"
#~ msgstr "Barcode Settings"

#: src/pages/Index/Profile/Profile.tsx:230
#~ msgid "Part Settings"
#~ msgstr "Part Settings"

#: src/pages/Index/Profile/Profile.tsx:255
#~ msgid "Pricing Settings"
#~ msgstr "Pricing Settings"

#: src/pages/Index/Profile/Profile.tsx:270
#~ msgid "Stock Settings"
#~ msgstr "Stock Settings"

#: src/pages/Index/Profile/Profile.tsx:284
#~ msgid "Build Order Settings"
#~ msgstr "Build Order Settings"

#: src/pages/Index/Profile/Profile.tsx:289
#~ msgid "Purchase Order Settings"
#~ msgstr "Purchase Order Settings"

#: src/pages/Index/Profile/Profile.tsx:300
#~ msgid "Sales Order Settings"
#~ msgstr "Sales Order Settings"

#: src/pages/Index/Profile/Profile.tsx:330
#~ msgid "Plugin Settings for this instance"
#~ msgstr "Plugin Settings for this instance"

#: src/pages/Index/Profile/SettingsPanel.tsx:27
#~ msgid "Data is current beeing loaded"
#~ msgstr "Data is current beeing loaded"

#: src/pages/Index/Profile/SettingsPanel.tsx:69
#: src/pages/Index/Profile/SettingsPanel.tsx:76
#~ msgid "Failed to load"
#~ msgstr "Failed to load"

#: src/pages/Index/Profile/SettingsPanel.tsx:100
#~ msgid "Show internal names"
#~ msgstr "Show internal names"

#: src/pages/Index/Profile/SettingsPanel.tsx:148
#~ msgid "Input {0} is not known"
#~ msgstr "Input {0} is not known"

#: src/pages/Index/Profile/SettingsPanel.tsx:161
#~ msgid "Saved changes {0}"
#~ msgstr "Saved changes {0}"

#: src/pages/Index/Profile/SettingsPanel.tsx:162
#~ msgid "Changed to {0}"
#~ msgstr "Changed to {0}"

#: src/pages/Index/Profile/SettingsPanel.tsx:176
#~ msgid "Error while saving {0}"
#~ msgstr "Error while saving {0}"

#: src/pages/Index/Profile/SettingsPanel.tsx:177
#~ msgid "Error was {err}"
#~ msgstr "Error was {err}"

#: src/pages/Index/Profile/SettingsPanel.tsx:257
#~ msgid "Plugin: {0}"
#~ msgstr "Plugin: {0}"

#: src/pages/Index/Profile/SettingsPanel.tsx:262
#~ msgid "Method: {0}"
#~ msgstr "Method: {0}"

#: src/pages/Index/Profile/UserPanel.tsx:83
msgid "Userinfo"
msgstr "Benutzerdetails"

#: src/pages/Index/Profile/UserPanel.tsx:114
msgid "First name: {0}"
msgstr "Vorname: {0}"

#: src/pages/Index/Profile/UserPanel.tsx:117
msgid "Last name: {0}"
msgstr "Nachname: {0}"

#: src/pages/Index/Profile/UserPanel.tsx:120
msgid "Username: {0}"
msgstr "Benutzername: {0}"

#: src/pages/Index/Profile/UserPanel.tsx:152
msgid "Use pseudo language"
msgstr ""

#: src/pages/Index/Profile/UserTheme.tsx:70
msgid "bars"
msgstr ""

#: src/pages/Index/Profile/UserTheme.tsx:71
msgid "oval"
msgstr ""

#: src/pages/Index/Profile/UserTheme.tsx:72
msgid "dots"
msgstr ""

#: src/pages/Index/Profile/UserTheme.tsx:83
msgid "Design <0/>"
msgstr ""

#: src/pages/Index/Profile/UserTheme.tsx:91
msgid "Primary color"
msgstr ""

#: src/pages/Index/Profile/UserTheme.tsx:104
msgid "White color"
msgstr ""

#: src/pages/Index/Profile/UserTheme.tsx:112
msgid "Black color"
msgstr ""

#: src/pages/Index/Profile/UserTheme.tsx:120
msgid "Border Radius"
msgstr ""

#: src/pages/Index/Profile/UserTheme.tsx:136
msgid "Loader"
msgstr ""

#: src/pages/Logged-In.tsx:24
#~ msgid "Found an exsisting login - using it to log you in."
#~ msgstr "Found an exsisting login - using it to log you in."

#: src/pages/NotFound.tsx:17
msgid "Not Found"
msgstr "Nicht gefunden"

#: src/pages/NotFound.tsx:20
msgid "Sorry, this page is not known or was moved."
msgstr "Diese Seite ist nicht bekannt oder wurde verschoben."

#: src/pages/NotFound.tsx:27
msgid "Go to the start page"
msgstr "Zur Startseite"

#: src/views/MobileAppView.tsx:14
msgid "Mobile viewport detected"
msgstr ""

#: src/views/MobileAppView.tsx:17
msgid "Platform UI is optimized for Tablets and Desktops, you can use the official app for a mobile experience."
msgstr ""

#: src/views/MobileAppView.tsx:23
msgid "Read the docs"
msgstr ""
<|MERGE_RESOLUTION|>--- conflicted
+++ resolved
@@ -20,11 +20,7 @@
 
 #: src/components/DashboardItemProxy.tsx:32
 msgid "Title"
-<<<<<<< HEAD
-msgstr ""
-=======
-msgstr "Name"
->>>>>>> 89795f63
+msgstr ""
 
 #: src/components/forms/AuthenticationForm.tsx:36
 msgid "Login failed"
@@ -48,19 +44,11 @@
 #: src/components/forms/AuthenticationForm.tsx:74
 #: src/functions/auth.tsx:83
 #~ msgid "Check your your input and try again."
-<<<<<<< HEAD
 #~ msgstr "Check your your input and try again."
 
 #: src/components/forms/AuthenticationForm.tsx:53
 #~ msgid "Login successfull"
 #~ msgstr "Login successfull"
-=======
-#~ msgstr "Überprüfen Sie Ihre Eingabe und versuchen Sie es erneut."
-
-#: src/components/forms/AuthenticationForm.tsx:53
-#~ msgid "Login successfull"
-#~ msgstr "Anmeldung erfolgreich"
->>>>>>> 89795f63
 
 #: src/components/forms/AuthenticationForm.tsx:54
 #: src/functions/auth.tsx:81
@@ -78,11 +66,7 @@
 #: src/components/forms/AuthenticationForm.tsx:65
 #: src/functions/auth.tsx:74
 #~ msgid "Mail delivery successfull"
-<<<<<<< HEAD
 #~ msgstr "Mail delivery successfull"
-=======
-#~ msgstr "Mail erfolgreich gesendet"
->>>>>>> 89795f63
 
 #: src/components/forms/AuthenticationForm.tsx:74
 msgid "Welcome, log in below"
@@ -219,11 +203,6 @@
 msgid "Thumbnail"
 msgstr ""
 
-#: src/components/items/Thumbnail.tsx:8
-#: src/components/items/Thumbnail.tsx:41
-msgid "Thumbnail"
-msgstr ""
-
 #: src/components/modals/QrCodeModal.tsx:68
 msgid "Unknown response"
 msgstr "Unbekannte Antwort"
@@ -291,19 +270,11 @@
 
 #: src/components/nav/MainMenu.tsx:68
 #~ msgid "Current language {locale}"
-<<<<<<< HEAD
 #~ msgstr "Current language {locale}"
 
 #: src/components/nav/MainMenu.tsx:71
 #~ msgid "Switch to pseudo language"
 #~ msgstr "Switch to pseudo language"
-=======
-#~ msgstr "Aktuelle Sprache {locale}"
-
-#: src/components/nav/MainMenu.tsx:71
-#~ msgid "Switch to pseudo language"
-#~ msgstr "Zu Pseudo-Sprache wechseln"
->>>>>>> 89795f63
 
 #: src/components/nav/NavHoverMenu.tsx:52
 msgid "Open Navigation"
@@ -343,11 +314,7 @@
 msgstr ""
 
 #: src/components/nav/SearchDrawer.tsx:65
-<<<<<<< HEAD
 #: src/defaults/links.tsx:26
-=======
-#: src/defaults/links.tsx:25
->>>>>>> 89795f63
 #: src/pages/Index/Part.tsx:13
 msgid "Parts"
 msgstr ""
@@ -428,7 +395,6 @@
 #: src/components/nav/SearchDrawer.tsx:430
 msgid "No results"
 msgstr ""
-<<<<<<< HEAD
 
 #: src/components/nav/SearchDrawer.tsx:433
 msgid "No results available for search query"
@@ -443,22 +409,6 @@
 msgid "CSV"
 msgstr ""
 
-=======
-
-#: src/components/nav/SearchDrawer.tsx:433
-msgid "No results available for search query"
-msgstr ""
-
-#: src/components/tables/ColumnSelect.tsx:17
-#: src/components/tables/ColumnSelect.tsx:24
-msgid "Select Columns"
-msgstr ""
-
-#: src/components/tables/DownloadAction.tsx:15
-msgid "CSV"
-msgstr ""
-
->>>>>>> 89795f63
 #: src/components/tables/DownloadAction.tsx:16
 msgid "TSV"
 msgstr ""
@@ -574,11 +524,7 @@
 #: src/components/tables/part/PartTable.tsx:20
 #: src/components/tables/stock/StockItemTable.tsx:21
 msgid "Part"
-<<<<<<< HEAD
-msgstr ""
-=======
-msgstr "Teil"
->>>>>>> 89795f63
+msgstr ""
 
 #: src/components/tables/build/BuildOrderTable.tsx:41
 #: src/components/tables/part/PartTable.tsx:46
@@ -625,11 +571,7 @@
 
 #: src/components/tables/part/PartTable.tsx:63
 #: src/components/tables/stock/StockItemTable.tsx:42
-<<<<<<< HEAD
 #: src/defaults/links.tsx:27
-=======
-#: src/defaults/links.tsx:26
->>>>>>> 89795f63
 msgid "Stock"
 msgstr ""
 
@@ -790,11 +732,7 @@
 msgid "Provide Feedback"
 msgstr ""
 
-<<<<<<< HEAD
 #: src/components/widgets/GetStartedWidget.tsx:11
-=======
-#: src/components/widgets/GetStartedWidget.tsx:10
->>>>>>> 89795f63
 msgid "Getting started"
 msgstr ""
 
@@ -923,7 +861,6 @@
 #: src/defaults/links.tsx:24
 #: src/pages/Index/Dashboard.tsx:19
 msgid "Dashboard"
-<<<<<<< HEAD
 msgstr ""
 
 #: src/defaults/links.tsx:25
@@ -989,67 +926,6 @@
 msgstr ""
 
 #: src/defaults/links.tsx:86
-=======
-msgstr "Übersicht"
-
-#: src/defaults/links.tsx:27
-msgid "Build"
-msgstr ""
-
-#: src/defaults/links.tsx:41
-msgid "Getting Started"
-msgstr ""
-
-#: src/defaults/links.tsx:42
-msgid "Getting started with InvenTree"
-msgstr ""
-
-#: src/defaults/links.tsx:48
-msgid "API"
-msgstr ""
-
-#: src/defaults/links.tsx:49
-msgid "InvenTree API documentation"
-msgstr ""
-
-#: src/defaults/links.tsx:54
-msgid "Developer Manual"
-msgstr ""
-
-#: src/defaults/links.tsx:55
-msgid "InvenTree developer manual"
-msgstr ""
-
-#: src/defaults/links.tsx:60
-msgid "FAQ"
-msgstr ""
-
-#: src/defaults/links.tsx:61
-msgid "Frequently asked questions"
-msgstr ""
-
-#: src/defaults/links.tsx:70
-msgid "Instance"
-msgstr ""
-
-#: src/defaults/links.tsx:71
-msgid "About this Inventree instance"
-msgstr ""
-
-#: src/defaults/links.tsx:77
-msgid "InvenTree"
-msgstr ""
-
-#: src/defaults/links.tsx:78
-msgid "About the InvenTree org"
-msgstr ""
-
-#: src/defaults/links.tsx:84
-msgid "Licenses"
-msgstr ""
-
-#: src/defaults/links.tsx:85
->>>>>>> 89795f63
 msgid "Licenses for packages used by InvenTree"
 msgstr "Lizenzen für Pakete, die von InvenTree verwendet werden"
 
@@ -1063,11 +939,7 @@
 
 #: src/defaults/menuItems.tsx:10
 #~ msgid "Start page of your instance."
-<<<<<<< HEAD
 #~ msgstr "Start page of your instance."
-=======
-#~ msgstr ""
->>>>>>> 89795f63
 
 #: src/defaults/menuItems.tsx:10
 #~ msgid "This Pokémon’s cry is very loud and distracting"
@@ -1135,21 +1007,12 @@
 
 #: src/functions/auth.tsx:36
 #~ msgid "Logout successfull"
-<<<<<<< HEAD
 #~ msgstr "Logout successfull"
 
 #: src/functions/auth.tsx:41
 msgid "Logout successful"
 msgstr ""
 
-=======
-#~ msgstr "Erfolgreich abgemeldet"
-
-#: src/functions/auth.tsx:41
-msgid "Logout successful"
-msgstr ""
-
->>>>>>> 89795f63
 #: src/functions/auth.tsx:42
 msgid "See you soon."
 msgstr "Auf Wiedersehen."
@@ -1179,33 +1042,17 @@
 msgid "This feature is not yet implemented"
 msgstr ""
 
-#: src/functions/notifications.tsx:9
-msgid "Not implemented"
-msgstr ""
-
-#: src/functions/notifications.tsx:10
-msgid "This feature is not yet implemented"
-msgstr ""
-
 #: src/pages/Auth/Logged-In.tsx:18
 msgid "Checking if you are already logged in"
 msgstr "Prüfe ob Sie bereits angemeldet sind"
 
-<<<<<<< HEAD
 #: src/pages/Auth/Login.tsx:25
-=======
-#: src/pages/Auth/Login.tsx:24
->>>>>>> 89795f63
 msgid "No selection"
 msgstr "Keine Auswahl"
 
 #: src/pages/Auth/Login.tsx:121
 #~ msgid "Edit host options"
-<<<<<<< HEAD
 #~ msgstr "Edit host options"
-=======
-#~ msgstr "Server konfigurieren"
->>>>>>> 89795f63
 
 #: src/pages/Auth/Set-Password.tsx:29
 msgid "Token invalid"
@@ -1245,16 +1092,11 @@
 
 #: src/pages/Index/Dashboard.tsx:22
 msgid "Autoupdate"
-<<<<<<< HEAD
-msgstr ""
-=======
-msgstr "Automatisch aktualisieren"
->>>>>>> 89795f63
+msgstr ""
 
 #: src/pages/Index/Dashboard.tsx:26
 msgid "This page is a replacement for the old start page with the same information. This page will be deprecated and replaced by the home page."
 msgstr ""
-<<<<<<< HEAD
 
 #: src/pages/Index/Home.tsx:58
 msgid "Welcome to your Dashboard{0}"
@@ -1262,11 +1104,6 @@
 
 #: src/pages/Index/Playground.tsx:17
 msgid "This page is a showcase for the possibilities of Platform UI."
-=======
-
-#: src/pages/Index/Home.tsx:58
-msgid "Welcome to your Dashboard{0}"
->>>>>>> 89795f63
 msgstr ""
 
 #: src/pages/Index/Profile/Profile.tsx:23
@@ -1313,11 +1150,7 @@
 #: src/pages/Index/Profile/Profile.tsx:120
 #: src/pages/Index/Profile/Profile.tsx:219
 #~ msgid "Report Settings"
-<<<<<<< HEAD
 #~ msgstr "Report Settings"
-=======
-#~ msgstr "Berichte"
->>>>>>> 89795f63
 
 #: src/pages/Index/Profile/Profile.tsx:142
 #~ msgid "Settings for the notifications"
@@ -1494,4 +1327,4 @@
 
 #: src/views/MobileAppView.tsx:23
 msgid "Read the docs"
-msgstr ""
+msgstr ""