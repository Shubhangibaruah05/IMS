--- conflicted
+++ resolved
@@ -3,16 +3,12 @@
 import { ReactNode, useMemo } from 'react';
 import { useNavigate } from 'react-router-dom';
 
-<<<<<<< HEAD
+import { AddItemButton } from '../../components/buttons/AddItemButton';
 import { ActionDropdown } from '../../components/items/ActionDropdown';
-=======
-import { AddItemButton } from '../../components/buttons/AddItemButton';
->>>>>>> 6962b61f
 import { formatCurrency, renderDate } from '../../defaults/formatters';
 import { ApiEndpoints } from '../../enums/ApiEndpoints';
 import { ModelType } from '../../enums/ModelType';
 import { UserRoles } from '../../enums/Roles';
-<<<<<<< HEAD
 import {
   StockOperationProps,
   useAddStockItem,
@@ -22,12 +18,10 @@
   useDeleteStockItem,
   useMergeStockItem,
   useRemoveStockItem,
+  useStockFields,
   useTransferStockItem
 } from '../../forms/StockForms';
 import { InvenTreeIcon } from '../../functions/icons';
-=======
-import { useStockFields } from '../../forms/StockForms';
->>>>>>> 6962b61f
 import { getDetailUrl } from '../../functions/urls';
 import { useCreateApiFormModal } from '../../hooks/UseForm';
 import { useTable } from '../../hooks/UseTable';
@@ -354,7 +348,6 @@
 
   const table = useTable('stockitems');
   const user = useUserState();
-<<<<<<< HEAD
 
   const navigate = useNavigate();
 
@@ -365,6 +358,23 @@
       refresh: table.refreshTable
     };
   }, [table]);
+
+  const stockItemFields = useStockFields({ create: true });
+
+  const newStockItem = useCreateApiFormModal({
+    url: ApiEndpoints.stock_item_list,
+    title: t`Add Stock Item`,
+    fields: stockItemFields,
+    initialData: {
+      part: params.part,
+      location: params.location
+    },
+    onFormSuccess: (data: any) => {
+      if (data.pk) {
+        navigate(getDetailUrl(ModelType.stockitem, data.pk));
+      }
+    }
+  });
 
   const transferStock = useTransferStockItem(tableActionParams);
   const addStock = useAddStockItem(tableActionParams);
@@ -469,54 +479,33 @@
             }
           }
         ]}
-=======
-  const navigate = useNavigate();
-
-  const stockItemFields = useStockFields({ create: true });
-
-  const newStockItem = useCreateApiFormModal({
-    url: ApiEndpoints.stock_item_list,
-    title: t`Add Stock Item`,
-    fields: stockItemFields,
-    initialData: {
-      part: params.part,
-      location: params.location
-    },
-    onFormSuccess: (data: any) => {
-      if (data.pk) {
-        navigate(getDetailUrl(ModelType.stockitem, data.pk));
-      }
-    }
-  });
-
-  const tableActions = useMemo(() => {
-    return [
+      />,
       <AddItemButton
         hidden={!user.hasAddRole(UserRoles.stock)}
         tooltip={t`Add Stock Item`}
         onClick={() => newStockItem.open()}
->>>>>>> 6962b61f
       />
     ];
   }, [user]);
 
   return (
     <>
-<<<<<<< HEAD
-=======
       {newStockItem.modal}
->>>>>>> 6962b61f
+      {transferStock.modal}
+      {removeStock.modal}
+      {addStock.modal}
+      {countStock.modal}
+      {changeStockStatus.modal}
+      {mergeStock.modal}
+      {assignStock.modal}
+      {deleteStock.modal}
       <InvenTreeTable
         url={apiUrl(ApiEndpoints.stock_item_list)}
         tableState={table}
         columns={tableColumns}
         props={{
           enableDownload: true,
-<<<<<<< HEAD
-          enableSelection: true,
-=======
           enableSelection: false,
->>>>>>> 6962b61f
           tableFilters: tableFilters,
           tableActions: tableActions,
           onRowClick: (record) =>
@@ -529,17 +518,6 @@
           }
         }}
       />
-<<<<<<< HEAD
-      {transferStock.modal}
-      {removeStock.modal}
-      {addStock.modal}
-      {countStock.modal}
-      {changeStockStatus.modal}
-      {mergeStock.modal}
-      {assignStock.modal}
-      {deleteStock.modal}
-=======
->>>>>>> 6962b61f
     </>
   );
 }