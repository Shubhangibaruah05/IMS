--- conflicted
+++ resolved
@@ -15,7 +15,6 @@
 import {
   IconBarcode,
   IconFilter,
-  IconPrinter,
   IconRefresh,
   IconTrash
 } from '@tabler/icons-react';
@@ -47,7 +46,6 @@
 import { navigateToLink } from '../functions/navigation';
 import { getDetailUrl } from '../functions/urls';
 import { TableState } from '../hooks/UseTable';
-import { base_url } from '../main';
 import { useLocalState } from '../states/LocalState';
 import { TableColumn } from './Column';
 import { TableColumnSelect } from './ColumnSelect';
@@ -578,89 +576,22 @@
           onClose={() => setFiltersVisible(false)}
         />
       )}
-<<<<<<< HEAD
-      <Stack spacing="sm">
-        <Group position="apart">
-          <Group position="left" key="custom-actions" spacing={5}>
-            {tableProps.enableDownload && (
-              <DownloadAction
-                key="download-action"
-                downloadCallback={downloadData}
+      <Boundary label={`InvenTreeTable-${tableState.tableKey}`}>
+        <Stack gap="sm">
+          <Group justify="apart" grow>
+            <Group justify="left" key="custom-actions" gap={5}>
+              {tableProps.enableDownload && (
+                <DownloadAction
+                  key="download-action"
+                  downloadCallback={downloadData}
+                />
+              )}
+              <PrintingActions
+                items={tableState.selectedIds}
+                modelType={tableProps.modelType}
+                enableLabels={tableProps.enableLabels}
+                enableReports={tableProps.enableReports}
               />
-            )}
-            <PrintingActions
-              items={tableState.selectedIds}
-              modelType={tableProps.modelType}
-              enableLabels={tableProps.enableLabels}
-              enableReports={tableProps.enableReports}
-            />
-            {(tableProps.barcodeActions?.length ?? 0 > 0) && (
-              <ButtonMenu
-                key="barcode-actions"
-                icon={<IconBarcode />}
-                label={t`Barcode actions`}
-                tooltip={t`Barcode actions`}
-                actions={tableProps.barcodeActions ?? []}
-              />
-            )}
-            {(tableProps.enableBulkDelete ?? false) && (
-              <ActionButton
-                disabled={!tableState.hasSelectedRecords}
-                icon={<IconTrash />}
-                color="red"
-                tooltip={t`Delete selected records`}
-                onClick={deleteSelectedRecords}
-              />
-            )}
-            {tableProps.tableActions?.map((group, idx) => (
-              <Fragment key={idx}>{group}</Fragment>
-            ))}
-          </Group>
-          <Space />
-          <Group position="right" spacing={5}>
-            {tableProps.enableSearch && (
-              <TableSearchInput
-                searchCallback={(term: string) =>
-                  tableState.setSearchTerm(term)
-                }
-              />
-            )}
-            {tableProps.enableRefresh && (
-              <ActionIcon>
-                <Tooltip label={t`Refresh data`}>
-                  <IconRefresh onClick={() => refetch()} />
-                </Tooltip>
-              </ActionIcon>
-            )}
-            {hasSwitchableColumns && (
-              <TableColumnSelect
-                columns={dataColumns}
-                onToggleColumn={toggleColumn}
-              />
-            )}
-            {tableProps.enableFilters && filters.length > 0 && (
-              <Indicator
-                size="xs"
-                label={tableState.activeFilters?.length ?? 0}
-                disabled={tableState.activeFilters?.length == 0}
-              >
-                <ActionIcon>
-                  <Tooltip label={t`Table filters`}>
-                    <IconFilter
-                      onClick={() => setFiltersVisible(!filtersVisible)}
-                    />
-                  </Tooltip>
-                </ActionIcon>
-              </Indicator>
-            )}
-=======
-      <Boundary label="inventreetable">
-        <Stack gap="sm">
-          <Group justify="space-between">
-            <Group justify="left" key="custom-actions" gap={5}>
-              {tableProps.tableActions?.map((group, idx) => (
-                <Fragment key={idx}>{group}</Fragment>
-              ))}
               {(tableProps.barcodeActions?.length ?? 0 > 0) && (
                 <ButtonMenu
                   key="barcode-actions"
@@ -670,24 +601,18 @@
                   actions={tableProps.barcodeActions ?? []}
                 />
               )}
-              {(tableProps.printingActions?.length ?? 0 > 0) && (
-                <ButtonMenu
-                  key="printing-actions"
-                  icon={<IconPrinter />}
-                  label={t`Print actions`}
-                  tooltip={t`Print actions`}
-                  actions={tableProps.printingActions ?? []}
-                />
-              )}
               {(tableProps.enableBulkDelete ?? false) && (
                 <ActionButton
-                  disabled={tableState.selectedRecords.length == 0}
+                  disabled={!tableState.hasSelectedRecords}
                   icon={<IconTrash />}
                   color="red"
                   tooltip={t`Delete selected records`}
                   onClick={deleteSelectedRecords}
                 />
               )}
+              {tableProps.tableActions?.map((group, idx) => (
+                <Fragment key={idx}>{group}</Fragment>
+              ))}
             </Group>
             <Space />
             <Group justify="right" gap={5}>
@@ -699,7 +624,7 @@
                 />
               )}
               {tableProps.enableRefresh && (
-                <ActionIcon variant="transparent">
+                <ActionIcon>
                   <Tooltip label={t`Refresh data`}>
                     <IconRefresh onClick={() => refetch()} />
                   </Tooltip>
@@ -717,7 +642,7 @@
                   label={tableState.activeFilters?.length ?? 0}
                   disabled={tableState.activeFilters?.length == 0}
                 >
-                  <ActionIcon variant="transparent">
+                  <ActionIcon>
                     <Tooltip label={t`Table filters`}>
                       <IconFilter
                         onClick={() => setFiltersVisible(!filtersVisible)}
@@ -726,14 +651,7 @@
                   </ActionIcon>
                 </Indicator>
               )}
-              {tableProps.enableDownload && (
-                <DownloadAction
-                  key="download-action"
-                  downloadCallback={downloadData}
-                />
-              )}
             </Group>
->>>>>>> db1a2f90
           </Group>
           <Box pos="relative">
             <LoadingOverlay
