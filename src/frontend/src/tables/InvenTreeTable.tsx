--- conflicted
+++ resolved
@@ -527,12 +527,9 @@
 
   // Callback when a row is clicked
   const handleRowClick = useCallback(
-<<<<<<< HEAD
     (record: any, index: number, event: any) => {
       cancelEvent(event);
-=======
-    ({ event, record, index }: { event: any; record: any; index: number }) => {
->>>>>>> 6700a462
+
       if (props.onRowClick) {
         // If a custom row click handler is provided, use that
         props.onRowClick(record, index, event);
