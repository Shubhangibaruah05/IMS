import { t } from '@lingui/macro';
import {
  ActionIcon,
  Alert,
  Box,
  Indicator,
  LoadingOverlay,
  Space,
  Stack,
  Tooltip
} from '@mantine/core';
import { Group } from '@mantine/core';
import { modals } from '@mantine/modals';
import { showNotification } from '@mantine/notifications';
import { IconFilter, IconRefresh, IconTrash } from '@tabler/icons-react';
import { IconBarcode, IconPrinter } from '@tabler/icons-react';
import { useQuery } from '@tanstack/react-query';
import {
  DataTable,
  DataTableCellClickHandler,
  DataTableSortStatus
} from 'mantine-datatable';
import { Fragment, useCallback, useEffect, useMemo, useState } from 'react';
import { useNavigate } from 'react-router-dom';

import { api } from '../App';
import { ActionButton } from '../components/buttons/ActionButton';
import { ButtonMenu } from '../components/buttons/ButtonMenu';
import { ApiFormFieldSet } from '../components/forms/fields/ApiFormField';
import { ModelType } from '../enums/ModelType';
import { extractAvailableFields, mapFields } from '../functions/forms';
import { getDetailUrl } from '../functions/urls';
import { TableState } from '../hooks/UseTable';
import { base_url } from '../main';
import { useLocalState } from '../states/LocalState';
import { TableColumn } from './Column';
import { TableColumnSelect } from './ColumnSelect';
import { DownloadAction } from './DownloadAction';
import { TableFilter } from './Filter';
import { FilterSelectDrawer } from './FilterSelectDrawer';
import { RowAction, RowActions } from './RowActions';
import { TableSearchInput } from './Search';

const defaultPageSize: number = 25;

/**
 * Set of optional properties which can be passed to an InvenTreeTable component
 *
 * @param params : any - Base query parameters
 * @param tableState : TableState - State manager for the table
 * @param defaultSortColumn : string - Default column to sort by
 * @param noRecordsText : string - Text to display when no records are found
 * @param enableBulkDelete : boolean - Enable bulk deletion of records
 * @param enableDownload : boolean - Enable download actions
 * @param enableFilters : boolean - Enable filter actions
 * @param enableSelection : boolean - Enable row selection
 * @param enableSearch : boolean - Enable search actions
 * @param enablePagination : boolean - Enable pagination
 * @param enableRefresh : boolean - Enable refresh actions
 * @param pageSize : number - Number of records per page
 * @param barcodeActions : any[] - List of barcode actions
 * @param tableFilters : TableFilter[] - List of custom filters
 * @param tableActions : any[] - List of custom action groups
 * @param printingActions : any[] - List of printing actions
 * @param dataFormatter : (data: any) => any - Callback function to reformat data returned by server (if not in default format)
 * @param rowActions : (record: any) => RowAction[] - Callback function to generate row actions
 * @param onRowClick : (record: any, index: number, event: any) => void - Callback function when a row is clicked
 * @param onCellClick : (event: any, record: any, recordIndex: number, column: any, columnIndex: number) => void - Callback function when a cell is clicked
 * @param modelType: ModelType - The model type for the table
 */
export type InvenTreeTableProps<T = any> = {
  params?: any;
  defaultSortColumn?: string;
  noRecordsText?: string;
  enableBulkDelete?: boolean;
  enableDownload?: boolean;
  enableFilters?: boolean;
  enableSelection?: boolean;
  enableSearch?: boolean;
  enablePagination?: boolean;
  enableRefresh?: boolean;
  pageSize?: number;
  barcodeActions?: any[];
  tableFilters?: TableFilter[];
  tableActions?: React.ReactNode[];
  printingActions?: any[];
  rowExpansion?: any;
  idAccessor?: string;
  dataFormatter?: (data: any) => any;
  rowActions?: (record: T) => RowAction[];
  onRowClick?: (record: T, index: number, event: any) => void;
  onCellClick?: DataTableCellClickHandler<T>;
  modelType?: ModelType;
<<<<<<< HEAD
  rowStyle?: (record: T, index: number) => any;
=======
  modelField?: string;
>>>>>>> 36c00803
};

/**
 * Default table properties (used if not specified)
 */
const defaultInvenTreeTableProps: InvenTreeTableProps = {
  params: {},
  noRecordsText: t`No records found`,
  enableDownload: false,
  enableFilters: true,
  enablePagination: true,
  enableRefresh: true,
  enableSearch: true,
  enableSelection: false,
  pageSize: defaultPageSize,
  defaultSortColumn: '',
  printingActions: [],
  barcodeActions: [],
  tableFilters: [],
  tableActions: [],
  idAccessor: 'pk'
};

/**
 * Table Component which extends DataTable with custom InvenTree functionality
 */
export function InvenTreeTable<T = any>({
  url,
  tableState,
  columns,
  props
}: {
  url: string;
  tableState: TableState;
  columns: TableColumn<T>[];
  props: InvenTreeTableProps<T>;
}) {
  const { getTableColumnNames, setTableColumnNames } = useLocalState();
  const [fieldNames, setFieldNames] = useState<Record<string, string>>({});

  const navigate = useNavigate();

  // Construct table filters - note that we can introspect filter labels from column names
  const filters: TableFilter[] = useMemo(() => {
    return (
      props.tableFilters?.map((filter) => {
        return {
          ...filter,
          label: filter.label ?? fieldNames[filter.name] ?? `${filter.name}`
        };
      }) ?? []
    );
  }, [props.tableFilters, fieldNames]);

  // Request OPTIONS data from the API, before we load the table
  const tableOptionQuery = useQuery({
    enabled: true,
    queryKey: ['options', url, tableState.tableKey],
    retry: 3,
    refetchOnMount: true,
    refetchOnWindowFocus: false,
    queryFn: async () => {
      return api
        .options(url, {
          params: tableProps.params
        })
        .then((response) => {
          if (response.status == 200) {
            // Extract field information from the API

            let names: Record<string, string> = {};
            let fields: ApiFormFieldSet =
              extractAvailableFields(response, 'POST', true) || {};

            // Extract flattened map of fields
            mapFields(fields, (path, field) => {
              if (field.label) {
                names[path] = field.label;
              }
            });

            const cacheKey = tableState.tableKey.split('-')[0];

            setFieldNames(names);
            setTableColumnNames(cacheKey)(names);
          }

          return null;
        });
    }
  });

  // Rebuild set of translated column names
  useEffect(() => {
    const cacheKey = tableState.tableKey.split('-')[0];

    // First check the local cache
    const cachedNames = getTableColumnNames(cacheKey);

    if (Object.keys(cachedNames).length > 0) {
      // Cached names are available - use them!
      setFieldNames(cachedNames);
      return;
    }

    // Otherwise, fetch the data from the API
    tableOptionQuery.refetch();
  }, [url, tableState.tableKey, props.params]);

  // Build table properties based on provided props (and default props)
  const tableProps: InvenTreeTableProps<T> = useMemo(() => {
    return {
      ...defaultInvenTreeTableProps,
      ...props
    };
  }, [props]);

  // Check if any columns are switchable (can be hidden)
  const hasSwitchableColumns = columns.some(
    (col: TableColumn) => col.switchable ?? true
  );

  const onSelectedRecordsChange = useCallback((records: any[]) => {
    tableState.setSelectedRecords(records);
  }, []);

  // Update column visibility when hiddenColumns change
  const dataColumns: any = useMemo(() => {
    let cols = columns.map((col) => {
      let hidden: boolean = col.hidden ?? false;

      if (col.switchable ?? true) {
        hidden = tableState.hiddenColumns.includes(col.accessor);
      }

      return {
        ...col,
        hidden: hidden,
        title: col.title ?? fieldNames[col.accessor] ?? `${col.accessor}`
      };
    });

    // If row actions are available, add a column for them
    if (tableProps.rowActions) {
      cols.push({
        accessor: 'actions',
        title: '   ',
        hidden: false,
        switchable: false,
        width: 50,
        render: (record: any) => (
          <RowActions
            actions={tableProps.rowActions?.(record) ?? []}
            disabled={tableState.selectedRecords.length > 0}
          />
        )
      });
    }

    return cols;
  }, [
    columns,
    fieldNames,
    tableProps.rowActions,
    tableProps.enableSelection,
    tableState.hiddenColumns,
    tableState.selectedRecords
  ]);

  // Callback when column visibility is toggled
  function toggleColumn(columnName: string) {
    let newColumns = [...dataColumns];

    let colIdx = newColumns.findIndex((col) => col.accessor == columnName);

    if (colIdx >= 0 && colIdx < newColumns.length) {
      newColumns[colIdx].hidden = !newColumns[colIdx].hidden;
    }

    tableState.setHiddenColumns(
      newColumns.filter((col) => col.hidden).map((col) => col.accessor)
    );
  }

  // Filter list visibility
  const [filtersVisible, setFiltersVisible] = useState<boolean>(false);

  // Reset the pagination state when the search term changes
  useEffect(() => {
    tableState.setPage(1);
  }, [tableState.searchTerm]);

  /*
   * Construct query filters for the current table
   */
  function getTableFilters(paginate: boolean = false) {
    let queryParams = {
      ...tableProps.params
    };

    // Add custom filters
    if (tableState.activeFilters) {
      tableState.activeFilters.forEach(
        (flt) => (queryParams[flt.name] = flt.value)
      );
    }

    // Add custom search term
    if (tableState.searchTerm) {
      queryParams.search = tableState.searchTerm;
    }

    // Pagination
    if (tableProps.enablePagination && paginate) {
      let pageSize = tableProps.pageSize ?? defaultPageSize;
      queryParams.limit = pageSize;
      queryParams.offset = (tableState.page - 1) * pageSize;
    }

    // Ordering
    let ordering = getOrderingTerm();

    if (ordering) {
      if (sortStatus.direction == 'asc') {
        queryParams.ordering = ordering;
      } else {
        queryParams.ordering = `-${ordering}`;
      }
    }

    return queryParams;
  }

  // Data download callback
  function downloadData(fileFormat: string) {
    // Download entire dataset (no pagination)
    let queryParams = getTableFilters(false);

    // Specify file format
    queryParams.export = fileFormat;

    let downloadUrl = api.getUri({
      url: url,
      params: queryParams
    });

    // Download file in a new window (to force download)
    window.open(downloadUrl, '_blank');
  }

  // Data Sorting
  const [sortStatus, setSortStatus] = useState<DataTableSortStatus>({
    columnAccessor: tableProps.defaultSortColumn ?? '',
    direction: 'asc'
  });

  // Return the ordering parameter
  function getOrderingTerm() {
    let key = sortStatus.columnAccessor;

    // Sorting column not specified
    if (key == '') {
      return '';
    }

    // Find matching column:
    // If column provides custom ordering term, use that
    let column = dataColumns.find((col: any) => col.accessor == key);
    return column?.ordering || key;
  }

  // Missing records text (based on server response)
  const [missingRecordsText, setMissingRecordsText] = useState<string>(
    tableProps.noRecordsText ?? t`No records found`
  );

  const handleSortStatusChange = (status: DataTableSortStatus) => {
    tableState.setPage(1);
    setSortStatus(status);
  };

  // Function to perform API query to fetch required data
  const fetchTableData = async () => {
    let queryParams = getTableFilters(true);

    return api
      .get(url, {
        params: queryParams,
        timeout: 5 * 1000
      })
      .then(function (response) {
        switch (response.status) {
          case 200:
            setMissingRecordsText(
              tableProps.noRecordsText ?? t`No records found`
            );

            let results = response.data?.results ?? response.data ?? [];

            if (props.dataFormatter) {
              // Custom data formatter provided
              results = props.dataFormatter(results);
            }

            if (!Array.isArray(results)) {
              setMissingRecordsText(t`Server returned incorrect data type`);
              results = [];
            }

            tableState.setRecordCount(response.data?.count ?? results.length);

            return results;
          case 400:
            setMissingRecordsText(t`Bad request`);
            break;
          case 401:
            setMissingRecordsText(t`Unauthorized`);
            break;
          case 403:
            setMissingRecordsText(t`Forbidden`);
            break;
          case 404:
            setMissingRecordsText(t`Not found`);
            break;
          default:
            setMissingRecordsText(
              t`Unknown error` + ': ' + response.statusText
            );
            break;
        }

        return [];
      })
      .catch(function (error) {
        setMissingRecordsText(t`Error` + ': ' + error.message);
        return [];
      });
  };

  const { data, isFetching, refetch } = useQuery({
    queryKey: [
      tableState.page,
      props.params,
      sortStatus.columnAccessor,
      sortStatus.direction,
      tableState.tableKey,
      tableState.activeFilters,
      tableState.searchTerm
    ],
    queryFn: fetchTableData,
    refetchOnWindowFocus: false,
    refetchOnMount: true
  });

  // Update tableState.records when new data received
  useEffect(() => {
    tableState.setRecords(data ?? []);
  }, [data]);

  // Callback function to delete the selected records in the table
  const deleteSelectedRecords = useCallback(() => {
    if (tableState.selectedRecords.length == 0) {
      // Ignore if no records are selected
      return;
    }

    modals.openConfirmModal({
      title: t`Delete selected records`,
      children: (
        <Alert
          color="red"
          title={t`Are you sure you want to delete the selected records?`}
        >
          {t`This action cannot be undone!`}
        </Alert>
      ),
      labels: {
        confirm: t`Delete`,
        cancel: t`Cancel`
      },
      confirmProps: {
        color: 'red'
      },
      onConfirm: () => {
        // Delete the selected records
        let selection = tableState.selectedRecords.map(
          (record) => record.pk ?? record.id
        );

        api
          .delete(url, {
            data: {
              items: selection
            }
          })
          .then((_response) => {
            // Refresh the table
            refetch();

            // Show notification
            showNotification({
              title: t`Deleted records`,
              message: t`Records were deleted successfully`,
              color: 'green'
            });
          })
          .catch((_error) => {
            console.warn(`Bulk delete operation failed at ${url}`);

            showNotification({
              title: t`Error`,
              message: t`Failed to delete records`,
              color: 'red'
            });
          });
      }
    });
  }, [tableState.selectedRecords]);

  // Callback when a row is clicked
  const handleRowClick = useCallback(
    (record: any, index: number, event: any) => {
      if (props.onRowClick) {
        // If a custom row click handler is provided, use that
        props.onRowClick(record, index, event);
<<<<<<< HEAD
      } else if (tableProps.modelType && record?.pk) {
        // If a model type is provided, navigate to the detail view for that model
        const new_tab = event?.ctrlKey || event?.shiftKey;

        let url = getDetailUrl(tableProps.modelType, record.pk, new_tab);

        if (new_tab) {
          // Open in a new tab
          window.open(url, '_blank');
        } else {
          // Navigate internally
          navigate(url);
=======
      } else if (tableProps.modelType) {
        const pk = record?.[tableProps.modelField ?? 'pk'];

        if (pk) {
          // If a model type is provided, navigate to the detail view for that model
          let url = getDetailUrl(tableProps.modelType, pk);

          // Should it be opened in a new tab?
          if (event?.ctrlKey || event?.shiftKey) {
            // Open in a new tab
            url = `/${base_url}${url}`;
            window.open(url, '_blank');
          } else {
            // Navigate internally
            navigate(url);
          }
>>>>>>> 36c00803
        }
      }
    },
    [props.onRowClick]
  );

  return (
    <>
      {tableProps.enableFilters && (filters.length ?? 0) > 0 && (
        <FilterSelectDrawer
          availableFilters={filters}
          tableState={tableState}
          opened={filtersVisible}
          onClose={() => setFiltersVisible(false)}
        />
      )}
      <Stack spacing="sm">
        <Group position="apart">
          <Group position="left" key="custom-actions" spacing={5}>
            {tableProps.tableActions?.map((group, idx) => (
              <Fragment key={idx}>{group}</Fragment>
            ))}
            {(tableProps.barcodeActions?.length ?? 0 > 0) && (
              <ButtonMenu
                key="barcode-actions"
                icon={<IconBarcode />}
                label={t`Barcode actions`}
                tooltip={t`Barcode actions`}
                actions={tableProps.barcodeActions ?? []}
              />
            )}
            {(tableProps.printingActions?.length ?? 0 > 0) && (
              <ButtonMenu
                key="printing-actions"
                icon={<IconPrinter />}
                label={t`Print actions`}
                tooltip={t`Print actions`}
                actions={tableProps.printingActions ?? []}
              />
            )}
            {(tableProps.enableBulkDelete ?? false) && (
              <ActionButton
                disabled={tableState.selectedRecords.length == 0}
                icon={<IconTrash />}
                color="red"
                tooltip={t`Delete selected records`}
                onClick={deleteSelectedRecords}
              />
            )}
          </Group>
          <Space />
          <Group position="right" spacing={5}>
            {tableProps.enableSearch && (
              <TableSearchInput
                searchCallback={(term: string) =>
                  tableState.setSearchTerm(term)
                }
              />
            )}
            {tableProps.enableRefresh && (
              <ActionIcon>
                <Tooltip label={t`Refresh data`}>
                  <IconRefresh onClick={() => refetch()} />
                </Tooltip>
              </ActionIcon>
            )}
            {hasSwitchableColumns && (
              <TableColumnSelect
                columns={dataColumns}
                onToggleColumn={toggleColumn}
              />
            )}
            {tableProps.enableFilters && filters.length > 0 && (
              <Indicator
                size="xs"
                label={tableState.activeFilters?.length ?? 0}
                disabled={tableState.activeFilters?.length == 0}
              >
                <ActionIcon>
                  <Tooltip label={t`Table filters`}>
                    <IconFilter
                      onClick={() => setFiltersVisible(!filtersVisible)}
                    />
                  </Tooltip>
                </ActionIcon>
              </Indicator>
            )}
            {tableProps.enableDownload && (
              <DownloadAction
                key="download-action"
                downloadCallback={downloadData}
              />
            )}
          </Group>
        </Group>
        <Box pos="relative">
          <LoadingOverlay
            visible={tableOptionQuery.isLoading || tableOptionQuery.isFetching}
          />

          <DataTable
            withBorder
            striped
            highlightOnHover
            loaderVariant="dots"
            pinLastColumn={tableProps.rowActions != undefined}
            idAccessor={tableProps.idAccessor}
            minHeight={300}
            totalRecords={tableState.recordCount}
            recordsPerPage={tableProps.pageSize ?? defaultPageSize}
            page={tableState.page}
            onPageChange={tableState.setPage}
            sortStatus={sortStatus}
            onSortStatusChange={handleSortStatusChange}
            selectedRecords={
              tableProps.enableSelection
                ? tableState.selectedRecords
                : undefined
            }
            onSelectedRecordsChange={
              tableProps.enableSelection ? onSelectedRecordsChange : undefined
            }
            rowExpansion={tableProps.rowExpansion}
            rowStyle={tableProps.rowStyle}
            fetching={isFetching}
            noRecordsText={missingRecordsText}
            records={tableState.records}
            columns={dataColumns}
            onRowClick={handleRowClick}
            onCellClick={tableProps.onCellClick}
            defaultColumnProps={{
              noWrap: true,
              textAlignment: 'left',
              cellsStyle: {
                // TODO @SchrodingersGat : Need a better way of handling "wide" cells,
                overflow: 'hidden'
              }
            }}
          />
        </Box>
      </Stack>
    </>
  );
}<|MERGE_RESOLUTION|>--- conflicted
+++ resolved
@@ -91,11 +91,8 @@
   onRowClick?: (record: T, index: number, event: any) => void;
   onCellClick?: DataTableCellClickHandler<T>;
   modelType?: ModelType;
-<<<<<<< HEAD
   rowStyle?: (record: T, index: number) => any;
-=======
   modelField?: string;
->>>>>>> 36c00803
 };
 
 /**
@@ -521,20 +518,6 @@
       if (props.onRowClick) {
         // If a custom row click handler is provided, use that
         props.onRowClick(record, index, event);
-<<<<<<< HEAD
-      } else if (tableProps.modelType && record?.pk) {
-        // If a model type is provided, navigate to the detail view for that model
-        const new_tab = event?.ctrlKey || event?.shiftKey;
-
-        let url = getDetailUrl(tableProps.modelType, record.pk, new_tab);
-
-        if (new_tab) {
-          // Open in a new tab
-          window.open(url, '_blank');
-        } else {
-          // Navigate internally
-          navigate(url);
-=======
       } else if (tableProps.modelType) {
         const pk = record?.[tableProps.modelField ?? 'pk'];
 
@@ -551,7 +534,6 @@
             // Navigate internally
             navigate(url);
           }
->>>>>>> 36c00803
         }
       }
     },
