--- conflicted
+++ resolved
@@ -562,79 +562,10 @@
           onClose={() => setFiltersVisible(false)}
         />
       )}
-<<<<<<< HEAD
-      <Stack gap="sm">
-        <Group justify="space-between">
-          <Group justify="left" key="custom-actions" gap={5}>
-            {tableProps.tableActions?.map((group, idx) => (
-              <Fragment key={idx}>{group}</Fragment>
-            ))}
-            {(tableProps.barcodeActions?.length ?? 0 > 0) && (
-              <ButtonMenu
-                key="barcode-actions"
-                icon={<IconBarcode />}
-                label={t`Barcode actions`}
-                tooltip={t`Barcode actions`}
-                actions={tableProps.barcodeActions ?? []}
-              />
-            )}
-            {(tableProps.printingActions?.length ?? 0 > 0) && (
-              <ButtonMenu
-                key="printing-actions"
-                icon={<IconPrinter />}
-                label={t`Print actions`}
-                tooltip={t`Print actions`}
-                actions={tableProps.printingActions ?? []}
-              />
-            )}
-            {(tableProps.enableBulkDelete ?? false) && (
-              <ActionButton
-                disabled={tableState.selectedRecords.length == 0}
-                icon={<IconTrash />}
-                color="red"
-                tooltip={t`Delete selected records`}
-                onClick={deleteSelectedRecords}
-              />
-            )}
-          </Group>
-          <Space />
-          <Group justify="right" gap={5}>
-            {tableProps.enableSearch && (
-              <TableSearchInput
-                searchCallback={(term: string) =>
-                  tableState.setSearchTerm(term)
-                }
-              />
-            )}
-            {tableProps.enableRefresh && (
-              <ActionIcon variant="transparent">
-                <Tooltip label={t`Refresh data`}>
-                  <IconRefresh onClick={() => refetch()} />
-                </Tooltip>
-              </ActionIcon>
-            )}
-            {hasSwitchableColumns && (
-              <TableColumnSelect
-                columns={dataColumns}
-                onToggleColumn={toggleColumn}
-              />
-            )}
-            {tableProps.enableFilters && filters.length > 0 && (
-              <Indicator
-                size="xs"
-                label={tableState.activeFilters?.length ?? 0}
-                disabled={tableState.activeFilters?.length == 0}
-              >
-                <ActionIcon variant="transparent">
-                  <Tooltip label={t`Table filters`}>
-                    <IconFilter
-                      onClick={() => setFiltersVisible(!filtersVisible)}
-                    />
-=======
       <Boundary label="inventreetable">
-        <Stack spacing="sm">
-          <Group position="apart">
-            <Group position="left" key="custom-actions" spacing={5}>
+        <Stack gap="sm">
+          <Group justify="space-between">
+            <Group justify="left" key="custom-actions" gap={5}>
               {tableProps.tableActions?.map((group, idx) => (
                 <Fragment key={idx}>{group}</Fragment>
               ))}
@@ -667,7 +598,7 @@
               )}
             </Group>
             <Space />
-            <Group position="right" spacing={5}>
+            <Group justify="right" gap={5}>
               {tableProps.enableSearch && (
                 <TableSearchInput
                   searchCallback={(term: string) =>
@@ -676,10 +607,9 @@
                 />
               )}
               {tableProps.enableRefresh && (
-                <ActionIcon>
+                <ActionIcon variant="transparent">
                   <Tooltip label={t`Refresh data`}>
                     <IconRefresh onClick={() => refetch()} />
->>>>>>> 6d620c71
                   </Tooltip>
                 </ActionIcon>
               )}
@@ -695,7 +625,7 @@
                   label={tableState.activeFilters?.length ?? 0}
                   disabled={tableState.activeFilters?.length == 0}
                 >
-                  <ActionIcon>
+                  <ActionIcon variant="transparent">
                     <Tooltip label={t`Table filters`}>
                       <IconFilter
                         onClick={() => setFiltersVisible(!filtersVisible)}
@@ -712,55 +642,6 @@
               )}
             </Group>
           </Group>
-<<<<<<< HEAD
-        </Group>
-        <Box pos="relative">
-          <LoadingOverlay
-            visible={tableOptionQuery.isLoading || tableOptionQuery.isFetching}
-          />
-
-          <DataTable
-            withTableBorder
-            striped
-            highlightOnHover
-            loaderType="dots"
-            pinLastColumn={tableProps.rowActions != undefined}
-            idAccessor={tableProps.idAccessor}
-            minHeight={300}
-            totalRecords={tableState.recordCount}
-            recordsPerPage={tableProps.pageSize ?? defaultPageSize}
-            page={tableState.page}
-            onPageChange={tableState.setPage}
-            sortStatus={sortStatus}
-            onSortStatusChange={handleSortStatusChange}
-            selectedRecords={
-              tableProps.enableSelection
-                ? tableState.selectedRecords
-                : undefined
-            }
-            onSelectedRecordsChange={
-              tableProps.enableSelection ? onSelectedRecordsChange : undefined
-            }
-            rowExpansion={tableProps.rowExpansion}
-            rowStyle={tableProps.rowStyle}
-            fetching={isFetching}
-            noRecordsText={missingRecordsText}
-            records={tableState.records}
-            columns={dataColumns}
-            onRowClick={handleRowClick}
-            onCellClick={tableProps.onCellClick}
-            defaultColumnProps={{
-              noWrap: true,
-              textAlign: 'left',
-              cellsStyle: () => (theme) => ({
-                // TODO @SchrodingersGat : Need a better way of handling "wide" cells,
-                overflow: 'hidden'
-              })
-            }}
-          />
-        </Box>
-      </Stack>
-=======
           <Box pos="relative">
             <LoadingOverlay
               visible={
@@ -769,10 +650,10 @@
             />
 
             <DataTable
-              withBorder
+              withTableBorder
               striped
               highlightOnHover
-              loaderVariant="dots"
+              loaderType="dots"
               pinLastColumn={tableProps.rowActions != undefined}
               idAccessor={tableProps.idAccessor}
               minHeight={300}
@@ -800,17 +681,16 @@
               onCellClick={tableProps.onCellClick}
               defaultColumnProps={{
                 noWrap: true,
-                textAlignment: 'left',
-                cellsStyle: {
+                textAlign: 'left',
+                cellsStyle: () => (theme) => ({
                   // TODO @SchrodingersGat : Need a better way of handling "wide" cells,
                   overflow: 'hidden'
-                }
+                })
               }}
             />
           </Box>
         </Stack>
       </Boundary>
->>>>>>> 6d620c71
     </>
   );
 }