import { t } from '@lingui/macro';
import { Group, Text } from '@mantine/core';
import { useCallback, useMemo, useState } from 'react';

import { AddItemButton } from '../../components/buttons/AddItemButton';
import { ApiFormFieldSet } from '../../components/forms/fields/ApiFormField';
import { ApiEndpoints } from '../../enums/ApiEndpoints';
import { UserRoles } from '../../enums/Roles';
import {
  useCreateApiFormModal,
  useDeleteApiFormModal,
  useEditApiFormModal
} from '../../hooks/UseForm';
import { useTable } from '../../hooks/UseTable';
import { apiUrl } from '../../states/ApiState';
import { useUserState } from '../../states/UserState';
import { TableColumn } from '../Column';
import { TableFilter } from '../Filter';
import { InvenTreeTable } from '../InvenTreeTable';
import { RowDeleteAction, RowEditAction } from '../RowActions';

export default function PartCategoryTemplateTable({}: {}) {
  const table = useTable('part-category-parameter-templates');
  const user = useUserState();

  const formFields: ApiFormFieldSet = useMemo(() => {
    return {
      category: {},
      parameter_template: {},
      default_value: {}
    };
  }, []);

  const [selectedTemplate, setSelectedTemplate] = useState<number>(0);

  const newTemplate = useCreateApiFormModal({
    url: ApiEndpoints.category_parameter_list,
    title: t`Add Category Parameter`,
<<<<<<< HEAD
    fields: formFields,
    table: table
=======
    fields: useMemo(() => ({ ...formFields }), [formFields]),
    onFormSuccess: table.refreshTable
>>>>>>> 548ecf58
  });

  const editTemplate = useEditApiFormModal({
    url: ApiEndpoints.category_parameter_list,
    pk: selectedTemplate,
    title: t`Edit Category Parameter`,
<<<<<<< HEAD
    fields: formFields,
    table: table
=======
    fields: useMemo(() => ({ ...formFields }), [formFields]),
    onFormSuccess: (record: any) => table.updateRecord(record)
>>>>>>> 548ecf58
  });

  const deleteTemplate = useDeleteApiFormModal({
    url: ApiEndpoints.category_parameter_list,
    pk: selectedTemplate,
    title: t`Delete Category Parameter`,
    table: table
  });

  const tableFilters: TableFilter[] = useMemo(() => {
    // TODO
    return [];
  }, []);

  const tableColumns: TableColumn[] = useMemo(() => {
    return [
      {
        accessor: 'category_detail.name',
        title: t`Category`,
        sortable: true,
        switchable: false
      },
      {
        accessor: 'category_detail.pathstring'
      },
      {
        accessor: 'parameter_template_detail.name',
        title: t`Parameter Template`,
        sortable: true,
        switchable: false
      },
      {
        accessor: 'default_value',
        sortable: true,
        switchable: false,
        render: (record: any) => {
          if (!record?.default_value) {
            return '-';
          }

          let units = '';

          if (record?.parameter_template_detail?.units) {
            units = `[${record.parameter_template_detail.units}]`;
          }

          return (
            <Group justify="space-between" grow>
              <Text>{record.default_value}</Text>
              {units && <Text size="xs">{units}</Text>}
            </Group>
          );
        }
      }
    ];
  }, []);

  const rowActions = useCallback(
    (record: any) => {
      return [
        RowEditAction({
          hidden: !user.hasChangeRole(UserRoles.part),
          onClick: () => {
            setSelectedTemplate(record.pk);
            editTemplate.open();
          }
        }),
        RowDeleteAction({
          hidden: !user.hasDeleteRole(UserRoles.part),
          onClick: () => {
            setSelectedTemplate(record.pk);
            deleteTemplate.open();
          }
        })
      ];
    },
    [user]
  );

  const tableActions = useMemo(() => {
    return [
      <AddItemButton
        tooltip={t`Add Category Parameter`}
        onClick={() => newTemplate.open()}
        hidden={!user.hasAddRole(UserRoles.part)}
      />
    ];
  }, [user]);

  return (
    <>
      {newTemplate.modal}
      {editTemplate.modal}
      {deleteTemplate.modal}
      <InvenTreeTable
        url={apiUrl(ApiEndpoints.category_parameter_list)}
        tableState={table}
        columns={tableColumns}
        props={{
          rowActions: rowActions,
          tableFilters: tableFilters,
          tableActions: tableActions
        }}
      />
    </>
  );
}<|MERGE_RESOLUTION|>--- conflicted
+++ resolved
@@ -36,26 +36,16 @@
   const newTemplate = useCreateApiFormModal({
     url: ApiEndpoints.category_parameter_list,
     title: t`Add Category Parameter`,
-<<<<<<< HEAD
-    fields: formFields,
+    fields: useMemo(() => ({ ...formFields }), [formFields]),
     table: table
-=======
-    fields: useMemo(() => ({ ...formFields }), [formFields]),
-    onFormSuccess: table.refreshTable
->>>>>>> 548ecf58
   });
 
   const editTemplate = useEditApiFormModal({
     url: ApiEndpoints.category_parameter_list,
     pk: selectedTemplate,
     title: t`Edit Category Parameter`,
-<<<<<<< HEAD
-    fields: formFields,
+    fields: useMemo(() => ({ ...formFields }), [formFields]),
     table: table
-=======
-    fields: useMemo(() => ({ ...formFields }), [formFields]),
-    onFormSuccess: (record: any) => table.updateRecord(record)
->>>>>>> 548ecf58
   });
 
   const deleteTemplate = useDeleteApiFormModal({
