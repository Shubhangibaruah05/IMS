--- conflicted
+++ resolved
@@ -14,21 +14,7 @@
  * Construct an API url from the provided ApiFormProps object
  */
 export function constructFormUrl(props: ApiFormProps): string {
-<<<<<<< HEAD
-  let url = props.url;
-
-  if (!url.endsWith('/')) {
-    url += '/';
-  }
-
-  if (props.pk != undefined && props.pk != null) {
-    url += `${props.pk}/`;
-  }
-
-  return url;
-=======
   return url(props.url, props.pk);
->>>>>>> bf7c1b43
 }
 
 /**
@@ -111,14 +97,9 @@
   api
     .options(url)
     .then((response) => {
-      let fields: Record<string, ApiFormFieldType> | null = null;
-
-      if (props.ignoreOptionsCheck) {
-        fields = props.fields ?? null;
-      } else {
-        // Extract available fields from the OPTIONS response (and handle any errors)
-        fields = extractAvailableFields(response, props.method);
-      }
+      // Extract available fields from the OPTIONS response (and handle any errors)
+      let fields: Record<string, ApiFormFieldType> | null =
+        extractAvailableFields(response, props.method);
 
       if (fields == null) {
         return;
