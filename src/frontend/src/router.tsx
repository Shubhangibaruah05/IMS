--- conflicted
+++ resolved
@@ -8,16 +8,13 @@
   lazy(() => import('./components/nav/Layout'))
 );
 export const Home = Loadable(lazy(() => import('./pages/Index/Home')));
-<<<<<<< HEAD
 export const Parts = Loadable(lazy(() => import('./pages/Index/Part')));
 export const Stock = Loadable(lazy(() => import('./pages/Index/Stock')));
 export const Build = Loadable(lazy(() => import('./pages/Index/Build')));
 
-=======
 export const Dashboard = Loadable(
   lazy(() => import('./pages/Index/Dashboard'))
 );
->>>>>>> c614b78f
 export const ErrorPage = Loadable(lazy(() => import('./pages/ErrorPage')));
 export const Profile = Loadable(
   lazy(() => import('./pages/Index/Profile/Profile'))
@@ -52,7 +49,10 @@
           element: <Home />
         },
         {
-<<<<<<< HEAD
+          path: 'dashboard/',
+          element: <Dashboard />
+        },
+        {
           path: 'parts/',
           element: <Parts />
         },
@@ -63,10 +63,6 @@
         {
           path: 'build/',
           element: <Build />
-=======
-          path: 'dashboard/',
-          element: <Dashboard />
->>>>>>> c614b78f
         },
         {
           path: '/profile/:tabValue',
