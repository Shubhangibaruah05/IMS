--- conflicted
+++ resolved
@@ -80,15 +80,7 @@
       - Devcontainer: develop/devcontainer.md
     - Credits: credits.md
     - Privacy: privacy.md
-<<<<<<< HEAD
-    - Terminology: terminology.md
-    - Development:
-      - Developing InvenTree: develop/starting.md
-      - Contributing: develop/contributing.md
-      - Devcontainer: develop/devcontainer.md
-=======
     - Release Notes: releases/release_notes.md
->>>>>>> 6e13034b
   - Install:
     - Introduction: start/intro.md
     - Configuration: start/config.md
@@ -225,13 +217,9 @@
 
 # Plugins
 plugins:
-<<<<<<< HEAD
-  - include-markdown
-=======
   - include-markdown:
       opening_tag: "{!"
       closing_tag: "!}"
->>>>>>> 6e13034b
   - search
   - git-revision-date-localized
   - mkdocs-simple-hooks:
