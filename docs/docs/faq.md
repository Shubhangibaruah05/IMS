---
title: FAQ
---

## Frequently Asked Questions

Below is a list of frequently asked questions. If you are having issues with InvenTree please consult this list first!

## Installation Issues

### Installing on Windows

InvenTree installation is not officially supported natively on Windows. However you can run on a Windows platform using [docker](./start/docker.md).

### Command 'invoke' not found

If the `invoke` command does not work, it means that the [invoke](https://pypi.org/project/invoke/) python library has not been correctly installed.

Update the installed python packages with PIP:

```
pip3 install -U -r requirements.txt
```

### Invoke Version

If the installed version of invoke is too old, users may see error messages during the installation procedure, such as *"'update' did not receive all required positional arguments!"* (or similar).

As per the [invoke guide](./start/intro.md#invoke), the minimum required version of Invoke is `1.4.0`.

To determine the version of invoke you have installed, run either:

```
invoke --version
```
```
python -m invoke --version
```

If you are running an older version of invoke, ensure it is updated to the latest version.

### No module named 'django'

During the install or update process, you may be presented with an error like:

```
ModuleNotFoundError: No module named 'django'
```

Most likely you are trying to run the InvenTree server from outside the context of the virtual environment where the required python libraries are installed.

Always activate the virtual environment before running server commands!

## Update Issues

Sometimes, users may encounter unexpected error messages when updating their InvenTree installation to a newer version.

The most common problem here is that the correct sequenct of steps has not been followed:

1. Ensure that the InvenTree web server and background worker processes are *halted*
1. Update the InvenTree software (e.g. using git or docker, depending on installation method)
1. Run the `invoke update` command
1. Restart the web server and background worker processes

For more information, refer to the installation guides:

- [Docker Installation](./start/docker_prod.md#updating-inventree)
- [Bare Metal Installation](./start/install.md#updating-inventree)

!!! warning "Invoke Update"
    You must ensure that the `invoke update` command is performed *every time* you update InvenTree

### Feature *x* does not work after update

If a particular menu / item is not visible after updating InvenTree, or a certain function no longer seems to work, it may be due to your internet browser caching old versions of CSS and JavaScript files.

Before [raising an issue](https://github.com/inventree/inventree/issues), try hard-refreshing the browser cache:

<kbd>Ctrl</kbd> + <kbd>Shift</kbd> + <kbd>R</kbd>

or

<kbd>Ctrl</kbd> + <kbd>F5</kbd>

!!! tip "A Refreshing Solution"
    Performing a hard page refresh will remove old javascript files from your browser's cache

## Background Worker Issues

### Background Worker "Not Running"

The background worker process must be started separately to the web-server application.

From the top-level source directory, run the following command from a separate terminal, while the server is already running:

```
invoke worker
```

!!! info "Supervisor"
    A better option is to manage the background worker process using a process manager such as supervisor. Refer to the [production server guide](./start/production.md).

## Docker Issues

### File Sync Issues - Docker

When installing under [Docker](./start/docker.md), sometimes issues may arise keeping [persistent data](./start/docker.md#persistent-data) in sync. Refer to the [common issues](./start/docker_prod.md#common-issues) section in the docker setup guide for further details.

### Permission denied for mkdir: /home/inventree

If you see an error message like this:

```
Permission denied for mkdir: /home/inventree/data/static
```

It means that the user running the InvenTree server does not have permission to create the required directories.

Ensure that the user running the InvenTree server has permission to create the required directories. For example, if running the server as the `inventree` user, ensure that the `inventree` user has permission to create the required directories.

If you are using Docker to run the InvenTree server, ensure that the user that runs the docker daemon has permission to create the required directories in the volume.

### Failed to mount local volume

If, when running InvenTree setup using docker, you see an error message like this:

```
Error response from daemon: failed to mount local volume:
```

<<<<<<< HEAD
!!! info "Supervisor"
    A better option is to manage the background worker process using a process manager such as supervisor. Refer to the [production server guide](./start/bare_prod.md).
=======
This means that either:
>>>>>>> 0c475521

- The specified directory does not exist on your local machine
- The docker user does not have write permission to the specified directory

In either case, ensure that the directory is available *on your local machine* and the user account has the required permissions.<|MERGE_RESOLUTION|>--- conflicted
+++ resolved
@@ -98,7 +98,7 @@
 ```
 
 !!! info "Supervisor"
-    A better option is to manage the background worker process using a process manager such as supervisor. Refer to the [production server guide](./start/production.md).
+    A better option is to manage the background worker process using a process manager such as supervisor. Refer to the [production server guide](./start/bare_prod.md).
 
 ## Docker Issues
 
@@ -128,12 +128,7 @@
 Error response from daemon: failed to mount local volume:
 ```
 
-<<<<<<< HEAD
-!!! info "Supervisor"
-    A better option is to manage the background worker process using a process manager such as supervisor. Refer to the [production server guide](./start/bare_prod.md).
-=======
 This means that either:
->>>>>>> 0c475521
 
 - The specified directory does not exist on your local machine
 - The docker user does not have write permission to the specified directory
