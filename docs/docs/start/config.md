--- conflicted
+++ resolved
@@ -53,11 +53,8 @@
 | --- | --- | --- | --- |
 | INVENTREE_DEBUG | debug | Enable [debug mode](./intro.md#debug-mode) | True |
 | INVENTREE_LOG_LEVEL | log_level | Set level of logging to terminal | WARNING |
-<<<<<<< HEAD
 | INVENTREE_JSON_LOG | json_log | log as json | False |
-=======
 | INVENTREE_DB_LOGGING | db_logging | Enable logging of database messages | False |
->>>>>>> 06eb9485
 | INVENTREE_TIMEZONE | timezone | Server timezone | UTC |
 | ADMIN_URL | admin_url | URL for accessing [admin interface](../settings/admin.md) | admin |
 | INVENTREE_LANGUAGE | language | Default language | en-us |
