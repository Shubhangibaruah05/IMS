---
title: Advanced Topics
---

## Version Information

Starting with version 0.12 (and later), InvenTree includes more version information.

To view this information, navigate to the "About" page in the top menu bar and select "copy version information" on the bottom corner.

### Contained Information

The version information contains the following information extracted form the instance:

| Name | Always | Sample | Source |
| --- | --- | --- | --- |
| InvenTree-Version | Yes | 0.12.0 dev | instance |
| Django Version | Yes | 3.2.19 | instance |
| Commit Hash | No | aebff26 | environment: `INVENTREE_COMMIT_HASH`, git |
| Commit Date | No | 2023-06-10 | environment: `INVENTREE_COMMIT_DATE`, git |
| Commit Branch | No | master | environment: `INVENTREE_PKG_BRANCH`, git |
| Database | Yes | postgresql | environment: `INVENTREE_DB_*`, config: `database` - see [config](./config.md#database-options) |
| Debug-Mode | Yes | False | environment: `INVENTREE_DEBUG`, config: `config` - see [config](./config.md#basic-options) |
| Deployed using Docker | Yes | True | environment: `INVENTREE_DOCKER` |
| Platform | Yes | Linux-5.15.0-67-generic-x86_64 | instance |
| Installer | Yes | PKG | environment: `INVENTREE_PKG_INSTALLER`, instance |
| Target | No | ubuntu:20.04 | environment: `INVENTREE_PKG_TARGET` |
| Active plugins | Yes | [{'name': 'InvenTreeBarcode', 'slug': 'inventreebarcode', 'version': '2.0.0'}] | instance |


### Installer codes

The installer code is used to identify the way InvenTree was installed. If you vendor InvenTree, you can and should set the installer code to your own value to make sure debugging goes smoothly.

| Code | Description | Official |
| --- | --- | --- |
| PKG | Installed using a package manager | Yes |
| GIT | Installed using git | Yes |
| DOC | Installed using docker | Yes |
<<<<<<< HEAD


## Authentication

### LDAP

You can link your InvenTree server to an LDAP server. If you run the docker image, everything required is already installed. For bare metal installs, first install the required system packages that are needed for the `python-ldap` pip package, then install the python packages manually:

```bash
apt install build-essential python3-dev libldap2-dev libsasl2-dev
source ./env/bin/activate  # dont forget to source the venv before installing via pip
pip install python-ldap django-auth-ldap
```

Next you can start configuring the connection. Either use the config file or set the environment variables.

| config key | ENV Variable | Description |
| --- | --- | --- |
| `ldap.enabled` | `INVENTREE_LDAP_ENABLED` | Set this to `True` to enable LDAP. |
| `ldap.debug` | `INVENTREE_LDAP_DEBUG` | Set this to `True` to activate debug mode, useful for troubleshooting ldap configurations. |
| `ldap.server_uri` | `INVENTREE_LDAP_SERVER_URI` | LDAP Server URI, e.g. `ldaps://example.org` |
| `ldap.start_tls` | `INVENTREE_LDAP_START_TLS` | Enable TLS encryption over the standard LDAP port, [see](https://django-auth-ldap.readthedocs.io/en/latest/reference.html#auth-ldap-start-tls). (You can set TLS options via `ldap.global_options`) |
| `ldap.bind_dn` | `INVENTREE_LDAP_BIND_DN` | LDAP bind dn, e.g. `cn=admin,dc=example,dc=org` |
| `ldap.bind_password` | `INVENTREE_LDAP_BIND_PASSWORD` | LDAP bind password |
| `ldap.search_base_dn` | `INVENTREE_LDAP_SEARCH_BASE_DN` | LDAP search base dn, e.g. `cn=Users,dc=example,dc=org` |
| `ldap.user_dn_template` | `INVENTREE_LDAP_USER_DN_TEMPLATE` | use direct bind as auth user, `ldap.bind_dn` and `ldap.bin_password` is not necessary then, e.g. `uid=%(user)s,dc=example,dc=org` |
| `ldap.global_options` | `INVENTREE_LDAP_GLOBAL_OPTIONS` | set advanced options as dict, e.g. TLS settings. For a list of all available options, see [python-ldap docs](https://www.python-ldap.org/en/latest/reference/ldap.html#ldap-options). (keys and values starting with OPT_ get automatically converted to `python-ldap` keys) |
| `ldap.search_filter_str`| `INVENTREE_LDAP_SEARCH_FILTER_STR` | LDAP search filter str, default: `uid=%(user)s` |
| `ldap.user_attr_map` | `INVENTREE_LDAP_USER_ATTR_MAP` | LDAP <-> Inventree user attribute map, can be json if used as env, in yml directly specify the object. default: `{"first_name": "givenName", "last_name": "sn", "email": "mail"}` |
| `ldap.always_update_user` | `INVENTREE_LDAP_ALWAYS_UPDATE_USER` | Always update the user on each login, default: `true` |
| `ldap.cache_timeout` | `INVENTREE_LDAP_CACHE_TIMEOUT` | cache timeout to reduce traffic with LDAP server, default: `3600` (1h) |
=======
| DIO | Installed using digital ocean marketplace[^1] | No |

[^1]: Starting with fresh installs of 0.12.0 this code is set. Versions installed before 0.12.0 do not have this code set even after upgrading to 0.12.0.
>>>>>>> a68c1d28
<|MERGE_RESOLUTION|>--- conflicted
+++ resolved
@@ -37,8 +37,9 @@
 | PKG | Installed using a package manager | Yes |
 | GIT | Installed using git | Yes |
 | DOC | Installed using docker | Yes |
-<<<<<<< HEAD
+| DIO | Installed using digital ocean marketplace[^1] | No |
 
+[^1]: Starting with fresh installs of 0.12.0 this code is set. Versions installed before 0.12.0 do not have this code set even after upgrading to 0.12.0.
 
 ## Authentication
 
@@ -68,9 +69,4 @@
 | `ldap.search_filter_str`| `INVENTREE_LDAP_SEARCH_FILTER_STR` | LDAP search filter str, default: `uid=%(user)s` |
 | `ldap.user_attr_map` | `INVENTREE_LDAP_USER_ATTR_MAP` | LDAP <-> Inventree user attribute map, can be json if used as env, in yml directly specify the object. default: `{"first_name": "givenName", "last_name": "sn", "email": "mail"}` |
 | `ldap.always_update_user` | `INVENTREE_LDAP_ALWAYS_UPDATE_USER` | Always update the user on each login, default: `true` |
-| `ldap.cache_timeout` | `INVENTREE_LDAP_CACHE_TIMEOUT` | cache timeout to reduce traffic with LDAP server, default: `3600` (1h) |
-=======
-| DIO | Installed using digital ocean marketplace[^1] | No |
-
-[^1]: Starting with fresh installs of 0.12.0 this code is set. Versions installed before 0.12.0 do not have this code set even after upgrading to 0.12.0.
->>>>>>> a68c1d28
+| `ldap.cache_timeout` | `INVENTREE_LDAP_CACHE_TIMEOUT` | cache timeout to reduce traffic with LDAP server, default: `3600` (1h) |