"""Apps file for plugin app.

This initializes the plugin mechanisms and handles reloading throughout the lifecycle.
The main code for plugin special sauce is in the plugin registry in `InvenTree/plugin/registry.py`.
"""

import logging

from django.apps import AppConfig

from maintenance_mode.core import set_maintenance_mode

from InvenTree.ready import canAppAccessDatabase, isInMainThread
from plugin import registry

logger = logging.getLogger('inventree')


class PluginAppConfig(AppConfig):
    """AppConfig for plugins."""

    name = 'plugin'

    def ready(self):
        """The ready method is extended to initialize plugins."""
        # skip loading if we run in a background thread
        if not isInMainThread():
            return

<<<<<<< HEAD
        if not canAppAccessDatabase(allow_test=True, allow_plugins=True):
            logger.info('Skipping plugin loading sequence')  # pragma: no cover
=======
        if not canAppAccessDatabase(allow_test=True, allow_plugins=True, allow_shell=True):
            logger.info("Skipping plugin loading sequence")  # pragma: no cover
>>>>>>> 5135d6b5
        else:
            logger.info('Loading InvenTree plugins')

            if not registry.is_loading:
                # this is the first startup
                try:
                    from common.models import InvenTreeSetting

                    if InvenTreeSetting.get_setting(
                        'PLUGIN_ON_STARTUP', create=False, cache=False
                    ):
                        # make sure all plugins are installed
                        registry.install_plugin_file()
                except Exception:  # pragma: no cover
                    pass

                # Perform a full reload of the plugin registry
                registry.reload_plugins(
                    full_reload=True, force_reload=True, collect=True
                )

                # drop out of maintenance
                # makes sure we did not have an error in reloading and maintenance is still active
                set_maintenance_mode(False)<|MERGE_RESOLUTION|>--- conflicted
+++ resolved
@@ -27,13 +27,10 @@
         if not isInMainThread():
             return
 
-<<<<<<< HEAD
-        if not canAppAccessDatabase(allow_test=True, allow_plugins=True):
+        if not canAppAccessDatabase(
+            allow_test=True, allow_plugins=True, allow_shell=True
+        ):
             logger.info('Skipping plugin loading sequence')  # pragma: no cover
-=======
-        if not canAppAccessDatabase(allow_test=True, allow_plugins=True, allow_shell=True):
-            logger.info("Skipping plugin loading sequence")  # pragma: no cover
->>>>>>> 5135d6b5
         else:
             logger.info('Loading InvenTree plugins')
 
