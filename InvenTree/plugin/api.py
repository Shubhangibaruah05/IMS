--- conflicted
+++ resolved
@@ -11,13 +11,9 @@
 from common.api import (GlobalSettingsPermissions, WebConnectionDetail,
                         WebConnectionList)
 from InvenTree.mixins import (CreateAPI, ListAPI, RetrieveUpdateAPI,
-<<<<<<< HEAD
-                              RetrieveUpdateDestroyAPI)
-from plugin import InvenTreePlugin, registry
-=======
                               RetrieveUpdateDestroyAPI, UpdateAPI)
 from InvenTree.permissions import IsSuperuser
->>>>>>> cb518ddd
+from plugin import InvenTreePlugin, registry
 from plugin.base.action.api import ActionPluginView
 from plugin.base.barcodes.api import barcode_api_urls
 from plugin.base.locate.api import LocatePluginView
@@ -278,46 +274,6 @@
     re_path(r'^action/', ActionPluginView.as_view(), name='api-action-plugin'),
     re_path(r'^barcode/', include(barcode_api_urls)),
     re_path(r'^locate/', LocatePluginView.as_view(), name='api-locate-plugin'),
-<<<<<<< HEAD
-]
-
-general_plugin_api_urls = [
-
-    # Plugin settings URLs
-    re_path(r'^settings/', include([
-        # WebConnection  - SupplierMixin
-        re_path(r'^(?P<plugin>\w+)/connection/(?P<connection_key>\w+)/(?P<connection>\w+)/(?P<key>\w+)/', WebConnectionSettingDetail.as_view(), name='api-plugin-webconnection-setting-detail'),
-
-        # PluginSetting
-        re_path(r'^(?P<plugin>\w+)/(?P<key>\w+)/', PluginSettingDetail.as_view(), name='api-plugin-setting-detail'),
-        re_path(r'^.*$', PluginSettingList.as_view(), name='api-plugin-setting-list'),
-    ])),
-
-    # Detail views for a single PluginConfig item
-    re_path(r'^(?P<pk>\d+)/', include([
-        re_path(r'^.*$', PluginDetail.as_view(), name='api-plugin-detail'),
-    ])),
-
-    # Install endpoint
-    re_path(r'^install/', PluginInstall.as_view(), name='api-plugin-install'),
-
-    # Connections
-    re_path(r'^connection/', include([
-        re_path(r'^(?P<pk>\d+)/', WebConnectionDetail.as_view(), name='api-plugin-connection-detail'),
-        re_path(r'^.*$', WebConnectionList.as_view(), name='api-plugin-connection-list'),
-    ])),
-
-    # Search backend
-    re_path(r'^(?P<plugin>\w+)/search/', PluginSearch.as_view(), name='api-plugin-search'),
-
-    # Anything else
-    re_path(r'^.*$', PluginList.as_view(), name='api-plugin-list'),
-]
-
-plugin_api_urls.append(
-    re_path(r'^plugin/', include(general_plugin_api_urls))
-)
-=======
     re_path(r'^plugins/', include([
         # Plugin settings URLs
         re_path(r'^settings/', include([
@@ -339,4 +295,40 @@
         re_path(r'^.*$', PluginList.as_view(), name='api-plugin-list'),
     ]))
 ]
->>>>>>> cb518ddd
+
+general_plugin_api_urls = [
+
+    # Plugin settings URLs
+    re_path(r'^settings/', include([
+        # WebConnection  - SupplierMixin
+        re_path(r'^(?P<plugin>\w+)/connection/(?P<connection_key>\w+)/(?P<connection>\w+)/(?P<key>\w+)/', WebConnectionSettingDetail.as_view(), name='api-plugin-webconnection-setting-detail'),
+
+        # PluginSetting
+        re_path(r'^(?P<plugin>\w+)/(?P<key>\w+)/', PluginSettingDetail.as_view(), name='api-plugin-setting-detail'),
+        re_path(r'^.*$', PluginSettingList.as_view(), name='api-plugin-setting-list'),
+    ])),
+
+    # Detail views for a single PluginConfig item
+    re_path(r'^(?P<pk>\d+)/', include([
+        re_path(r'^.*$', PluginDetail.as_view(), name='api-plugin-detail'),
+    ])),
+
+    # Install endpoint
+    re_path(r'^install/', PluginInstall.as_view(), name='api-plugin-install'),
+
+    # Connections
+    re_path(r'^connection/', include([
+        re_path(r'^(?P<pk>\d+)/', WebConnectionDetail.as_view(), name='api-plugin-connection-detail'),
+        re_path(r'^.*$', WebConnectionList.as_view(), name='api-plugin-connection-list'),
+    ])),
+
+    # Search backend
+    re_path(r'^(?P<plugin>\w+)/search/', PluginSearch.as_view(), name='api-plugin-search'),
+
+    # Anything else
+    re_path(r'^.*$', PluginList.as_view(), name='api-plugin-list'),
+]
+
+plugin_api_urls.append(
+    re_path(r'^plugin/', include(general_plugin_api_urls))
+)