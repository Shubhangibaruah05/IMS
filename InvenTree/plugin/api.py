--- conflicted
+++ resolved
@@ -250,11 +250,8 @@
 
         # Detail views for a single PluginConfig item
         re_path(r'^(?P<pk>\d+)/', include([
-<<<<<<< HEAD
             re_path(r'^settings/(?P<key>\w+)/', PluginSettingDetail.as_view(), name='api-plugin-setting-detail-pk'),
-=======
             re_path(r'^activate/', PluginActivate.as_view(), name='api-plugin-detail-activate'),
->>>>>>> 21bed834
             re_path(r'^.*$', PluginDetail.as_view(), name='api-plugin-detail'),
         ])),
 
