"""The InvenTreeBarcodePlugin validates barcodes generated by InvenTree itself. It can be used as a template for developing third-party barcode plugins.

The data format is very simple, and maps directly to database objects,
via the "id" parameter.

Parsing an InvenTree barcode simply involves validating that the
references model objects actually exist in the database.
"""

import json

from django.utils.translation import gettext_lazy as _

from InvenTree.helpers import getModelsWithMixin, hash_barcode
<<<<<<< HEAD
=======
from InvenTree.models import InvenTreeBarcodeMixin
>>>>>>> 5cd74c41
from plugin import InvenTreePlugin
from plugin.mixins import BarcodeMixin


class InvenTreeInternalBarcodePlugin(BarcodeMixin, InvenTreePlugin):
    """Builtin BarcodePlugin for matching and generating internal barcodes."""

    NAME = "InvenTreeBarcode"
    TITLE = _("InvenTree Barcodes")
    DESCRIPTION = _("Provides native support for barcodes")
    VERSION = "2.0.0"
    AUTHOR = _("InvenTree contributors")

    @staticmethod
    def get_supported_barcode_models():
        """Returns a list of database models which support barcode functionality"""

<<<<<<< HEAD
        return getModelsWithMixin(BarcodeMixin)
=======
        return getModelsWithMixin(InvenTreeBarcodeMixin)
>>>>>>> 5cd74c41

    def format_matched_response(self, label, model, instance):
        """Format a response for the scanned data"""

        data = {
            'pk': instance.pk
        }

        # Add in the API URL if available
        if hasattr(model, 'get_api_url'):
            data['api_url'] = f"{model.get_api_url()}{instance.pk}/"

        # Add in the web URL if available
        if hasattr(instance, 'get_absolute_url'):
            url = instance.get_absolute_url()
            data['web_url'] = url
        else:
            url = None  # pragma: no cover

        response = {
            label: data
        }

        if url is not None:
            response['url'] = url

        return response

    def scan(self, barcode_data):
        """Scan a barcode against this plugin.

        Here we are looking for a dict object which contains a reference to a particular InvenTree database object
        """

        # Create hash from raw barcode data
        barcode_hash = hash_barcode(barcode_data)

        # Attempt to coerce the barcode data into a dict object
        # This is the internal barcode representation that InvenTree uses
        barcode_dict = None

        if type(barcode_data) is dict:
            barcode_dict = barcode_data
        elif type(barcode_data) is str:
            try:
                barcode_dict = json.loads(barcode_data)
            except json.JSONDecodeError:
                pass

        if barcode_dict is not None and type(barcode_dict) is dict:
            # Look for various matches. First good match will be returned
            for model in self.get_supported_barcode_models():
                label = model.barcode_model_type()

                if label in barcode_dict:
                    try:
                        pk = int(barcode_dict[label])
                        instance = model.objects.get(pk=pk)
                        return self.format_matched_response(label, model, instance)
                    except (ValueError, model.DoesNotExist):
                        pass

        # If no "direct" hits are found, look for assigned third-party barcodes
        for model in self.get_supported_barcode_models():
            label = model.barcode_model_type()

            instance = model.lookup_barcode(barcode_hash)

            if instance is not None:
                return self.format_matched_response(label, model, instance)<|MERGE_RESOLUTION|>--- conflicted
+++ resolved
@@ -12,10 +12,7 @@
 from django.utils.translation import gettext_lazy as _
 
 from InvenTree.helpers import getModelsWithMixin, hash_barcode
-<<<<<<< HEAD
-=======
 from InvenTree.models import InvenTreeBarcodeMixin
->>>>>>> 5cd74c41
 from plugin import InvenTreePlugin
 from plugin.mixins import BarcodeMixin
 
@@ -33,11 +30,7 @@
     def get_supported_barcode_models():
         """Returns a list of database models which support barcode functionality"""
 
-<<<<<<< HEAD
-        return getModelsWithMixin(BarcodeMixin)
-=======
         return getModelsWithMixin(InvenTreeBarcodeMixin)
->>>>>>> 5cd74c41
 
     def format_matched_response(self, label, model, instance):
         """Format a response for the scanned data"""
