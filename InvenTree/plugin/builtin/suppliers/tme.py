--- conflicted
+++ resolved
@@ -34,18 +34,11 @@
 
     # Custom field mapping
     TME_QRCODE_FIELDS = {
-<<<<<<< HEAD
-        'PN': SupplierBarcodeMixin.SUPPLIER_PART_NUMBER,
-        'PO': SupplierBarcodeMixin.CUSTOMER_ORDER_NUMBER,
-        'MPN': SupplierBarcodeMixin.MANUFACTURER_PART_NUMBER,
-        'QTY': SupplierBarcodeMixin.QUANTITY,
-=======
         "PN": SupplierBarcodeMixin.SUPPLIER_PART_NUMBER,
         "CPO": SupplierBarcodeMixin.CUSTOMER_ORDER_NUMBER,
         "PO": SupplierBarcodeMixin.SUPPLIER_ORDER_NUMBER,
         "MPN": SupplierBarcodeMixin.MANUFACTURER_PART_NUMBER,
         "QTY": SupplierBarcodeMixin.QUANTITY,
->>>>>>> 36bb3c56
     }
 
     def extract_barcode_fields(self, barcode_data: str) -> dict[str, str]:
