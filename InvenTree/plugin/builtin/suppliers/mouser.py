"""The MouserPlugin is meant to integrate the Mouser API into Inventree.

This plugin currently only match Mouser barcodes to supplier parts.
"""

from django.utils.translation import gettext_lazy as _

from plugin import InvenTreePlugin
from plugin.mixins import SettingsMixin, SupplierBarcodeMixin


class MouserPlugin(SupplierBarcodeMixin, SettingsMixin, InvenTreePlugin):
    """Plugin to integrate the Mouser API into Inventree."""

    NAME = 'MouserPlugin'
    TITLE = _('Supplier Integration - Mouser')
    DESCRIPTION = _('Provides support for scanning Mouser barcodes')
    VERSION = '1.0.0'
    AUTHOR = _('InvenTree contributors')

    DEFAULT_SUPPLIER_NAME = 'Mouser'
    SETTINGS = {
        'SUPPLIER_ID': {
            'name': _('Supplier'),
            'description': _("The Supplier which acts as 'Mouser'"),
            'model': 'company.company',
        }
    }

    def extract_barcode_fields(self, barcode_data: str) -> dict[str, str]:
        """Get supplier_part and barcode_fields from Mouser DataMatrix-Code."""
<<<<<<< HEAD
        return self.parse_ecia_barcode2d(barcode_data)
=======

        barcode_fields = self.parse_ecia_barcode2d(barcode_data)

        # Mouser uses the custom order number ('K') field of the 2D barcode for both,
        # the order number and the customer order number
        if order_number := barcode_fields.get(self.CUSTOMER_ORDER_NUMBER):
            barcode_fields.setdefault(self.SUPPLIER_ORDER_NUMBER, order_number)

        return barcode_fields
>>>>>>> 36bb3c56
<|MERGE_RESOLUTION|>--- conflicted
+++ resolved
@@ -29,10 +29,6 @@
 
     def extract_barcode_fields(self, barcode_data: str) -> dict[str, str]:
         """Get supplier_part and barcode_fields from Mouser DataMatrix-Code."""
-<<<<<<< HEAD
-        return self.parse_ecia_barcode2d(barcode_data)
-=======
-
         barcode_fields = self.parse_ecia_barcode2d(barcode_data)
 
         # Mouser uses the custom order number ('K') field of the 2D barcode for both,
@@ -40,5 +36,4 @@
         if order_number := barcode_fields.get(self.CUSTOMER_ORDER_NUMBER):
             barcode_fields.setdefault(self.SUPPLIER_ORDER_NUMBER, order_number)
 
-        return barcode_fields
->>>>>>> 36bb3c56
+        return barcode_fields