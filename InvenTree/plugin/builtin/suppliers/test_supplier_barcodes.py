--- conflicted
+++ resolved
@@ -3,11 +3,10 @@
 from django.urls import reverse
 
 from company.models import Company, ManufacturerPart, SupplierPart
+from InvenTree.unit_test import InvenTreeAPITestCase
 from order.models import PurchaseOrder, PurchaseOrderLineItem
 from part.models import Part
 from stock.models import StockItem, StockLocation
-
-from InvenTree.unit_test import InvenTreeAPITestCase
 
 
 class SupplierBarcodeTests(InvenTreeAPITestCase):
@@ -47,12 +46,7 @@
         SupplierPart.objects.bulk_create(supplier_parts)
 
     def test_digikey_barcode(self):
-<<<<<<< HEAD
         """Test digikey barcode."""
-=======
-        """Test digikey barcode"""
-
->>>>>>> 4b149865
         result = self.post(
             self.SCAN_URL, data={'barcode': DIGIKEY_BARCODE}, expected_code=200
         )
@@ -65,11 +59,7 @@
         self.assertEqual(supplier_part.SKU, '296-LM358BIDDFRCT-ND')
 
     def test_digikey_2_barcode(self):
-<<<<<<< HEAD
         """Test digikey barcode which uses 30P instead of P."""
-=======
-        """Test digikey barcode which uses 30P instead of P"""
->>>>>>> 4b149865
         result = self.post(
             self.SCAN_URL, data={'barcode': DIGIKEY_BARCODE_2}, expected_code=200
         )
@@ -82,11 +72,7 @@
         self.assertEqual(supplier_part.SKU, '296-LM358BIDDFRCT-ND')
 
     def test_digikey_3_barcode(self):
-<<<<<<< HEAD
         """Test digikey barcode which is invalid."""
-=======
-        """Test digikey barcode which is invalid"""
->>>>>>> 4b149865
         self.post(self.SCAN_URL, data={'barcode': DIGIKEY_BARCODE_3}, expected_code=400)
 
     def test_mouser_barcode(self):
@@ -95,13 +81,6 @@
             self.SCAN_URL, data={'barcode': MOUSER_BARCODE}, expected_code=200
         )
 
-<<<<<<< HEAD
-=======
-        result = self.post(
-            self.SCAN_URL, data={'barcode': MOUSER_BARCODE}, expected_code=200
-        )
-
->>>>>>> 4b149865
         supplier_part_data = result.data.get('supplierpart')
         self.assertIn('pk', supplier_part_data)
 
@@ -114,13 +93,6 @@
             self.SCAN_URL, data={'barcode': MOUSER_BARCODE_OLD}, expected_code=200
         )
 
-<<<<<<< HEAD
-=======
-        result = self.post(
-            self.SCAN_URL, data={'barcode': MOUSER_BARCODE_OLD}, expected_code=200
-        )
-
->>>>>>> 4b149865
         supplier_part_data = result.data.get('supplierpart')
         self.assertIn('pk', supplier_part_data)
         supplier_part = SupplierPart.objects.get(pk=supplier_part_data['pk'])
@@ -128,10 +100,6 @@
 
     def test_lcsc_barcode(self):
         """Test LCSC barcode."""
-<<<<<<< HEAD
-=======
-
->>>>>>> 4b149865
         result = self.post(
             self.SCAN_URL, data={'barcode': LCSC_BARCODE}, expected_code=200
         )
@@ -146,10 +114,6 @@
 
     def test_tme_qrcode(self):
         """Test TME QR-Code."""
-<<<<<<< HEAD
-=======
-
->>>>>>> 4b149865
         result = self.post(
             self.SCAN_URL, data={'barcode': TME_QRCODE}, expected_code=200
         )
@@ -163,10 +127,6 @@
 
     def test_tme_barcode2d(self):
         """Test TME DataMatrix-Code."""
-<<<<<<< HEAD
-=======
-
->>>>>>> 4b149865
         result = self.post(
             self.SCAN_URL, data={'barcode': TME_DATAMATRIX_CODE}, expected_code=200
         )
@@ -236,11 +196,6 @@
         """Test receiving an item from a barcode."""
         url = reverse('api-barcode-po-receive')
 
-<<<<<<< HEAD
-=======
-        url = reverse('api-barcode-po-receive')
-
->>>>>>> 4b149865
         result1 = self.post(url, data={'barcode': DIGIKEY_BARCODE}, expected_code=400)
 
         assert result1.data['error'].startswith('No matching purchase order')
@@ -276,13 +231,6 @@
         result1 = self.post(url, data={'barcode': MOUSER_BARCODE})
         assert 'success' in result1.data
 
-<<<<<<< HEAD
-=======
-        url = reverse('api-barcode-po-receive')
-        result1 = self.post(url, data={'barcode': MOUSER_BARCODE})
-        assert 'success' in result1.data
-
->>>>>>> 4b149865
         result2 = self.post(
             reverse('api-barcode-scan'), data={'barcode': MOUSER_BARCODE}
         )
@@ -293,12 +241,7 @@
         assert stock_item.location is None
 
     def test_receive_one_stock_location(self):
-<<<<<<< HEAD
         """Test receiving an item when only one stock location exists."""
-=======
-        """Test receiving an item when only one stock location exists"""
-
->>>>>>> 4b149865
         stock_location = StockLocation.objects.create(name='Test Location')
 
         url = reverse('api-barcode-po-receive')
@@ -312,12 +255,7 @@
         assert stock_item.location == stock_location
 
     def test_receive_default_line_item_location(self):
-<<<<<<< HEAD
         """Test receiving an item into the default line_item location."""
-=======
-        """Test receiving an item into the default line_item location"""
-
->>>>>>> 4b149865
         StockLocation.objects.create(name='Test Location 1')
         stock_location2 = StockLocation.objects.create(name='Test Location 2')
 
@@ -336,12 +274,7 @@
         assert stock_item.location == stock_location2
 
     def test_receive_default_part_location(self):
-<<<<<<< HEAD
         """Test receiving an item into the default part location."""
-=======
-        """Test receiving an item into the default part location"""
-
->>>>>>> 4b149865
         StockLocation.objects.create(name='Test Location 1')
         stock_location2 = StockLocation.objects.create(name='Test Location 2')
 
@@ -360,12 +293,7 @@
         assert stock_item.location == stock_location2
 
     def test_receive_specific_order_and_location(self):
-<<<<<<< HEAD
         """Test receiving an item from a specific order into a specific location."""
-=======
-        """Test receiving an item from a specific order into a specific location"""
-
->>>>>>> 4b149865
         StockLocation.objects.create(name='Test Location 1')
         stock_location2 = StockLocation.objects.create(name='Test Location 2')
 
@@ -391,13 +319,6 @@
         barcode = MOUSER_BARCODE.replace('\x1dQ3', '')
         response = self.post(url, data={'barcode': barcode}, expected_code=200)
 
-<<<<<<< HEAD
-=======
-        url = reverse('api-barcode-po-receive')
-        barcode = MOUSER_BARCODE.replace('\x1dQ3', '')
-        response = self.post(url, data={'barcode': barcode}, expected_code=200)
-
->>>>>>> 4b149865
         assert 'lineitem' in response.data
         assert 'quantity' not in response.data['lineitem']
 
