"""Registry for loading and managing multiple plugins at run-time.

- Holds the class and the object that contains all code to maintain plugin states
- Manages setup and teardown of plugin class instances
"""

import imp
import importlib
import logging
import os
import subprocess
from importlib import reload
from pathlib import Path
from typing import Dict, List, OrderedDict

from django.apps import apps
from django.conf import settings
from django.contrib import admin
from django.db.utils import IntegrityError, OperationalError, ProgrammingError
from django.urls import clear_url_caches, include, re_path
from django.utils.text import slugify
from django.utils.translation import gettext_lazy as _

from maintenance_mode.core import (get_maintenance_mode, maintenance_mode_on,
                                   set_maintenance_mode)

from InvenTree.config import get_setting

from .helpers import (IntegrationPluginError, get_entrypoints, get_plugins,
                      handle_error, log_error)
from .plugin import InvenTreePlugin

logger = logging.getLogger('inventree')


class PluginsRegistry:
    """The PluginsRegistry class."""

    def __init__(self) -> None:
        """Initialize registry.

        Set up all needed references for internal and external states.
        """
        # plugin registry
        self.plugins: Dict[str, InvenTreePlugin] = {}           # List of active instances
        self.plugins_inactive: Dict[str, InvenTreePlugin] = {}  # List of inactive instances
        self.plugins_full: Dict[str, InvenTreePlugin] = {}      # List of all plugin instances

        self.plugin_modules: List(InvenTreePlugin) = []         # Holds all discovered plugins

        self.errors = {}                                        # Holds discovering errors

        # flags
        self.is_loading = False                                 # Are plugins beeing loaded right now
        self.apps_loading = True                                # Marks if apps were reloaded yet
        self.git_is_modern = True                               # Is a modern version of git available

        self.installed_apps = []                                # Holds all added plugin_paths

        # mixins
        self.mixins_settings = {}

    def get_plugin(self, slug):
        """Lookup plugin by slug (unique key)."""
        if slug not in self.plugins:
            logger.warning(f"Plugin registry has no record of plugin '{slug}'")
            return None

        return self.plugins[slug]

    def set_plugin_state(self, slug, state):
        """Set the state(active/inactive) of a plugin.

        Args:
            slug (str): Plugin slug
            state (bool): Plugin state - true = active, false = inactive
        """
        if slug not in self.plugins_full:
            logger.warning(f"Plugin registry has no record of plugin '{slug}'")
            return

        plugin = self.plugins_full[slug].db
        plugin.active = state
        plugin.save()

    def call_plugin_function(self, slug, func, *args, **kwargs):
        """Call a member function (named by 'func') of the plugin named by 'slug'.

        As this is intended to be run by the background worker,
        we do not perform any try/except here.

        Instead, any error messages are returned to the worker.
        """
        plugin = self.get_plugin(slug)

        if not plugin:
            return

        plugin_func = getattr(plugin, func)

        return plugin_func(*args, **kwargs)

    # region public functions
    # region loading / unloading
    def load_plugins(self, full_reload: bool = False):
        """Load and activate all IntegrationPlugins.

        Args:
            full_reload (bool, optional): Reload everything - including plugin mechanism. Defaults to False.
        """

        logger.info('Start loading plugins')

        # Set maintanace mode
        _maintenance = bool(get_maintenance_mode())
        if not _maintenance:
            set_maintenance_mode(True)

        registered_successful = False
        blocked_plugin = None
        retry_counter = settings.PLUGIN_RETRY

        while not registered_successful:
            try:
                # We are using the db so for migrations etc we need to try this block
                self._init_plugins(blocked_plugin)
                self._activate_plugins(full_reload=full_reload)
                registered_successful = True
            except (OperationalError, ProgrammingError):  # pragma: no cover
                # Exception if the database has not been migrated yet
                logger.info('Database not accessible while loading plugins')
                break
            except IntegrationPluginError as error:
                logger.error(f'[PLUGIN] Encountered an error with {error.path}:\n{error.message}')
                log_error({error.path: error.message}, 'load')
                blocked_plugin = error.path  # we will not try to load this app again

                # Initialize apps without any plugins
                self._clean_registry()
                self._clean_installed_apps()
                self._activate_plugins(force_reload=True, full_reload=full_reload)

                # We do not want to end in an endless loop
                retry_counter -= 1

                if retry_counter <= 0:  # pragma: no cover
                    if settings.PLUGIN_TESTING:
                        print('[PLUGIN] Max retries, breaking loading')
                    break
                if settings.PLUGIN_TESTING:
                    print(f'[PLUGIN] Above error occured during testing - {retry_counter}/{settings.PLUGIN_RETRY} retries left')

                # now the loading will re-start up with init

            # disable full reload after the first round
            if full_reload:
                full_reload = False

        # Remove maintenance mode
        if not _maintenance:
            set_maintenance_mode(False)

        logger.info('Finished loading plugins')

<<<<<<< HEAD
    def unload_plugins(self, force_reload: bool = False):
        """Unload and deactivate all IntegrationPlugins.

        Args:
            force_reload (bool, optional): Also reload base apps. Defaults to False.
        """
        if not settings.PLUGINS_ENABLED:
            # Plugins not enabled, do nothing
            return  # pragma: no cover
=======
    def unload_plugins(self):
        """Unload and deactivate all IntegrationPlugins."""
>>>>>>> 8a095f00

        logger.info('Start unloading plugins')

        # Set maintanace mode
        _maintenance = bool(get_maintenance_mode())
        if not _maintenance:
            set_maintenance_mode(True)  # pragma: no cover

        # remove all plugins from registry
        self._clean_registry()

        # deactivate all integrations
        self._deactivate_plugins(force_reload=force_reload)

        # remove maintenance
        if not _maintenance:
            set_maintenance_mode(False)  # pragma: no cover

        logger.info('Finished unloading plugins')

    def reload_plugins(self, full_reload: bool = False, force_reload: bool = False):
        """Safely reload.

        Args:
            full_reload (bool, optional): Reload everything - including plugin mechanism. Defaults to False.
            force_reload (bool, optional): Also reload base apps. Defaults to False.
        """
        # Do not reload whe currently loading
        if self.is_loading:
            return  # pragma: no cover

        logger.info('Start reloading plugins')

        with maintenance_mode_on():
            self.unload_plugins(force_reload=force_reload)
            self.load_plugins(full_reload=full_reload)

        logger.info('Finished reloading plugins')

    def plugin_dirs(self):
        """Construct a list of directories from where plugins can be loaded"""

        # Builtin plugins are *always* loaded
        dirs = ['plugin.builtin', ]

        if settings.PLUGINS_ENABLED:
            # Any 'external' plugins are only loaded if PLUGINS_ENABLED is set to True

            if settings.TESTING or settings.DEBUG:
                # If in TEST or DEBUG mode, load plugins from the 'samples' directory
                dirs.append('plugin.samples')

            if settings.TESTING:
                custom_dirs = os.getenv('INVENTREE_PLUGIN_TEST_DIR', None)
            else:  # pragma: no cover
                custom_dirs = get_setting('INVENTREE_PLUGIN_DIR', 'plugin_dir')

                # Load from user specified directories (unless in testing mode)
                dirs.append('plugins')

            if custom_dirs is not None:
                # Allow multiple plugin directories to be specified
                for pd_text in custom_dirs.split(','):
                    pd = Path(pd_text.strip()).absolute()

                    # Attempt to create the directory if it does not already exist
                    if not pd.exists():
                        try:
                            pd.mkdir(exist_ok=True)
                        except Exception:  # pragma: no cover
                            logger.error(f"Could not create plugin directory '{pd}'")
                            continue

                    # Ensure the directory has an __init__.py file
                    init_filename = pd.joinpath('__init__.py')

                    if not init_filename.exists():
                        try:
                            init_filename.write_text("# InvenTree plugin directory\n")
                        except Exception:  # pragma: no cover
                            logger.error(f"Could not create file '{init_filename}'")
                            continue

                    # By this point, we have confirmed that the directory at least exists
                    if pd.exists() and pd.is_dir():
                        # Convert to python dot-path
                        if pd.is_relative_to(settings.BASE_DIR):
                            pd_path = '.'.join(pd.relative_to(settings.BASE_DIR).parts)
                        else:
                            pd_path = str(pd)

                        # Add path
                        dirs.append(pd_path)
                        logger.info(f"Added plugin directory: '{pd}' as '{pd_path}'")

        return dirs

    def collect_plugins(self):
        """Collect plugins from all possible ways of loading. Returned as list."""

        collected_plugins = []

        # Collect plugins from paths
        for plugin in self.plugin_dirs():

            logger.info(f"Loading plugins from directory '{plugin}'")

            parent_path = None
            parent_obj = Path(plugin)

            # If a "path" is provided, some special handling is required
            if parent_obj.name is not plugin and len(parent_obj.parts) > 1:
                # Ensure PosixPath object is converted to a string, before passing to get_plugins
                parent_path = str(parent_obj.parent)
                plugin = parent_obj.name

            # Gather Modules
            if parent_path:
                raw_module = imp.load_source(plugin, str(parent_obj.joinpath('__init__.py')))
            else:
                raw_module = importlib.import_module(plugin)
            modules = get_plugins(raw_module, InvenTreePlugin, path=parent_path)

            if modules:
                [collected_plugins.append(item) for item in modules]

        # From this point any plugins are considered "external" and only loaded if plugins are explicitly enabled
        if settings.PLUGINS_ENABLED:

            # Check if not running in testing mode and apps should be loaded from hooks
            if (not settings.PLUGIN_TESTING) or (settings.PLUGIN_TESTING and settings.PLUGIN_TESTING_SETUP):
                # Collect plugins from setup entry points
                for entry in get_entrypoints():
                    try:
                        plugin = entry.load()
                        plugin.is_package = True
                        plugin._get_package_metadata()
                        collected_plugins.append(plugin)
                    except Exception as error:  # pragma: no cover
                        handle_error(error, do_raise=False, log_name='discovery')

        # Log collected plugins
        logger.info(f'Collected {len(collected_plugins)} plugins!')
        logger.info(", ".join([a.__module__ for a in collected_plugins]))

        return collected_plugins

    def install_plugin_file(self):
        """Make sure all plugins are installed in the current environment."""
        if settings.PLUGIN_FILE_CHECKED:
            logger.info('Plugin file was already checked')
            return True

        try:
            output = str(subprocess.check_output(['pip', 'install', '-U', '-r', settings.PLUGIN_FILE], cwd=settings.BASE_DIR.parent), 'utf-8')
        except subprocess.CalledProcessError as error:  # pragma: no cover
            logger.error(f'Ran into error while trying to install plugins!\n{str(error)}')
            return False
        except FileNotFoundError:  # pragma: no cover
            # System most likely does not have 'git' installed
            return False

        logger.info(f'plugin requirements were run\n{output}')

        # do not run again
        settings.PLUGIN_FILE_CHECKED = True
        return 'first_run'

    # endregion

    # region registry functions
    def with_mixin(self, mixin: str, active=None, builtin=None):
        """Returns reference to all plugins that have a specified mixin enabled."""
        result = []

        for plugin in self.plugins.values():
            if plugin.mixin_enabled(mixin):

                if active is not None:
                    # Filter by 'active' status of plugin
                    if active != plugin.is_active():
                        continue

                if builtin is not None:
                    # Filter by 'builtin' status of plugin
                    if builtin != plugin.is_builtin:
                        continue

                result.append(plugin)

        return result
    # endregion
    # endregion

    # region general internal loading /activating / deactivating / deloading
    def _init_plugins(self, disabled: str = None):
        """Initialise all found plugins.

        Args:
            disabled (str, optional): Loading path of disabled app. Defaults to None.

        Raises:
            error: IntegrationPluginError
        """
        # Imports need to be in this level to prevent early db model imports
        from InvenTree import version
        from plugin.models import PluginConfig

        def safe_reference(plugin, key: str, active: bool = True):
            """Safe reference to plugin dicts."""
            if active:
                self.plugins[key] = plugin
            else:
                # Deactivate plugin in db
                if not settings.PLUGIN_TESTING:  # pragma: no cover
                    plugin.db.active = False
                    plugin.db.save(no_reload=True)
                self.plugins_inactive[key] = plugin.db
            self.plugins_full[key] = plugin

        logger.info('Starting plugin initialisation')

        # Initialize plugins
        for plg in self.plugin_modules:
            # These checks only use attributes - never use plugin supplied functions -> that would lead to arbitrary code execution!!
            plg_name = plg.NAME
            plg_key = slugify(plg.SLUG if getattr(plg, 'SLUG', None) else plg_name)  # keys are slugs!

            try:
                plg_db, _created = PluginConfig.objects.get_or_create(key=plg_key, name=plg_name)
            except (OperationalError, ProgrammingError) as error:
                # Exception if the database has not been migrated yet - check if test are running - raise if not
                if not settings.PLUGIN_TESTING:
                    raise error  # pragma: no cover
                plg_db = None
            except (IntegrityError) as error:  # pragma: no cover
                logger.error(f"Error initializing plugin `{plg_name}`: {error}")
                handle_error(error, log_name='init')

            # Append reference to plugin
            plg.db = plg_db

            # Check if this is a 'builtin' plugin
            builtin = plg.check_is_builtin()

            # Determine if this plugin should be loaded:
            # - If PLUGIN_TESTING is enabled
            # - If this is a 'builtin' plugin
            # - If this plugin has been explicitly enabled by the user
            if settings.PLUGIN_TESTING or builtin or (plg_db and plg_db.active):
                # Check if the plugin was blocked -> threw an error; option1: package, option2: file-based
                if disabled and ((plg.__name__ == disabled) or (plg.__module__ == disabled)):
                    safe_reference(plugin=plg, key=plg_key, active=False)
                    continue  # continue -> the plugin is not loaded

                # Initialize package - we can be sure that an admin has activated the plugin
                logger.info(f'Loading plugin `{plg_name}`')
                try:
                    plg_i: InvenTreePlugin = plg()
                    logger.info(f'Loaded plugin `{plg_name}`')
                except Exception as error:
                    handle_error(error, log_name='init')  # log error and raise it -> disable plugin

                # Safe extra attributes
                plg_i.is_package = getattr(plg_i, 'is_package', False)
                plg_i.pk = plg_db.pk if plg_db else None
                plg_i.db = plg_db

                # Run version check for plugin
                if (plg_i.MIN_VERSION or plg_i.MAX_VERSION) and not plg_i.check_version():
                    # Disable plugin
                    safe_reference(plugin=plg_i, key=plg_key, active=False)

                    _msg = _(f'Plugin `{plg_name}` is not compatible with the current InvenTree version {version.inventreeVersion()}!')
                    if plg_i.MIN_VERSION:
                        _msg += _(f'Plugin requires at least version {plg_i.MIN_VERSION}')
                    if plg_i.MAX_VERSION:
                        _msg += _(f'Plugin requires at most version {plg_i.MAX_VERSION}')
                    # Log to error stack
                    log_error(_msg, reference='init')
                else:
                    safe_reference(plugin=plg_i, key=plg_key)
            else:  # pragma: no cover
                safe_reference(plugin=plg, key=plg_key, active=False)

    def _activate_plugins(self, force_reload=False, full_reload: bool = False):
        """Run activation functions for all plugins.

        Args:
            force_reload (bool, optional): Also reload base apps. Defaults to False.
            full_reload (bool, optional): Reload everything - including plugin mechanism. Defaults to False.
        """
        # activate integrations
        plugins = self.plugins.items()
        logger.info(f'Found {len(plugins)} active plugins')

        self.activate_plugin_settings(plugins)
        self.activate_plugin_schedule(plugins)
        self.activate_plugin_app(plugins, force_reload=force_reload, full_reload=full_reload)
        self.activate_plugin_url(plugins, force_reload=force_reload, full_reload=full_reload)

    def _deactivate_plugins(self, force_reload: bool = False):
        """Run deactivation functions for all plugins.

        Args:
            force_reload (bool, optional): Also reload base apps. Defaults to False.
        """
        self.deactivate_plugin_app(force_reload=force_reload)
        self.deactivate_plugin_schedule()
        self.deactivate_plugin_settings()
    # endregion

    # region mixin specific loading ...
    def activate_plugin_settings(self, plugins):
        """Activate plugin settings.

        Add all defined settings form the plugins to a unified dict in the registry.
        This dict is referenced by the PluginSettings for settings definitions.
        """
        logger.info('Activating plugin settings')

        self.mixins_settings = {}

        for slug, plugin in plugins:
            if plugin.mixin_enabled('settings'):
                plugin_setting = plugin.settings
                self.mixins_settings[slug] = plugin_setting

    def deactivate_plugin_settings(self):
        """Deactivate all plugin settings."""
        logger.info('Deactivating plugin settings')
        # clear settings cache
        self.mixins_settings = {}

    def activate_plugin_schedule(self, plugins):
        """Activate scheudles from plugins with the ScheduleMixin."""
        logger.info('Activating plugin tasks')

        from common.models import InvenTreeSetting

        # List of tasks we have activated
        task_keys = []

        if settings.PLUGIN_TESTING or InvenTreeSetting.get_setting('ENABLE_PLUGINS_SCHEDULE'):

            for _key, plugin in plugins:

                if plugin.mixin_enabled('schedule'):

                    if plugin.is_active():
                        # Only active tasks for plugins which are enabled
                        plugin.register_tasks()
                        task_keys += plugin.get_task_names()

        if len(task_keys) > 0:
            logger.info(f"Activated {len(task_keys)} scheduled tasks")

        # Remove any scheduled tasks which do not match
        # This stops 'old' plugin tasks from accumulating
        try:
            from django_q.models import Schedule

            scheduled_plugin_tasks = Schedule.objects.filter(name__istartswith="plugin.")

            deleted_count = 0

            for task in scheduled_plugin_tasks:
                if task.name not in task_keys:
                    task.delete()
                    deleted_count += 1

            if deleted_count > 0:
                logger.info(f"Removed {deleted_count} old scheduled tasks")  # pragma: no cover
        except (ProgrammingError, OperationalError):
            # Database might not yet be ready
            logger.warning("activate_integration_schedule failed, database not ready")

    def deactivate_plugin_schedule(self):
        """Deactivate ScheduleMixin.

        Currently nothing is done here.
        """
        pass

    def activate_plugin_app(self, plugins, force_reload=False, full_reload: bool = False):
        """Activate AppMixin plugins - add custom apps and reload.

        Args:
            plugins (dict): List of IntegrationPlugins that should be installed
            force_reload (bool, optional): Only reload base apps. Defaults to False.
            full_reload (bool, optional): Reload everything - including plugin mechanism. Defaults to False.
        """
        from common.models import InvenTreeSetting

        if settings.PLUGIN_TESTING or InvenTreeSetting.get_setting('ENABLE_PLUGINS_APP'):
            logger.info('Registering IntegrationPlugin apps')
            apps_changed = False

            # add them to the INSTALLED_APPS
            for _key, plugin in plugins:
                if plugin.mixin_enabled('app'):
                    plugin_path = self._get_plugin_path(plugin)
                    if plugin_path not in settings.INSTALLED_APPS:
                        settings.INSTALLED_APPS += [plugin_path]
                        self.installed_apps += [plugin_path]
                        apps_changed = True
            # if apps were changed or force loading base apps -> reload
            if apps_changed or force_reload:
                # first startup or force loading of base apps -> registry is prob false
                if self.apps_loading or force_reload:
                    self.apps_loading = False
                    self._reload_apps(force_reload=True, full_reload=full_reload)
                else:
                    self._reload_apps(full_reload=full_reload)

                # rediscover models/ admin sites
                self._reregister_contrib_apps()

                # update urls - must be last as models must be registered for creating admin routes
                self._update_urls()

    def activate_plugin_url(self, plugins, force_reload=False, full_reload: bool = False):
        """Activate UrlsMixin plugins - add custom urls .

        Args:
            plugins (dict): List of IntegrationPlugins that should be installed
            force_reload (bool, optional): Only reload base apps. Defaults to False.
            full_reload (bool, optional): Reload everything - including plugin mechanism. Defaults to False.
        """
        from common.models import InvenTreeSetting
        if settings.PLUGIN_TESTING or InvenTreeSetting.get_setting('ENABLE_PLUGINS_URL'):
            logger.info('Registering UrlsMixin Plugin')
            urls_changed = False
            # check whether an activated plugin extends UrlsMixin
            for _key, plugin in plugins:
                if plugin.mixin_enabled('urls'):
                    urls_changed = True
            # if apps were changed or force loading base apps -> reload
            if urls_changed or force_reload or full_reload:
                # update urls - must be last as models must be registered for creating admin routes
                self._update_urls()

    def _reregister_contrib_apps(self):
        """Fix reloading of contrib apps - models and admin.

        This is needed if plugins were loaded earlier and then reloaded as models and admins rely on imports.
        Those register models and admin in their respective objects (e.g. admin.site for admin).
        """
        for plugin_path in self.installed_apps:
            try:
                app_name = plugin_path.split('.')[-1]
                app_config = apps.get_app_config(app_name)
            except LookupError:  # pragma: no cover
                # the plugin was never loaded correctly
                logger.debug(f'{app_name} App was not found during deregistering')
                break

            # reload models if they were set
            # models_module gets set if models were defined - even after multiple loads
            # on a reload the models registery is empty but models_module is not
            if app_config.models_module and len(app_config.models) == 0:
                reload(app_config.models_module)

            # check for all models if they are registered with the site admin
            model_not_reg = False
            for model in app_config.get_models():
                if not admin.site.is_registered(model):
                    model_not_reg = True

            # reload admin if at least one model is not registered
            # models are registered with admin in the 'admin.py' file - so we check
            # if the app_config has an admin module before trying to laod it
            if model_not_reg and hasattr(app_config.module, 'admin'):
                reload(app_config.module.admin)

    def _get_plugin_path(self, plugin):
        """Parse plugin path.

        The input can be eiter:
        - a local file / dir
        - a package
        """
        try:
            # for local path plugins
            plugin_path = '.'.join(plugin.path().relative_to(settings.BASE_DIR).parts)
        except ValueError:  # pragma: no cover
            # plugin is shipped as package - extract plugin module name
            plugin_path = plugin.__module__.split('.')[0]
        return plugin_path

    def deactivate_plugin_app(self, force_reload: bool = False):
        """Deactivate AppMixin plugins - some magic required.

        Args:
            force_reload (bool, optional): Also reload base apps. Defaults to False.
        """
        # unregister models from admin
        for plugin_path in self.installed_apps:
            models = []  # the modelrefs need to be collected as poping an item in a iter is not welcomed
            app_name = plugin_path.split('.')[-1]
            try:
                app_config = apps.get_app_config(app_name)

                # check all models
                for model in app_config.get_models():
                    # remove model from admin site
                    try:
                        admin.site.unregister(model)
                    except Exception:  # pragma: no cover
                        pass
                    models += [model._meta.model_name]
            except LookupError:  # pragma: no cover
                # if an error occurs the app was never loaded right -> so nothing to do anymore
                logger.debug(f'{app_name} App was not found during deregistering')
                break

            # unregister the models (yes, models are just kept in multilevel dicts)
            for model in models:
                # remove model from general registry
                apps.all_models[plugin_path].pop(model)

            # clear the registry for that app
            # so that the import trick will work on reloading the same plugin
            # -> the registry is kept for the whole lifecycle
            if models and app_name in apps.all_models:
                apps.all_models.pop(app_name)

        # remove plugin from installed_apps
        self._clean_installed_apps()

        # reset load flag and reload apps
        settings.INTEGRATION_APPS_LOADED = False
        self._reload_apps(force_reload=force_reload)

        # update urls to remove the apps from the site admin
        self._update_urls()

    def _clean_installed_apps(self):
        for plugin in self.installed_apps:
            if plugin in settings.INSTALLED_APPS:
                settings.INSTALLED_APPS.remove(plugin)

        self.installed_apps = []

    def _clean_registry(self):
        """Remove all plugins from registry."""
        self.plugins: Dict[str, InvenTreePlugin] = {}
        self.plugins_inactive: Dict[str, InvenTreePlugin] = {}
        self.plugins_full: Dict[str, InvenTreePlugin] = {}

    def _update_urls(self):
        from InvenTree.urls import frontendpatterns as urlpattern
        from InvenTree.urls import urlpatterns as global_pattern
        from plugin.urls import get_plugin_urls

        for index, url in enumerate(urlpattern):
            if hasattr(url, 'app_name'):
                if url.app_name == 'admin':
                    urlpattern[index] = re_path(r'^admin/', admin.site.urls, name='inventree-admin')
                elif url.app_name == 'plugin':
                    urlpattern[index] = get_plugin_urls()

        # Replace frontendpatterns
        global_pattern[0] = re_path('', include(urlpattern))
        clear_url_caches()

    def _reload_apps(self, force_reload: bool = False, full_reload: bool = False):
        """Internal: reload apps using django internal functions.

        Args:
            force_reload (bool, optional): Also reload base apps. Defaults to False.
            full_reload (bool, optional): Reload everything - including plugin mechanism. Defaults to False.
        """
        # If full_reloading is set to true we do not want to set the flag
        if not full_reload:
            self.is_loading = True  # set flag to disable loop reloading
        if force_reload:
            # we can not use the built in functions as we need to brute force the registry
            apps.app_configs = OrderedDict()
            apps.apps_ready = apps.models_ready = apps.loading = apps.ready = False
            apps.clear_cache()
            self._try_reload(apps.populate, settings.INSTALLED_APPS)
        else:
            self._try_reload(apps.set_installed_apps, settings.INSTALLED_APPS)
        self.is_loading = False

    def _try_reload(self, cmd, *args, **kwargs):
        """Wrapper to try reloading the apps.

        Throws an custom error that gets handled by the loading function.
        """
        try:
            cmd(*args, **kwargs)
            return True, []
        except Exception as error:  # pragma: no cover
            handle_error(error)
    # endregion


registry: PluginsRegistry = PluginsRegistry()


def call_function(plugin_name, function_name, *args, **kwargs):
    """Global helper function to call a specific member function of a plugin."""
    return registry.call_plugin_function(plugin_name, function_name, *args, **kwargs)<|MERGE_RESOLUTION|>--- conflicted
+++ resolved
@@ -162,20 +162,12 @@
 
         logger.info('Finished loading plugins')
 
-<<<<<<< HEAD
     def unload_plugins(self, force_reload: bool = False):
         """Unload and deactivate all IntegrationPlugins.
 
         Args:
             force_reload (bool, optional): Also reload base apps. Defaults to False.
         """
-        if not settings.PLUGINS_ENABLED:
-            # Plugins not enabled, do nothing
-            return  # pragma: no cover
-=======
-    def unload_plugins(self):
-        """Unload and deactivate all IntegrationPlugins."""
->>>>>>> 8a095f00
 
         logger.info('Start unloading plugins')
 
