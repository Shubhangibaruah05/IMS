"""
Utility class to enable simpler imports
"""

<<<<<<< HEAD
from ..builtin.integration.mixins import (
    APICallMixin,
    AppMixin,
    EventMixin,
    LabelPrintingMixin,
    LocateMixin,
    NavigationMixin,
    PanelMixin,
    ScheduleMixin,
    SettingsMixin,
    UrlsMixin,
)
=======
from ..base.integration.mixins import APICallMixin, AppMixin, SettingsMixin, ScheduleMixin, UrlsMixin, NavigationMixin, PanelMixin
>>>>>>> a26840d7

from common.notifications import SingleNotificationMethod, BulkNotificationMethod

from ..base.action.mixins import ActionMixin
from ..base.barcodes.mixins import BarcodeMixin
from ..base.event.mixins import EventMixin
from ..base.label.mixins import LabelPrintingMixin

__all__ = [
    'ActionMixin',
    'APICallMixin',
    'AppMixin',
    'BarcodeMixin',
    'BulkNotificationMethod',
    'EventMixin',
    'LabelPrintingMixin',
    'LocateMixin',
    'PanelMixin',
    'NavigationMixin',
    'ScheduleMixin',
    'SettingsMixin',
    'SingleNotificationMethod',
    'UrlsMixin',
]<|MERGE_RESOLUTION|>--- conflicted
+++ resolved
@@ -2,22 +2,7 @@
 Utility class to enable simpler imports
 """
 
-<<<<<<< HEAD
-from ..builtin.integration.mixins import (
-    APICallMixin,
-    AppMixin,
-    EventMixin,
-    LabelPrintingMixin,
-    LocateMixin,
-    NavigationMixin,
-    PanelMixin,
-    ScheduleMixin,
-    SettingsMixin,
-    UrlsMixin,
-)
-=======
 from ..base.integration.mixins import APICallMixin, AppMixin, SettingsMixin, ScheduleMixin, UrlsMixin, NavigationMixin, PanelMixin
->>>>>>> a26840d7
 
 from common.notifications import SingleNotificationMethod, BulkNotificationMethod
 
@@ -25,20 +10,21 @@
 from ..base.barcodes.mixins import BarcodeMixin
 from ..base.event.mixins import EventMixin
 from ..base.label.mixins import LabelPrintingMixin
+from ..base.locate.mixins import LocateMixin
 
 __all__ = [
-    'ActionMixin',
     'APICallMixin',
     'AppMixin',
-    'BarcodeMixin',
-    'BulkNotificationMethod',
     'EventMixin',
     'LabelPrintingMixin',
-    'LocateMixin',
-    'PanelMixin',
     'NavigationMixin',
     'ScheduleMixin',
     'SettingsMixin',
+    'UrlsMixin',
+    'PanelMixin',
+    'ActionMixin',
+    'BarcodeMixin',
+    'LocateMixin',
     'SingleNotificationMethod',
-    'UrlsMixin',
+    'BulkNotificationMethod',
 ]