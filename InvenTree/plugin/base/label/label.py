"""Functions to print a label to a mixin printer."""

import logging
import sys
import traceback

from django.conf import settings
from django.utils.translation import gettext_lazy as _
from django.views.debug import ExceptionReporter

import pdf2image
from error_report.models import Error

import common.notifications
from plugin.registry import registry

logger = logging.getLogger('inventree')


<<<<<<< HEAD
def print_label(plugin_slug: str, label_image, label_instance=None, user=None):
    """Print label with the provided plugin.
=======
def print_label(plugin_slug, pdf_data, filename=None, label_instance=None, user=None):
    """
    Print label with the provided plugin.
>>>>>>> 71ed1816

    This task is nominally handled by the background worker.
    If the printing fails (throws an exception) then the user is notified.

<<<<<<< HEAD
    Args:
        plugin_slug (str): The unique slug (key) of the plugin
        label_image (_type_):  A PIL.Image image object to be printed
        label_instance (Union[LabelTemplate, None], optional): The template instance that should be printed. Defaults to None.
        user (Union[User, None], optional): User that should be informed of errors. Defaults to None.
    """
    logger.info(f"Plugin '{plugin_slug}' is printing a label")
=======
    Arguments:
        plugin_slug: The unique slug (key) of the plugin
        pdf_data: Binary PDF data
        filename: The intended name of the printed label
    """

    logger.info(f"Plugin '{plugin_slug}' is printing a label '{filename}'")
>>>>>>> 71ed1816

    plugin = registry.plugins.get(plugin_slug, None)

    if plugin is None:  # pragma: no cover
        logger.error(f"Could not find matching plugin for '{plugin_slug}'")
        return

    # In addition to providing a .pdf image, we'll also provide a .png file
    png_file = pdf2image.convert_from_bytes(
        pdf_data,
        dpi=300,
    )[0]

    try:
        plugin.print_label(
            pdf_data=pdf_data,
            png_file=png_file,
            filename=filename,
            label_instance=label_instance,
            width=label_instance.width,
            height=label_instance.height,
            user=user
        )
    except Exception as e:  # pragma: no cover
        # Plugin threw an error - notify the user who attempted to print

        ctx = {
            'name': _('Label printing failed'),
            'message': str(e),
        }

        # Log an error message to the database
        kind, info, data = sys.exc_info()

        Error.objects.create(
            kind=kind.__name__,
            info=info,
            data='\n'.join(traceback.format_exception(kind, info, data)),
            path='print_label',
            html=ExceptionReporter(None, kind, info, data).get_traceback_html(),
        )

        logger.error(f"Label printing failed: Sending notification to user '{user}'")  # pragma: no cover

        # Throw an error against the plugin instance
        common.notifications.trigger_notification(
            plugin.plugin_config(),
            'label.printing_failed',
            targets=[user],
            context=ctx,
            delivery_methods=set([common.notifications.UIMessageNotification])
        )

        if settings.TESTING:
            # If we are in testing mode, we want to know about this exception
            raise e<|MERGE_RESOLUTION|>--- conflicted
+++ resolved
@@ -1,5 +1,4 @@
-"""Functions to print a label to a mixin printer."""
-
+"""Functions to print a label to a mixin printer"""
 import logging
 import sys
 import traceback
@@ -17,27 +16,14 @@
 logger = logging.getLogger('inventree')
 
 
-<<<<<<< HEAD
-def print_label(plugin_slug: str, label_image, label_instance=None, user=None):
-    """Print label with the provided plugin.
-=======
 def print_label(plugin_slug, pdf_data, filename=None, label_instance=None, user=None):
     """
     Print label with the provided plugin.
->>>>>>> 71ed1816
 
     This task is nominally handled by the background worker.
+
     If the printing fails (throws an exception) then the user is notified.
 
-<<<<<<< HEAD
-    Args:
-        plugin_slug (str): The unique slug (key) of the plugin
-        label_image (_type_):  A PIL.Image image object to be printed
-        label_instance (Union[LabelTemplate, None], optional): The template instance that should be printed. Defaults to None.
-        user (Union[User, None], optional): User that should be informed of errors. Defaults to None.
-    """
-    logger.info(f"Plugin '{plugin_slug}' is printing a label")
-=======
     Arguments:
         plugin_slug: The unique slug (key) of the plugin
         pdf_data: Binary PDF data
@@ -45,7 +31,6 @@
     """
 
     logger.info(f"Plugin '{plugin_slug}' is printing a label '{filename}'")
->>>>>>> 71ed1816
 
     plugin = registry.plugins.get(plugin_slug, None)
 
