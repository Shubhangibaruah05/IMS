"""Functions for triggering and responding to server side events."""

import logging

from django.conf import settings
from django.db import transaction
from django.db.models.signals import post_delete, post_save
from django.dispatch.dispatcher import receiver

from InvenTree.ready import canAppAccessDatabase, isImportingData
from InvenTree.tasks import offload_task
from plugin.registry import registry

logger = logging.getLogger('inventree')


def trigger_event(event, *args, **kwargs):
    """Trigger an event with optional arguments.

    This event will be stored in the database,
    and the worker will respond to it later on.
    """
    from common.models import InvenTreeSetting

    if not settings.PLUGINS_ENABLED:
        # Do nothing if plugins are not enabled
        return  # pragma: no cover

    if not InvenTreeSetting.get_setting('ENABLE_PLUGINS_EVENTS', False):
        # Do nothing if plugin events are not enabled
        return

    # Make sure the database can be accessed and is not being tested rn
    if not canAppAccessDatabase(allow_shell=True) and not settings.PLUGIN_TESTING_EVENTS:
        logger.debug("Ignoring triggered event '%s' - database not ready", event)
        return

    logger.debug("Event triggered: '%s'", event)

    # By default, force the event to be processed asynchronously
    if 'force_async' not in kwargs and not settings.PLUGIN_TESTING_EVENTS:
        kwargs['force_async'] = True

    offload_task(
        register_event,
        event,
        *args,
        **kwargs
    )


def register_event(event, *args, **kwargs):
    """Register the event with any interested plugins.

    Note: This function is processed by the background worker,
    as it performs multiple database access operations.
    """
    from common.models import InvenTreeSetting

    logger.debug("Registering triggered event: '%s'", event)

    # Determine if there are any plugins which are interested in responding
    if settings.PLUGIN_TESTING or InvenTreeSetting.get_setting('ENABLE_PLUGINS_EVENTS'):

        with transaction.atomic():

            for slug, plugin in registry.plugins.items():
                if not plugin.mixin_enabled('events'):
                    continue

                if not plugin.is_active():
                    continue

                if not plugin.wants_process_event(event):
                    continue

<<<<<<< HEAD
                # Only allow event registering for 'active' plugins
=======
                        logger.debug("Registering callback for plugin '%s'", slug)
>>>>>>> 3cd7ee9c

                logger.debug(f"Registering callback for plugin '{slug}'")

                # This task *must* be processed by the background worker,
                # unless we are running CI tests
                if 'force_async' not in kwargs and not settings.PLUGIN_TESTING_EVENTS:
                    kwargs['force_async'] = True

                # Offload a separate task for each plugin
                offload_task(
                    process_event,
                    slug,
                    event,
                    *args,
                    **kwargs
                )


def process_event(plugin_slug, event, *args, **kwargs):
    """Respond to a triggered event.

    This function is run by the background worker process.
    This function may queue multiple functions to be handled by the background worker.
    """

    plugin = registry.plugins.get(plugin_slug, None)

    if plugin is None:  # pragma: no cover
        logger.error("Could not find matching plugin for '%s'", plugin_slug)
        return

    plugin.process_event(event, *args, **kwargs)
    logger.debug("Plugin '%s' is processing triggered event '%s'", plugin_slug, event)


def allow_table_event(table_name):
    """Determine if an automatic event should be fired for a given table.

    We *do not* want events to be fired for some tables!
    """
    # Prevent table events during the data import process
    if isImportingData():
        return False  # pragma: no cover

    # Prevent table events when in testing mode (saves a lot of time)
    if settings.TESTING:
        return False

    table_name = table_name.lower().strip()

    # Ignore any tables which start with these prefixes
    ignore_prefixes = [
        'account_',
        'auth_',
        'authtoken_',
        'django_',
        'error_',
        'exchange_',
        'otp_',
        'plugin_',
        'socialaccount_',
        'user_',
        'users_',
    ]

    if any(table_name.startswith(prefix) for prefix in ignore_prefixes):
        return False

    ignore_tables = [
        'common_notificationentry',
        'common_notificationmessage',
        'common_webhookendpoint',
        'common_webhookmessage',
        'part_partpricing',
        'part_partstocktake',
        'part_partstocktakereport',
    ]

    if table_name in ignore_tables:
        return False

    return True


@receiver(post_save)
def after_save(sender, instance, created, **kwargs):
    """Trigger an event whenever a database entry is saved."""
    table = sender.objects.model._meta.db_table

    instance_id = getattr(instance, 'id', None)

    if instance_id is None:
        return

    if not allow_table_event(table):
        return

    if created:
        trigger_event(
            f'{table}.created',
            id=instance.id,
            model=sender.__name__,
        )
    else:
        trigger_event(
            f'{table}.saved',
            id=instance.id,
            model=sender.__name__,
        )


@receiver(post_delete)
def after_delete(sender, instance, **kwargs):
    """Trigger an event whenever a database entry is deleted."""
    table = sender.objects.model._meta.db_table

    if not allow_table_event(table):
        return

    trigger_event(
        f'{table}.deleted',
        model=sender.__name__,
    )<|MERGE_RESOLUTION|>--- conflicted
+++ resolved
@@ -74,13 +74,9 @@
                 if not plugin.wants_process_event(event):
                     continue
 
-<<<<<<< HEAD
                 # Only allow event registering for 'active' plugins
-=======
-                        logger.debug("Registering callback for plugin '%s'", slug)
->>>>>>> 3cd7ee9c
-
-                logger.debug(f"Registering callback for plugin '{slug}'")
+
+                logger.debug("Registering callback for plugin '%s'", slug)
 
                 # This task *must* be processed by the background worker,
                 # unless we are running CI tests
