"""Unit tests for action plugins."""

from django.test import TestCase

from InvenTree.unit_test import InvenTreeTestCase
from plugin import InvenTreePlugin
from plugin.mixins import ActionMixin


class ActionMixinTests(TestCase):
    """Tests for ActionMixin."""

    ACTION_RETURN = 'a action was performed'

    def setUp(self):
        """Setup environment for tests.

        Contains multiple sample plugins that are used in the tests
        """

        class SimplePlugin(ActionMixin, InvenTreePlugin):
            pass

        self.plugin = SimplePlugin()

        class TestActionPlugin(ActionMixin, InvenTreePlugin):
            """An action plugin."""

            ACTION_NAME = 'abc123'

            def perform_action(self, user=None, data=None):
                return ActionMixinTests.ACTION_RETURN + 'action'

            def get_result(self, user=None, data=None):
                return ActionMixinTests.ACTION_RETURN + 'result'

            def get_info(self, user=None, data=None):
                return ActionMixinTests.ACTION_RETURN + 'info'

        self.action_plugin = TestActionPlugin()

        class NameActionPlugin(ActionMixin, InvenTreePlugin):
            NAME = 'Aplugin'

        self.action_name = NameActionPlugin()

    def test_action_name(self):
        """Check the name definition possibilities."""
        self.assertEqual(self.plugin.action_name(), '')
        self.assertEqual(self.action_plugin.action_name(), 'abc123')
        self.assertEqual(self.action_name.action_name(), 'Aplugin')

    def test_function(self):
        """Check functions."""
        # the class itself
        self.assertIsNone(self.plugin.perform_action())
        self.assertEqual(self.plugin.get_result(), False)
        self.assertIsNone(self.plugin.get_info())
        self.assertEqual(
            self.plugin.get_response(), {'action': '', 'result': False, 'info': None}
        )

        # overridden functions
        self.assertEqual(
            self.action_plugin.perform_action(), self.ACTION_RETURN + 'action'
        )
        self.assertEqual(self.action_plugin.get_result(), self.ACTION_RETURN + 'result')
        self.assertEqual(self.action_plugin.get_info(), self.ACTION_RETURN + 'info')
        self.assertEqual(
            self.action_plugin.get_response(),
            {
                'action': 'abc123',
                'result': self.ACTION_RETURN + 'result',
                'info': self.ACTION_RETURN + 'info',
            },
        )


class APITests(InvenTreeTestCase):
    """Tests for action api."""

    def test_post_errors(self):
        """Check the possible errors with post."""
        # Test empty request
        response = self.client.post('/api/action/')
        self.assertEqual(response.status_code, 200)
        self.assertEqual(response.data, {'error': 'No action specified'})

<<<<<<< HEAD
        # Test non-exsisting action
        response = self.client.post('/api/action/', data={'action': 'nonexsisting'})
        self.assertEqual(response.status_code, 200)
        self.assertEqual(
            response.data,
            {'error': 'No matching action found', 'action': 'nonexsisting'},
=======
        # Test non-existing action
        response = self.client.post('/api/action/', data={'action': "nonexisting"})
        self.assertEqual(response.status_code, 200)
        self.assertEqual(
            response.data,
            {'error': 'No matching action found', 'action': 'nonexisting'}
>>>>>>> 5135d6b5
        )<|MERGE_RESOLUTION|>--- conflicted
+++ resolved
@@ -86,19 +86,10 @@
         self.assertEqual(response.status_code, 200)
         self.assertEqual(response.data, {'error': 'No action specified'})
 
-<<<<<<< HEAD
-        # Test non-exsisting action
-        response = self.client.post('/api/action/', data={'action': 'nonexsisting'})
+        # Test non-existing action
+        response = self.client.post('/api/action/', data={'action': 'nonexisting'})
         self.assertEqual(response.status_code, 200)
         self.assertEqual(
             response.data,
-            {'error': 'No matching action found', 'action': 'nonexsisting'},
-=======
-        # Test non-existing action
-        response = self.client.post('/api/action/', data={'action': "nonexisting"})
-        self.assertEqual(response.status_code, 200)
-        self.assertEqual(
-            response.data,
-            {'error': 'No matching action found', 'action': 'nonexisting'}
->>>>>>> 5135d6b5
+            {'error': 'No matching action found', 'action': 'nonexisting'},
         )