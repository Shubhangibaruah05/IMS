"""Plugin mixin classes."""

import json as json_pkg
import logging

from django.db.utils import OperationalError, ProgrammingError
from django.urls import include, re_path

import requests

import InvenTree.helpers
from plugin.helpers import (MixinImplementationError, MixinNotImplementedError,
                            render_template, render_text)
from plugin.models import PluginConfig, PluginSetting
from plugin.registry import registry
from plugin.urls import PLUGIN_BASE

logger = logging.getLogger('inventree')


class SettingsMixin:
    """Mixin that enables global settings for the plugin."""

    class MixinMeta:
        """Meta for mixin."""
        MIXIN_NAME = 'Settings'

    def __init__(self):
        """Register mixin."""
        super().__init__()
        self.add_mixin('settings', 'has_settings', __class__)
        self.settings = getattr(self, 'SETTINGS', {})

    @property
    def has_settings(self):
        """Does this plugin use custom global settings."""
        return bool(self.settings)

    def get_setting(self, key):
        """Return the 'value' of the setting associated with this plugin."""
        return PluginSetting.get_setting(key, plugin=self)

    def set_setting(self, key, value, user=None):
        """Set plugin setting value by key."""
        try:
            plugin, _ = PluginConfig.objects.get_or_create(key=self.plugin_slug(), name=self.plugin_name())
        except (OperationalError, ProgrammingError):  # pragma: no cover
            plugin = None

        if not plugin:  # pragma: no cover
            # Cannot find associated plugin model, return
            logger.error(f"Plugin configuration not found for plugin '{self.slug}'")
            return

        PluginSetting.set_setting(key, value, user, plugin=plugin)


class ScheduleMixin:
    """Mixin that provides support for scheduled tasks.

    Implementing classes must provide a dict object called SCHEDULED_TASKS,
    which provides information on the tasks to be scheduled.

    SCHEDULED_TASKS = {
        # Name of the task (will be prepended with the plugin name)
        'test_server': {
            'func': 'myplugin.tasks.test_server',   # Python function to call (no arguments!)
            'schedule': "I",                        # Schedule type (see django_q.Schedule)
            'minutes': 30,                          # Number of minutes (only if schedule type = Minutes)
            'repeats': 5,                           # Number of repeats (leave blank for 'forever')
        },
        'member_func': {
            'func': 'my_class_func',                # Note, without the 'dot' notation, it will call a class member function
            'schedule': "H",                        # Once per hour
        },
    }

    Note: 'schedule' parameter must be one of ['I', 'H', 'D', 'W', 'M', 'Q', 'Y']

    Note: The 'func' argument can take two different forms:
        - Dotted notation e.g. 'module.submodule.func' - calls a global function with the defined path
        - Member notation e.g. 'my_func' (no dots!) - calls a member function of the calling class
    """

    ALLOWABLE_SCHEDULE_TYPES = ['I', 'H', 'D', 'W', 'M', 'Q', 'Y']

    # Override this in subclass model
    SCHEDULED_TASKS = {}

    class MixinMeta:
        """Meta options for this mixin."""

        MIXIN_NAME = 'Schedule'

    def __init__(self):
        """Register mixin."""
        super().__init__()
        self.scheduled_tasks = self.get_scheduled_tasks()
        self.validate_scheduled_tasks()

        self.add_mixin('schedule', 'has_scheduled_tasks', __class__)

    def get_scheduled_tasks(self):
        """Returns `SCHEDULED_TASKS` context.

        Override if you want the scheduled tasks to be dynamic (influenced by settings for example).
        """
        return getattr(self, 'SCHEDULED_TASKS', {})

    @property
    def has_scheduled_tasks(self):
        """Are tasks defined for this plugin."""
        return bool(self.scheduled_tasks)

    def validate_scheduled_tasks(self):
        """Check that the provided scheduled tasks are valid."""
        if not self.has_scheduled_tasks:
            raise MixinImplementationError("SCHEDULED_TASKS not defined")

        for key, task in self.scheduled_tasks.items():

            if 'func' not in task:
                raise MixinImplementationError(f"Task '{key}' is missing 'func' parameter")

            if 'schedule' not in task:
                raise MixinImplementationError(f"Task '{key}' is missing 'schedule' parameter")

            schedule = task['schedule'].upper().strip()

            if schedule not in self.ALLOWABLE_SCHEDULE_TYPES:
                raise MixinImplementationError(f"Task '{key}': Schedule '{schedule}' is not a valid option")

            # If 'minutes' is selected, it must be provided!
            if schedule == 'I' and 'minutes' not in task:
                raise MixinImplementationError(f"Task '{key}' is missing 'minutes' parameter")

    def get_task_name(self, key):
        """Task name for key."""
        # Generate a 'unique' task name
        slug = self.plugin_slug()
        return f"plugin.{slug}.{key}"

    def get_task_names(self):
        """All defined task names."""
        # Returns a list of all task names associated with this plugin instance
        return [self.get_task_name(key) for key in self.scheduled_tasks.keys()]

    def register_tasks(self):
        """Register the tasks with the database."""
        try:
            from django_q.models import Schedule

            for key, task in self.scheduled_tasks.items():

                task_name = self.get_task_name(key)

                if Schedule.objects.filter(name=task_name).exists():
                    # Scheduled task already exists - continue!
                    continue  # pragma: no cover

                logger.info(f"Adding scheduled task '{task_name}'")

                func_name = task['func'].strip()

                if '.' in func_name:
                    """Dotted notation indicates that we wish to run a globally defined function, from a specified Python module."""

                    Schedule.objects.create(
                        name=task_name,
                        func=func_name,
                        schedule_type=task['schedule'],
                        minutes=task.get('minutes', None),
                        repeats=task.get('repeats', -1),
                    )

                else:
                    """
                    Non-dotted notation indicates that we wish to call a 'member function' of the calling plugin.

                    This is managed by the plugin registry itself.
                    """

                    slug = self.plugin_slug()

                    Schedule.objects.create(
                        name=task_name,
                        func=registry.call_plugin_function,
                        args=f"'{slug}', '{func_name}'",
                        schedule_type=task['schedule'],
                        minutes=task.get('minutes', None),
                        repeats=task.get('repeats', -1),
                    )

        except (ProgrammingError, OperationalError):  # pragma: no cover
            # Database might not yet be ready
            logger.warning("register_tasks failed, database not ready")

    def unregister_tasks(self):
        """Deregister the tasks with the database."""
        try:
            from django_q.models import Schedule

            for key, _ in self.scheduled_tasks.items():

                task_name = self.get_task_name(key)

                try:
                    scheduled_task = Schedule.objects.get(name=task_name)
                    scheduled_task.delete()
                except Schedule.DoesNotExist:
                    pass
        except (ProgrammingError, OperationalError):  # pragma: no cover
            # Database might not yet be ready
            logger.warning("unregister_tasks failed, database not ready")


class ValidationMixin:
    """Mixin class that allows custom validation for various parts of InvenTree

    Custom generation and validation functionality can be provided for:

    - Part names
    - Part IPN (internal part number) values
    - Serial numbers
    - Batch codes

    Notes:
    - Multiple ValidationMixin plugins can be used simultaneously
    - The stub methods provided here generally return None (null value).
    - The "first" plugin to return a non-null value for a particular method "wins"
    - In the case of "validation" functions, all loaded plugins are checked until an exception is thrown

    Implementing plugins may override any of the following methods which are of interest.

    For 'validation' methods, there are three 'acceptable' outcomes:
    - The method determines that the value is 'invalid' and raises a django.core.exceptions.ValidationError
    - The method passes and returns None (the code then moves on to the next plugin)
    - The method passes and returns True (and no subsequent plugins are checked)

    """

    class MixinMeta:
        """Metaclass for this mixin"""
        MIXIN_NAME = "Validation"

    def __init__(self):
        """Register the mixin"""
        super().__init__()
        self.add_mixin('validation', True, __class__)

    def validate_part_name(self, name: str):
        """Perform validation on a proposed Part name

        Arguments:
            name: The proposed part name

        Returns:
            None or True

        Raises:
            ValidationError if the proposed name is objectionable
        """
        return None

    def validate_part_ipn(self, ipn: str):
        """Perform validation on a proposed Part IPN (internal part number)

        Arguments:
            ipn: The proposed part IPN

        Returns:
            None or True

        Raises:
            ValidationError if the proposed IPN is objectionable
        """
        return None

    def validate_batch_code(self, batch_code: str):
        """Validate the supplied batch code

        Arguments:
            batch_code: The proposed batch code (string)

        Returns:
            None or True

        Raises:
            ValidationError if the proposed batch code is objectionable
        """
        return None

    def generate_batch_code(self):
        """Generate a new batch code

        Returns:
            A new batch code (string) or None
        """
        return None

    def validate_serial_number(self, serial: str):
        """Validate the supplied serial number

        Arguments:
            serial: The proposed serial number (string)

        Returns:
            None or True

        Raises:
            ValidationError if the proposed serial is objectionable
        """
        return None

    def convert_serial_to_int(self, serial: str):
        """Convert a serial number (string) into an integer representation.

        This integer value is used for efficient sorting based on serial numbers.

        A plugin which implements this method can either return:

        - An integer based on the serial string, according to some algorithm
        - A fixed value, such that serial number sorting reverts to the string representation
        - None (null value) to let any other plugins perform the converrsion

        Note that there is no requirement for the returned integer value to be unique.

        Arguments:
            serial: Serial value (string)

        Returns:
            integer representation of the serial number, or None
        """
        return None

    def increment_serial_number(self, serial: str):
        """Return the next sequential serial based on the provided value.

        A plugin which implements this method can either return:

        - A string which represents the "next" serial number in the sequence
        - None (null value) if the next value could not be determined

        Arguments:
            serial: Current serial value (string)
        """
        return None


class UrlsMixin:
    """Mixin that enables custom URLs for the plugin."""

    class MixinMeta:
        """Meta options for this mixin."""

        MIXIN_NAME = 'URLs'

    def __init__(self):
        """Register mixin."""
        super().__init__()
        self.add_mixin('urls', 'has_urls', __class__)
        self.urls = self.setup_urls()

    def setup_urls(self):
        """Setup url endpoints for this plugin."""
        return getattr(self, 'URLS', None)

    @property
    def base_url(self):
        """Base url for this plugin."""
        return f'{PLUGIN_BASE}/{self.slug}/'

    @property
    def internal_name(self):
        """Internal url pattern name."""
        return f'plugin:{self.slug}:'

    @property
    def urlpatterns(self):
        """Urlpatterns for this plugin."""
        if self.has_urls:
            return re_path(f'^{self.slug}/', include((self.urls, self.slug)), name=self.slug)
        return None

    @property
    def has_urls(self):
        """Does this plugin use custom urls."""
        return bool(self.urls)


class NavigationMixin:
    """Mixin that enables custom navigation links with the plugin."""

    NAVIGATION_TAB_NAME = None
    NAVIGATION_TAB_ICON = "fas fa-question"

    class MixinMeta:
        """Meta options for this mixin."""

        MIXIN_NAME = 'Navigation Links'

    def __init__(self):
        """Register mixin."""
        super().__init__()
        self.add_mixin('navigation', 'has_naviation', __class__)
        self.navigation = self.setup_navigation()

    def setup_navigation(self):
        """Setup navigation links for this plugin."""
        nav_links = getattr(self, 'NAVIGATION', None)
        if nav_links:
            # check if needed values are configured
            for link in nav_links:
                if False in [a in link for a in ('link', 'name', )]:
                    raise MixinNotImplementedError('Wrong Link definition', link)
        return nav_links

    @property
    def has_naviation(self):
        """Does this plugin define navigation elements."""
        return bool(self.navigation)

    @property
    def navigation_name(self):
        """Name for navigation tab."""
        name = getattr(self, 'NAVIGATION_TAB_NAME', None)
        if not name:
            name = self.human_name
        return name

    @property
    def navigation_icon(self):
        """Icon-name for navigation tab."""
        return getattr(self, 'NAVIGATION_TAB_ICON', "fas fa-question")


class AppMixin:
    """Mixin that enables full django app functions for a plugin."""

    class MixinMeta:
        """Meta options for this mixin."""

        MIXIN_NAME = 'App registration'

    def __init__(self):
        """Register mixin."""
        super().__init__()
        self.add_mixin('app', 'has_app', __class__)

    @property
    def has_app(self):
        """This plugin is always an app with this plugin."""
        return True


class APICallMixin:
    """Mixin that enables easier API calls for a plugin.

    Steps to set up:
    1. Add this mixin before (left of) SettingsMixin and PluginBase
    2. Add two settings for the required url and token/passowrd (use `SettingsMixin`)
    3. Save the references to keys of the settings in `API_URL_SETTING` and `API_TOKEN_SETTING`
    4. (Optional) Set `API_TOKEN` to the name required for the token by the external API - Defaults to `Bearer`
    5. (Optional) Override the `api_url` property method if the setting needs to be extended
    6. (Optional) Override `api_headers` to add extra headers (by default the token and Content-Type are contained)
    7. Access the API in you plugin code via `api_call`

    Example:
    ```
    from plugin import InvenTreePlugin
    from plugin.mixins import APICallMixin, SettingsMixin


    class SampleApiCallerPlugin(APICallMixin, SettingsMixin, InvenTreePlugin):
        '''
        A small api call sample
        '''
        NAME = "Sample API Caller"

        SETTINGS = {
            'API_TOKEN': {
                'name': 'API Token',
                'protected': True,
            },
            'API_URL': {
                'name': 'External URL',
                'description': 'Where is your API located?',
                'default': 'reqres.in',
            },
        }
        API_URL_SETTING = 'API_URL'
        API_TOKEN_SETTING = 'API_TOKEN'

        def get_external_url(self):
            '''
            returns data from the sample endpoint
            '''
            return self.api_call('api/users/2')
    ```
    """
    API_METHOD = 'https'
    API_URL_SETTING = None
    API_TOKEN_SETTING = None

    API_TOKEN = 'Bearer'

    class MixinMeta:
        """Meta options for this mixin."""
        MIXIN_NAME = 'API calls'

    def __init__(self):
        """Register mixin."""
        super().__init__()
        self.add_mixin('api_call', 'has_api_call', __class__)

    @property
    def has_api_call(self):
        """Is the mixin ready to call external APIs?"""
        if not bool(self.API_URL_SETTING):
            raise MixinNotImplementedError("API_URL_SETTING must be defined")
        if not bool(self.API_TOKEN_SETTING):
            raise MixinNotImplementedError("API_TOKEN_SETTING must be defined")
        return True

    @property
    def api_url(self):
        """Base url path."""
        return f'{self.API_METHOD}://{self.get_setting(self.API_URL_SETTING)}'

    @property
    def api_headers(self):
        """Returns the default headers for requests with api_call.

        Contains a header with the key set in `API_TOKEN` for the plugin it `API_TOKEN_SETTING` is defined.
        Check the mixin class docstring for a full example.
        """
        headers = {'Content-Type': 'application/json'}
        if getattr(self, 'API_TOKEN_SETTING'):
            token = self.get_setting(self.API_TOKEN_SETTING)
<<<<<<< HEAD
            headers[self.API_TOKEN] = token
            headers['Authorization'] = f"{self.API_TOKEN} {token}"
=======

            if token:
                headers[self.API_TOKEN] = token
                headers['Authorization'] = f"{self.API_TOKEN} {token}"

>>>>>>> bc6b232d
        return headers

    def api_build_url_args(self, arguments: dict) -> str:
        """Returns an encoded path for the provided dict."""
        groups = []
        for key, val in arguments.items():
            groups.append(f'{key}={",".join([str(a) for a in val])}')
        return f'?{"&".join(groups)}'

    def api_call(self, endpoint: str, method: str = 'GET', url_args: dict = None, data=None, json=None, headers: dict = None, simple_response: bool = True, endpoint_is_url: bool = False):
        """Do an API call.

        Simplest call example:
        ```python
        self.api_call('hello')
        ```
        Will call the `{base_url}/hello` with a GET request and - if set - the token for this plugin.

        Args:
            endpoint (str): Path to current endpoint. Either the endpoint or the full or if the flag is set
            method (str, optional): HTTP method that should be uses - capitalized. Defaults to 'GET'.
            url_args (dict, optional): arguments that should be appended to the url. Defaults to None.
            data (Any, optional): Data that should be transmitted in the body - url-encoded. Defaults to None.
            json (Any, optional): Data that should be transmitted in the body - must be JSON serializable. Defaults to None.
            headers (dict, optional): Headers that should be used for the request. Defaults to self.api_headers.
            simple_response (bool, optional): Return the response as JSON. Defaults to True.
            endpoint_is_url (bool, optional): The provided endpoint is the full url - do not use self.api_url as base. Defaults to False.

        Returns:
            Response
        """
        if url_args:
            endpoint += self.api_build_url_args(url_args)

        if headers is None:
            headers = self.api_headers

        if endpoint_is_url:
            url = endpoint
        else:

            if endpoint.startswith('/'):
                endpoint = endpoint[1:]

            url = f'{self.api_url}/{endpoint}'

        # build kwargs for call
        kwargs = {
            'url': url,
            'headers': headers,
        }

        if data and json:
            raise ValueError('You can either pass `data` or `json` to this function.')

        if json:
            kwargs['data'] = json_pkg.dumps(json)

        if data:
            kwargs['data'] = data

        # run command
        response = requests.request(method, **kwargs)

        # return
        if simple_response:
            return response.json()
        return response


class PanelMixin:
    """Mixin which allows integration of custom 'panels' into a particular page.

    The mixin provides a number of key functionalities:

    - Adds an (initially hidden) panel to the page
    - Allows rendering of custom templated content to the panel
    - Adds a menu item to the 'navbar' on the left side of the screen
    - Allows custom javascript to be run when the panel is initially loaded

    The PanelMixin class allows multiple panels to be returned for any page,
    and also allows the plugin to return panels for many different pages.

    Any class implementing this mixin must provide the 'get_custom_panels' method,
    which dynamically returns the custom panels for a particular page.

    This method is provided with:

    - view : The View object which is being rendered
    - request : The HTTPRequest object

    Note that as this is called dynamically (per request),
    then the actual panels returned can vary depending on the particular request or page

    The 'get_custom_panels' method must return a list of dict objects, each with the following keys:

    - title : The title of the panel, to appear in the sidebar menu
    - description : Extra descriptive text (optional)
    - icon : The icon to appear in the sidebar menu
    - content : The HTML content to appear in the panel, OR
    - content_template : A template file which will be rendered to produce the panel content
    - javascript : The javascript content to be rendered when the panel is loade, OR
    - javascript_template : A template file which will be rendered to produce javascript

    e.g.

    {
        'title': "Updates",
        'description': "Latest updates for this part",
        'javascript': 'alert("You just loaded this panel!")',
        'content': '<b>Hello world</b>',
    }
    """

    class MixinMeta:
        """Meta for mixin."""

        MIXIN_NAME = 'Panel'

    def __init__(self):
        """Register mixin."""
        super().__init__()
        self.add_mixin('panel', True, __class__)

    def get_custom_panels(self, view, request):
        """This method *must* be implemented by the plugin class."""
        raise MixinNotImplementedError(f"{__class__} is missing the 'get_custom_panels' method")

    def get_panel_context(self, view, request, context):
        """Build the context data to be used for template rendering.

        Custom class can override this to provide any custom context data.

        (See the example in "custom_panel_sample.py")
        """
        # Provide some standard context items to the template for rendering
        context['plugin'] = self
        context['request'] = request
        context['user'] = getattr(request, 'user', None)
        context['view'] = view

        try:
            context['object'] = view.get_object()
        except AttributeError:  # pragma: no cover
            pass

        return context

    def render_panels(self, view, request, context):
        """Get panels for a view.

        Args:
            view: Current view context
            request: Current request for passthrough
            context: Rendering context

        Returns:
            Array of panels
        """
        panels = []

        # Construct an updated context object for template rendering
        ctx = self.get_panel_context(view, request, context)

        for panel in self.get_custom_panels(view, request):

            content_template = panel.get('content_template', None)
            javascript_template = panel.get('javascript_template', None)

            if content_template:
                # Render content template to HTML
                panel['content'] = render_template(self, content_template, ctx)
            else:
                # Render content string to HTML
                panel['content'] = render_text(panel.get('content', ''), ctx)

            if javascript_template:
                # Render javascript template to HTML
                panel['javascript'] = render_template(self, javascript_template, ctx)
            else:
                # Render javascript string to HTML
                panel['javascript'] = render_text(panel.get('javascript', ''), ctx)

            # Check for required keys
            required_keys = ['title', 'content']

            if any([key not in panel for key in required_keys]):
                logger.warning(f"Custom panel for plugin {__class__} is missing a required parameter")
                continue

            # Add some information on this plugin
            panel['plugin'] = self
            panel['slug'] = self.slug

            # Add a 'key' for the panel, which is mostly guaranteed to be unique
            panel['key'] = InvenTree.helpers.generateTestKey(self.slug + panel.get('title', 'panel'))

            panels.append(panel)

        return panels<|MERGE_RESOLUTION|>--- conflicted
+++ resolved
@@ -537,16 +537,11 @@
         headers = {'Content-Type': 'application/json'}
         if getattr(self, 'API_TOKEN_SETTING'):
             token = self.get_setting(self.API_TOKEN_SETTING)
-<<<<<<< HEAD
-            headers[self.API_TOKEN] = token
-            headers['Authorization'] = f"{self.API_TOKEN} {token}"
-=======
 
             if token:
                 headers[self.API_TOKEN] = token
                 headers['Authorization'] = f"{self.API_TOKEN} {token}"
 
->>>>>>> bc6b232d
         return headers
 
     def api_build_url_args(self, arguments: dict) -> str:
