"""Plugin mixin classes for barcode plugin."""

from __future__ import annotations

import logging
from decimal import Decimal, InvalidOperation

from django.contrib.auth.models import User
from django.db.models import F, Q
from django.utils.translation import gettext_lazy as _

from company.models import Company, SupplierPart
from order.models import PurchaseOrder, PurchaseOrderStatus
from stock.models import StockLocation

from plugin.base.integration.SettingsMixin import SettingsMixin

logger = logging.getLogger('inventree')


class BarcodeMixin:
    """Mixin that enables barcode handling.

    Custom barcode plugins should use and extend this mixin as necessary.
    """

    ACTION_NAME = ''

    class MixinMeta:
        """Meta options for this mixin."""

        MIXIN_NAME = 'Barcode'

    def __init__(self):
        """Register mixin."""
        super().__init__()
        self.add_mixin('barcode', 'has_barcode', __class__)

    @property
    def has_barcode(self):
        """Does this plugin have everything needed to process a barcode."""
        return True

    def scan(self, barcode_data):
        """Scan a barcode against this plugin.

        This method is explicitly called from the /scan/ API endpoint,
        and thus it is expected that any barcode which matches this barcode will return a result.

        If this plugin finds a match against the provided barcode, it should return a dict object
        with the intended result.

        Default return value is None
        """
        return None


class SupplierBarcodeMixin(BarcodeMixin):
    """Mixin that provides default implementations for scan functions for supplier barcodes.

    Custom supplier barcode plugins should use this mixin and implement the
    extract_barcode_fields function.
    """

    # Set of standard field names which can be extracted from the barcode
    CUSTOMER_ORDER_NUMBER = 'customer_order_number'
    SUPPLIER_ORDER_NUMBER = 'supplier_order_number'
    PACKING_LIST_NUMBER = 'packing_list_number'
    SHIP_DATE = 'ship_date'
    CUSTOMER_PART_NUMBER = 'customer_part_number'
    SUPPLIER_PART_NUMBER = 'supplier_part_number'
    PURCHASE_ORDER_LINE = 'purchase_order_line'
    QUANTITY = 'quantity'
    DATE_CODE = 'date_code'
    LOT_CODE = 'lot_code'
    COUNTRY_OF_ORIGIN = 'country_of_origin'
    MANUFACTURER = 'manufacturer'
    MANUFACTURER_PART_NUMBER = 'manufacturer_part_number'

    def __init__(self):
        """Register mixin."""
        super().__init__()
        self.add_mixin('supplier-barcode', True, __class__)

    def get_field_value(self, key, backup_value=None):
        """Return the value of a barcode field."""
        fields = getattr(self, 'barcode_fields', None) or {}

        return fields.get(key, backup_value)

    @property
    def quantity(self):
        """Return the quantity from the barcode fields."""
        return self.get_field_value(self.QUANTITY)

    @property
    def supplier_part_number(self):
        """Return the supplier part number from the barcode fields."""
        return self.get_field_value(self.SUPPLIER_PART_NUMBER)

    @property
    def manufacturer_part_number(self):
        """Return the manufacturer part number from the barcode fields."""
        return self.get_field_value(self.MANUFACTURER_PART_NUMBER)

    @property
    def customer_order_number(self):
        """Return the customer order number from the barcode fields."""
        return self.get_field_value(self.CUSTOMER_ORDER_NUMBER)

    @property
    def supplier_order_number(self):
        """Return the supplier order number from the barcode fields."""
        return self.get_field_value(self.SUPPLIER_ORDER_NUMBER)

    def extract_barcode_fields(self, barcode_data) -> dict[str, str]:
        """Method to extract barcode fields from barcode data.

        This method should return a dict object where the keys are the field names,
        as per the "standard field names" (defined in the SuppliedBarcodeMixin class).

        This method *must* be implemented by each plugin

        Returns:
            A dict object containing the barcode fields.

        """
        raise NotImplementedError(
            'extract_barcode_fields must be implemented by each plugin'
        )

    def scan(self, barcode_data):
        """Try to match a supplier barcode to a supplier part."""
        barcode_data = str(barcode_data).strip()

        self.barcode_fields = self.extract_barcode_fields(barcode_data)

        if self.supplier_part_number is None and self.manufacturer_part_number is None:
            return None

        supplier_parts = self.get_supplier_parts(
            sku=self.supplier_part_number,
            mpn=self.manufacturer_part_number,
            supplier=self.get_supplier(),
        )

        if len(supplier_parts) > 1:
            return {'error': _('Found multiple matching supplier parts for barcode')}
        elif not supplier_parts:
            return None

        supplier_part = supplier_parts[0]

        data = {
            'pk': supplier_part.pk,
            'api_url': f'{SupplierPart.get_api_url()}{supplier_part.pk}/',
            'web_url': supplier_part.get_absolute_url(),
        }

        return {SupplierPart.barcode_model_type(): data}

    def scan_receive_item(self, barcode_data, user, purchase_order=None, location=None):
        """Try to scan a supplier barcode to receive a purchase order item."""
        barcode_data = str(barcode_data).strip()

        self.barcode_fields = self.extract_barcode_fields(barcode_data)

        if self.supplier_part_number is None and self.manufacturer_part_number is None:
            return None

        supplier = self.get_supplier()

        supplier_parts = self.get_supplier_parts(
            sku=self.supplier_part_number,
            mpn=self.manufacturer_part_number,
            supplier=supplier,
        )

        if len(supplier_parts) > 1:
            return {'error': _('Found multiple matching supplier parts for barcode')}
        elif not supplier_parts:
            return None

        supplier_part = supplier_parts[0]

        # If a purchase order is not provided, extract it from the provided data
        if not purchase_order:
            matching_orders = self.get_purchase_orders(
                self.customer_order_number,
                self.supplier_order_number,
                supplier=supplier,
            )

            order = self.customer_order_number or self.supplier_order_number

            if len(matching_orders) > 1:
                return {
                    'error': _(f"Found multiple purchase orders matching '{order}'")
                }

            if len(matching_orders) == 0:
                return {'error': _(f"No matching purchase order for '{order}'")}

            purchase_order = matching_orders.first()

        if supplier and purchase_order:
            if purchase_order.supplier != supplier:
                return {'error': _('Purchase order does not match supplier')}

        return self.receive_purchase_order_item(
            supplier_part,
            user,
            quantity=self.quantity,
            purchase_order=purchase_order,
            location=location,
            barcode=barcode_data,
        )

    def get_supplier(self) -> Company | None:
        """Get the supplier for the SUPPLIER_ID set in the plugin settings.

        If it's not defined, try to guess it and set it if possible.
        """
        if not isinstance(self, SettingsMixin):
            return None

        if supplier_pk := self.get_setting('SUPPLIER_ID'):
            if supplier := Company.objects.get(pk=supplier_pk):
                return supplier
            else:
                logger.error(
                    'No company with pk %d (set "SUPPLIER_ID" setting to a valid value)',
                    supplier_pk,
                )
                return None

        if not (supplier_name := getattr(self, 'DEFAULT_SUPPLIER_NAME', None)):
            return None

        suppliers = Company.objects.filter(
            name__icontains=supplier_name, is_supplier=True
        )

        if len(suppliers) != 1:
            return None

        self.set_setting('SUPPLIER_ID', suppliers.first().pk)

        return suppliers.first()

    @classmethod
    def ecia_field_map(cls):
        """Return a dict mapping ECIA field names to internal field names.

        Ref: https://www.ecianow.org/assets/docs/ECIA_Specifications.pdf

        Note that a particular plugin may need to reimplement this method,
        if it does not use the standard field names.
        """
        return {
            'K': cls.CUSTOMER_ORDER_NUMBER,
            '1K': cls.SUPPLIER_ORDER_NUMBER,
            '11K': cls.PACKING_LIST_NUMBER,
            '6D': cls.SHIP_DATE,
            '9D': cls.DATE_CODE,
            '10D': cls.DATE_CODE,
            '4K': cls.PURCHASE_ORDER_LINE,
            '14K': cls.PURCHASE_ORDER_LINE,
            'P': cls.SUPPLIER_PART_NUMBER,
            '1P': cls.MANUFACTURER_PART_NUMBER,
            '30P': cls.SUPPLIER_PART_NUMBER,
            '1T': cls.LOT_CODE,
            '4L': cls.COUNTRY_OF_ORIGIN,
            '1V': cls.MANUFACTURER,
            'Q': cls.QUANTITY,
        }

    @classmethod
    def parse_ecia_barcode2d(cls, barcode_data: str) -> dict[str, str]:
        """Parse a standard ECIA 2D barcode.

        Ref: https://www.ecianow.org/assets/docs/ECIA_Specifications.pdf

        Arguments:
            barcode_data: The raw barcode data

        Returns:
            A dict containing the parsed barcode fields
        """
        # Split data into separate fields
        fields = cls.parse_isoiec_15434_barcode2d(barcode_data)

        barcode_fields = {}

        if not fields:
            return barcode_fields

        for field in fields:
            for identifier, field_name in cls.ecia_field_map().items():
                if field.startswith(identifier):
                    barcode_fields[field_name] = field[len(identifier) :]
                    break

        return barcode_fields

    @staticmethod
    def split_fields(
        barcode_data: str, delimiter: str = ',', header: str = '', trailer: str = ''
    ) -> list[str]:
<<<<<<< HEAD
        """Generic method for splitting barcode data into separate fields."""
=======
        """Generic method for splitting barcode data into separate fields"""

>>>>>>> 4b149865
        if header and barcode_data.startswith(header):
            barcode_data = barcode_data[len(header) :]

        if trailer and barcode_data.endswith(trailer):
            barcode_data = barcode_data[: -len(trailer)]

        return barcode_data.split(delimiter)

    @staticmethod
    def parse_isoiec_15434_barcode2d(barcode_data: str) -> list[str]:
        """Parse a ISO/IEC 15434 barcode, returning the split data section."""
<<<<<<< HEAD
=======

>>>>>>> 4b149865
        OLD_MOUSER_HEADER = '>[)>06\x1d'
        HEADER = '[)>\x1e06\x1d'
        TRAILER = '\x1e\x04'
        DELIMITER = '\x1d'

        # Some old mouser barcodes start with this messed up header
        if barcode_data.startswith(OLD_MOUSER_HEADER):
            barcode_data = barcode_data.replace(OLD_MOUSER_HEADER, HEADER, 1)

        # Check that the barcode starts with the necessary header
        if not barcode_data.startswith(HEADER):
            return

        return SupplierBarcodeMixin.split_fields(
            barcode_data, delimiter=DELIMITER, header=HEADER, trailer=TRAILER
        )

    @staticmethod
    def get_purchase_orders(
        customer_order_number, supplier_order_number, supplier: Company = None
    ):
<<<<<<< HEAD
        """Attempt to find a purchase order from the extracted customer and supplier order numbers."""
=======
        """Attempt to find a purchase order from the extracted customer and supplier order numbers"""

>>>>>>> 4b149865
        orders = PurchaseOrder.objects.filter(status=PurchaseOrderStatus.PLACED.value)

        if supplier:
            orders = orders.filter(supplier=supplier)

        # this works because reference and supplier_reference are not nullable, so if
        # customer_order_number or supplier_order_number is None, the query won't return anything
        reference_filter = Q(reference__iexact=customer_order_number)
        supplier_reference_filter = Q(supplier_reference__iexact=supplier_order_number)

        orders_union = orders.filter(reference_filter | supplier_reference_filter)
        if orders_union.count() == 1:
            return orders_union
        else:
            orders_intersection = orders.filter(
                reference_filter & supplier_reference_filter
            )
            return orders_intersection if orders_intersection else orders_union

    @staticmethod
    def get_supplier_parts(sku: str = None, supplier: Company = None, mpn: str = None):
        """Get a supplier part from SKU or by supplier and MPN."""
        if not (sku or supplier or mpn):
            return SupplierPart.objects.none()

        supplier_parts = SupplierPart.objects.all()

        if sku:
            supplier_parts = supplier_parts.filter(SKU__iexact=sku)
            if len(supplier_parts) == 1:
                return supplier_parts

        if supplier:
            supplier_parts = supplier_parts.filter(supplier=supplier.pk)
            if len(supplier_parts) == 1:
                return supplier_parts

        if mpn:
            supplier_parts = supplier_parts.filter(manufacturer_part__MPN__iexact=mpn)
            if len(supplier_parts) == 1:
                return supplier_parts

        logger.warning(
            "Found %d supplier parts for SKU '%s', supplier '%s', MPN '%s'",
            supplier_parts.count(),
            sku,
            supplier.name if supplier else None,
            mpn,
        )

        return supplier_parts

    @staticmethod
    def receive_purchase_order_item(
        supplier_part: SupplierPart,
        user: User,
        quantity: Decimal | str = None,
        purchase_order: PurchaseOrder = None,
        location: StockLocation = None,
        barcode: str = None,
    ) -> dict:
        """Try to receive a purchase order item.

        Returns:
            A dict object containing:
                - on success: a "success" message
                - on partial success: the "lineitem" with quantity and location (both can be None)
                - on failure: an "error" message
        """
        if quantity:
            try:
                quantity = Decimal(quantity)
            except InvalidOperation:
                logger.warning("Failed to parse quantity '%s'", quantity)
                quantity = None

        #  find incomplete line_items that match the supplier_part
        line_items = purchase_order.lines.filter(
            part=supplier_part.pk, quantity__gt=F('received')
        )
        if len(line_items) == 1 or not quantity:
            line_item = line_items[0]
        else:
            # if there are multiple line items and the barcode contains a quantity:
            # 1. return the first line_item where line_item.quantity == quantity
            # 2. return the first line_item where line_item.quantity > quantity
            # 3. return the first line_item
            for line_item in line_items:
                if line_item.quantity == quantity:
                    break
            else:
                for line_item in line_items:
                    if line_item.quantity > quantity:
                        break
                else:
                    line_item = line_items.first()

        if not line_item:
            return {'error': _('Failed to find pending line item for supplier part')}

        no_stock_locations = False
        if not location:
            # try to guess the destination were the stock_part should go
            # 1. check if it's defined on the line_item
            # 2. check if it's defined on the part
            # 3. check if there's 1 or 0 stock locations defined in InvenTree
            #    -> assume all stock is going into that location (or no location)
            if location := line_item.destination:
                pass
            elif location := supplier_part.part.get_default_location():
                pass
            elif StockLocation.objects.count() <= 1:
                if not (location := StockLocation.objects.first()):
                    no_stock_locations = True

        response = {
            'lineitem': {'pk': line_item.pk, 'purchase_order': purchase_order.pk}
        }

        if quantity:
            response['lineitem']['quantity'] = quantity
        if location:
            response['lineitem']['location'] = location.pk

        # if either the quantity is missing or no location is defined/found
        # -> return the line_item found, so the client can gather the missing
        #    information and complete the action with an 'api-po-receive' call
        if not quantity or (not location and not no_stock_locations):
            response['action_required'] = _(
                'Further information required to receive line item'
            )
            return response

        purchase_order.receive_line_item(
            line_item, location, quantity, user, barcode=barcode
        )

        response['success'] = _('Received purchase order line item')
        return response<|MERGE_RESOLUTION|>--- conflicted
+++ resolved
@@ -11,9 +11,8 @@
 
 from company.models import Company, SupplierPart
 from order.models import PurchaseOrder, PurchaseOrderStatus
+from plugin.base.integration.SettingsMixin import SettingsMixin
 from stock.models import StockLocation
-
-from plugin.base.integration.SettingsMixin import SettingsMixin
 
 logger = logging.getLogger('inventree')
 
@@ -307,12 +306,7 @@
     def split_fields(
         barcode_data: str, delimiter: str = ',', header: str = '', trailer: str = ''
     ) -> list[str]:
-<<<<<<< HEAD
         """Generic method for splitting barcode data into separate fields."""
-=======
-        """Generic method for splitting barcode data into separate fields"""
-
->>>>>>> 4b149865
         if header and barcode_data.startswith(header):
             barcode_data = barcode_data[len(header) :]
 
@@ -324,10 +318,6 @@
     @staticmethod
     def parse_isoiec_15434_barcode2d(barcode_data: str) -> list[str]:
         """Parse a ISO/IEC 15434 barcode, returning the split data section."""
-<<<<<<< HEAD
-=======
-
->>>>>>> 4b149865
         OLD_MOUSER_HEADER = '>[)>06\x1d'
         HEADER = '[)>\x1e06\x1d'
         TRAILER = '\x1e\x04'
@@ -349,12 +339,7 @@
     def get_purchase_orders(
         customer_order_number, supplier_order_number, supplier: Company = None
     ):
-<<<<<<< HEAD
         """Attempt to find a purchase order from the extracted customer and supplier order numbers."""
-=======
-        """Attempt to find a purchase order from the extracted customer and supplier order numbers"""
-
->>>>>>> 4b149865
         orders = PurchaseOrder.objects.filter(status=PurchaseOrderStatus.PLACED.value)
 
         if supplier:
