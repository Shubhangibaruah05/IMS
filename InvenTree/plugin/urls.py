--- conflicted
+++ resolved
@@ -2,13 +2,7 @@
 
 from django.urls import include, re_path
 
-<<<<<<< HEAD
-from plugin import registry
-
-PLUGIN_BASE = 'plugins'  # Constant for links
-=======
 PLUGIN_BASE = 'plugin'  # Constant for links
->>>>>>> c5ba6324
 
 
 def get_plugin_urls():
