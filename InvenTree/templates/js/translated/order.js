--- conflicted
+++ resolved
@@ -26,19 +26,11 @@
     editPurchaseOrderLineItem,
     exportOrder,
     loadPurchaseOrderLineItemTable,
-<<<<<<< HEAD
-    loadPurchaseOrderAdditionalLineItemTable
-    loadPurchaseOrderTable,
-    loadSalesOrderAllocationTable,
-    loadSalesOrderLineItemTable,
-    loadSalesOrderAdditionalLineItemTable
-=======
     loadPurchaseOrderExtraLineTable
     loadPurchaseOrderTable,
     loadSalesOrderAllocationTable,
     loadSalesOrderLineItemTable,
     loadSalesOrderExtraLineTable
->>>>>>> 4053a914
     loadSalesOrderShipmentTable,
     loadSalesOrderTable,
     newPurchaseOrderFromOrderWizard,
@@ -47,11 +39,7 @@
     removeOrderRowFromOrderWizard,
     removePurchaseOrderLineItem,
     loadOrderTotal,
-<<<<<<< HEAD
-    additionalLineItemFields,
-=======
     extraLineFields,
->>>>>>> 4053a914
 */
 
 
@@ -322,13 +310,8 @@
 }
 
 
-<<<<<<< HEAD
-/* Construct a set of fields for a OrderAdditionalLineItem form */
-function additionalLineItemFields(options={}) {
-=======
 /* Construct a set of fields for a OrderExtraLine form */
 function extraLineFields(options={}) {
->>>>>>> 4053a914
 
     var fields = {
         order: {
@@ -336,13 +319,8 @@
         },
         quantity: {},
         reference: {},
-<<<<<<< HEAD
-        sale_price: {},
-        sale_price_currency: {},
-=======
         price: {},
         price_currency: {},
->>>>>>> 4053a914
         notes: {},
     };
 
@@ -1966,230 +1944,6 @@
 }
 
 
-/**
- * Load a table displaying line items for a particular PurchaseOrder
- * 
- * @param {String} table : HTML ID tag e.g. '#table'
- * @param {Object} options : object which contains:
- *      - order {integer} : pk of the PurchaseOrder
- *      - status: {integer} : status code for the order
- */
-function loadPurchaseOrderAdditionalLineItemTable(table, options={}) {
-
-    options.table = table;
-
-    options.params = options.params || {};
-
-    if (!options.order) {
-        console.log('ERROR: function called without order ID');
-        return;
-    }
-
-    if (!options.status) {
-        console.log('ERROR: function called without order status');
-        return;
-    }
-
-    options.params.order = options.order;
-    options.params.part_detail = true;
-    options.params.allocations = true;
-    
-    var filters = loadTableFilters('purchaseorderadditionallineitem');
-
-    for (var key in options.params) {
-        filters[key] = options.params[key];
-    }
-
-    options.url = options.url || '{% url "api-po-additional-line-list" %}';
-
-    var filter_target = options.filter_target || '#filter-list-purchase-order-additional-lines';
-
-    setupFilterList('purchaseorderadditionallineitem', $(table), filter_target);
-
-    // Is the order pending?
-    var pending = options.status == {{ SalesOrderStatus.PENDING }};
-
-    // Table columns to display
-    var columns = [
-        {
-            sortable: true,
-            field: 'reference',
-            title: '{% trans "Reference" %}',
-            switchable: true,
-        },
-        {
-            sortable: true,
-            field: 'quantity',
-            title: '{% trans "Quantity" %}',
-            footerFormatter: function(data) {
-                return data.map(function(row) {
-                    return +row['quantity'];
-                }).reduce(function(sum, i) {
-                    return sum + i;
-                }, 0);
-            },
-            switchable: false,
-        },
-        {
-            sortable: true,
-            field: 'sale_price',
-            title: '{% trans "Unit Price" %}',
-            formatter: function(value, row) {
-                var formatter = new Intl.NumberFormat(
-                    'en-US',
-                    {
-                        style: 'currency',
-                        currency: row.sale_price_currency
-                    }
-                );
-
-                return formatter.format(row.sale_price);
-            }
-        },
-        {
-            field: 'total_price',
-            sortable: true,
-            title: '{% trans "Total Price" %}',
-            formatter: function(value, row) {
-                var formatter = new Intl.NumberFormat(
-                    'en-US',
-                    {
-                        style: 'currency',
-                        currency: row.sale_price_currency
-                    }
-                );
-
-                return formatter.format(row.sale_price * row.quantity);
-            },
-            footerFormatter: function(data) {
-                var total = data.map(function(row) {
-                    return +row['sale_price'] * row['quantity'];
-                }).reduce(function(sum, i) {
-                    return sum + i;
-                }, 0);
-
-                var currency = (data.slice(-1)[0] && data.slice(-1)[0].sale_price_currency) || 'USD';
-                
-                var formatter = new Intl.NumberFormat(
-                    'en-US',
-                    {
-                        style: 'currency', 
-                        currency: currency
-                    }
-                );
-                
-                return formatter.format(total);
-            }
-        }
-    ];
-
-    columns.push({
-        field: 'notes',
-        title: '{% trans "Notes" %}',
-    });
-
-    if (pending) {
-        columns.push({
-            field: 'buttons',
-            switchable: false,
-            formatter: function(value, row, index, field) {
-
-                var html = `<div class='btn-group float-right' role='group'>`;
-
-                var pk = row.pk;
-
-                html += makeIconButton('fa-clone', 'button-duplicate', pk, '{% trans "Duplicate line item" %}');
-                html += makeIconButton('fa-edit icon-blue', 'button-edit', pk, '{% trans "Edit line item" %}');
-
-                var title = '{% trans "Delete line item" %}';
-
-                // Prevent deletion of the line item if items have been allocated or shipped!
-                html += makeIconButton('fa-trash-alt icon-red', 'button-delete', pk, title, );
-
-                html += `</div>`;
-
-                return html;
-            }
-        });
-    }
-
-    function reloadTable() {
-        $(table).bootstrapTable('refresh');
-        reloadTotal();
-    }
-
-    // Configure callback functions once the table is loaded
-    function setupCallbacks() {
-
-        // Callback for duplicating line items
-        $(table).find('.button-duplicate').click(function() {
-            var pk = $(this).attr('pk');
-
-            inventreeGet(`/api/order/po-additional-line/${pk}/`, {}, {
-                success: function(data) {
-
-                    var fields = additionalLineItemFields();
-
-                    constructForm('{% url "api-po-additional-line-list" %}', {
-                        method: 'POST',
-                        fields: fields,
-                        data: data,
-                        title: '{% trans "Duplicate Line Item" %}',
-                        onSuccess: function(response) {
-                            $(table).bootstrapTable('refresh');
-                        }
-                    });
-                }
-            });
-        });
-
-        // Callback for editing line items
-        $(table).find('.button-edit').click(function() {
-            var pk = $(this).attr('pk');
-
-            constructForm(`/api/order/po-additional-line/${pk}/`, {
-                fields: {
-                    quantity: {},
-                    reference: {},
-                    sale_price: {},
-                    sale_price_currency: {},
-                    notes: {},
-                },
-                title: '{% trans "Edit Line Item" %}',
-                onSuccess: reloadTable,
-            });
-        });
-
-        // Callback for deleting line items
-        $(table).find('.button-delete').click(function() {
-            var pk = $(this).attr('pk');
-
-            constructForm(`/api/order/po-additional-line/${pk}/`, {
-                method: 'DELETE',
-                title: '{% trans "Delete Line Item" %}',
-                onSuccess: reloadTable,
-            });
-        });
-    }
-
-    $(table).inventreeTable({
-        onPostBody: setupCallbacks,
-        name: 'purchaseorderadditionallineitems',
-        sidePagination: 'client',
-        formatNoMatches: function() {
-            return '{% trans "No matching line items" %}';
-        },
-        queryParams: filters,
-        original: options.params,
-        url: options.url,
-        showFooter: true,
-        uniqueId: 'pk',
-        detailViewByClick: false,
-        columns: columns,
-    });
-}
-
-
 /*
  * Load table displaying list of sales orders
  */
@@ -3611,42 +3365,26 @@
 
 
 /**
-<<<<<<< HEAD
- * Load a table displaying line items for a particular SalesOrder
-=======
  * Load a table displaying lines for a particular SalesOrder
->>>>>>> 4053a914
  * 
  * @param {String} table : HTML ID tag e.g. '#table'
  * @param {Object} options : object which contains:
  *      - order {integer} : pk of the SalesOrder
  *      - status: {integer} : status code for the order
  */
-<<<<<<< HEAD
-function loadSalesOrderAdditionalLineItemTable(table, options={}) {
-=======
 function loadSalesOrderExtraLineTable(table, options={}) {
->>>>>>> 4053a914
 
     options.table = table;
 
     options.params = options.params || {};
 
     if (!options.order) {
-<<<<<<< HEAD
-        console.log('ERROR: function called without order ID');
-=======
         console.error('function called without order ID');
->>>>>>> 4053a914
         return;
     }
 
     if (!options.status) {
-<<<<<<< HEAD
-        console.log('ERROR: function called without order status');
-=======
         console.error('function called without order status');
->>>>>>> 4053a914
         return;
     }
 
@@ -3654,29 +3392,17 @@
     options.params.part_detail = true;
     options.params.allocations = true;
     
-<<<<<<< HEAD
-    var filters = loadTableFilters('salesorderadditionallineitem');
-=======
     var filters = loadTableFilters('salesorderextraline');
->>>>>>> 4053a914
 
     for (var key in options.params) {
         filters[key] = options.params[key];
     }
 
-<<<<<<< HEAD
-    options.url = options.url || '{% url "api-so-additional-line-list" %}';
-
-    var filter_target = options.filter_target || '#filter-list-sales-order-additional-lines';
-
-    setupFilterList('salesorderadditionallineitem', $(table), filter_target);
-=======
     options.url = options.url || '{% url "api-so-extra-line-list" %}';
 
     var filter_target = options.filter_target || '#filter-list-sales-order-extra-lines';
 
     setupFilterList('salesorderextraline', $(table), filter_target);
->>>>>>> 4053a914
 
     // Is the order pending?
     var pending = options.status == {{ SalesOrderStatus.PENDING }};
@@ -3704,30 +3430,18 @@
         },
         {
             sortable: true,
-<<<<<<< HEAD
-            field: 'sale_price',
-=======
             field: 'price',
->>>>>>> 4053a914
             title: '{% trans "Unit Price" %}',
             formatter: function(value, row) {
                 var formatter = new Intl.NumberFormat(
                     'en-US',
                     {
                         style: 'currency',
-<<<<<<< HEAD
-                        currency: row.sale_price_currency
+                        currency: row.price_currency
                     }
                 );
 
-                return formatter.format(row.sale_price);
-=======
-                        currency: row.price_currency
-                    }
-                );
-
                 return formatter.format(row.price);
->>>>>>> 4053a914
             }
         },
         {
@@ -3739,17 +3453,6 @@
                     'en-US',
                     {
                         style: 'currency',
-<<<<<<< HEAD
-                        currency: row.sale_price_currency
-                    }
-                );
-
-                return formatter.format(row.sale_price * row.quantity);
-            },
-            footerFormatter: function(data) {
-                var total = data.map(function(row) {
-                    return +row['sale_price'] * row['quantity'];
-=======
                         currency: row.price_currency
                     }
                 );
@@ -3759,16 +3462,11 @@
             footerFormatter: function(data) {
                 var total = data.map(function(row) {
                     return +row['price'] * row['quantity'];
->>>>>>> 4053a914
                 }).reduce(function(sum, i) {
                     return sum + i;
                 }, 0);
 
-<<<<<<< HEAD
-                var currency = (data.slice(-1)[0] && data.slice(-1)[0].sale_price_currency) || 'USD';
-=======
                 var currency = (data.slice(-1)[0] && data.slice(-1)[0].price_currency) || 'USD';
->>>>>>> 4053a914
                 
                 var formatter = new Intl.NumberFormat(
                     'en-US',
@@ -3798,19 +3496,9 @@
 
                 var pk = row.pk;
 
-<<<<<<< HEAD
-                html += makeIconButton('fa-clone', 'button-duplicate', pk, '{% trans "Duplicate line item" %}');
-                html += makeIconButton('fa-edit icon-blue', 'button-edit', pk, '{% trans "Edit line item" %}');
-
-                var title = '{% trans "Delete line item" %}';
-
-                // Prevent deletion of the line item if items have been allocated or shipped!
-                html += makeIconButton('fa-trash-alt icon-red', 'button-delete', pk, title, );
-=======
                 html += makeIconButton('fa-clone', 'button-duplicate', pk, '{% trans "Duplicate line" %}');
                 html += makeIconButton('fa-edit icon-blue', 'button-edit', pk, '{% trans "Edit line" %}');
                 html += makeIconButton('fa-trash-alt icon-red', 'button-delete', pk, '{% trans "Delete line" %}', );
->>>>>>> 4053a914
 
                 html += `</div>`;
 
@@ -3827,22 +3515,6 @@
     // Configure callback functions once the table is loaded
     function setupCallbacks() {
 
-<<<<<<< HEAD
-        // Callback for duplicating line items
-        $(table).find('.button-duplicate').click(function() {
-            var pk = $(this).attr('pk');
-
-            inventreeGet(`/api/order/so-additional-line/${pk}/`, {}, {
-                success: function(data) {
-
-                    var fields = additionalLineItemFields();
-
-                    constructForm('{% url "api-so-additional-line-list" %}', {
-                        method: 'POST',
-                        fields: fields,
-                        data: data,
-                        title: '{% trans "Duplicate Line Item" %}',
-=======
         // Callback for duplicating lines
         $(table).find('.button-duplicate').click(function() {
             var pk = $(this).attr('pk');
@@ -3857,7 +3529,6 @@
                         fields: fields,
                         data: data,
                         title: '{% trans "Duplicate Line" %}',
->>>>>>> 4053a914
                         onSuccess: function(response) {
                             $(table).bootstrapTable('refresh');
                         }
@@ -3866,21 +3537,6 @@
             });
         });
 
-<<<<<<< HEAD
-        // Callback for editing line items
-        $(table).find('.button-edit').click(function() {
-            var pk = $(this).attr('pk');
-
-            constructForm(`/api/order/so-additional-line/${pk}/`, {
-                fields: {
-                    quantity: {},
-                    reference: {},
-                    sale_price: {},
-                    sale_price_currency: {},
-                    notes: {},
-                },
-                title: '{% trans "Edit Line Item" %}',
-=======
         // Callback for editing lines
         $(table).find('.button-edit').click(function() {
             var pk = $(this).attr('pk');
@@ -3894,20 +3550,10 @@
                     notes: {},
                 },
                 title: '{% trans "Edit Line" %}',
->>>>>>> 4053a914
                 onSuccess: reloadTable,
             });
         });
 
-<<<<<<< HEAD
-        // Callback for deleting line items
-        $(table).find('.button-delete').click(function() {
-            var pk = $(this).attr('pk');
-
-            constructForm(`/api/order/so-additional-line/${pk}/`, {
-                method: 'DELETE',
-                title: '{% trans "Delete Line Item" %}',
-=======
         // Callback for deleting lines
         $(table).find('.button-delete').click(function() {
             var pk = $(this).attr('pk');
@@ -3915,7 +3561,6 @@
             constructForm(`/api/order/so-extra-line/${pk}/`, {
                 method: 'DELETE',
                 title: '{% trans "Delete Line" %}',
->>>>>>> 4053a914
                 onSuccess: reloadTable,
             });
         });
@@ -3923,17 +3568,10 @@
 
     $(table).inventreeTable({
         onPostBody: setupCallbacks,
-<<<<<<< HEAD
-        name: 'salesorderadditionallineitems',
-        sidePagination: 'client',
-        formatNoMatches: function() {
-            return '{% trans "No matching line items" %}';
-=======
         name: 'salesorderextraline',
         sidePagination: 'client',
         formatNoMatches: function() {
             return '{% trans "No matching lines" %}';
->>>>>>> 4053a914
         },
         queryParams: filters,
         original: options.params,
