--- conflicted
+++ resolved
@@ -2024,65 +2024,7 @@
 
     var html = null;
 
-<<<<<<< HEAD
-    var renderer = null;
-
-    // Find a custom renderer
-    switch (model) {
-    case 'company':
-        renderer = renderCompany;
-        break;
-    case 'contact':
-        renderer = renderContact;
-        break;
-    case 'stockitem':
-        renderer = renderStockItem;
-        break;
-    case 'stocklocation':
-        renderer = renderStockLocation;
-        break;
-    case 'part':
-        renderer = renderPart;
-        break;
-    case 'partcategory':
-        renderer = renderPartCategory;
-        break;
-    case 'partparametertemplate':
-        renderer = renderPartParameterTemplate;
-        break;
-    case 'purchaseorder':
-        renderer = renderPurchaseOrder;
-        break;
-    case 'salesorder':
-        renderer = renderSalesOrder;
-        break;
-    case 'salesordershipment':
-        renderer = renderSalesOrderShipment;
-        break;
-    case 'manufacturerpart':
-        renderer = renderManufacturerPart;
-        break;
-    case 'supplierpart':
-        renderer = renderSupplierPart;
-        break;
-    case 'build':
-        renderer = renderBuild;
-        break;
-    case 'owner':
-        renderer = renderOwner;
-        break;
-    case 'user':
-        renderer = renderUser;
-        break;
-    case 'group':
-        renderer = renderGroup;
-        break;
-    default:
-        break;
-    }
-=======
     var renderer = getModelRenderer(model);
->>>>>>> 4d831168
 
     if (renderer != null) {
         html = renderer(data, parameters);
