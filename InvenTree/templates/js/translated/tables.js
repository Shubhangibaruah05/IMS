{% load i18n %}

/* global
    inventreeLoad,
    inventreeSave,
*/

/* exported
    customGroupSorter,
    downloadTableData,
    getTableData,
    reloadtable,
    renderLink,
    reloadTableFilters,
    constructOrderTableButtons,
*/

/**
 * Reload a named table
 * @param table
 */
function reloadtable(table) {
    $(table).bootstrapTable('refresh');
}


/*
<<<<<<< HEAD
 * Construct a set of extra buttons to display against a list of orders,
 * allowing the orders to be displayed in various 'view' modes:
 * 
 * - Calendar view
 * - List view
 * - Tree view
 * 
 * Options:
 * - callback: Callback function to be called when one of the buttons is pressed
 * - prefix: The prefix to use when saving display data to user session
 * - display: Which button to set as 'active' by default
 * 
 */
function constructOrderTableButtons(options={}) {

    var display_mode = options.display;

    var key = `${options.prefix || order}-table-display-mode`;

    // If display mode is not provided, look up from session
    if (!display_mode) {
        display_mode = inventreeLoad(key, 'list');
    }

    var idx = 0;
    var buttons = [];
    
    function buttonCallback(view_mode) {
        inventreeSave(key, view_mode);
        
        if (options.callback) {
            options.callback(view_mode);
        }
    }

    var class_calendar = display_mode == 'calendar' ? 'btn-secondary' : 'btn-outline-secondary';
    var class_list = display_mode == 'list' ? 'btn-secondary' : 'btn-outline-secondary';
    var class_tree = display_mode == 'tree' ? 'btn-secondary' : 'btn-outline-secondary';

    // Calendar view button
    if (!options.disableCalendarView) {
        buttons.push({
            html: `<button type='button' name='${idx++}' class='btn ${class_calendar}' title='{% trans "Display calendar view" %}'><span class='fas fa-calendar-alt'></span></button>`,
            event: function() {
                buttonCallback('calendar');
            }
        });
    }

    // List view button
    if (!options.disableListView) {
        buttons.push({
            html: `<button type='button' name='${idx++}' class='btn ${class_list}' title='{% trans "Display list view" %}'><span class='fas fa-th-list'></span></button>`,
            event: function() {
                buttonCallback('list');
            }
        });
    }

    // Tree view button
    if (!options.disableTreeView) {
        buttons.push({
            html: `<button type='button' name='${idx++}' class='btn ${class_tree}' title='{% trans "Display tree view" %}'><span class='fas fa-sitemap'></span></button>`,
            event: function() {
                buttonCallback('tree');
            }
        });
    }

    return buttons;
=======
 * Return the 'selected' data rows from a bootstrap table.
 * If allowEmpty = false, and the returned dataset is empty,
 * then instead try to return *all* the data
 */
function getTableData(table, allowEmpty=false) {

    var data = $(table).bootstrapTable('getSelections');

    if (data.length == 0 && !allowEmpty) {
        data = $(table).bootstrapTable('getData');
    }

    return data;
>>>>>>> 2d1776a1
}


/**
 * Download data from a table, via the API.
 * This requires a number of conditions to be met:
 *
 * - The API endpoint supports data download (on the server side)
 * - The table is "flat" (does not support multi-level loading, etc)
 * - The table has been loaded using the inventreeTable() function, not bootstrapTable()
 *   (Refer to the "reloadTableFilters" function to see why!)
 */
function downloadTableData(table, opts={}) {

    // Extract table configuration options
    var table_options = table.bootstrapTable('getOptions');

    var url = table_options.url;

    if (!url) {
        console.error('downloadTableData could not find "url" parameter.');
    }

    var query_params = table_options.query_params || {};

    url += '?';

    constructFormBody({}, {
        title: opts.title || '{% trans "Export Table Data" %}',
        fields: {
            format: {
                label: '{% trans "Format" %}',
                help_text: '{% trans "Select File Format" %}',
                required: true,
                type: 'choice',
                value: 'csv',
                choices: exportFormatOptions(),
            }
        },
        onSubmit: function(fields, form_options) {
            var format = getFormFieldValue('format', fields['format'], form_options);

            // Hide the modal
            $(form_options.modal).modal('hide');

            for (const [key, value] of Object.entries(query_params)) {
                url += `${key}=${value}&`;
            }

            url += `export=${format}`;

            location.href = url;
        }
    });
}




/**
 * Render a URL for display
 * @param {String} text
 * @param {String} url
 * @param {object} options
 * @returns link text
 */
function renderLink(text, url, options={}) {
    if (url === null || url === undefined || url === '') {
        return text;
    }

    var max_length = options.max_length || -1;

    // Shorten the displayed length if required
    if ((max_length > 0) && (text.length > max_length)) {
        var slice_length = (max_length - 3) / 2;

        var text_start = text.slice(0, slice_length);
        var text_end = text.slice(-slice_length);

        text = `${text_start}...${text_end}`;
    }

    return '<a href="' + url + '">' + text + '</a>';
}


function enableButtons(elements, enabled) {
    for (let item of elements) {
        $(item).prop('disabled', !enabled);
    }
}


/* Link a bootstrap-table object to one or more buttons.
 * The buttons will only be enabled if there is at least one row selected
 */
function linkButtonsToSelection(table, buttons) {

    if (typeof table === 'string') {
        table = $(table);
    }

    // Initially set the enable state of the buttons
    enableButtons(buttons, table.bootstrapTable('getSelections').length > 0);

    // Add a callback
    table.on('check.bs.table uncheck.bs.table check-some.bs.table uncheck-some.bs.table check-all.bs.table uncheck-all.bs.table', function() {
        enableButtons(buttons, table.bootstrapTable('getSelections').length > 0);
    });
}


/**
 * Returns true if the input looks like a valid number
 * @param {String} n
 * @returns
 */
function isNumeric(n) {
    return !isNaN(parseFloat(n)) && isFinite(n);
}


/*
 * Reload a table which has already been made into a bootstrap table.
 * New filters can be optionally provided, to change the query params.
 */
function reloadTableFilters(table, filters) {

    // Simply perform a refresh
    if (filters == null) {
        table.bootstrapTable('refresh');
        return;
    }

    // More complex refresh with new filters supplied
    var options = table.bootstrapTable('getOptions');

    // Construct a new list of filters to use for the query
    var params = {};

    for (var k in filters) {
        params[k] = filters[k];
    }

    // Original query params will override
    if (options.original != null) {
        for (var key in options.original) {
            params[key] = options.original[key];
        }
    }

    // Store the total set of query params
    // This is necessary for the "downloadTableData" function to work
    options.query_params = params;

    options.queryParams = function(tableParams) {
        return convertQueryParameters(tableParams, params);
    };

    table.bootstrapTable('refreshOptions', options);
    table.bootstrapTable('refresh', filters);
}


function visibleColumnString(columns) {
    /* Generate a list of "visible" columns to save to file. */

    var fields = [];

    columns.forEach(function(column) {
        if (column.switchable && column.visible) {
            fields.push(column.field);
        }
    });

    return fields.join(',');
}


/*
 * Convert bootstrap-table style parameters to "InvenTree" style
*/
function convertQueryParameters(params, filters) {

    // Override the way that we ask the server to sort results
    // It seems bootstrap-table does not offer a "native" way to do this...
    if ('sort' in params) {
        var order = params['order'];

        var ordering = params['sort'] || null;

        if (ordering) {
            if (order == 'desc') {
                ordering = `-${ordering}`;
            }

            params['ordering'] = ordering;
        }

        delete params['sort'];
        delete params['order'];

    }

    for (var key in filters) {
        params[key] = filters[key];
    }

    // Add "order" back in (if it was originally specified by InvenTree)
    // Annoyingly, "order" shadows some field names in InvenTree...
    if ('order' in filters) {
        params['order'] = filters['order'];
    }

    // Remove searchable[] array (generated by bootstrap-table)
    if ('searchable' in params) {
        delete params['searchable'];
    }

    if ('sortable' in params) {
        delete params['sortable'];
    }

    // If "original_search" parameter is provided, add it to the "search"
    if ('original_search' in params) {
        var search = params['search'] || '';

        params['search'] = search + ' ' + params['original_search'];

        delete params['original_search'];
    }

    return params;
}


/* Wrapper function for bootstrapTable.
 * Sets some useful defaults, and manage persistent settings.
 */
$.fn.inventreeTable = function(options) {

    var table = this;

    var tableName = options.name || 'table';

    var varName = tableName + '-pagesize';

    // Pagingation options (can be server-side or client-side as specified by the caller)
    if (!options.disablePagination) {
        options.pagination = true;
        options.paginationVAlign = options.paginationVAlign || 'both';
        options.pageSize = options.pageSize || inventreeLoad(varName, 25);
        options.pageList = [25, 50, 100, 250, 'all'];
        options.totalField = 'count';
        options.dataField = 'results';
    } else {
        options.pagination = false;
    }

    // Extract query params
    var filters = options.queryParams || options.filters || {};

    // Store the total set of query params
    options.query_params = filters;

    options.queryParams = function(params) {
        // Update the query parameters callback with the *new* filters
        return convertQueryParameters(params, filters);
    };

    options.rememberOrder = true;

    if (options.sortable == null) {
        options.sortable = true;
    }

    if (options.search == null) {
        options.search = true;
    }

    if (options.showColumns == null) {
        options.showColumns = true;
    }

    // Callback to save pagination data
    options.onPageChange = function(number, size) {
        inventreeSave(varName, size);
    };

    // Callback when a column is changed
    options.onColumnSwitch = function() {

        var columns = table.bootstrapTable('getVisibleColumns');

        var text = visibleColumnString(columns);

        // Save visible columns
        inventreeSave(`table_columns_${tableName}`, text);
    };

    // Standard options for all tables
    table.bootstrapTable(options);

    // Load visible column list from memory
    // Load visible column list
    var visibleColumns = inventreeLoad(`table_columns_${tableName}`, null);

    // If a set of visible columns has been saved, load!
    if (visibleColumns) {
        var columns = visibleColumns.split(',');

        // Which columns are currently visible?
        var visible = table.bootstrapTable('getVisibleColumns');

        if (visible && Array.isArray(visible)) {
            visible.forEach(function(column) {

                // Visible field should *not* be visible! (hide it!)
                if (column.switchable && !columns.includes(column.field)) {
                    table.bootstrapTable('hideColumn', column.field);
                }
            });
        } else {
            console.error(`Could not get list of visible columns for table '${tableName}'`);
        }
    }

    // Optionally, link buttons to the table selection
    if (options.buttons) {
        linkButtonsToSelection(table, options.buttons);
    }
};


function customGroupSorter(sortName, sortOrder, sortData) {

    var order = sortOrder === 'desc' ? -1 : 1;

    sortData.sort(function(a, b) {

        // Extract default field values
        // Allow multi-level access if required
        // Ref: https://stackoverflow.com/a/6394168

        function extract(obj, i) {
            return obj[i];
        }

        var aa = sortName.split('.').reduce(extract, a);
        var bb = sortName.split('.').reduce(extract, b);

        // Extract parent information
        var aparent = a._data && a._data['parent-index'];
        var bparent = b._data && b._data['parent-index'];

        // If either of the comparisons are in a group
        if (aparent || bparent) {

            // If the parents are different (or one item does not have a parent,
            // then we need to extract the parent value for the selected column.

            if (aparent != bparent) {
                if (aparent) {
                    aa = a._data['table'].options.groupByFormatter(sortName, 0, a._data['group-data']);
                }

                if (bparent) {
                    bb = b._data['table'].options.groupByFormatter(sortName, 0, b._data['group-data']);
                }
            }
        }

        if (aa === undefined || aa === null) {
            aa = '';
        }
        if (bb === undefined || bb === null) {
            bb = '';
        }

        if (isNumeric(aa) && isNumeric(bb)) {
            if (aa < bb) {
                return order * -1;
            } else if (aa > bb) {
                return order;
            } else {
                return 0;
            }
        }

        aa = aa.toString();
        bb = bb.toString();

        var cmp = aa.localeCompare(bb);

        if (cmp === -1) {
            return order * -1;
        } else if (cmp === 1) {
            return order;
        } else {
            return 0;
        }
    });
}

// Expose default bootstrap table string literals to translation layer
(function($) {
    'use strict';

    $.fn.bootstrapTable.locales['en-US-custom'] = {
        formatLoadingMessage: function() {
            return '{% trans "Loading data" %}';
        },
        formatRecordsPerPage: function(pageNumber) {
            return `${pageNumber} {% trans "rows per page" %}`;
        },
        formatShowingRows: function(pageFrom, pageTo, totalRows) {

            if (totalRows === undefined || totalRows === NaN) {
                return '{% trans "Showing all rows" %}';
            } else {
                return `{% trans "Showing" %} ${pageFrom} {% trans "to" %} ${pageTo} {% trans "of" %} ${totalRows} {% trans "rows" %}`;
            }
        },
        formatSearch: function() {
            return '{% trans "Search" %}';
        },
        formatNoMatches: function() {
            return '{% trans "No matching results" %}';
        },
        formatPaginationSwitch: function() {
            return '{% trans "Hide/Show pagination" %}';
        },
        formatRefresh: function() {
            return '{% trans "Refresh" %}';
        },
        formatToggle: function() {
            return '{% trans "Toggle" %}';
        },
        formatColumns: function() {
            return '{% trans "Columns" %}';
        },
        formatAllRows: function() {
            return '{% trans "All" %}';
        },
    };

    $.extend($.fn.bootstrapTable.defaults, $.fn.bootstrapTable.locales['en-US-custom']);

})(jQuery);

$.extend($.fn.treegrid.defaults, {
    expanderExpandedClass: 'treegrid-expander-expanded',
    expanderCollapsedClass: 'treegrid-expander-collapsed'
});<|MERGE_RESOLUTION|>--- conflicted
+++ resolved
@@ -25,7 +25,6 @@
 
 
 /*
-<<<<<<< HEAD
  * Construct a set of extra buttons to display against a list of orders,
  * allowing the orders to be displayed in various 'view' modes:
  * 
@@ -96,8 +95,10 @@
     }
 
     return buttons;
-=======
- * Return the 'selected' data rows from a bootstrap table.
+}
+
+
+/* Return the 'selected' data rows from a bootstrap table.
  * If allowEmpty = false, and the returned dataset is empty,
  * then instead try to return *all* the data
  */
@@ -110,7 +111,6 @@
     }
 
     return data;
->>>>>>> 2d1776a1
 }
 
 
