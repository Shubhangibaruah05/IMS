--- conflicted
+++ resolved
@@ -80,13 +80,10 @@
         return renderUser;
     case 'group':
         return renderGroup;
-<<<<<<< HEAD
     case 'webconnection':
         return renderWebconnection;
-=======
     case 'projectcode':
         return renderProjectCode;
->>>>>>> c5ba6324
     default:
         // Un-handled model type
         console.error(`Rendering not implemented for model '${model}'`);
@@ -486,13 +483,11 @@
     );
 }
 
-<<<<<<< HEAD
 // Renderer for "WebConnection" model
 // eslint-disable-next-line no-unused-vars
 function renderWebconnection(name, data, parameters={}, options={}) {
     var html = `<span>${data.connection_key} \\ ${data.name}</span>`;
     return html;
-=======
 
 // Renderer for "ProjectCode" model
 function renderProjectCode(data, parameters={}) {
@@ -504,5 +499,4 @@
         },
         parameters
     );
->>>>>>> c5ba6324
 }