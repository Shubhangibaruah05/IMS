--- conflicted
+++ resolved
@@ -108,11 +108,7 @@
         <ul class='dropdown-menu dropdown-menu-end inventree-navbar-menu'>
           {% if user.is_authenticated %}
           {% if user.is_staff and not demo %}
-<<<<<<< HEAD
-          <li><a class='dropdown-item' href="{% url 'admin:index' %}"><span class="fas fa-user-shield"></span> {% trans "Admin" %}</a></li>
-=======
           <li><a class='dropdown-item' href='/admin/'><span class='fas fa-user-shield'></span> {% trans "Admin" %}</a></li>
->>>>>>> 17c0aafb
           {% endif %}
           <li><a class='dropdown-item' href='{% url "settings" %}'><span class='fas fa-cog'></span> {% trans "Settings" %}</a></li>
           <li><a class='dropdown-item' href='{% url "account_logout" %}'><span class='fas fa-sign-out-alt'></span> {% trans "Logout" %}</a></li>
