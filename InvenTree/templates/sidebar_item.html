--- conflicted
+++ resolved
@@ -1,11 +1,6 @@
 {% load i18n %}
-<<<<<<< HEAD
 <a href='#' id='select-{{ label }}' title='{{ text }}' class='list-group-item sidebar-list-group-item border-end d-inline-block text-truncate sidebar-selector' data-bs-parent='#sidebar'>
-    <i class='bi bi-bootstrap'></i>
-=======
-<a href="#" id='select-{{ label }}' title='{{ text }}' class="list-group-item sidebar-list-group-item border-end d-inline-block text-truncate sidebar-selector" data-bs-parent="#sidebar">
-    <span class="bi bi-bootstrap"></span>
->>>>>>> 1cc8fd28
+    <span class='bi bi-bootstrap'></span>
     <span class='sidebar-item-icon fas {{ icon|default:"fa-circle" }}'></span>
     <span class='sidebar-item-text' style='display: none;'>{{ text }}</span>
     {% if badge %}
