--- conflicted
+++ resolved
@@ -4,11 +4,7 @@
 {% load inventree_extras %}
 
 {% block page_title %}
-<<<<<<< HEAD
-FablabBCN Inventory | {% trans "Index" %}
-=======
 {% inventree_title %} | {% trans "Index" %}
->>>>>>> a893a9c2
 {% endblock %}
 
 {% block content %}
