{% extends "base.html" %}

{% load i18n %}
{% load static %}
{% load inventree_extras %}
{% load plugin_extras %}

{% block breadcrumb_list %}
{% endblock %}

{% block page_title %}
{% inventree_title %} | {% trans "Settings" %}
{% endblock %}

{% block sidebar %}
{% include "InvenTree/settings/sidebar.html" %}
{% endblock %}

{% block content %}

{% include "InvenTree/settings/user.html" %}
{% include "InvenTree/settings/user_settings.html" %}
{% include "InvenTree/settings/user_display.html" %}
{% include "InvenTree/settings/user_homepage.html" %}
{% include "InvenTree/settings/user_search.html" %}
{% include "InvenTree/settings/user_notifications.html" %}
{% include "InvenTree/settings/user_reporting.html" %}

{% if user.is_staff %}

{% include "InvenTree/settings/global.html" %}
{% include "InvenTree/settings/login.html" %}
{% include "InvenTree/settings/barcode.html" %}
{% include "InvenTree/settings/notifications.html" %}
{% include "InvenTree/settings/label.html" %}
{% include "InvenTree/settings/report.html" %}
{% include "InvenTree/settings/part.html" %}
{% include "InvenTree/settings/part_stocktake.html" %}
{% include "InvenTree/settings/category.html" %}
{% include "InvenTree/settings/pricing.html" %}
{% include "InvenTree/settings/stock.html" %}
{% include "InvenTree/settings/build.html" %}
{% include "InvenTree/settings/po.html" %}
{% include "InvenTree/settings/so.html" %}
{% include "InvenTree/settings/returns.html" %}

{% include "InvenTree/settings/plugin.html" %}
{% plugin_list as pl_list %}
{% for plugin_key, plugin in pl_list.items %}
    {% if plugin.registered_mixins %}
        {% include "InvenTree/settings/plugin_settings.html" %}
    {% endif %}
{% endfor %}

{% endif %}

{% endblock %}

{% block js_load %}
{{ block.super }}
{% endblock %}

{% block js_ready %}
{{ block.super }}

<<<<<<< HEAD
// Callback for when boolean settings are edited
$('table').find('.boolean-setting').change(function() {

    var pk = $(this).attr('pk');
    var setting = $(this).attr('setting');
    var plugin = $(this).attr('plugin');
    var user = $(this).attr('user');
    var notification = $(this).attr('notification');

    var checked = this.checked;

    // Global setting by default
    var url = `/api/settings/global/${setting}/`;

    if (notification) {
        url = `/api/settings/notification/${pk}/`;
    } else if (plugin) {
        url = `/api/plugins/settings/${plugin}/${setting}/`;
    } else if (user) {
        url = `/api/settings/user/${setting}/`;
    }

    inventreePut(
        url,
        {
            value: checked.toString(),
        },
        {
            method: 'PATCH',
            success: function(data) {
            },
            error: function(xhr) {
                showApiError(xhr, url);
            }
        }
    );

});

// Callback for when non-boolean settings are edited
$('table').find('.btn-edit-setting').click(function() {
    var setting = $(this).attr('setting');
    var plugin = $(this).attr('plugin');
    var is_global = true;
    var notification = $(this).attr('notification');

    if ($(this).attr('user')){
        is_global = false;
    }

    var title = '';

    if (plugin != null) {
        title = '{% trans "Edit Plugin Setting" %}';
    } else if (notification) {
        title = '{% trans "Edit Notification Setting" %}';
        setting = $(this).attr('pk');
    } else if (is_global) {
        title = '{% trans "Edit Global Setting" %}';
    } else {
        title = '{% trans "Edit User Setting" %}';
    }

    editSetting(setting, {
        plugin: plugin,
        global: is_global,
        notification: notification,
        title: title,
    });
});

$("#edit-user").on('click', function() {
    launchModalForm(
        "{% url 'edit-user' %}",
        {
            reload: true,
        }
    );
});

$("#edit-password").on('click', function() {
    launchModalForm(
        "{% url 'set-password' %}",
        {
            reload: true,
        }
    );
});


$('#category-select').select2({
    placeholder: '',
    width: '100%',
    ajax: {
        url: '{% url "api-part-category-list" %}',
        dataType: 'json',
        delay: 250,
        cache: false,
        data: function(params) {
            if (!params.page) {
                offset = 0;
            } else {
                offset = (params.page - 1) * 25;
            }

            return {
                search: params.term,
                offset: offset,
                limit: 25,
            };
        },
        processResults: function(response) {
            var data = [];

            var more = false;

            if ('count' in response && 'results' in response) {
                // Response is paginated
                data = response.results;

                // Any more data available?
                if (response.next) {
                    more = true;
                }

            } else {
                // Non-paginated response
                data = response;
            }

            // Each 'row' must have the 'id' attribute
            for (var idx = 0; idx < data.length; idx++) {
                data[idx].id = data[idx].pk;
                data[idx].text = data[idx].pathstring;
            }

            // Ref: https://select2.org/data-sources/formats
            var results = {
                results: data,
                pagination: {
                    more: more,
                }
            };

            return results;
        }
    },
});

$('#cat-param-table').inventreeTable({
    formatNoMatches: function() { return '{% trans "No category parameter templates found" %}'; },
    columns: [
        {
            field: 'pk',
            title: 'ID',
            visible: false,
            switchable: false,
        },
        {
            field: 'parameter_template_detail.name',
            title: '{% trans "Parameter Template" %}',
            sortable: 'true',
        },
        {
            field: 'category_detail.pathstring',
            title: '{% trans "Category" %}',
        },
        {
            field: 'default_value',
            title: '{% trans "Default Value" %}',
            sortable: 'true',
            formatter: function(value, row, index, field) {
                var bEdit = "<button title='{% trans "Edit Template" %}' class='template-edit btn btn-outline-secondary' type='button' pk='" + row.pk + "'><span class='fas fa-edit'></span></button>";
                var bDel = "<button title='{% trans "Delete Template" %}' class='template-delete btn btn-outline-secondary' type='button' pk='" + row.pk + "'><span class='fas fa-trash-alt icon-red'></span></button>";

                var html = value
                html += "<div class='btn-group float-right' role='group'>" + bEdit + bDel + "</div>";

                return html;
            }
        }
    ]
});
=======
{% include "InvenTree/settings/settings_js.html" %}
>>>>>>> 9d5522c1

{% if user.is_staff %}
    {% include "InvenTree/settings/settings_staff_js.html" %}
    {% plugins_enabled as plug %}
    {% if plug %}
        $("#install-plugin").click(function() {
            installPlugin();
        });
    {% endif %}
{% endif %}

enableSidebar('settings');

{% endblock %}<|MERGE_RESOLUTION|>--- conflicted
+++ resolved
@@ -63,193 +63,7 @@
 {% block js_ready %}
 {{ block.super }}
 
-<<<<<<< HEAD
-// Callback for when boolean settings are edited
-$('table').find('.boolean-setting').change(function() {
-
-    var pk = $(this).attr('pk');
-    var setting = $(this).attr('setting');
-    var plugin = $(this).attr('plugin');
-    var user = $(this).attr('user');
-    var notification = $(this).attr('notification');
-
-    var checked = this.checked;
-
-    // Global setting by default
-    var url = `/api/settings/global/${setting}/`;
-
-    if (notification) {
-        url = `/api/settings/notification/${pk}/`;
-    } else if (plugin) {
-        url = `/api/plugins/settings/${plugin}/${setting}/`;
-    } else if (user) {
-        url = `/api/settings/user/${setting}/`;
-    }
-
-    inventreePut(
-        url,
-        {
-            value: checked.toString(),
-        },
-        {
-            method: 'PATCH',
-            success: function(data) {
-            },
-            error: function(xhr) {
-                showApiError(xhr, url);
-            }
-        }
-    );
-
-});
-
-// Callback for when non-boolean settings are edited
-$('table').find('.btn-edit-setting').click(function() {
-    var setting = $(this).attr('setting');
-    var plugin = $(this).attr('plugin');
-    var is_global = true;
-    var notification = $(this).attr('notification');
-
-    if ($(this).attr('user')){
-        is_global = false;
-    }
-
-    var title = '';
-
-    if (plugin != null) {
-        title = '{% trans "Edit Plugin Setting" %}';
-    } else if (notification) {
-        title = '{% trans "Edit Notification Setting" %}';
-        setting = $(this).attr('pk');
-    } else if (is_global) {
-        title = '{% trans "Edit Global Setting" %}';
-    } else {
-        title = '{% trans "Edit User Setting" %}';
-    }
-
-    editSetting(setting, {
-        plugin: plugin,
-        global: is_global,
-        notification: notification,
-        title: title,
-    });
-});
-
-$("#edit-user").on('click', function() {
-    launchModalForm(
-        "{% url 'edit-user' %}",
-        {
-            reload: true,
-        }
-    );
-});
-
-$("#edit-password").on('click', function() {
-    launchModalForm(
-        "{% url 'set-password' %}",
-        {
-            reload: true,
-        }
-    );
-});
-
-
-$('#category-select').select2({
-    placeholder: '',
-    width: '100%',
-    ajax: {
-        url: '{% url "api-part-category-list" %}',
-        dataType: 'json',
-        delay: 250,
-        cache: false,
-        data: function(params) {
-            if (!params.page) {
-                offset = 0;
-            } else {
-                offset = (params.page - 1) * 25;
-            }
-
-            return {
-                search: params.term,
-                offset: offset,
-                limit: 25,
-            };
-        },
-        processResults: function(response) {
-            var data = [];
-
-            var more = false;
-
-            if ('count' in response && 'results' in response) {
-                // Response is paginated
-                data = response.results;
-
-                // Any more data available?
-                if (response.next) {
-                    more = true;
-                }
-
-            } else {
-                // Non-paginated response
-                data = response;
-            }
-
-            // Each 'row' must have the 'id' attribute
-            for (var idx = 0; idx < data.length; idx++) {
-                data[idx].id = data[idx].pk;
-                data[idx].text = data[idx].pathstring;
-            }
-
-            // Ref: https://select2.org/data-sources/formats
-            var results = {
-                results: data,
-                pagination: {
-                    more: more,
-                }
-            };
-
-            return results;
-        }
-    },
-});
-
-$('#cat-param-table').inventreeTable({
-    formatNoMatches: function() { return '{% trans "No category parameter templates found" %}'; },
-    columns: [
-        {
-            field: 'pk',
-            title: 'ID',
-            visible: false,
-            switchable: false,
-        },
-        {
-            field: 'parameter_template_detail.name',
-            title: '{% trans "Parameter Template" %}',
-            sortable: 'true',
-        },
-        {
-            field: 'category_detail.pathstring',
-            title: '{% trans "Category" %}',
-        },
-        {
-            field: 'default_value',
-            title: '{% trans "Default Value" %}',
-            sortable: 'true',
-            formatter: function(value, row, index, field) {
-                var bEdit = "<button title='{% trans "Edit Template" %}' class='template-edit btn btn-outline-secondary' type='button' pk='" + row.pk + "'><span class='fas fa-edit'></span></button>";
-                var bDel = "<button title='{% trans "Delete Template" %}' class='template-delete btn btn-outline-secondary' type='button' pk='" + row.pk + "'><span class='fas fa-trash-alt icon-red'></span></button>";
-
-                var html = value
-                html += "<div class='btn-group float-right' role='group'>" + bEdit + bDel + "</div>";
-
-                return html;
-            }
-        }
-    ]
-});
-=======
 {% include "InvenTree/settings/settings_js.html" %}
->>>>>>> 9d5522c1
 
 {% if user.is_staff %}
     {% include "InvenTree/settings/settings_staff_js.html" %}
