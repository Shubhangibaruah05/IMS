{% extends "panel.html" %}
{% load i18n %}
{% load inventree_extras %}
{% load plugin_extras %}

{% block label %}plugin-{{plugin_key}}{% endblock %}


{% block heading %}
{% trans "Plugin" %}: <em>{{ plugin.human_name }}</em>
{% endblock %}

{% block content %}

<div class="row">
    <div class="col">
        <h4>{% trans "Plugin information" %}</h4>
        <div class='table-responsive'>
        <table class='table table-striped table-condensed'>
            <col width='25'>
            <tr>
                <td></td>
                <td>{% trans "Name" %}</td>
                <td>{{ plugin.human_name }}{% include "clip.html" %}</td>
            </tr>
            <tr>
                <td></td>
                <td>{% trans "Description" %}</td>
                <td>{{ plugin.description }}{% include "clip.html" %}</td>
            </tr>
            <tr>
                <td><span class='fas fa-user'></span></span></td>
                <td>{% trans "Author" %}</td>
                <td>{{ plugin.author }}{% include "clip.html" %}</td>
            </tr>
            <tr>
                <td><span class='fas fa-calendar-alt'></span></td>
                <td>{% trans "Date" %}</td>
                <td>{% render_date plugin.pub_date %}{% include "clip.html" %}</td>
            </tr>
            <tr>
                <td><span class='fas fa-hashtag'></span></td>
                <td>{% trans "Version" %}</td>
                <td>
                    {% if plugin.version %}
                        {{ plugin.version }}{% include "clip.html" %}
                    {% else %}
                        {% trans 'no version information supplied' %}
                    {% endif %}
                </td>
            </tr>
            {% if plugin.website %}
            <tr>
                <td><span class='fas fa-globe'></span></td>
                <td>{% trans "Website" %}</td>
                <td>{{ plugin.website }}{% include "clip.html" %}</td>
            </tr>
            {% endif %}
            {% if plugin.license %}
            <tr>
                <td><span class='fas fa-balance-scale'></span></td>
                <td>{% trans "License" %}</td>
                <td>{{ plugin.license }}{% include "clip.html" %}</td>
            </tr>
            {% endif %}
        </table>
        </div>

        {% if plugin.is_package == False %}
        <div class='alert alert-block alert-info'>
            {% trans 'The code information is pulled from the latest git commit for this plugin. It might not reflect official version numbers or information but the actual code running.' %}
        </div>

        {% endif %}
    </div>
    <div class="col">
        <h4>{% trans "Package information" %}</h4>
        <div class='table-responsive'>
        <table class='table table-striped table-condensed'>
            <col width='25'>
            <tr>
                <td></td>
                <td>{% trans "Installation method" %}</td>
                <td>
                    {% if plugin.is_package %}
                    {% trans "This plugin was installed as a package" %}
                    {% else %}
                    {% trans "This plugin was found in a local server path" %}
                    {% endif %}
                </td>
            </tr>
            <tr>
                <td><span class='fas fa-sitemap'></span></td>
                <td>{% trans "Installation path" %}</td>
                <td>{{ plugin.package_path }}</td>
            </tr>
            {% if plugin.is_package %}
            {% elif plugin.is_builtin %}
            <tr>
                <td><span class='fas fa-check-circle icon-green'></span></td>
                <td>{% trans "Builtin" %}</td>
                <td>{% trans "This is a builtin plugin which cannot be disabled" %}</td>
            </tr>
            {% else %}
            <tr>
                <td><span class='fas fa-user'></span></td>
                <td>{% trans "Commit Author" %}</td><td>{{ plugin.package.author }} - {{ plugin.package.mail }}{% include "clip.html" %}</td>
            </tr>
            <tr>
                <td><span class='fas fa-calendar-alt'></span></td>
                <td>{% trans "Commit Date" %}</td><td>{% render_date plugin.package.date %}{% include "clip.html" %}</td>
            </tr>
            <tr>
                <td><span class='fas fa-code-branch'></span></td>
                <td>{% trans "Commit Hash" %}</td><td>{{ plugin.package.hash }}{% include "clip.html" %}</td>
            </tr>
            <tr>
                <td><span class='fas fa-envelope'></span></td>
                <td>{% trans "Commit Message" %}</td><td>{{ plugin.package.message }}{% include "clip.html" %}</td>
            </tr>
            {% endif %}

            {% settings_value "PLUGIN_CHECK_SIGNATURES" as signatures %}
            {% if signatures %}
            <tr>
                <td><span class='text-{{plugin.sign_color}} fas fa-check'></span></td>
                <td>{% trans "Sign Status" %}</td>
                <td class="bg-{{plugin.sign_color}}">{% if plugin.package.verified %}{{ plugin.package.verified }}: {% endif%}{{ plugin.sign_state.msg }}</td>
            </tr>
            <tr>
                <td><span class='text-{{plugin.sign_color}} fas fa-key'></span></td>
                <td>{% trans "Sign Key" %}</td>
                <td class="bg-{{plugin.sign_color}}">{{ plugin.package.key }}{% include "clip.html" %}</td>
            </tr>
            {% endif %}
        </table>
        </div>
    </div>
</div>

{% mixin_enabled plugin 'settings' as settings %}
{% if settings %}
    {% include 'InvenTree/settings/mixins/settings.html' %}
{% endif %}

{% mixin_enabled plugin 'urls' as urls %}
{% if urls %}
    {% include 'InvenTree/settings/mixins/urls.html' %}
{% endif %}

<<<<<<< HEAD
{% mixin_enabled plugin 'supplier' as supplier %}
{% if supplier %}
    {% include 'InvenTree/settings/mixins/supplier.html' %}
{% endif %}
=======
{% include 'InvenTree/settings/mixins/settings_content.html' %}
>>>>>>> e730b5c2

{% endblock %}<|MERGE_RESOLUTION|>--- conflicted
+++ resolved
@@ -148,13 +148,10 @@
     {% include 'InvenTree/settings/mixins/urls.html' %}
 {% endif %}
 
-<<<<<<< HEAD
 {% mixin_enabled plugin 'supplier' as supplier %}
 {% if supplier %}
     {% include 'InvenTree/settings/mixins/supplier.html' %}
 {% endif %}
-=======
 {% include 'InvenTree/settings/mixins/settings_content.html' %}
->>>>>>> e730b5c2
 
 {% endblock %}