{% load inventree_extras %}
{% load i18n %}

<<<<<<< HEAD
{% if connection_key %}
{% setting_object key connection_key=connection_key connection=connection_ref plugin=plugin ref='true' as set_obj %}
{% elif plugin %}
{% setting_object key plugin=plugin ref='true' as set_obj %}
{% elif user_setting %}
{% setting_object key user=request.user ref='true' as set_obj %}
{% elif notification_setting %}
{% setting_object key method=method user=request.user ref='true' as set_obj %}
{% else %}
{% setting_object key ref='true' as set_obj %}
=======
{% if plugin %}
{% setting_object key cache=False plugin=plugin as setting %}
{% elif user_setting %}
{% setting_object key cache=False user=request.user as setting %}
{% elif notification_setting %}
{% setting_object key cache=False method=method user=request.user as setting %}
{% else %}
{% setting_object key cache=False as setting %}
>>>>>>> 2623c22b
{% endif %}

{% with setting=set_obj.setting reference=set_obj.reference %}
<tr>
    <td>
        {% if icon %}
        <span class='fas {{ icon }}'></span>
        {% endif %}
    </td>
    <td><strong>{{ setting.name }}</strong></td>
    <td>
        {{ setting.description }}
    </td>
    <td>
        {% if setting.is_bool %}
        {% include "InvenTree/settings/setting_boolean.html" with connection_key=connection_key connection_ref=connection_ref plugin=plugin user_setting=user_setting notification_setting=notification_setting %}
        {% else %}
        <div id='setting-{{ setting.pk }}'>
            <span id='setting-value-{{ setting.pk }}-{{ setting.typ }}' fieldname='{{ setting.key.upper }}'>
                {% if setting.value == '' %}
                <em style='color: #855;'>{% trans "No value set" %}</em>
                {% else %}
                {% if setting.is_choice %}
                <strong>{{ setting.as_choice }}</strong>
                {% else %}
                <strong>{{ setting.value }}</strong>
                {% endif %}
                {% endif %}
            </span>
            {{ setting.units }}
            <div class='btn-group float-right'>
                <button
                    class='btn btn-outline-secondary btn-small btn-edit-setting'
                    title='{% trans "Edit setting" %}'
                    pk='{{ setting.pk }}'
                    setting='{{ setting.key.upper }}'
                    {% if connection_ref %}connection='{{ connection_ref }}' connection_key='{{ connection_key }}'{% endif %}
                    {% if plugin %}plugin='{{ plugin.slug }}'{% endif %}
                    {% if user_setting or notification_setting %}user='{{request.user.id}}'{% endif %}
                    {% if notification_setting %}
                    notification=true
                    method='{{ setting.method }}'
                    {% endif %}
                >
                    <span class='fas fa-edit icon-green'></span>
                </button>
            </div>
        </div>
        {% endif %}
    </td>
</tr>
{% endwith %}<|MERGE_RESOLUTION|>--- conflicted
+++ resolved
@@ -1,27 +1,16 @@
 {% load inventree_extras %}
 {% load i18n %}
 
-<<<<<<< HEAD
 {% if connection_key %}
-{% setting_object key connection_key=connection_key connection=connection_ref plugin=plugin ref='true' as set_obj %}
+{% setting_object key cache=False connection_key=connection_key connection=connection_ref plugin=plugin ref='true' as set_obj %}
 {% elif plugin %}
-{% setting_object key plugin=plugin ref='true' as set_obj %}
+{% setting_object key cache=False plugin=plugin ref='true' as set_obj %}
 {% elif user_setting %}
-{% setting_object key user=request.user ref='true' as set_obj %}
+{% setting_object key cache=False user=request.user ref='true' as set_obj %}
 {% elif notification_setting %}
-{% setting_object key method=method user=request.user ref='true' as set_obj %}
+{% setting_object key cache=False method=method user=request.user ref='true' as set_obj %}
 {% else %}
-{% setting_object key ref='true' as set_obj %}
-=======
-{% if plugin %}
-{% setting_object key cache=False plugin=plugin as setting %}
-{% elif user_setting %}
-{% setting_object key cache=False user=request.user as setting %}
-{% elif notification_setting %}
-{% setting_object key cache=False method=method user=request.user as setting %}
-{% else %}
-{% setting_object key cache=False as setting %}
->>>>>>> 2623c22b
+{% setting_object key cache=False ref='true' as set_obj %}
 {% endif %}
 
 {% with setting=set_obj.setting reference=set_obj.reference %}
