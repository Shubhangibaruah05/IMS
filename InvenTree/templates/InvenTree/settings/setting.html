--- conflicted
+++ resolved
@@ -1,19 +1,12 @@
 {% load inventree_extras %}
 {% load i18n %}
 
-<<<<<<< HEAD
-{% if user_setting %}
-    {% setting_object key user=request.user as setting %}
-{% else %}
-    {% setting_object key as setting %}
-=======
 {% if plugin %}
 {% setting_object key plugin=plugin as setting %}
 {% elif user_setting %}
 {% setting_object key user=request.user as setting %}
 {% else %}
 {% setting_object key as setting %}
->>>>>>> 887e6295
 {% endif %}
 
 <tr>
@@ -22,36 +15,6 @@
         <span class='fas {{ icon }}'></span>
         {% endif %}
     </td>
-<<<<<<< HEAD
-    <td><strong>{% trans setting.name %}</strong></td>
-    <td>
-        {% if setting.is_bool %}
-        <div>
-            <input fieldname='{{ setting.key.upper }}' id='setting-value-{{ setting.key.upper }}' type='checkbox' disabled='' {% if setting.as_bool %}checked=''{% endif %}>
-        </div>
-        {% else %}
-        <div id='setting-{{ setting.pk }}'>
-            <strong>
-            <span id='setting-value-{{ setting.key.upper }}' fieldname='{{ setting.key.upper }}'>
-                {% if setting.value %}
-                {{ setting.value }}
-                {% else %}
-                <em>{% trans "No value set" %}</em>
-                {% endif %}
-            </span>
-            </strong>
-            {{ setting.units }}
-        </div>
-        {% endif %}
-    <td>
-        {% trans setting.description %}
-    </td>
-    <td>
-        <div class='btn-group float-right'>
-            <button class='btn btn-default btn-glyph btn-edit-setting' pk='{{ setting.pk }}' setting='{{ setting.key.upper }}' title='{% trans "Edit setting" %}' {% if user_setting %}user='{{request.user.id}}'{% endif %}>
-                <span class='fas fa-edit icon-green'></span>
-            </button>
-=======
     <td><strong>{{ setting.name }}</strong></td>
     <td>
         {{ setting.description }}
@@ -76,7 +39,6 @@
                     <span class='fas fa-edit icon-green'></span>
                 </button>
             </div>
->>>>>>> 887e6295
         </div>
         {% endif %}
     </td>
