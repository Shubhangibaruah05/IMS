{% load static %}
{% load i18n %}
{% load inventree_extras %}

{% settings_value 'BARCODE_ENABLE' as barcodes %}
{% settings_value 'REPORT_ENABLE_TEST_REPORT' as test_report_enabled %}

<!DOCTYPE html>
<html lang="en">
<head>

<!-- Required meta tags -->
<meta charset="utf-8">
<meta name="viewport" content="width=device-width, initial-scale=1, shrink-to-fit=no">

<!-- Favicon -->
<link rel="apple-touch-icon" sizes="57x57" href="{% static 'img/favicon/apple-icon-57x57.png' %}">
<link rel="apple-touch-icon" sizes="60x60" href="{% static 'img/favicon/apple-icon-60x60.png' %}">
<link rel="apple-touch-icon" sizes="72x72" href="{% static 'img/favicon/apple-icon-72x72.png' %}">
<link rel="apple-touch-icon" sizes="76x76" href="{% static 'img/favicon/apple-icon-76x76.png' %}">
<link rel="apple-touch-icon" sizes="114x114" href="{% static 'img/favicon/apple-icon-114x114.png' %}">
<link rel="apple-touch-icon" sizes="120x120" href="{% static 'img/favicon/apple-icon-120x120.png' %}">
<link rel="apple-touch-icon" sizes="144x144" href="{% static 'img/favicon/apple-icon-144x144.png' %}">
<link rel="apple-touch-icon" sizes="152x152" href="{% static 'img/favicon/apple-icon-152x152.png' %}">
<link rel="apple-touch-icon" sizes="180x180" href="{% static 'img/favicon/apple-icon-180x180.png' %}">
<link rel="icon" type="image/png" sizes="192x192"  href="{% static 'img/favicon/android-icon-192x192.png' %}">
<link rel="icon" type="image/png" sizes="32x32" href="{% static 'img/favicon/favicon-32x32.png' %}">
<link rel="icon" type="image/png" sizes="96x96" href="{% static 'img/favicon/favicon-96x96.png' %}">
<link rel="icon" type="image/png" sizes="16x16" href="{% static 'img/favicon/favicon-16x16.png' %}">
<link rel="manifest" href="{% static 'img/favicon/manifest.json' %}">
<meta name="msapplication-TileColor" content="#ffffff">
<meta name="msapplication-TileImage" content="{% static 'img/favicon/ms-icon-144x144.png' %}">
<meta name="theme-color" content="#ffffff">

<!-- CSS -->
<link rel="stylesheet" href="{% static 'bootstrap/css/bootstrap.min.css' %}">
<link rel="stylesheet" href="{% static 'bootstrap-table/bootstrap-table.css' %}">
<link rel="stylesheet" href="{% static 'bootstrap-table/extensions/group-by-v2/bootstrap-table-group-by.css' %}">
<link rel="stylesheet" href="{% static 'bootstrap-table/extensions/filter-control/bootstrap-table-filter-control.css' %}">
<link rel='stylesheet' href='{% static "treegrid/css/jquery.treegrid.css" %}'>
<link rel="stylesheet" href="{% static 'fontawesome/css/brands.css' %}">
<link rel="stylesheet" href="{% static 'fontawesome/css/solid.css' %}">
<link rel="stylesheet" href="{% static 'select2/css/select2.css' %}">
<link rel="stylesheet" href="{% static 'select2/css/select2-bootstrap-5-theme.css' %}">
<link rel="stylesheet" href="{% static 'fullcalendar/main.css' %}">
<link rel="stylesheet" href="{% static 'script/jquery-ui/jquery-ui.min.css' %}">

<link rel="stylesheet" href="{% static 'css/inventree.css' %}">

<link rel="stylesheet" href="{% get_color_theme_css user.get_username %}">

<style>
    {% block css %}
    <!-- Custom CSS style goes here -->
    {% endblock %}
</style>
{% block head %}
{% endblock %}

<title>
{% block page_title %}
{% inventree_title %} 
{% endblock %}
</title>
</head>

<body>

{% include "navbar.html" %}

<div class='main body wrapper container-fluid inventree-body'>

    <div class='row flex-nowrap inventree-body'>
        <div class='col-auto px-1 sidebar-wrapper'>
            <div id='sidebar' class='collapse collapse-horizontal show border-end' style='display: none;'>
                <div id='sidebar-nav' class='list-group text-sm-start'>
                    <ul id='sidebar-list-group' class='list-group sidebar-list-group'>
                        {% block sidebar %}
                        <!-- Sidebar goes here -->
                        {% endblock %}
                        {% include "sidebar_toggle.html" %}
                    </ul>
                </div>
            </div>
        </div>
        <main class='col ps-md-2 pt-2'>
            {% block breadcrumb_list %}
            <div class='container-fluid navigation'>
                <nav aria-label='breadcrumb'>
                    <ol class='breadcrumb'>
                        {% block breadcrumbs %}
                        {% endblock %}
                    </ol>
                </nav>
            </div>
            {% endblock %}

            {% block content %}
                <!-- Each view fills in here.. -->
            {% endblock %}
        </main>
    </div>
<<<<<<< HEAD

    <div class='sidenav sidenav-right' id='sidenav-right'>
        {% block menubar %}
        <!-- Menubar code here -->
        {% endblock %}
    </div>

    <div class="container container-fluid inventree-content" id='inventree-content'>
        {% if messages %}
        {% for message in messages %}
            <div class='{{ message.tags }}'>
                {{ message|safe }}
            </div>
        {% endfor %}
        {% endif %}


        {% block content %}
        <!-- Each view fills in here.. -->
        {% endblock %}

    </div>


{% block post_content %}
{% endblock %}

</div>

{% include 'modals.html' %}
{% include 'about.html' %}
{% include 'notification.html' %}
</div>

=======
    {% include 'modals.html' %}
    {% include 'about.html' %}
    {% include 'notification.html' %}
>>>>>>> 90574625
</div>

<!-- Scripts -->
<script type="text/javascript" src="{% static 'script/jquery_3.3.1_jquery.min.js' %}"></script>
<script type='text/javascript' src="{% static 'script/jquery.form.min.js' %}"></script>
<script type='text/javascript' src="{% static 'script/jquery-ui/jquery-ui.min.js' %}"></script>

<script type="text/javascript" src="{% static 'bootstrap/js/bootstrap.bundle.min.js' %}"></script>
<script type='text/javascript' src="{% static 'script/bootstrap/bootstrap-treeview.js' %}"></script>
<script type='text/javascript' src="{% static 'bootstrap-table/bootstrap-table.js' %}"></script>

<!-- jquery-treegrid -->
<script type='text/javascript' src='{% static "treegrid/js/jquery.treegrid.js" %}'></script>
<script type='text/javascript' src='{% static "treegrid/js/jquery.treegrid.bootstrap3.js" %}'></script>

<!-- boostrap-table extensions -->
<script type='text/javascript' src='{% static "bootstrap-table/extensions/group-by-v2/bootstrap-table-group-by.js" %}'></script>
<script type='text/javascript' src='{% static "bootstrap-table/extensions/filter-control/bootstrap-table-filter-control.js" %}'></script>
<script type='text/javascript' src='{% static "bootstrap-table/extensions/treegrid/bootstrap-table-treegrid.js" %}'></script>
<script type='text/javascript' src='{% static "bootstrap-table/extensions/custom-view/bootstrap-table-custom-view.js" %}'></script>

<!-- 3rd party general js -->
<script type="text/javascript" src="{% static 'fullcalendar/main.js' %}"></script>
<script type="text/javascript" src="{% static 'fullcalendar/locales-all.js' %}"></script>
<script type="text/javascript" src="{% static 'select2/js/select2.full.js' %}"></script>
<script type='text/javascript' src="{% static 'script/moment.js' %}"></script>
<script type='text/javascript' src="{% static 'script/chart.min.js' %}"></script>
<script type='text/javascript' src="{% static 'script/clipboard.min.js' %}"></script>
<script type='text/javascript' src="{% static 'script/randomColor.min.js' %}"></script>

<!-- general InvenTree -->
<script type='text/javascript' src="{% static 'script/inventree/notification.js' %}"></script>

<!-- dynamic javascript templates -->
<script type='text/javascript' src="{% url 'inventree.js' %}"></script>
<script type='text/javascript' src="{% url 'calendar.js' %}"></script>
<script type='text/javascript' src="{% url 'nav.js' %}"></script>
<script type='text/javascript' src="{% url 'settings.js' %}"></script>

<!-- translated javascript templates-->
<script type='text/javascript' src="{% i18n_static 'api.js' %}"></script>
<script type='text/javascript' src="{% i18n_static 'attachment.js' %}"></script>
<script type='text/javascript' src="{% i18n_static 'barcode.js' %}"></script>
<script type='text/javascript' src="{% i18n_static 'bom.js' %}"></script>
<script type='text/javascript' src="{% i18n_static 'build.js' %}"></script>
<script type='text/javascript' src="{% i18n_static 'company.js' %}"></script>
<script type='text/javascript' src="{% i18n_static 'filters.js' %}"></script>
<script type='text/javascript' src="{% i18n_static 'forms.js' %}"></script>
<script type='text/javascript' src="{% i18n_static 'helpers.js' %}"></script>
<script type='text/javascript' src="{% i18n_static 'label.js' %}"></script>
<script type='text/javascript' src="{% i18n_static 'modals.js' %}"></script>
<script type='text/javascript' src="{% i18n_static 'model_renderers.js' %}"></script>
<script type='text/javascript' src="{% i18n_static 'order.js' %}"></script>
<script type='text/javascript' src="{% i18n_static 'part.js' %}"></script>
<script type='text/javascript' src="{% i18n_static 'report.js' %}"></script>
<script type='text/javascript' src="{% i18n_static 'stock.js' %}"></script>
<script type='text/javascript' src="{% i18n_static 'tables.js' %}"></script>
<script type='text/javascript' src="{% i18n_static 'table_filters.js' %}"></script>

<script type='text/javascript' src="{% static 'fontawesome/js/solid.js' %}"></script>
<script type='text/javascript' src="{% static 'fontawesome/js/brands.js' %}"></script>
<script type='text/javascript' src="{% static 'fontawesome/js/fontawesome.js' %}"></script>

{% block js_load %}
{% endblock %}

<script type='text/javascript'>

$(document).ready(function () {
{% block js_ready %}
{% endblock %}

    inventreeDocReady();

    showCachedAlerts();

    {% if barcodes %}
    $('#barcode-scan').click(function() {
        barcodeScanDialog();
    });
    {% endif %}

    moment.locale('{{request.LANGUAGE_CODE}}');
});

</script>

{% block js %}
{% endblock %}

</body>
</html><|MERGE_RESOLUTION|>--- conflicted
+++ resolved
@@ -100,46 +100,9 @@
             {% endblock %}
         </main>
     </div>
-<<<<<<< HEAD
-
-    <div class='sidenav sidenav-right' id='sidenav-right'>
-        {% block menubar %}
-        <!-- Menubar code here -->
-        {% endblock %}
-    </div>
-
-    <div class="container container-fluid inventree-content" id='inventree-content'>
-        {% if messages %}
-        {% for message in messages %}
-            <div class='{{ message.tags }}'>
-                {{ message|safe }}
-            </div>
-        {% endfor %}
-        {% endif %}
-
-
-        {% block content %}
-        <!-- Each view fills in here.. -->
-        {% endblock %}
-
-    </div>
-
-
-{% block post_content %}
-{% endblock %}
-
-</div>
-
-{% include 'modals.html' %}
-{% include 'about.html' %}
-{% include 'notification.html' %}
-</div>
-
-=======
     {% include 'modals.html' %}
     {% include 'about.html' %}
     {% include 'notification.html' %}
->>>>>>> 90574625
 </div>
 
 <!-- Scripts -->
