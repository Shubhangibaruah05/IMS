"""
Provides a JSON API for the Part app
"""

# -*- coding: utf-8 -*-
from __future__ import unicode_literals

from django.conf.urls import url, include
from django.urls import reverse
from django.http import JsonResponse
from django.db.models import Q, F, Count, Min, Max, Avg
from django.utils.translation import ugettext_lazy as _

from rest_framework import status
from rest_framework.response import Response
from rest_framework import filters, serializers
from rest_framework import generics

from django_filters.rest_framework import DjangoFilterBackend
from django_filters import rest_framework as rest_filters

from djmoney.money import Money
from djmoney.contrib.exchange.models import convert_money
from djmoney.contrib.exchange.exceptions import MissingRate


from .models import Part, PartCategory, BomItem
from .models import PartParameter, PartParameterTemplate
from .models import PartAttachment, PartTestTemplate
from .models import PartSellPriceBreak, PartInternalPriceBreak
from .models import PartCategoryParameterTemplate
from .models import PartHistory

from common.models import InvenTreeSetting
from build.models import Build

from . import serializers as part_serializers

from InvenTree.views import TreeSerializer
from InvenTree.helpers import str2bool, isNull
from InvenTree.api import AttachmentMixin, TrackingMixin

from InvenTree.status_codes import BuildStatus


class PartCategoryTree(TreeSerializer):

    title = _("Parts")
    model = PartCategory

    queryset = PartCategory.objects.all()

    @property
    def root_url(self):
        return reverse('part-index')

    def get_items(self):
        return PartCategory.objects.all().prefetch_related('parts', 'children')


class CategoryList(generics.ListCreateAPIView):
    """ API endpoint for accessing a list of PartCategory objects.

    - GET: Return a list of PartCategory objects
    - POST: Create a new PartCategory object
    """

    queryset = PartCategory.objects.all()
    serializer_class = part_serializers.CategorySerializer

    def filter_queryset(self, queryset):
        """
        Custom filtering:
        - Allow filtering by "null" parent to retrieve top-level part categories
        """

        queryset = super().filter_queryset(queryset)

        params = self.request.query_params

        cat_id = params.get('parent', None)

        cascade = str2bool(params.get('cascade', False))

        # Do not filter by category
        if cat_id is None:
            pass
        # Look for top-level categories
        elif isNull(cat_id):

            if not cascade:
                queryset = queryset.filter(parent=None)

        else:
            try:
                category = PartCategory.objects.get(pk=cat_id)

                if cascade:
                    parents = category.get_descendants(include_self=True)
                    parent_ids = [p.id for p in parents]

                    queryset = queryset.filter(parent__in=parent_ids)
                else:
                    queryset = queryset.filter(parent=category)

            except (ValueError, PartCategory.DoesNotExist):
                pass

        return queryset

    filter_backends = [
        DjangoFilterBackend,
        filters.SearchFilter,
        filters.OrderingFilter,
    ]

    filter_fields = [
    ]

    ordering_fields = [
        'name',
        'level',
        'tree_id',
        'lft',
    ]

    # Use hierarchical ordering by default
    ordering = [
        'tree_id',
        'lft',
        'name'
    ]

    search_fields = [
        'name',
        'description',
    ]


class CategoryDetail(generics.RetrieveUpdateDestroyAPIView):
    """
    API endpoint for detail view of a single PartCategory object
    """
    
    serializer_class = part_serializers.CategorySerializer
    queryset = PartCategory.objects.all()


class CategoryParameters(generics.ListAPIView):
    """ API endpoint for accessing a list of PartCategoryParameterTemplate objects.

    - GET: Return a list of PartCategoryParameterTemplate objects
    """

    queryset = PartCategoryParameterTemplate.objects.all()
    serializer_class = part_serializers.CategoryParameterTemplateSerializer

    def get_queryset(self):
        """
        Custom filtering:
        - Allow filtering by "null" parent to retrieve all categories parameter templates
        - Allow filtering by category
        - Allow traversing all parent categories
        """

        try:
            cat_id = int(self.kwargs.get('pk', None))
        except TypeError:
            cat_id = None
        fetch_parent = str2bool(self.request.query_params.get('fetch_parent', 'true'))

        queryset = super().get_queryset()

        if isinstance(cat_id, int):

            try:
                category = PartCategory.objects.get(pk=cat_id)
            except PartCategory.DoesNotExist:
                # Return empty queryset
                return PartCategoryParameterTemplate.objects.none()

            category_list = [cat_id]

            if fetch_parent:
                parent_categories = category.get_ancestors()
                for parent in parent_categories:
                    category_list.append(parent.pk)

            queryset = queryset.filter(category__in=category_list)

        return queryset


class PartSalePriceList(generics.ListCreateAPIView):
    """
    API endpoint for list view of PartSalePriceBreak model
    """

    queryset = PartSellPriceBreak.objects.all()
    serializer_class = part_serializers.PartSalePriceSerializer

    filter_backends = [
        DjangoFilterBackend
    ]

    filter_fields = [
        'part',
    ]


class PartInternalPriceList(generics.ListCreateAPIView):
    """
    API endpoint for list view of PartInternalPriceBreak model
    """

    queryset = PartInternalPriceBreak.objects.all()
    serializer_class = part_serializers.PartInternalPriceSerializer
    permission_required = 'roles.sales_order.show'

    filter_backends = [
        DjangoFilterBackend
    ]

    filter_fields = [
        'part',
    ]


class PartAttachmentList(generics.ListCreateAPIView, AttachmentMixin):
    """
    API endpoint for listing (and creating) a PartAttachment (file upload).
    """

    queryset = PartAttachment.objects.all()
    serializer_class = part_serializers.PartAttachmentSerializer

    filter_backends = [
        DjangoFilterBackend,
    ]

    filter_fields = [
        'part',
    ]


class PartAttachmentDetail(generics.RetrieveUpdateDestroyAPIView, AttachmentMixin):
    """
    Detail endpoint for PartAttachment model
    """

    queryset = PartAttachment.objects.all()
    serializer_class = part_serializers.PartAttachmentSerializer


class PartTestTemplateDetail(generics.RetrieveUpdateDestroyAPIView):
    """
    Detail endpoint for PartTestTemplate model
    """

    queryset = PartTestTemplate.objects.all()
    serializer_class = part_serializers.PartTestTemplateSerializer


class PartTestTemplateList(generics.ListCreateAPIView):
    """
    API endpoint for listing (and creating) a PartTestTemplate.
    """

    queryset = PartTestTemplate.objects.all()
    serializer_class = part_serializers.PartTestTemplateSerializer

    def filter_queryset(self, queryset):
        """
        Filter the test list queryset.

        If filtering by 'part', we include results for any parts "above" the specified part.
        """

        queryset = super().filter_queryset(queryset)

        params = self.request.query_params

        part = params.get('part', None)

        # Filter by part
        if part:
            try:
                part = Part.objects.get(pk=part)
                queryset = queryset.filter(part__in=part.get_ancestors(include_self=True))
            except (ValueError, Part.DoesNotExist):
                pass

        # Filter by 'required' status
        required = params.get('required', None)

        if required is not None:
            queryset = queryset.filter(required=required)

        return queryset

    filter_backends = [
        DjangoFilterBackend,
        filters.OrderingFilter,
        filters.SearchFilter,
    ]


class PartThumbs(generics.ListAPIView):
    """
    API endpoint for retrieving information on available Part thumbnails
    """

    queryset = Part.objects.all()
    serializer_class = part_serializers.PartThumbSerializer

    def get_queryset(self):

        queryset = super().get_queryset()

        # Get all Parts which have an associated image
        queryset = queryset.exclude(image='')

        return queryset

    def list(self, request, *args, **kwargs):
        """
        Serialize the available Part images.
        - Images may be used for multiple parts!
        """

        queryset = self.get_queryset()

        # TODO - We should return the thumbnails here, not the full image!

        # Return the most popular parts first
        data = queryset.values(
            'image',
        ).annotate(count=Count('image')).order_by('-count')

        return Response(data)


class PartThumbsUpdate(generics.RetrieveUpdateAPIView):
    """ API endpoint for updating Part thumbnails"""

    queryset = Part.objects.all()
    serializer_class = part_serializers.PartThumbSerializerUpdate

    filter_backends = [
        DjangoFilterBackend
    ]


class PartDetail(generics.RetrieveUpdateDestroyAPIView):
    """ API endpoint for detail view of a single Part object """

    queryset = Part.objects.all()
    serializer_class = part_serializers.PartSerializer

    starred_parts = None

    def get_queryset(self, *args, **kwargs):
        queryset = super().get_queryset(*args, **kwargs)

        queryset = part_serializers.PartSerializer.prefetch_queryset(queryset)
        queryset = part_serializers.PartSerializer.annotate_queryset(queryset)

        return queryset

    def get_serializer(self, *args, **kwargs):

        # By default, include 'category_detail' information in the detail view
        try:
            kwargs['category_detail'] = str2bool(self.request.query_params.get('category_detail', True))
        except AttributeError:
            pass

        # Ensure the request context is passed through
        kwargs['context'] = self.get_serializer_context()

        # Pass a list of "starred" parts fo the current user to the serializer
        # We do this to reduce the number of database queries required!
        if self.starred_parts is None and self.request is not None:
            self.starred_parts = [star.part for star in self.request.user.starred_parts.all()]

        kwargs['starred_parts'] = self.starred_parts

        return self.serializer_class(*args, **kwargs)

    def destroy(self, request, *args, **kwargs):
        # Retrieve part
        part = Part.objects.get(pk=int(kwargs['pk']))
        # Check if inactive
        if not part.active:
            # Delete
            return super(PartDetail, self).destroy(request, *args, **kwargs)
        else:
            # Return 405 error
            message = f'Part \'{part.name}\' (pk = {part.pk}) is active: cannot delete'
            return Response(status=status.HTTP_405_METHOD_NOT_ALLOWED, data=message)

    def update(self, request, *args, **kwargs):
        """
        Custom update functionality for Part instance.

        - If the 'starred' field is provided, update the 'starred' status against current user
        """

        if 'starred' in request.data:
            starred = str2bool(request.data.get('starred', None))

            self.get_object().setStarred(request.user, starred)

        response = super().update(request, *args, **kwargs)

        return response


class PartFilter(rest_filters.FilterSet):
    """
    Custom filters for the PartList endpoint.
    Uses the django_filters extension framework
    """

    # Filter by parts which have (or not) an IPN value
    has_ipn = rest_filters.BooleanFilter(label='Has IPN', method='filter_has_ipn')

    def filter_has_ipn(self, queryset, name, value):

        value = str2bool(value)

        if value:
            queryset = queryset.exclude(IPN='')
        else:
            queryset = queryset.filter(IPN='')

    # Regex filter for name
    name_regex = rest_filters.CharFilter(label='Filter by name (regex)', field_name='name', lookup_expr='iregex')

    # Exact match for IPN
    IPN = rest_filters.CharFilter(
        label='Filter by exact IPN (internal part number)',
        field_name='IPN',
        lookup_expr="iexact"
    )

    # Regex match for IPN
    IPN_regex = rest_filters.CharFilter(label='Filter by regex on IPN (internal part number)', field_name='IPN', lookup_expr='iregex')

    # low_stock filter
    low_stock = rest_filters.BooleanFilter(label='Low stock', method='filter_low_stock')

    def filter_low_stock(self, queryset, name, value):
        """
        Filter by "low stock" status
        """

        value = str2bool(value)

        if value:
            # Ignore any parts which do not have a specified 'minimum_stock' level
            queryset = queryset.exclude(minimum_stock=0)
            # Filter items which have an 'in_stock' level lower than 'minimum_stock'
            queryset = queryset.filter(Q(in_stock__lt=F('minimum_stock')))
        else:
            # Filter items which have an 'in_stock' level higher than 'minimum_stock'
            queryset = queryset.filter(Q(in_stock__gte=F('minimum_stock')))

        return queryset

    # has_stock filter
    has_stock = rest_filters.BooleanFilter(label='Has stock', method='filter_has_stock')

    def filter_has_stock(self, queryset, name, value):

        value = str2bool(value)

        if value:
            queryset = queryset.filter(Q(in_stock__gt=0))
        else:
            queryset = queryset.filter(Q(in_stock__lte=0))

        return queryset

    is_template = rest_filters.BooleanFilter()

    assembly = rest_filters.BooleanFilter()

    component = rest_filters.BooleanFilter()

    trackable = rest_filters.BooleanFilter()

    purchaseable = rest_filters.BooleanFilter()

    salable = rest_filters.BooleanFilter()

    active = rest_filters.BooleanFilter()


class PartList(generics.ListCreateAPIView):
    """
    API endpoint for accessing a list of Part objects

    - GET: Return list of objects
    - POST: Create a new Part object

    The Part object list can be filtered by:
        - category: Filter by PartCategory reference
        - cascade: If true, include parts from sub-categories
        - starred: Is the part "starred" by the current user?
        - is_template: Is the part a template part?
        - variant_of: Filter by variant_of Part reference
        - assembly: Filter by assembly field
        - component: Filter by component field
        - trackable: Filter by trackable field
        - purchaseable: Filter by purcahseable field
        - salable: Filter by salable field
        - active: Filter by active field
        - ancestor: Filter parts by 'ancestor' (template / variant tree)
    """

    serializer_class = part_serializers.PartSerializer
    queryset = Part.objects.all()
    filterset_class = PartFilter

    starred_parts = None

    def get_serializer(self, *args, **kwargs):

        # Ensure the request context is passed through
        kwargs['context'] = self.get_serializer_context()

        # Pass a list of "starred" parts fo the current user to the serializer
        # We do this to reduce the number of database queries required!
        if self.starred_parts is None and self.request is not None:
            self.starred_parts = [star.part for star in self.request.user.starred_parts.all()]

        kwargs['starred_parts'] = self.starred_parts

        return self.serializer_class(*args, **kwargs)

    def list(self, request, *args, **kwargs):
        """
        Overide the 'list' method, as the PartCategory objects are
        very expensive to serialize!

        So we will serialize them first, and keep them in memory,
        so that they do not have to be serialized multiple times...
        """

        queryset = self.filter_queryset(self.get_queryset())

        page = self.paginate_queryset(queryset)

        if page is not None:
            serializer = self.get_serializer(page, many=True)
        else:
            serializer = self.get_serializer(queryset, many=True)

        data = serializer.data

        # Do we wish to include PartCategory detail?
        if str2bool(request.query_params.get('category_detail', False)):

            # Work out which part categories we need to query
            category_ids = set()

            for part in data:
                cat_id = part['category']

                if cat_id is not None:
                    category_ids.add(cat_id)

            # Fetch only the required PartCategory objects from the database
            categories = PartCategory.objects.filter(pk__in=category_ids).prefetch_related(
                'parts',
                'parent',
                'children',
            )

            category_map = {}

            # Serialize each PartCategory object
            for category in categories:
                category_map[category.pk] = part_serializers.CategorySerializer(category).data

            for part in data:
                cat_id = part['category']

                if cat_id is not None and cat_id in category_map.keys():
                    detail = category_map[cat_id]
                else:
                    detail = None

                part['category_detail'] = detail

        """
        Determine the response type based on the request.
        a) For HTTP requests (e.g. via the browseable API) return a DRF response
        b) For AJAX requests, simply return a JSON rendered response.
        """
        if page is not None:
            return self.get_paginated_response(data)
        elif request.is_ajax():
            return JsonResponse(data, safe=False)
        else:
            return Response(data)

    def perform_create(self, serializer):
        """
        We wish to save the user who created this part!

        Note: Implementation copied from DRF class CreateModelMixin
        """

        part = serializer.save()
        part.creation_user = self.request.user
        part.save()

    def get_queryset(self, *args, **kwargs):

        queryset = super().get_queryset(*args, **kwargs)

        queryset = part_serializers.PartSerializer.prefetch_queryset(queryset)
        queryset = part_serializers.PartSerializer.annotate_queryset(queryset)

        return queryset

    def filter_queryset(self, queryset):
        """
        Perform custom filtering of the queryset.
        We overide the DRF filter_fields here because
        """

        params = self.request.query_params

        # Annotate calculated data to the queryset
        # (This will be used for further filtering)
        queryset = part_serializers.PartSerializer.annotate_queryset(queryset)

        queryset = super().filter_queryset(queryset)

        # Filter by "uses" query - Limit to parts which use the provided part
        uses = params.get('uses', None)

        if uses:
            try:
                uses = Part.objects.get(pk=uses)

                queryset = queryset.filter(uses.get_used_in_filter())

            except (ValueError, Part.DoesNotExist):
                pass

        # Filter by 'ancestor'?
        ancestor = params.get('ancestor', None)

        if ancestor is not None:
            # If an 'ancestor' part is provided, filter to match only children
            try:
                ancestor = Part.objects.get(pk=ancestor)
                descendants = ancestor.get_descendants(include_self=False)
                queryset = queryset.filter(pk__in=[d.pk for d in descendants])
            except (ValueError, Part.DoesNotExist):
                pass

        # Filter by whether the BOM has been validated (or not)
        bom_valid = params.get('bom_valid', None)

        # TODO: Querying bom_valid status may be quite expensive
        # TODO: (It needs to be profiled!)
        # TODO: It might be worth caching the bom_valid status to a database column

        if bom_valid is not None:

            bom_valid = str2bool(bom_valid)

            # Limit queryset to active assemblies
            queryset = queryset.filter(active=True, assembly=True)

            pks = []

            for part in queryset:
                if part.is_bom_valid() == bom_valid:
                    pks.append(part.pk)

            queryset = queryset.filter(pk__in=pks)

        # Filter by 'starred' parts?
        starred = params.get('starred', None)

        if starred is not None:
            starred = str2bool(starred)
            starred_parts = [star.part.pk for star in self.request.user.starred_parts.all()]

            if starred:
                queryset = queryset.filter(pk__in=starred_parts)
            else:
                queryset = queryset.exclude(pk__in=starred_parts)

        # Cascade? (Default = True)
        cascade = str2bool(params.get('cascade', True))

        # Does the user wish to filter by category?
        cat_id = params.get('category', None)

        if cat_id is None:
            # No category filtering if category is not specified
            pass

        else:
            # Category has been specified!
            if isNull(cat_id):
                # A 'null' category is the top-level category
                if cascade is False:
                    # Do not cascade, only list parts in the top-level category
                    queryset = queryset.filter(category=None)

            else:
                try:
                    category = PartCategory.objects.get(pk=cat_id)

                    # If '?cascade=true' then include parts which exist in sub-categories
                    if cascade:
                        queryset = queryset.filter(category__in=category.getUniqueChildren())
                    # Just return parts directly in the requested category
                    else:
                        queryset = queryset.filter(category=cat_id)
                except (ValueError, PartCategory.DoesNotExist):
                    pass

        # Filer by 'depleted_stock' status -> has no stock and stock items
        depleted_stock = params.get('depleted_stock', None)

        if depleted_stock is not None:
            depleted_stock = str2bool(depleted_stock)

            if depleted_stock:
                queryset = queryset.filter(Q(in_stock=0) & ~Q(stock_item_count=0))

        # Filter by "parts which need stock to complete build"
        stock_to_build = params.get('stock_to_build', None)

        # TODO: This is super expensive, database query wise...
        # TODO: Need to figure out a cheaper way of making this filter query

        if stock_to_build is not None:
            # Get active builds
            builds = Build.objects.filter(status__in=BuildStatus.ACTIVE_CODES)
            # Store parts with builds needing stock
            parts_needed_to_complete_builds = []
            # Filter required parts
            for build in builds:
                parts_needed_to_complete_builds += [part.pk for part in build.required_parts_to_complete_build]

            queryset = queryset.filter(pk__in=parts_needed_to_complete_builds)

        # Optionally limit the maximum number of returned results
        # e.g. for displaying "recent part" list
        max_results = params.get('max_results', None)

        if max_results is not None:
            try:
                max_results = int(max_results)

                if max_results > 0:
                    queryset = queryset[:max_results]

            except (ValueError):
                pass

        return queryset

    filter_backends = [
        DjangoFilterBackend,
        filters.SearchFilter,
        filters.OrderingFilter,
    ]

    filter_fields = [
        'variant_of',
    ]

    ordering_fields = [
        'name',
        'creation_date',
        'IPN',
        'in_stock',
        'category',
    ]

    # Default ordering
    ordering = 'name'

    search_fields = [
        'name',
        'description',
        'IPN',
        'revision',
        'keywords',
        'category__name',
    ]


class PartParameterTemplateList(generics.ListCreateAPIView):
    """ API endpoint for accessing a list of PartParameterTemplate objects.

    - GET: Return list of PartParameterTemplate objects
    - POST: Create a new PartParameterTemplate object
    """

    queryset = PartParameterTemplate.objects.all()
    serializer_class = part_serializers.PartParameterTemplateSerializer

    filter_backends = [
        filters.OrderingFilter,
    ]

    filter_fields = [
        'name',
    ]


class PartParameterList(generics.ListCreateAPIView):
    """ API endpoint for accessing a list of PartParameter objects

    - GET: Return list of PartParameter objects
    - POST: Create a new PartParameter object
    """

    queryset = PartParameter.objects.all()
    serializer_class = part_serializers.PartParameterSerializer

    filter_backends = [
        DjangoFilterBackend
    ]

    filter_fields = [
        'part',
        'template',
    ]


class PartParameterDetail(generics.RetrieveUpdateDestroyAPIView):
    """
    API endpoint for detail view of a single PartParameter object
    """

    queryset = PartParameter.objects.all()
    serializer_class = part_serializers.PartParameterSerializer


class BomFilter(rest_filters.FilterSet):
    """
    Custom filters for the BOM list
    """

    # Boolean filters for BOM item
    optional = rest_filters.BooleanFilter(label='BOM line is optional')
    inherited = rest_filters.BooleanFilter(label='BOM line is inherited')
    allow_variants = rest_filters.BooleanFilter(label='Variants are allowed')

    validated = rest_filters.BooleanFilter(label='BOM line has been validated', method='filter_validated')

    def filter_validated(self, queryset, name, value):

        # Work out which lines have actually been validated
        pks = []

        for bom_item in queryset.all():
            if bom_item.is_line_valid():
                pks.append(bom_item.pk)

        if str2bool(value):
            queryset = queryset.filter(pk__in=pks)
        else:
            queryset = queryset.exclude(pk__in=pks)
    
        return queryset

    # Filters for linked 'part'
    part_active = rest_filters.BooleanFilter(label='Master part is active', field_name='part__active')
    part_trackable = rest_filters.BooleanFilter(label='Master part is trackable', field_name='part__trackable')

    # Filters for linked 'sub_part'
    sub_part_trackable = rest_filters.BooleanFilter(label='Sub part is trackable', field_name='sub_part__trackable')
    sub_part_assembly = rest_filters.BooleanFilter(label='Sub part is an assembly', field_name='sub_part__assembly')


class BomList(generics.ListCreateAPIView):
    """
    API endpoint for accessing a list of BomItem objects.

    - GET: Return list of BomItem objects
    - POST: Create a new BomItem object
    """

    serializer_class = part_serializers.BomItemSerializer
    queryset = BomItem.objects.all()
    filterset_class = BomFilter

    def list(self, request, *args, **kwargs):

        queryset = self.filter_queryset(self.get_queryset())

        serializer = self.get_serializer(queryset, many=True)

        data = serializer.data

        if request.is_ajax():
            return JsonResponse(data, safe=False)
        else:
            return Response(data)

    def get_serializer(self, *args, **kwargs):

        # Do we wish to include extra detail?
        try:
            kwargs['part_detail'] = str2bool(self.request.GET.get('part_detail', None))
        except AttributeError:
            pass

        try:
            kwargs['sub_part_detail'] = str2bool(self.request.GET.get('sub_part_detail', None))
        except AttributeError:
            pass

        # Ensure the request context is passed through!
        kwargs['context'] = self.get_serializer_context()

        return self.serializer_class(*args, **kwargs)

    def get_queryset(self, *args, **kwargs):

        queryset = BomItem.objects.all()

        queryset = self.get_serializer_class().setup_eager_loading(queryset)

        return queryset

    def filter_queryset(self, queryset):

        queryset = super().filter_queryset(queryset)

        params = self.request.query_params

        # Filter by part?
        part = params.get('part', None)

        if part is not None:
            """
            If we are filtering by "part", there are two cases to consider:

            a) Bom items which are defined for *this* part
            b) Inherited parts which are defined for a *parent* part

            So we need to construct two queries!
            """

            # First, check that the part is actually valid!
            try:
                part = Part.objects.get(pk=part)

                queryset = queryset.filter(part.get_bom_item_filter())

            except (ValueError, Part.DoesNotExist):
                pass

        # Annotate with purchase prices
        queryset = queryset.annotate(
            purchase_price_min=Min('sub_part__stock_items__purchase_price'),
            purchase_price_max=Max('sub_part__stock_items__purchase_price'),
            purchase_price_avg=Avg('sub_part__stock_items__purchase_price'),
        )

        # Get values for currencies
        currencies = queryset.annotate(
            purchase_price_currency=F('sub_part__stock_items__purchase_price_currency'),
        ).values('pk', 'sub_part', 'purchase_price_currency')

        def convert_price(price, currency, decimal_places=4):
            """ Convert price field, returns Money field """

            price_adjusted = None

            # Get default currency from settings
            default_currency = InvenTreeSetting.get_setting('INVENTREE_DEFAULT_CURRENCY')
            
            if price:
                if currency and default_currency:
                    try:
                        # Get adjusted price
                        price_adjusted = convert_money(Money(price, currency), default_currency)
                    except MissingRate:
                        # No conversion rate set
                        price_adjusted = Money(price, currency)
                else:
                    # Currency exists
                    if currency:
                        price_adjusted = Money(price, currency)
                    # Default currency exists
                    if default_currency:
                        price_adjusted = Money(price, default_currency)

            if price_adjusted and decimal_places:
                price_adjusted.decimal_places = decimal_places

            return price_adjusted

        # Convert prices to default currency (using backend conversion rates)
        for bom_item in queryset:
            # Find associated currency (select first found)
            purchase_price_currency = None
            for currency_item in currencies:
                if currency_item['pk'] == bom_item.pk and currency_item['sub_part'] == bom_item.sub_part.pk:
                    purchase_price_currency = currency_item['purchase_price_currency']
                    break
            # Convert prices
            bom_item.purchase_price_min = convert_price(bom_item.purchase_price_min, purchase_price_currency)
            bom_item.purchase_price_max = convert_price(bom_item.purchase_price_max, purchase_price_currency)
            bom_item.purchase_price_avg = convert_price(bom_item.purchase_price_avg, purchase_price_currency)

        return queryset

    filter_backends = [
        DjangoFilterBackend,
        filters.SearchFilter,
        filters.OrderingFilter,
    ]

    filter_fields = [
    ]


class BomDetail(generics.RetrieveUpdateDestroyAPIView):
    """ API endpoint for detail view of a single BomItem object """

    queryset = BomItem.objects.all()
    serializer_class = part_serializers.BomItemSerializer


class BomItemValidate(generics.UpdateAPIView):
    """ API endpoint for validating a BomItem """

    # Very simple serializers
    class BomItemValidationSerializer(serializers.Serializer):

        valid = serializers.BooleanField(default=False)

    queryset = BomItem.objects.all()
    serializer_class = BomItemValidationSerializer

    def update(self, request, *args, **kwargs):
        """ Perform update request """

        partial = kwargs.pop('partial', False)

        valid = request.data.get('valid', False)

        instance = self.get_object()

        serializer = self.get_serializer(instance, data=request.data, partial=partial)
        serializer.is_valid(raise_exception=True)

        if type(instance) == BomItem:
            instance.validate_hash(valid)

        return Response(serializer.data)


class PartHistoryList(TrackingMixin, generics.ListAPIView):
    """ API endpoint for list view of PartHistory objects.

    PartHistory objects are read-only
    (they are created by internal model functionality)

    - GET: Return list of PartHistory objects
    """

    queryset = PartHistory.objects.all()
    serializer_class = part_serializers.PartHistorySerializer

    def create(self, request, *args, **kwargs):
        ret = super().create(request, *args, **kwargs)

        serializer = self.get_serializer(data=request.data)
        item = serializer.save()

        part = item.part
        item.total_stock = part.total_stock
        item.item = part
        item.save()

        return Response(serializer.data, status=ret.status_code, headers=ret.headers)


part_api_urls = [
    url(r'^tree/?', PartCategoryTree.as_view(), name='api-part-tree'),

    # Base URL for PartCategory API endpoints
    url(r'^category/', include([
        url(r'^(?P<pk>\d+)/parameters/?', CategoryParameters.as_view(), name='api-part-category-parameters'),
        url(r'^(?P<pk>\d+)/?', CategoryDetail.as_view(), name='api-part-category-detail'),
        url(r'^$', CategoryList.as_view(), name='api-part-category-list'),
    ])),

    # Base URL for PartTestTemplate API endpoints
    url(r'^test-template/', include([
        url(r'^(?P<pk>\d+)/', PartTestTemplateDetail.as_view(), name='api-part-test-template-detail'),
        url(r'^$', PartTestTemplateList.as_view(), name='api-part-test-template-list'),
    ])),

    # Base URL for PartAttachment API endpoints
    url(r'^attachment/', include([
        url(r'^(?P<pk>\d+)/', PartAttachmentDetail.as_view(), name='api-part-attachment-detail'),
        url(r'^$', PartAttachmentList.as_view(), name='api-part-attachment-list'),
    ])),

    # Base URL for part sale pricing
    url(r'^sale-price/', include([
        url(r'^.*$', PartSalePriceList.as_view(), name='api-part-sale-price-list'),
    ])),

    # Base URL for part internal pricing
    url(r'^internal-price/', include([
        url(r'^.*$', PartInternalPriceList.as_view(), name='api-part-internal-price-list'),
    ])),

    # Base URL for PartParameter API endpoints
    url(r'^parameter/', include([
        url(r'^template/$', PartParameterTemplateList.as_view(), name='api-part-parameter-template-list'),

        url(r'^(?P<pk>\d+)/', PartParameterDetail.as_view(), name='api-part-parameter-detail'),
        url(r'^.*$', PartParameterList.as_view(), name='api-part-parameter-list'),
    ])),

    url(r'^thumbs/', include([
        url(r'^$', PartThumbs.as_view(), name='api-part-thumbs'),
        url(r'^(?P<pk>\d+)/?', PartThumbsUpdate.as_view(), name='api-part-thumbs-update'),
    ])),

<<<<<<< HEAD
    url(r'history/?', PartHistoryList.as_view(), name='api-part-history'),

    url(r'^(?P<pk>\d+)/?', PartDetail.as_view(), name='api-part-detail'),
=======
    url(r'^(?P<pk>\d+)/', PartDetail.as_view(), name='api-part-detail'),
>>>>>>> af68ea23

    url(r'^.*$', PartList.as_view(), name='api-part-list'),
]

bom_api_urls = [
    # BOM Item Detail
    url(r'^(?P<pk>\d+)/', include([
        url(r'^validate/?', BomItemValidate.as_view(), name='api-bom-item-validate'),
        url(r'^.*$', BomDetail.as_view(), name='api-bom-item-detail'),
    ])),

    # Catch-all
    url(r'^.*$', BomList.as_view(), name='api-bom-list'),
]<|MERGE_RESOLUTION|>--- conflicted
+++ resolved
@@ -1139,13 +1139,8 @@
         url(r'^(?P<pk>\d+)/?', PartThumbsUpdate.as_view(), name='api-part-thumbs-update'),
     ])),
 
-<<<<<<< HEAD
     url(r'history/?', PartHistoryList.as_view(), name='api-part-history'),
-
-    url(r'^(?P<pk>\d+)/?', PartDetail.as_view(), name='api-part-detail'),
-=======
     url(r'^(?P<pk>\d+)/', PartDetail.as_view(), name='api-part-detail'),
->>>>>>> af68ea23
 
     url(r'^.*$', PartList.as_view(), name='api-part-list'),
 ]
