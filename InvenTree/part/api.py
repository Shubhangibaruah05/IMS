--- conflicted
+++ resolved
@@ -568,13 +568,8 @@
                 # An "inherited" BOM item filters down to variant parts also
                 children = bom_item.part.get_descendants(include_self=True)
                 builds = Build.objects.filter(
-<<<<<<< HEAD
                     status__in=BuildStatusGroups.ACTIVE_CODES,
-                    part__in=childs,
-=======
-                    status__in=BuildStatus.ACTIVE_CODES,
                     part__in=children,
->>>>>>> 0c475521
                 )
             else:
                 builds = Build.objects.filter(
