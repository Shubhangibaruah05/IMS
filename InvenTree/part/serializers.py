--- conflicted
+++ resolved
@@ -455,11 +455,15 @@
             'duplicate',
             'initial_stock',
             'initial_supplier',
+
+            'tags',
         ]
 
         read_only_fields = [
             'barcode_hash',
         ]
+
+    tags = TagListSerializerField()
 
     def __init__(self, *args, **kwargs):
         """Custom initialization method for PartSerializer:
@@ -614,73 +618,6 @@
         write_only=True, required=False,
     )
 
-<<<<<<< HEAD
-    tags = TagListSerializerField()
-
-    class Meta:
-        """Metaclass defining serializer fields"""
-        model = Part
-        partial = True
-        fields = [
-            'active',
-            'allocated_to_build_orders',
-            'allocated_to_sales_orders',
-            'assembly',
-            'barcode_hash',
-            'category',
-            'category_detail',
-            'component',
-            'default_expiry',
-            'default_location',
-            'default_supplier',
-            'description',
-            'full_name',
-            'image',
-            'in_stock',
-            'variant_stock',
-            'ordering',
-            'building',
-            'IPN',
-            'is_template',
-            'keywords',
-            'last_stocktake',
-            'link',
-            'minimum_stock',
-            'name',
-            'notes',
-            'parameters',
-            'pk',
-            'purchaseable',
-            'remote_image',
-            'revision',
-            'salable',
-            'starred',
-            'stock_item_count',
-            'suppliers',
-            'thumbnail',
-            'trackable',
-            'unallocated_stock',
-            'units',
-            'variant_of',
-            'virtual',
-            'pricing_min',
-            'pricing_max',
-            'responsible',
-
-            # Fields only used for Part creation
-            'duplicate',
-            'initial_stock',
-            'initial_supplier',
-
-            'tags',
-        ]
-
-        read_only_fields = [
-            'barcode_hash',
-        ]
-
-=======
->>>>>>> e78161bd
     @transaction.atomic
     def create(self, validated_data):
         """Custom method for creating a new Part instance using this serializer"""
