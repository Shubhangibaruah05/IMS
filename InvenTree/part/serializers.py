"""
JSON serializers for Part app
"""
import imghdr
from decimal import Decimal

from django.db import models
from django.db.models import Q
from django.db.models.functions import Coalesce
<<<<<<< HEAD
from InvenTree.serializers import (InvenTreeAttachmentSerializerField,
                                   InvenTreeModelSerializer)
from InvenTree.status_codes import BuildStatus, PurchaseOrderStatus
from InvenTree.serializers import TrackingSerializer
=======

>>>>>>> 604c136b
from rest_framework import serializers
from sql_util.utils import SubqueryCount, SubquerySum
from djmoney.contrib.django_rest_framework import MoneyField

from InvenTree.serializers import (InvenTreeAttachmentSerializerField,
                                   InvenTreeImageSerializerField,
                                   InvenTreeModelSerializer)
from InvenTree.status_codes import BuildStatus, PurchaseOrderStatus
from stock.models import StockItem

from .models import (BomItem, Part, PartAttachment, PartCategory,
                     PartParameter, PartParameterTemplate, PartSellPriceBreak,
                     PartStar, PartTestTemplate, PartCategoryParameterTemplate,
                     PartInternalPriceBreak, PartHistory)


class CategorySerializer(InvenTreeModelSerializer):
    """ Serializer for PartCategory """

    url = serializers.CharField(source='get_absolute_url', read_only=True)

    parts = serializers.IntegerField(source='item_count', read_only=True)

    class Meta:
        model = PartCategory
        fields = [
            'pk',
            'name',
            'description',
            'default_location',
            'pathstring',
            'url',
            'parent',
            'parts',
        ]


class PartAttachmentSerializer(InvenTreeModelSerializer):
    """
    Serializer for the PartAttachment class
    """

    attachment = InvenTreeAttachmentSerializerField(required=True)

    class Meta:
        model = PartAttachment

        fields = [
            'pk',
            'part',
            'attachment',
            'comment'
        ]


class PartTestTemplateSerializer(InvenTreeModelSerializer):
    """
    Serializer for the PartTestTemplate class
    """

    key = serializers.CharField(read_only=True)

    class Meta:
        model = PartTestTemplate

        fields = [
            'pk',
            'key',
            'part',
            'test_name',
            'description',
            'required',
            'requires_value',
            'requires_attachment',
        ]


class PartSalePriceSerializer(InvenTreeModelSerializer):
    """
    Serializer for sale prices for Part model.
    """

    quantity = serializers.FloatField()

    price = serializers.CharField()

    class Meta:
        model = PartSellPriceBreak
        fields = [
            'pk',
            'part',
            'quantity',
            'price',
        ]


class PartInternalPriceSerializer(InvenTreeModelSerializer):
    """
    Serializer for internal prices for Part model.
    """

    quantity = serializers.FloatField()

    price = serializers.CharField()

    class Meta:
        model = PartInternalPriceBreak
        fields = [
            'pk',
            'part',
            'quantity',
            'price',
        ]


class PartThumbSerializer(serializers.Serializer):
    """
    Serializer for the 'image' field of the Part model.
    Used to serve and display existing Part images.
    """

    image = serializers.URLField(read_only=True)
    count = serializers.IntegerField(read_only=True)


class PartThumbSerializerUpdate(InvenTreeModelSerializer):
    """ Serializer for updating Part thumbnail """

    def validate_image(self, value):
        """
        Check that file is an image.
        """
        validate = imghdr.what(value)
        if not validate:
            raise serializers.ValidationError("File is not an image")
        return value

    image = InvenTreeAttachmentSerializerField(required=True)

    class Meta:
        model = Part
        fields = [
            'image',
        ]


class PartBriefSerializer(InvenTreeModelSerializer):
    """ Serializer for Part (brief detail) """

    thumbnail = serializers.CharField(source='get_thumbnail_url', read_only=True)

    stock = serializers.FloatField(source='total_stock')

    class Meta:
        model = Part
        fields = [
            'pk',
            'IPN',
            'name',
            'revision',
            'full_name',
            'description',
            'thumbnail',
            'active',
            'assembly',
            'is_template',
            'purchaseable',
            'salable',
            'stock',
            'trackable',
            'virtual',
        ]


class PartSerializer(InvenTreeModelSerializer):
    """ Serializer for complete detail information of a part.
    Used when displaying all details of a single component.
    """

    def __init__(self, *args, **kwargs):
        """
        Custom initialization method for PartSerializer,
        so that we can optionally pass extra fields based on the query.
        """

        self.starred_parts = kwargs.pop('starred_parts', [])

        category_detail = kwargs.pop('category_detail', False)

        super().__init__(*args, **kwargs)

        if category_detail is not True:
            self.fields.pop('category_detail')

    @staticmethod
    def prefetch_queryset(queryset):
        """
        Prefetch related database tables,
        to reduce database hits.
        """

        return queryset.prefetch_related(
            'category',
            'category__parts',
            'category__parent',
            'stock_items',
            'bom_items',
            'builds',
            'supplier_parts',
            'supplier_parts__purchase_order_line_items',
            'supplier_parts__purchase_order_line_items__order',
        )

    @staticmethod
    def annotate_queryset(queryset):
        """
        Add some extra annotations to the queryset,
        performing database queries as efficiently as possible,
        to reduce database trips.
        """

        # Annotate with the total 'in stock' quantity
        queryset = queryset.annotate(
            in_stock=Coalesce(
                SubquerySum('stock_items__quantity', filter=StockItem.IN_STOCK_FILTER),
                Decimal(0),
                output_field=models.DecimalField(),
            ),
        )

        # Annotate with the total number of stock items
        queryset = queryset.annotate(
            stock_item_count=SubqueryCount('stock_items')
        )

        # Filter to limit builds to "active"
        build_filter = Q(
            status__in=BuildStatus.ACTIVE_CODES
        )

        # Annotate with the total 'building' quantity
        queryset = queryset.annotate(
            building=Coalesce(
                SubquerySum('builds__quantity', filter=build_filter),
                Decimal(0),
                output_field=models.DecimalField(),
            )
        )

        # Filter to limit orders to "open"
        order_filter = Q(
            order__status__in=PurchaseOrderStatus.OPEN
        )

        # Annotate with the total 'on order' quantity
        queryset = queryset.annotate(
            ordering=Coalesce(
                SubquerySum('supplier_parts__purchase_order_line_items__quantity', filter=order_filter),
                Decimal(0),
                output_field=models.DecimalField(),
            ) - Coalesce(
                SubquerySum('supplier_parts__purchase_order_line_items__received', filter=order_filter),
                Decimal(0),
                output_field=models.DecimalField(),
            )
        )

        # Annotate with the number of 'suppliers'
        queryset = queryset.annotate(
            suppliers=Coalesce(
                SubqueryCount('supplier_parts'),
                Decimal(0),
                output_field=models.DecimalField(),
            ),
        )

        return queryset

    def get_starred(self, part):
        """
        Return "true" if the part is starred by the current user.
        """

        return part in self.starred_parts

    # Extra detail for the category
    category_detail = CategorySerializer(source='category', many=False, read_only=True)

    # Calculated fields
    in_stock = serializers.FloatField(read_only=True)
    ordering = serializers.FloatField(read_only=True)
    building = serializers.FloatField(read_only=True)
    stock_item_count = serializers.IntegerField(read_only=True)
    suppliers = serializers.IntegerField(read_only=True)

    image = InvenTreeImageSerializerField(required=False, allow_null=True)
    thumbnail = serializers.CharField(source='get_thumbnail_url', read_only=True)
    starred = serializers.SerializerMethodField()

    # PrimaryKeyRelated fields (Note: enforcing field type here results in much faster queries, somehow...)
    category = serializers.PrimaryKeyRelatedField(queryset=PartCategory.objects.all())

    # TODO - Include annotation for the following fields:
    # allocated_stock = serializers.FloatField(source='allocation_count', read_only=True)
    # bom_items = serializers.IntegerField(source='bom_count', read_only=True)
    # used_in = serializers.IntegerField(source='used_in_count', read_only=True)

    class Meta:
        model = Part
        partial = True
        fields = [
            'active',
            # 'allocated_stock',
            'assembly',
            # 'bom_items',
            'category',
            'category_detail',
            'component',
            'description',
            'default_location',
            'default_expiry',
            'full_name',
            'image',
            'in_stock',
            'ordering',
            'building',
            'IPN',
            'is_template',
            'keywords',
            'link',
            'minimum_stock',
            'name',
            'notes',
            'pk',
            'purchaseable',
            'revision',
            'salable',
            'starred',
            'stock_item_count',
            'suppliers',
            'thumbnail',
            'trackable',
            'units',
            # 'used_in',
            'variant_of',
            'virtual',
        ]


class PartStarSerializer(InvenTreeModelSerializer):
    """ Serializer for a PartStar object """

    partname = serializers.CharField(source='part.full_name', read_only=True)
    username = serializers.CharField(source='user.username', read_only=True)

    class Meta:
        model = PartStar
        fields = [
            'pk',
            'part',
            'partname',
            'user',
            'username',
        ]


class BomItemSerializer(InvenTreeModelSerializer):
    """ Serializer for BomItem object """

    # price_range = serializers.CharField(read_only=True)

    quantity = serializers.FloatField()

    part = serializers.PrimaryKeyRelatedField(queryset=Part.objects.filter(assembly=True))

    part_detail = PartBriefSerializer(source='part', many=False, read_only=True)

    sub_part = serializers.PrimaryKeyRelatedField(queryset=Part.objects.filter(component=True))

    sub_part_detail = PartBriefSerializer(source='sub_part', many=False, read_only=True)

    validated = serializers.BooleanField(read_only=True, source='is_line_valid')

    purchase_price_min = MoneyField(max_digits=10, decimal_places=6, read_only=True)

    purchase_price_max = MoneyField(max_digits=10, decimal_places=6, read_only=True)
    
    purchase_price_avg = serializers.SerializerMethodField()
    
    purchase_price_range = serializers.SerializerMethodField()

    def __init__(self, *args, **kwargs):
        # part_detail and sub_part_detail serializers are only included if requested.
        # This saves a bunch of database requests

        part_detail = kwargs.pop('part_detail', False)
        sub_part_detail = kwargs.pop('sub_part_detail', False)

        super(BomItemSerializer, self).__init__(*args, **kwargs)

        if part_detail is not True:
            self.fields.pop('part_detail')

        if sub_part_detail is not True:
            self.fields.pop('sub_part_detail')

    @staticmethod
    def setup_eager_loading(queryset):
        queryset = queryset.prefetch_related('part')
        queryset = queryset.prefetch_related('part__category')
        queryset = queryset.prefetch_related('part__stock_items')

        queryset = queryset.prefetch_related('sub_part')
        queryset = queryset.prefetch_related('sub_part__category')
        queryset = queryset.prefetch_related('sub_part__stock_items')
        queryset = queryset.prefetch_related('sub_part__supplier_parts__pricebreaks')
        return queryset

    def get_purchase_price_range(self, obj):
        """ Return purchase price range """

        try:
            purchase_price_min = obj.purchase_price_min
        except AttributeError:
            return None

        try:
            purchase_price_max = obj.purchase_price_max
        except AttributeError:
            return None

        if purchase_price_min and not purchase_price_max:
            # Get price range
            purchase_price_range = str(purchase_price_max)
        elif not purchase_price_min and purchase_price_max:
            # Get price range
            purchase_price_range = str(purchase_price_max)
        elif purchase_price_min and purchase_price_max:
            # Get price range
            if purchase_price_min >= purchase_price_max:
                # If min > max: use min only
                purchase_price_range = str(purchase_price_min)
            else:
                purchase_price_range = str(purchase_price_min) + " - " + str(purchase_price_max)
        else:
            purchase_price_range = '-'

        return purchase_price_range

    def get_purchase_price_avg(self, obj):
        """ Return purchase price average """
        
        try:
            purchase_price_avg = obj.purchase_price_avg
        except AttributeError:
            return None

        if purchase_price_avg:
            # Get string representation of price average
            purchase_price_avg = str(purchase_price_avg)
        else:
            purchase_price_avg = '-'

        return purchase_price_avg

    class Meta:
        model = BomItem
        fields = [
            'allow_variants',
            'inherited',
            'note',
            'optional',
            'overage',
            'pk',
            'part',
            'part_detail',
            'purchase_price_avg',
            'purchase_price_max',
            'purchase_price_min',
            'purchase_price_range',
            'quantity',
            'reference',
            'sub_part',
            'sub_part_detail',
            # 'price_range',
            'validated',
        ]


class PartParameterSerializer(InvenTreeModelSerializer):
    """ JSON serializers for the PartParameter model """

    class Meta:
        model = PartParameter
        fields = [
            'pk',
            'part',
            'template',
            'data'
        ]


class PartParameterTemplateSerializer(InvenTreeModelSerializer):
    """ JSON serializer for the PartParameterTemplate model """

    class Meta:
        model = PartParameterTemplate
        fields = [
            'pk',
            'name',
            'units',
        ]


class CategoryParameterTemplateSerializer(InvenTreeModelSerializer):
    """ Serializer for PartCategoryParameterTemplate """

    parameter_template = PartParameterTemplateSerializer(many=False,
                                                         read_only=True)

    class Meta:
        model = PartCategoryParameterTemplate
        fields = [
            'pk',
            'category',
            'parameter_template',
            'default_value',
        ]


class PartHistorySerializer(TrackingSerializer):
    """ Serializer for PartHistory model """

    item_detail = PartBriefSerializer(source='item', many=False, read_only=True)

    class Meta:
        model = PartHistory
        fields = [
            'pk',
            'total_stock',
            'item',
            'item_detail',
            'date',
            'deltas',
            'label',
            'notes',
            'tracking_type',
            'user',
            'user_detail',
        ]

        read_only_fields = [
            'date',
            'user',
            'label',
            'tracking_type',
        ]<|MERGE_RESOLUTION|>--- conflicted
+++ resolved
@@ -7,14 +7,7 @@
 from django.db import models
 from django.db.models import Q
 from django.db.models.functions import Coalesce
-<<<<<<< HEAD
-from InvenTree.serializers import (InvenTreeAttachmentSerializerField,
-                                   InvenTreeModelSerializer)
-from InvenTree.status_codes import BuildStatus, PurchaseOrderStatus
-from InvenTree.serializers import TrackingSerializer
-=======
-
->>>>>>> 604c136b
+
 from rest_framework import serializers
 from sql_util.utils import SubqueryCount, SubquerySum
 from djmoney.contrib.django_rest_framework import MoneyField
@@ -23,6 +16,7 @@
                                    InvenTreeImageSerializerField,
                                    InvenTreeModelSerializer)
 from InvenTree.status_codes import BuildStatus, PurchaseOrderStatus
+from InvenTree.serializers import TrackingSerializer
 from stock.models import StockItem
 
 from .models import (BomItem, Part, PartAttachment, PartCategory,
