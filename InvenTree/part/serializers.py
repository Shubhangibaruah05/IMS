--- conflicted
+++ resolved
@@ -801,14 +801,6 @@
     ordering = serializers.FloatField(read_only=True, label=_('On Order'))
     required_for_build_orders = serializers.IntegerField(read_only=True)
     required_for_sales_orders = serializers.IntegerField(read_only=True)
-<<<<<<< HEAD
-    stock_item_count = serializers.IntegerField(read_only=True)
-    suppliers = serializers.IntegerField(read_only=True)
-    total_in_stock = serializers.FloatField(read_only=True)
-    unallocated_stock = serializers.FloatField(read_only=True)
-    variant_stock = serializers.FloatField(read_only=True)
-    category_default_location = serializers.FloatField(read_only=True)
-=======
     stock_item_count = serializers.IntegerField(read_only=True, label=_('Stock Items'))
     suppliers = serializers.IntegerField(read_only=True, label=_('Suppliers'))
     total_in_stock = serializers.FloatField(read_only=True, label=_('Total Stock'))
@@ -816,8 +808,8 @@
     unallocated_stock = serializers.FloatField(
         read_only=True, label=_('Unallocated Stock')
     )
+    category_default_location = serializers.FloatField(read_only=True)
     variant_stock = serializers.FloatField(read_only=True, label=_('Variant Stock'))
->>>>>>> 6962b61f
 
     minimum_stock = serializers.FloatField()
 
