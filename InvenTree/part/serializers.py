"""DRF data serializers for Part app."""

import imghdr
import io
from decimal import Decimal

from django.core.files.base import ContentFile
from django.core.validators import MinValueValidator
from django.db import models, transaction
from django.db.models import ExpressionWrapper, F, FloatField, Q
from django.db.models.functions import Coalesce
from django.urls import reverse_lazy
from django.utils.translation import gettext_lazy as _

from rest_framework import serializers
from sql_util.utils import SubqueryCount, SubquerySum

import company.models
import InvenTree.helpers
import part.filters
import stock.models
from common.settings import currency_code_default, currency_code_mappings
from InvenTree.serializers import (DataFileExtractSerializer,
                                   DataFileUploadSerializer,
                                   InvenTreeAttachmentSerializer,
                                   InvenTreeAttachmentSerializerField,
                                   InvenTreeDecimalField,
                                   InvenTreeImageSerializerField,
                                   InvenTreeModelSerializer,
                                   InvenTreeMoneySerializer, RemoteImageMixin,
                                   UserSerializer)
from InvenTree.status_codes import BuildStatus

from .models import (BomItem, BomItemSubstitute, Part, PartAttachment,
                     PartCategory, PartCategoryParameterTemplate,
                     PartInternalPriceBreak, PartParameter,
                     PartParameterTemplate, PartPricing, PartRelated,
                     PartSellPriceBreak, PartStar, PartStocktake,
                     PartTestTemplate)


class CategorySerializer(InvenTreeModelSerializer):
    """Serializer for PartCategory."""

    def get_starred(self, category):
        """Return True if the category is directly "starred" by the current user."""
        return category in self.context.get('starred_categories', [])

    @staticmethod
    def annotate_queryset(queryset):
        """Annotate extra information to the queryset"""

        # Annotate the number of 'parts' which exist in each category (including subcategories!)
        queryset = queryset.annotate(
            part_count=part.filters.annotate_category_parts()
        )

        return queryset

    url = serializers.CharField(source='get_absolute_url', read_only=True)

    part_count = serializers.IntegerField(read_only=True)

    level = serializers.IntegerField(read_only=True)

    starred = serializers.SerializerMethodField()

    class Meta:
        """Metaclass defining serializer fields"""
        model = PartCategory
        fields = [
            'pk',
            'name',
            'description',
            'default_location',
            'default_keywords',
            'level',
            'parent',
            'part_count',
            'pathstring',
            'starred',
            'url',
            'structural',
            'icon',
        ]


class CategoryTree(InvenTreeModelSerializer):
    """Serializer for PartCategory tree."""

    class Meta:
        """Metaclass defining serializer fields"""
        model = PartCategory
        fields = [
            'pk',
            'name',
            'parent',
            'icon',
        ]


class PartAttachmentSerializer(InvenTreeAttachmentSerializer):
    """Serializer for the PartAttachment class."""

    class Meta:
        """Metaclass defining serializer fields"""
        model = PartAttachment

        fields = [
            'pk',
            'part',
            'attachment',
            'filename',
            'link',
            'comment',
            'upload_date',
            'user',
            'user_detail',
        ]

        read_only_fields = [
            'upload_date',
        ]


class PartTestTemplateSerializer(InvenTreeModelSerializer):
    """Serializer for the PartTestTemplate class."""

    key = serializers.CharField(read_only=True)

    class Meta:
        """Metaclass defining serializer fields"""
        model = PartTestTemplate

        fields = [
            'pk',
            'key',
            'part',
            'test_name',
            'description',
            'required',
            'requires_value',
            'requires_attachment',
        ]


class PartSalePriceSerializer(InvenTreeModelSerializer):
    """Serializer for sale prices for Part model."""

    quantity = InvenTreeDecimalField()

    price = InvenTreeMoneySerializer(
        allow_null=True
    )

    price_currency = serializers.ChoiceField(
        choices=currency_code_mappings(),
        default=currency_code_default,
        label=_('Currency'),
        help_text=_('Purchase currency of this stock item'),
    )

    class Meta:
        """Metaclass defining serializer fields"""
        model = PartSellPriceBreak
        fields = [
            'pk',
            'part',
            'quantity',
            'price',
            'price_currency',
        ]


class PartInternalPriceSerializer(InvenTreeModelSerializer):
    """Serializer for internal prices for Part model."""

    quantity = InvenTreeDecimalField()

    price = InvenTreeMoneySerializer(
        allow_null=True
    )

    price_currency = serializers.ChoiceField(
        choices=currency_code_mappings(),
        default=currency_code_default,
        label=_('Currency'),
        help_text=_('Purchase currency of this stock item'),
    )

    class Meta:
        """Metaclass defining serializer fields"""
        model = PartInternalPriceBreak
        fields = [
            'pk',
            'part',
            'quantity',
            'price',
            'price_currency',
        ]


class PartThumbSerializer(serializers.Serializer):
    """Serializer for the 'image' field of the Part model.

    Used to serve and display existing Part images.
    """

    image = serializers.URLField(read_only=True)
    count = serializers.IntegerField(read_only=True)


class PartThumbSerializerUpdate(InvenTreeModelSerializer):
    """Serializer for updating Part thumbnail."""

    def validate_image(self, value):
        """Check that file is an image."""
        validate = imghdr.what(value)
        if not validate:
            raise serializers.ValidationError("File is not an image")
        return value

    image = InvenTreeAttachmentSerializerField(required=True)

    class Meta:
        """Metaclass defining serializer fields"""
        model = Part
        fields = [
            'image',
        ]


class PartParameterTemplateSerializer(InvenTreeModelSerializer):
    """JSON serializer for the PartParameterTemplate model."""

    class Meta:
        """Metaclass defining serializer fields"""
        model = PartParameterTemplate
        fields = [
            'pk',
            'name',
            'units',
            'description',
        ]


class PartParameterSerializer(InvenTreeModelSerializer):
    """JSON serializers for the PartParameter model."""

    def __init__(self, *args, **kwargs):
        """Custom initialization method for the serializer.

        Allows us to optionally include or exclude particular information
        """

        template_detail = kwargs.pop('template_detail', False)

        super().__init__(*args, **kwargs)

        if not template_detail:
            self.fields.pop('template_detail')

    template_detail = PartParameterTemplateSerializer(source='template', many=False, read_only=True)

    class Meta:
        """Metaclass defining serializer fields"""
        model = PartParameter
        fields = [
            'pk',
            'part',
            'template',
            'template_detail',
            'data'
        ]


class PartBriefSerializer(InvenTreeModelSerializer):
    """Serializer for Part (brief detail)"""

    thumbnail = serializers.CharField(source='get_thumbnail_url', read_only=True)

    class Meta:
        """Metaclass defining serializer fields"""
        model = Part
        fields = [
            'pk',
            'IPN',
            'barcode_hash',
            'default_location',
            'name',
            'revision',
            'full_name',
            'description',
            'thumbnail',
            'active',
            'assembly',
            'is_template',
            'purchaseable',
            'salable',
            'trackable',
            'virtual',
            'units',
        ]

        read_only_fields = [
            'barcode_hash',
        ]


class DuplicatePartSerializer(serializers.Serializer):
    """Serializer for specifying options when duplicating a Part.

    The fields in this serializer control how the Part is duplicated.
    """

    part = serializers.PrimaryKeyRelatedField(
        queryset=Part.objects.all(),
        label=_('Original Part'), help_text=_('Select original part to duplicate'),
        required=True,
    )

    copy_image = serializers.BooleanField(
        label=_('Copy Image'), help_text=_('Copy image from original part'),
        required=False, default=False,
    )

    copy_bom = serializers.BooleanField(
        label=_('Copy BOM'), help_text=_('Copy bill of materials from original part'),
        required=False, default=False,
    )

    copy_parameters = serializers.BooleanField(
        label=_('Copy Parameters'), help_text=_('Copy parameter data from original part'),
        required=False, default=False,
    )


class InitialStockSerializer(serializers.Serializer):
    """Serializer for creating initial stock quantity."""

    quantity = serializers.DecimalField(
        max_digits=15, decimal_places=5, validators=[MinValueValidator(0)],
        label=_('Initial Stock Quantity'), help_text=_('Specify initial stock quantity for this Part. If quantity is zero, no stock is added.'),
        required=True,
    )

    location = serializers.PrimaryKeyRelatedField(
        queryset=stock.models.StockLocation.objects.all(),
        label=_('Initial Stock Location'), help_text=_('Specify initial stock location for this Part'),
        allow_null=True, required=False,
    )


class InitialSupplierSerializer(serializers.Serializer):
    """Serializer for adding initial supplier / manufacturer information"""

    supplier = serializers.PrimaryKeyRelatedField(
        queryset=company.models.Company.objects.all(),
        label=_('Supplier'), help_text=_('Select supplier (or leave blank to skip)'),
        allow_null=True, required=False,
    )

    sku = serializers.CharField(
        max_length=100, required=False, allow_blank=True,
        label=_('SKU'), help_text=_('Supplier stock keeping unit'),
    )

    manufacturer = serializers.PrimaryKeyRelatedField(
        queryset=company.models.Company.objects.all(),
        label=_('Manufacturer'), help_text=_('Select manufacturer (or leave blank to skip)'),
        allow_null=True, required=False,
    )

    mpn = serializers.CharField(
        max_length=100, required=False, allow_blank=True,
        label=_('MPN'), help_text=_('Manufacturer part number'),
    )

    def validate_supplier(self, company):
        """Validation for the provided Supplier"""

        if company and not company.is_supplier:
            raise serializers.ValidationError(_('Selected company is not a valid supplier'))

        return company

    def validate_manufacturer(self, company):
        """Validation for the provided Manufacturer"""

        if company and not company.is_manufacturer:
            raise serializers.ValidationError(_('Selected company is not a valid manufacturer'))

        return company

    def validate(self, data):
        """Extra validation for this serializer"""

        if company.models.ManufacturerPart.objects.filter(
            manufacturer=data.get('manufacturer', None),
            MPN=data.get('mpn', '')
        ).exists():
            raise serializers.ValidationError({
                'mpn': _('Manufacturer part matching this MPN already exists')
            })

        if company.models.SupplierPart.objects.filter(
            supplier=data.get('supplier', None),
            SKU=data.get('sku', '')
        ).exists():
            raise serializers.ValidationError({
                'sku': _('Supplier part matching this SKU already exists')
            })

        return data


class PartSerializer(RemoteImageMixin, InvenTreeModelSerializer):
    """Serializer for complete detail information of a part.

    Used when displaying all details of a single component.
    """

    def get_api_url(self):
        """Return the API url associated with this serializer"""
        return reverse_lazy('api-part-list')

    def skip_create_fields(self):
        """Skip these fields when instantiating a new Part instance"""

        fields = super().skip_create_fields()

        fields += [
            'duplicate',
            'initial_stock',
            'initial_supplier',
        ]

        return fields

    def __init__(self, *args, **kwargs):
        """Custom initialization method for PartSerializer:

        - Allows us to optionally pass extra fields based on the query.
        """
        self.starred_parts = kwargs.pop('starred_parts', [])

        category_detail = kwargs.pop('category_detail', False)

        parameters = kwargs.pop('parameters', False)

        create = kwargs.pop('create', False)

        super().__init__(*args, **kwargs)

        if category_detail is not True:
            self.fields.pop('category_detail')

        if parameters is not True:
            self.fields.pop('parameters')

        if create is not True:
            # These fields are only used for the LIST API endpoint
            for f in self.skip_create_fields()[1:]:
                self.fields.pop(f)

    @staticmethod
    def annotate_queryset(queryset):
        """Add some extra annotations to the queryset.

        Performing database queries as efficiently as possible, to reduce database trips.
        """

        # Annotate with the total number of stock items
        queryset = queryset.annotate(
            stock_item_count=SubqueryCount('stock_items')
        )

        # Annotate with the total variant stock quantity
        variant_query = part.filters.variant_stock_query()

        queryset = queryset.annotate(
            variant_stock=part.filters.annotate_variant_quantity(variant_query, reference='quantity'),
        )

        # Filter to limit builds to "active"
        build_filter = Q(
            status__in=BuildStatus.ACTIVE_CODES
        )

        # Annotate with the total 'building' quantity
        queryset = queryset.annotate(
            building=Coalesce(
                SubquerySum('builds__quantity', filter=build_filter),
                Decimal(0),
                output_field=models.DecimalField(),
            )
        )

        # Annotate with the number of 'suppliers'
        queryset = queryset.annotate(
            suppliers=Coalesce(
                SubqueryCount('supplier_parts'),
                Decimal(0),
                output_field=models.DecimalField(),
            ),
        )

        queryset = queryset.annotate(
            ordering=part.filters.annotate_on_order_quantity(),
            in_stock=part.filters.annotate_total_stock(),
            allocated_to_sales_orders=part.filters.annotate_sales_order_allocations(),
            allocated_to_build_orders=part.filters.annotate_build_order_allocations(),
        )

        # Annotate with the total 'available stock' quantity
        # This is the current stock, minus any allocations
        queryset = queryset.annotate(
            unallocated_stock=ExpressionWrapper(
                F('in_stock') - F('allocated_to_sales_orders') - F('allocated_to_build_orders'),
                output_field=models.DecimalField(),
            )
        )

        return queryset

    def get_starred(self, part):
        """Return "true" if the part is starred by the current user."""
        return part in self.starred_parts

    # Extra detail for the category
    category_detail = CategorySerializer(source='category', many=False, read_only=True)

    # Calculated fields
    allocated_to_build_orders = serializers.FloatField(read_only=True)
    allocated_to_sales_orders = serializers.FloatField(read_only=True)
    unallocated_stock = serializers.FloatField(read_only=True)
    building = serializers.FloatField(read_only=True)
    in_stock = serializers.FloatField(read_only=True)
    variant_stock = serializers.FloatField(read_only=True)
    ordering = serializers.FloatField(read_only=True)
    stock_item_count = serializers.IntegerField(read_only=True)
    suppliers = serializers.IntegerField(read_only=True)

    image = InvenTreeImageSerializerField(required=False, allow_null=True)
    thumbnail = serializers.CharField(source='get_thumbnail_url', read_only=True)
    starred = serializers.SerializerMethodField()

    # PrimaryKeyRelated fields (Note: enforcing field type here results in much faster queries, somehow...)
    category = serializers.PrimaryKeyRelatedField(queryset=PartCategory.objects.all())

    # Pricing fields
    pricing_min = InvenTreeMoneySerializer(source='pricing_data.overall_min', allow_null=True, read_only=True)
    pricing_max = InvenTreeMoneySerializer(source='pricing_data.overall_max', allow_null=True, read_only=True)

    parameters = PartParameterSerializer(
        many=True,
        read_only=True,
    )

    # Extra fields used only for creation of a new Part instance
    duplicate = DuplicatePartSerializer(
        label=_('Duplicate Part'), help_text=_('Copy initial data from another Part'),
        write_only=True, required=False
    )

    initial_stock = InitialStockSerializer(
        label=_('Initial Stock'), help_text=_('Create Part with initial stock quantity'),
        write_only=True, required=False,
    )

    initial_supplier = InitialSupplierSerializer(
        label=_('Supplier Information'), help_text=_('Add initial supplier information for this part'),
        write_only=True, required=False,
    )

    class Meta:
        """Metaclass defining serializer fields"""
        model = Part
        partial = True
        fields = [
            'active',
            'allocated_to_build_orders',
            'allocated_to_sales_orders',
            'assembly',
            'barcode_hash',
            'category',
            'category_detail',
            'component',
            'default_expiry',
            'default_location',
            'default_supplier',
            'description',
            'full_name',
            'image',
            'in_stock',
            'variant_stock',
            'ordering',
            'building',
            'IPN',
            'is_template',
            'keywords',
            'last_stocktake',
            'link',
            'minimum_stock',
            'name',
            'notes',
            'parameters',
            'pk',
            'purchaseable',
            'remote_image',
            'revision',
            'salable',
            'starred',
            'stock_item_count',
            'suppliers',
            'thumbnail',
            'trackable',
            'unallocated_stock',
            'units',
            'variant_of',
            'virtual',
            'pricing_min',
            'pricing_max',
<<<<<<< HEAD
            'responsible',
=======

            # Fields only used for Part creation
            'duplicate',
            'initial_stock',
            'initial_supplier',
>>>>>>> 06605e70
        ]

        read_only_fields = [
            'barcode_hash',
        ]

    @transaction.atomic
    def create(self, validated_data):
        """Custom method for creating a new Part instance using this serializer"""

        duplicate = validated_data.pop('duplicate', None)
        initial_stock = validated_data.pop('initial_stock', None)
        initial_supplier = validated_data.pop('initial_supplier', None)

        instance = super().create(validated_data)

        # Copy data from original Part
        if duplicate:
            original = duplicate['part']

            if duplicate['copy_bom']:
                instance.copy_bom_from(original)

            if duplicate['copy_image']:
                instance.image = original.image
                instance.save()

            if duplicate['copy_parameters']:
                instance.copy_parameters_from(original)

        # Create initial stock entry
        if initial_stock:
            quantity = initial_stock['quantity']
            location = initial_stock['location'] or instance.default_location

            if quantity > 0:
                stockitem = stock.models.StockItem(
                    part=instance,
                    quantity=quantity,
                    location=location,
                )

                stockitem.save(user=self.context['request'].user)

        # Create initial supplier information
        if initial_supplier:

            manufacturer = initial_supplier.get('manufacturer', None)
            mpn = initial_supplier.get('mpn', '')

            if manufacturer and mpn:
                manu_part = company.models.ManufacturerPart.objects.create(
                    part=instance,
                    manufacturer=manufacturer,
                    MPN=mpn
                )
            else:
                manu_part = None

            supplier = initial_supplier.get('supplier', None)
            sku = initial_supplier.get('sku', '')

            if supplier and sku:
                company.models.SupplierPart.objects.create(
                    part=instance,
                    supplier=supplier,
                    SKU=sku,
                    manufacturer_part=manu_part,
                )

        return instance

    def save(self):
        """Save the Part instance"""

        super().save()

        part = self.instance

        # Check if an image was downloaded from a remote URL
        remote_img = getattr(self, 'remote_image_file', None)

        if remote_img and part:
            fmt = remote_img.format or 'PNG'
            buffer = io.BytesIO()
            remote_img.save(buffer, format=fmt)

            # Construct a simplified name for the image
            filename = f"part_{part.pk}_image.{fmt.lower()}"

            part.image.save(
                filename,
                ContentFile(buffer.getvalue()),
            )

        return self.instance


class PartStocktakeSerializer(InvenTreeModelSerializer):
    """Serializer for the PartStocktake model"""

    quantity = serializers.FloatField()

    user_detail = UserSerializer(source='user', read_only=True, many=False)

    class Meta:
        """Metaclass options"""

        model = PartStocktake
        fields = [
            'pk',
            'date',
            'part',
            'quantity',
            'note',
            'user',
            'user_detail',
        ]

        read_only_fields = [
            'date',
            'user',
        ]

    def save(self):
        """Called when this serializer is saved"""

        data = self.validated_data

        # Add in user information automatically
        request = self.context['request']
        data['user'] = request.user

        super().save()


class PartPricingSerializer(InvenTreeModelSerializer):
    """Serializer for Part pricing information"""

    currency = serializers.CharField(allow_null=True, read_only=True)

    updated = serializers.DateTimeField(allow_null=True, read_only=True)

    scheduled_for_update = serializers.BooleanField(read_only=True)

    # Custom serializers
    bom_cost_min = InvenTreeMoneySerializer(allow_null=True, read_only=True)
    bom_cost_max = InvenTreeMoneySerializer(allow_null=True, read_only=True)

    purchase_cost_min = InvenTreeMoneySerializer(allow_null=True, read_only=True)
    purchase_cost_max = InvenTreeMoneySerializer(allow_null=True, read_only=True)

    internal_cost_min = InvenTreeMoneySerializer(allow_null=True, read_only=True)
    internal_cost_max = InvenTreeMoneySerializer(allow_null=True, read_only=True)

    supplier_price_min = InvenTreeMoneySerializer(allow_null=True, read_only=True)
    supplier_price_max = InvenTreeMoneySerializer(allow_null=True, read_only=True)

    variant_cost_min = InvenTreeMoneySerializer(allow_null=True, read_only=True)
    variant_cost_max = InvenTreeMoneySerializer(allow_null=True, read_only=True)

    overall_min = InvenTreeMoneySerializer(allow_null=True, read_only=True)
    overall_max = InvenTreeMoneySerializer(allow_null=True, read_only=True)

    sale_price_min = InvenTreeMoneySerializer(allow_null=True, read_only=True)
    sale_price_max = InvenTreeMoneySerializer(allow_null=True, read_only=True)

    sale_history_min = InvenTreeMoneySerializer(allow_null=True, read_only=True)
    sale_history_max = InvenTreeMoneySerializer(allow_null=True, read_only=True)

    update = serializers.BooleanField(
        write_only=True,
        label=_('Update'),
        help_text=_('Update pricing for this part'),
        default=False,
        required=False,
    )

    class Meta:
        """Metaclass defining serializer fields"""
        model = PartPricing
        fields = [
            'currency',
            'updated',
            'scheduled_for_update',
            'bom_cost_min',
            'bom_cost_max',
            'purchase_cost_min',
            'purchase_cost_max',
            'internal_cost_min',
            'internal_cost_max',
            'supplier_price_min',
            'supplier_price_max',
            'variant_cost_min',
            'variant_cost_max',
            'overall_min',
            'overall_max',
            'sale_price_min',
            'sale_price_max',
            'sale_history_min',
            'sale_history_max',
            'update',
        ]

    def save(self):
        """Called when the serializer is saved"""
        data = self.validated_data

        if InvenTree.helpers.str2bool(data.get('update', False)):
            # Update part pricing
            pricing = self.instance
            pricing.update_pricing()


class PartRelationSerializer(InvenTreeModelSerializer):
    """Serializer for a PartRelated model."""

    part_1_detail = PartSerializer(source='part_1', read_only=True, many=False)
    part_2_detail = PartSerializer(source='part_2', read_only=True, many=False)

    class Meta:
        """Metaclass defining serializer fields"""
        model = PartRelated
        fields = [
            'pk',
            'part_1',
            'part_1_detail',
            'part_2',
            'part_2_detail',
        ]


class PartStarSerializer(InvenTreeModelSerializer):
    """Serializer for a PartStar object."""

    partname = serializers.CharField(source='part.full_name', read_only=True)
    username = serializers.CharField(source='user.username', read_only=True)

    class Meta:
        """Metaclass defining serializer fields"""
        model = PartStar
        fields = [
            'pk',
            'part',
            'partname',
            'user',
            'username',
        ]


class BomItemSubstituteSerializer(InvenTreeModelSerializer):
    """Serializer for the BomItemSubstitute class."""

    part_detail = PartBriefSerializer(source='part', read_only=True, many=False)

    class Meta:
        """Metaclass defining serializer fields"""
        model = BomItemSubstitute
        fields = [
            'pk',
            'bom_item',
            'part',
            'part_detail',
        ]


class BomItemSerializer(InvenTreeModelSerializer):
    """Serializer for BomItem object."""

    quantity = InvenTreeDecimalField(required=True)

    def validate_quantity(self, quantity):
        """Perform validation for the BomItem quantity field"""
        if quantity <= 0:
            raise serializers.ValidationError(_("Quantity must be greater than zero"))

        return quantity

    part = serializers.PrimaryKeyRelatedField(queryset=Part.objects.filter(assembly=True))

    substitutes = BomItemSubstituteSerializer(many=True, read_only=True)

    part_detail = PartBriefSerializer(source='part', many=False, read_only=True)

    sub_part = serializers.PrimaryKeyRelatedField(queryset=Part.objects.filter(component=True))

    sub_part_detail = PartBriefSerializer(source='sub_part', many=False, read_only=True)

    validated = serializers.BooleanField(read_only=True, source='is_line_valid')

    on_order = serializers.FloatField(read_only=True)

    # Cached pricing fields
    pricing_min = InvenTreeMoneySerializer(source='sub_part.pricing.overall_min', allow_null=True, read_only=True)
    pricing_max = InvenTreeMoneySerializer(source='sub_part.pricing.overall_max', allow_null=True, read_only=True)

    # Annotated fields for available stock
    available_stock = serializers.FloatField(read_only=True)
    available_substitute_stock = serializers.FloatField(read_only=True)
    available_variant_stock = serializers.FloatField(read_only=True)

    def __init__(self, *args, **kwargs):
        """Determine if extra detail fields are to be annotated on this serializer

        - part_detail and sub_part_detail serializers are only included if requested.
        - This saves a bunch of database requests
        """
        part_detail = kwargs.pop('part_detail', False)
        sub_part_detail = kwargs.pop('sub_part_detail', False)

        super(BomItemSerializer, self).__init__(*args, **kwargs)

        if part_detail is not True:
            self.fields.pop('part_detail')

        if sub_part_detail is not True:
            self.fields.pop('sub_part_detail')

    @staticmethod
    def setup_eager_loading(queryset):
        """Prefetch against the provided queryset to speed up database access"""
        queryset = queryset.prefetch_related('part')
        queryset = queryset.prefetch_related('part__category')
        queryset = queryset.prefetch_related('part__stock_items')

        queryset = queryset.prefetch_related('sub_part')
        queryset = queryset.prefetch_related('sub_part__category')

        queryset = queryset.prefetch_related(
            'sub_part__stock_items',
            'sub_part__stock_items__allocations',
            'sub_part__stock_items__sales_order_allocations',
        )

        queryset = queryset.prefetch_related(
            'substitutes',
            'substitutes__part__stock_items',
        )

        return queryset

    @staticmethod
    def annotate_queryset(queryset):
        """Annotate the BomItem queryset with extra information:

        Annotations:
            available_stock: The amount of stock available for the sub_part Part object
        """
        """
        Construct an "available stock" quantity:
        available_stock = total_stock - build_order_allocations - sales_order_allocations
        """

        ref = 'sub_part__'

        # Annotate with the total "on order" amount for the sub-part
        queryset = queryset.annotate(
            on_order=part.filters.annotate_on_order_quantity(ref),
        )

        # Calculate "total stock" for the referenced sub_part
        # Calculate the "build_order_allocations" for the sub_part
        # Note that these fields are only aliased, not annotated
        queryset = queryset.alias(
            total_stock=part.filters.annotate_total_stock(reference=ref),
            allocated_to_sales_orders=part.filters.annotate_sales_order_allocations(reference=ref),
            allocated_to_build_orders=part.filters.annotate_build_order_allocations(reference=ref),
        )

        # Calculate 'available_stock' based on previously annotated fields
        queryset = queryset.annotate(
            available_stock=ExpressionWrapper(
                F('total_stock') - F('allocated_to_sales_orders') - F('allocated_to_build_orders'),
                output_field=models.DecimalField(),
            )
        )

        ref = 'substitutes__part__'

        # Extract similar information for any 'substitute' parts
        queryset = queryset.alias(
            substitute_stock=part.filters.annotate_total_stock(reference=ref),
            substitute_build_allocations=part.filters.annotate_build_order_allocations(reference=ref),
            substitute_sales_allocations=part.filters.annotate_sales_order_allocations(reference=ref)
        )

        # Calculate 'available_substitute_stock' field
        queryset = queryset.annotate(
            available_substitute_stock=ExpressionWrapper(
                F('substitute_stock') - F('substitute_build_allocations') - F('substitute_sales_allocations'),
                output_field=models.DecimalField(),
            )
        )

        # Annotate the queryset with 'available variant stock' information
        variant_stock_query = part.filters.variant_stock_query(reference='sub_part__')

        queryset = queryset.alias(
            variant_stock_total=part.filters.annotate_variant_quantity(variant_stock_query, reference='quantity'),
            variant_bo_allocations=part.filters.annotate_variant_quantity(variant_stock_query, reference='sales_order_allocations__quantity'),
            variant_so_allocations=part.filters.annotate_variant_quantity(variant_stock_query, reference='allocations__quantity'),
        )

        queryset = queryset.annotate(
            available_variant_stock=ExpressionWrapper(
                F('variant_stock_total') - F('variant_bo_allocations') - F('variant_so_allocations'),
                output_field=FloatField(),
            )
        )

        return queryset

    class Meta:
        """Metaclass defining serializer fields"""
        model = BomItem
        fields = [
            'allow_variants',
            'inherited',
            'note',
            'optional',
            'consumable',
            'overage',
            'pk',
            'part',
            'part_detail',
            'pricing_min',
            'pricing_max',
            'quantity',
            'reference',
            'sub_part',
            'sub_part_detail',
            'substitutes',
            'validated',

            # Annotated fields describing available quantity
            'available_stock',
            'available_substitute_stock',
            'available_variant_stock',

            # Annotated field describing quantity on order
            'on_order',
        ]


class CategoryParameterTemplateSerializer(InvenTreeModelSerializer):
    """Serializer for the PartCategoryParameterTemplate model."""

    parameter_template_detail = PartParameterTemplateSerializer(source='parameter_template', many=False, read_only=True)

    category_detail = CategorySerializer(source='category', many=False, read_only=True)

    class Meta:
        """Metaclass defining serializer fields"""
        model = PartCategoryParameterTemplate
        fields = [
            'pk',
            'category',
            'category_detail',
            'parameter_template',
            'parameter_template_detail',
            'default_value',
        ]


class PartCopyBOMSerializer(serializers.Serializer):
    """Serializer for copying a BOM from another part."""

    class Meta:
        """Metaclass defining serializer fields"""
        fields = [
            'part',
            'remove_existing',
            'copy_substitutes',
            'include_inherited',
            'skip_invalid',
        ]

    part = serializers.PrimaryKeyRelatedField(
        queryset=Part.objects.all(),
        many=False,
        required=True,
        allow_null=False,
        label=_('Part'),
        help_text=_('Select part to copy BOM from'),
    )

    def validate_part(self, part):
        """Check that a 'valid' part was selected."""
        return part

    remove_existing = serializers.BooleanField(
        label=_('Remove Existing Data'),
        help_text=_('Remove existing BOM items before copying'),
        default=True,
    )

    include_inherited = serializers.BooleanField(
        label=_('Include Inherited'),
        help_text=_('Include BOM items which are inherited from templated parts'),
        default=False,
    )

    skip_invalid = serializers.BooleanField(
        label=_('Skip Invalid Rows'),
        help_text=_('Enable this option to skip invalid rows'),
        default=False,
    )

    copy_substitutes = serializers.BooleanField(
        label=_('Copy Substitute Parts'),
        help_text=_('Copy substitute parts when duplicate BOM items'),
        default=True,
    )

    def save(self):
        """Actually duplicate the BOM."""
        base_part = self.context['part']

        data = self.validated_data

        base_part.copy_bom_from(
            data['part'],
            clear=data.get('remove_existing', True),
            skip_invalid=data.get('skip_invalid', False),
            include_inherited=data.get('include_inherited', False),
            copy_substitutes=data.get('copy_substitutes', True),
        )


class BomImportUploadSerializer(DataFileUploadSerializer):
    """Serializer for uploading a file and extracting data from it."""

    TARGET_MODEL = BomItem

    class Meta:
        """Metaclass defining serializer fields"""
        fields = [
            'data_file',
            'part',
            'clear_existing_bom',
        ]

    part = serializers.PrimaryKeyRelatedField(
        queryset=Part.objects.all(),
        required=True,
        allow_null=False,
        many=False,
    )

    clear_existing_bom = serializers.BooleanField(
        label=_('Clear Existing BOM'),
        help_text=_('Delete existing BOM items before uploading')
    )

    def save(self):
        """The uploaded data file has been validated, accept the submitted data"""
        data = self.validated_data

        if data.get('clear_existing_bom', False):
            part = data['part']

            with transaction.atomic():
                part.bom_items.all().delete()


class BomImportExtractSerializer(DataFileExtractSerializer):
    """Serializer class for exatracting BOM data from an uploaded file.

    The parent class DataFileExtractSerializer does most of the heavy lifting here.
    """

    TARGET_MODEL = BomItem

    def validate_extracted_columns(self):
        """Validate that the extracted columns are correct"""
        super().validate_extracted_columns()

        part_columns = ['part', 'part_name', 'part_ipn', 'part_id']

        if not any([col in self.columns for col in part_columns]):
            # At least one part column is required!
            raise serializers.ValidationError(_("No part column specified"))

    def process_row(self, row):
        """Process a single row from the loaded BOM file"""
        # Skip any rows which are at a lower "level"
        level = row.get('level', None)

        if level is not None:
            try:
                level = int(level)
                if level != 1:
                    # Skip this row
                    return None
            except Exception:
                pass

        # Attempt to extract a valid part based on the provided data
        part_id = row.get('part_id', row.get('part', None))
        part_name = row.get('part_name', row.get('part', None))
        part_ipn = row.get('part_ipn', None)

        part = None

        if part_id is not None:
            try:
                part = Part.objects.get(pk=part_id)
            except (ValueError, Part.DoesNotExist):
                pass

        # No direct match, where else can we look?
        if part is None and (part_name or part_ipn):
            queryset = Part.objects.all()

            if part_name:
                queryset = queryset.filter(name=part_name)

            if part_ipn:
                queryset = queryset.filter(IPN=part_ipn)

            if queryset.exists():
                if queryset.count() == 1:
                    part = queryset.first()
                else:
                    row['errors']['part'] = _('Multiple matching parts found')

        if part is None:
            row['errors']['part'] = _('No matching part found')
        else:
            if not part.component:
                row['errors']['part'] = _('Part is not designated as a component')

        # Update the 'part' value in the row
        row['part'] = part.pk if part is not None else None

        # Check the provided 'quantity' value
        quantity = row.get('quantity', None)

        if quantity is None:
            row['errors']['quantity'] = _('Quantity not provided')
        else:
            try:
                quantity = Decimal(quantity)

                if quantity <= 0:
                    row['errors']['quantity'] = _('Quantity must be greater than zero')
            except Exception:
                row['errors']['quantity'] = _('Invalid quantity')

        return row


class BomImportSubmitSerializer(serializers.Serializer):
    """Serializer for uploading a BOM against a specified part.

    A "BOM" is a set of BomItem objects which are to be validated together as a set
    """

    items = BomItemSerializer(many=True, required=True)

    def validate(self, data):
        """Validate the submitted BomItem data:

        - At least one line (BomItem) is required
        """
        items = data['items']

        if len(items) == 0:
            raise serializers.ValidationError(_("At least one BOM item is required"))

        data = super().validate(data)

        return data

    def save(self):
        """POST: Perform final save of submitted BOM data:

        - By this stage each line in the BOM has been validated
        - Individually 'save' (create) each BomItem line
        """
        data = self.validated_data

        items = data['items']

        try:
            with transaction.atomic():

                for item in items:

                    part = item['part']
                    sub_part = item['sub_part']

                    # Ignore duplicate BOM items
                    if BomItem.objects.filter(part=part, sub_part=sub_part).exists():
                        continue

                    # Create a new BomItem object
                    BomItem.objects.create(**item)

        except Exception as e:
            raise serializers.ValidationError(detail=serializers.as_serializer_error(e))<|MERGE_RESOLUTION|>--- conflicted
+++ resolved
@@ -621,15 +621,12 @@
             'virtual',
             'pricing_min',
             'pricing_max',
-<<<<<<< HEAD
             'responsible',
-=======
 
             # Fields only used for Part creation
             'duplicate',
             'initial_stock',
             'initial_supplier',
->>>>>>> 06605e70
         ]
 
         read_only_fields = [
