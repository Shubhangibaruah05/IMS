--- conflicted
+++ resolved
@@ -3,25 +3,21 @@
 from django.contrib import admin
 from django.utils.translation import gettext_lazy as _
 
-from company.models import SupplierPart
 from import_export import widgets
 from import_export.admin import ImportExportModelAdmin
 from import_export.fields import Field
-from stock.models import StockLocation
-
+
+from company.models import SupplierPart
 from InvenTree.admin import InvenTreeResource
 from part import models
+from stock.models import StockLocation
 
 
 class PartResource(InvenTreeResource):
     """Class for managing Part data import/export."""
 
     class Meta:
-<<<<<<< HEAD
-        """Metaclass options."""
-=======
-        """Metaclass definition"""
->>>>>>> 4b149865
+        """Metaclass options."""
 
         model = models.Part
         skip_unchanged = True
@@ -201,11 +197,7 @@
     """Class for managing Part data import/export."""
 
     class Meta(PartResource.Meta):
-<<<<<<< HEAD
-        """Metaclass options."""
-=======
-        """Metaclass definition"""
->>>>>>> 4b149865
+        """Metaclass options."""
 
         skip_unchanged = True
         report_skipped = False
@@ -231,11 +223,7 @@
 
 
 class PartParameterInline(admin.TabularInline):
-<<<<<<< HEAD
     """Inline for part parameter data."""
-=======
-    """Inline for part parameter data"""
->>>>>>> 4b149865
 
     model = models.PartParameter
 
@@ -291,11 +279,7 @@
     """Class for managing PartCategory data import/export."""
 
     class Meta:
-<<<<<<< HEAD
-        """Metaclass options."""
-=======
-        """Metaclass definition"""
->>>>>>> 4b149865
+        """Metaclass options."""
 
         model = models.PartCategory
         skip_unchanged = True
@@ -387,11 +371,7 @@
     """Class for managing BomItem data import/export."""
 
     class Meta:
-<<<<<<< HEAD
-        """Metaclass options."""
-=======
-        """Metaclass definition"""
->>>>>>> 4b149865
+        """Metaclass options."""
 
         model = models.BomItem
         skip_unchanged = True
@@ -539,11 +519,7 @@
     CONVERT_NULL_FIELDS = ['choices', 'units']
 
     class Meta:
-<<<<<<< HEAD
-        """Metaclass options."""
-=======
-        """Metaclass definition"""
->>>>>>> 4b149865
+        """Metaclass options."""
 
         model = models.PartParameterTemplate
         skip_unchanged = True
@@ -567,11 +543,7 @@
     """Class for managing PartParameter data import/export."""
 
     class Meta:
-<<<<<<< HEAD
-        """Metaclass options."""
-=======
-        """Metaclass definition"""
->>>>>>> 4b149865
+        """Metaclass options."""
 
         model = models.PartParameter
         skip_unchanged = True
@@ -610,11 +582,7 @@
     """Admin class for the PartSellPriceBreak model."""
 
     class Meta:
-<<<<<<< HEAD
-        """Metaclass options."""
-=======
-        """Metaclass definition"""
->>>>>>> 4b149865
+        """Metaclass options."""
 
         model = models.PartSellPriceBreak
 
@@ -625,11 +593,7 @@
     """Admin class for the PartInternalPriceBreak model."""
 
     class Meta:
-<<<<<<< HEAD
-        """Metaclass options."""
-=======
-        """Metaclass definition"""
->>>>>>> 4b149865
+        """Metaclass options."""
 
         model = models.PartInternalPriceBreak
 
