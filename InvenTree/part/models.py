--- conflicted
+++ resolved
@@ -2373,11 +2373,7 @@
         try:
             result = convert_money(money, target_currency)
         except MissingRate:
-<<<<<<< HEAD
-            logger.debug(f"No currency conversion rate available for {money.currency} -> {target_currency}")
-=======
-            logger.warning("No currency conversion rate available for %s -> %s", money.currency, target_currency)
->>>>>>> bc197a29
+            logger.info("No currency conversion rate available for %s -> %s", str(money.currency), str(target_currency))
             result = None
 
         return result
