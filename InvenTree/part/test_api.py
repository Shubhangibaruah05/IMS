--- conflicted
+++ resolved
@@ -11,15 +11,16 @@
 from django.test.utils import CaptureQueriesContext
 from django.urls import reverse
 
-import PIL
-from rest_framework import status
-from rest_framework.test import APIClient
-
 import build.models
 import company.models
 import order.models
+import PIL
 from common.models import InvenTreeSetting
 from company.models import Company, SupplierPart
+from rest_framework import status
+from rest_framework.test import APIClient
+from stock.models import StockItem, StockLocation
+
 from InvenTree.status_codes import BuildStatus, PurchaseOrderStatusGroups, StockStatus
 from InvenTree.unit_test import InvenTreeAPITestCase
 from part.models import (
@@ -34,7 +35,6 @@
     PartStocktake,
     PartTestTemplate,
 )
-from stock.models import StockItem, StockLocation
 
 
 class PartCategoryAPITest(InvenTreeAPITestCase):
@@ -79,7 +79,6 @@
             ({'parent': 1, 'cascade': True}, 5, 'Filter by parent, cascading'),
             ({'cascade': True, 'depth': 0}, 8, 'Cascade with no parent, depth=0'),
             ({'cascade': False, 'depth': 10}, 8, 'Cascade with no parent, depth=0'),
-<<<<<<< HEAD
             (
                 {'parent': 'null', 'cascade': True, 'depth': 0},
                 2,
@@ -141,21 +140,6 @@
                 3,
                 'Should return the not starred categories for the current user within the pk=1 tree',
             ),
-=======
-            ({'parent': 'null', 'cascade': True, 'depth': 0}, 2, 'Cascade with null parent, depth=0'),
-            ({'parent': 'null', 'cascade': True, 'depth': 10}, 8, 'Cascade with null parent and bigger depth'),
-            ({'parent': 'null', 'cascade': False, 'depth': 10}, 2, 'No cascade even with depth specified with null parent'),
-            ({'parent': 1, 'cascade': False, 'depth': 0}, 3, 'Dont cascade with depth=0 and parent'),
-            ({'parent': 1, 'cascade': True, 'depth': 0}, 3, 'Cascade with depth=0 and parent'),
-            ({'parent': 1, 'cascade': False, 'depth': 1}, 3, 'Dont cascade even with depth=1 specified with parent'),
-            ({'parent': 1, 'cascade': True, 'depth': 1}, 5, 'Cascade with depth=1 with parent'),
-            ({'parent': 1, 'cascade': True, 'depth': 'abcdefg'}, 5, 'Cascade with invalid depth and parent'),
-            ({'parent': 42}, 8, 'Should return everything if parent_pk is not valid'),
-            ({'parent': 'null', 'exclude_tree': 1, 'cascade': True}, 2, 'Should return everything from except tree with pk=1'),
-            ({'parent': 'null', 'exclude_tree': 42, 'cascade': True}, 8, 'Should return everything because exclude_tree=42 is no valid pk'),
-            ({'parent': 1, 'starred': True, 'cascade': True}, 2, 'Should return the starred categories for the current user within the pk=1 tree'),
-            ({'parent': 1, 'starred': False, 'cascade': True}, 3, 'Should return the not starred categories for the current user within the pk=1 tree'),
->>>>>>> 5135d6b5
         ]
 
         for params, res_len, description in test_cases:
