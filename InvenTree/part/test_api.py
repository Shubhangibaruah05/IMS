"""Unit tests for the various part API endpoints"""

from decimal import Decimal
from enum import IntEnum
from random import randint

from django.core.exceptions import ValidationError
from django.db import connection
from django.test.utils import CaptureQueriesContext
from django.urls import reverse

import PIL
from rest_framework import status
from rest_framework.test import APIClient

import build.models
import company.models
import order.models
from common.models import InvenTreeSetting
from company.models import Company, SupplierPart
from InvenTree.status_codes import (BuildStatus, PurchaseOrderStatus,
                                    StockStatus)
from InvenTree.unit_test import InvenTreeAPITestCase
from part.models import (BomItem, BomItemSubstitute, Part, PartCategory,
                         PartCategoryParameterTemplate, PartParameter,
                         PartParameterTemplate, PartRelated, PartStocktake,
                         PartTestTemplate)
from stock.models import StockItem, StockLocation


class PartCategoryAPITest(InvenTreeAPITestCase):
    """Unit tests for the PartCategory API."""

    fixtures = [
        'category',
        'part',
        'params',
        'location',
        'bom',
        'company',
        'test_templates',
        'manufacturer_part',
        'supplier_part',
        'order',
        'stock',
    ]

    roles = [
        'part.change',
        'part.add',
        'part.delete',
        'part_category.change',
        'part_category.add',
        'part_category.delete',
    ]

    def test_category_list(self):
        """Test the PartCategoryList API endpoint"""
        url = reverse('api-part-category-list')

        # star categories manually for tests as it is not possible with fixures
        # because the current user is no fixure itself and throws an invalid
        # foreign key constrain
        for pk in [3, 4]:
            PartCategory.objects.get(pk=pk).set_starred(self.user, True)

        test_cases = [
            ({}, 8, 'no parameters'),
            ({'parent': 1, 'cascade': False}, 3, 'Filter by parent, no cascading'),
            ({'parent': 1, 'cascade': True}, 5, 'Filter by parent, cascading'),
            ({'cascade': True, 'depth': 0}, 8, 'Cascade with no parent, depth=0'),
            ({'cascade': False, 'depth': 10}, 8, 'Cascade with no parent, depth=0'),
            ({'parent': 'null', 'cascade': True, 'depth': 0}, 2, 'Cascade with null parent, depth=0'),
            ({'parent': 'null', 'cascade': True, 'depth': 10}, 8, 'Cascade with null parent and bigger depth'),
            ({'parent': 'null', 'cascade': False, 'depth': 10}, 2, 'No cascade even with depth specified with null parent'),
            ({'parent': 1, 'cascade': False, 'depth': 0}, 3, 'Dont cascade with depth=0 and parent'),
            ({'parent': 1, 'cascade': True, 'depth': 0}, 3, 'Cascade with depth=0 and parent'),
            ({'parent': 1, 'cascade': False, 'depth': 1}, 3, 'Dont cascade even with depth=1 specified with parent'),
            ({'parent': 1, 'cascade': True, 'depth': 1}, 5, 'Cascade with depth=1 with parent'),
            ({'parent': 1, 'cascade': True, 'depth': 'abcdefg'}, 5, 'Cascade with invalid depth and parent'),
            ({'parent': 42}, 8, 'Should return everything if parent_pk is not vaild'),
            ({'parent': 'null', 'exclude_tree': 1, 'cascade': True}, 2, 'Should return everything from except tree with pk=1'),
            ({'parent': 'null', 'exclude_tree': 42, 'cascade': True}, 8, 'Should return everything because exclude_tree=42 is no valid pk'),
            ({'parent': 1, 'starred': True, 'cascade': True}, 2, 'Should return the starred categories for the current user within the pk=1 tree'),
            ({'parent': 1, 'starred': False, 'cascade': True}, 3, 'Should return the not starred categories for the current user within the pk=1 tree'),
        ]

        for params, res_len, description in test_cases:
            response = self.get(url, params, expected_code=200)
            self.assertEqual(len(response.data), res_len, description)

        # Check that the required fields are present
        fields = [
            'pk',
            'name',
            'description',
            'default_location',
            'level',
            'parent',
            'part_count',
            'pathstring',
            'url'
        ]

        response = self.get(url, expected_code=200)
        for result in response.data:
            for f in fields:
                self.assertIn(f, result, f'"{f}" is missing in result of PartCategory list')

    def test_part_count(self):
        """Test that the 'part_count' field is annotated correctly"""

        url = reverse('api-part-category-list')

        # Create a parent category
        cat = PartCategory.objects.create(
            name='Parent Cat',
            description='Some name',
            parent=None
        )

        # Create child categories
        for ii in range(10):
            child = PartCategory.objects.create(
                name=f"Child cat {ii}",
                description="A child category",
                parent=cat
            )

            # Create parts in this category
            for jj in range(10):
                Part.objects.create(
                    name=f"Part xyz {jj}_{ii}",
                    description="A test part with a description",
                    category=child
                )

        # Filter by parent category
        response = self.get(
            url,
            {
                'parent': cat.pk,
            },
            expected_code=200
        )

        # 10 child categories
        self.assertEqual(len(response.data), 10)

        for result in response.data:
            self.assertEqual(result['parent'], cat.pk)
            self.assertEqual(result['part_count'], 10)

        # Detail view for parent category
        response = self.get(
            f'/api/part/category/{cat.pk}/',
            expected_code=200
        )

        # Annotation should include parts from all sub-categories
        self.assertEqual(response.data['part_count'], 100)

    def test_category_parameters(self):
        """Test that the PartCategoryParameterTemplate API function work"""

        url = reverse('api-part-category-parameter-list')

        response = self.get(url, {}, expected_code=200)

        self.assertEqual(len(response.data), 2)

        # Add some more category templates via the API
        n = PartParameterTemplate.objects.count()

        for template in PartParameterTemplate.objects.all():
            response = self.post(
                url,
                {
                    'category': 2,
                    'parameter_template': template.pk,
                    'default_value': 'xyz',
                }
            )

        # Total number of category templates should have increased
        response = self.get(url, {}, expected_code=200)
        self.assertEqual(len(response.data), 2 + n)

        # Filter by category
        response = self.get(
            url,
            {
                'category': 2,
            }
        )

        self.assertEqual(len(response.data), n)

        # Test that we can retrieve individual templates via the API
        for template in PartCategoryParameterTemplate.objects.all():
            url = reverse('api-part-category-parameter-detail', kwargs={'pk': template.pk})

            data = self.get(url, {}, expected_code=200).data

            for key in ['pk', 'category', 'category_detail', 'parameter_template', 'parameter_template_detail', 'default_value']:
                self.assertIn(key, data.keys())

            # Test that we can delete via the API also
            response = self.delete(url, expected_code=204)

        # There should not be any templates left at this point
        self.assertEqual(PartCategoryParameterTemplate.objects.count(), 0)

    def test_bleach(self):
        """Test that the data cleaning functionality is working.

        This helps to protect against XSS injection
        """

        url = reverse('api-part-category-detail', kwargs={'pk': 1})

        # Invalid values containing tags
        invalid_values = [
            '<img src="test"/>',
            '<a href="#">Link</a>',
            "<a href='#'>Link</a>",
            '<b>',
        ]

        for v in invalid_values:
            response = self.patch(
                url,
                {
                    'description': v
                },
                expected_code=400
            )

            self.assertIn('Remove HTML tags', str(response.data))

        # Raw characters should be allowed
        allowed = [
            '<< hello',
            'Alpha & Omega',
            'A > B > C',
        ]

        for val in allowed:
            response = self.patch(
                url,
                {
                    'description': val,
                },
                expected_code=200,
            )

            self.assertEqual(response.data['description'], val)

    def test_invisible_chars(self):
        """Test that invisible characters are removed from the input data"""

        url = reverse('api-part-category-detail', kwargs={'pk': 1})

        values = [
            'A part\n category\n\t',
            'A\t part\t category\t',
            'A pa\rrt cat\r\r\regory',
            'A part\u200e catego\u200fry\u202e'
        ]

        for val in values:

            response = self.patch(
                url,
                {
                    'description': val,
                },
                expected_code=200,
            )

            self.assertEqual(response.data['description'], 'A part category')

    def test_category_delete(self):
        """Test category deletion with different parameters"""

        class Target(IntEnum):
            move_subcategories_to_parent_move_parts_to_parent = 0,
            move_subcategories_to_parent_delete_parts = 1,
            delete_subcategories_move_parts_to_parent = 2,
            delete_subcategories_delete_parts = 3,

        for i in range(4):
            delete_child_categories: bool = False
            delete_parts: bool = False

            if i == Target.move_subcategories_to_parent_delete_parts \
                    or i == Target.delete_subcategories_delete_parts:
                delete_parts = True
            if i == Target.delete_subcategories_move_parts_to_parent \
                    or i == Target.delete_subcategories_delete_parts:
                delete_child_categories = True

            # Create a parent category
            parent_category = PartCategory.objects.create(
                name='Parent category',
                description='This is the parent category where the child categories and parts are moved to',
                parent=None
            )

            category_count_before = PartCategory.objects.count()
            part_count_before = Part.objects.count()

            # Create a category to delete
            cat_to_delete = PartCategory.objects.create(
                name='Category to delete',
                description='This is the category to be deleted',
                parent=parent_category
            )

            url = reverse('api-part-category-detail', kwargs={'pk': cat_to_delete.id})

            parts = []
            # Create parts in the category to be deleted
            for jj in range(3):
                parts.append(Part.objects.create(
                    name=f"Part xyz {i}_{jj}",
                    description="Child part of the deleted category",
                    category=cat_to_delete
                ))

            child_categories = []
            child_categories_parts = []
            # Create child categories under the category to be deleted
            for ii in range(3):
                child = PartCategory.objects.create(
                    name=f"Child parent_cat {i}_{ii}",
                    description="A child category of the deleted category",
                    parent=cat_to_delete
                )
                child_categories.append(child)

                # Create parts in the child categories
                for jj in range(3):
                    child_categories_parts.append(Part.objects.create(
                        name=f"Part xyz {i}_{jj}_{ii}",
                        description="Child part in the child category of the deleted category",
                        category=child
                    ))

            # Delete the created category (sub categories and their parts will be moved under the parent)
            params = {}
            if delete_parts:
                params['delete_parts'] = '1'
            if delete_child_categories:
                params['delete_child_categories'] = '1'
            response = self.delete(
                url,
                params,
                expected_code=204,
            )

            self.assertEqual(response.status_code, 204)

            if delete_parts:
                if i == Target.delete_subcategories_delete_parts:
                    # Check if all parts deleted
                    self.assertEqual(Part.objects.count(), part_count_before)
                elif i == Target.move_subcategories_to_parent_delete_parts:
                    # Check if all parts deleted
                    self.assertEqual(Part.objects.count(), part_count_before + len(child_categories_parts))
            else:
                # parts moved to the parent category
                for part in parts:
                    part.refresh_from_db()
                    self.assertEqual(part.category, parent_category)

                if delete_child_categories:
                    for part in child_categories_parts:
                        part.refresh_from_db()
                        self.assertEqual(part.category, parent_category)

            if delete_child_categories:
                # Check if all categories are deleted
                self.assertEqual(PartCategory.objects.count(), category_count_before)
            else:
                #  Check if all subcategories to parent moved to parent and all parts deleted
                for child in child_categories:
                    child.refresh_from_db()
                    self.assertEqual(child.parent, parent_category)

    def test_structural(self):
        """Test the effectiveness of structural categories

        Make sure:
        - Parts cannot be created in structural categories
        - Parts cannot be assigned to structural categories
        """

        # Create our structural part category
        structural_category = PartCategory.objects.create(
            name='Structural category',
            description='This is the structural category',
            parent=None,
            structural=True
        )

        part_count_before = Part.objects.count()

        # Make sure that we get an error if we try to create part in the structural category
        with self.assertRaises(ValidationError):
            part = Part.objects.create(
                name="-",
                description="Part which shall not be created",
                category=structural_category
            )

        # Ensure that the part really did not get created in the structural category
        self.assertEqual(part_count_before, Part.objects.count())

        # Create a non structural category for test part category change
        non_structural_category = PartCategory.objects.create(
            name='Non-structural category',
            description='This is a non-structural category',
            parent=None,
            structural=False
        )

        # Create the test part assigned to a non-structural category
        part = Part.objects.create(
            name="-",
            description="Part which category will be changed to structural",
            category=non_structural_category
        )

        # Assign the test part to a structural category and make sure it gives an error
        part.category = structural_category
        with self.assertRaises(ValidationError):
            part.save()

        # Ensure that the part did not get saved to the DB
        part.refresh_from_db()
        self.assertEqual(part.category.pk, non_structural_category.pk)


class PartOptionsAPITest(InvenTreeAPITestCase):
    """Tests for the various OPTIONS endpoints in the /part/ API.

    Ensure that the required field details are provided!
    """

    roles = [
        'part.add',
    ]

    def test_part(self):
        """Test the Part API OPTIONS."""
        actions = self.getActions(reverse('api-part-list'))['POST']

        # Check that a bunch o' fields are contained
        for f in ['assembly', 'component', 'description', 'image', 'IPN']:
            self.assertTrue(f in actions.keys())

        # Active is a 'boolean' field
        active = actions['active']

        self.assertTrue(active['default'])
        self.assertEqual(active['help_text'], 'Is this part active?')
        self.assertEqual(active['type'], 'boolean')
        self.assertEqual(active['read_only'], False)

        # String field
        ipn = actions['IPN']
        self.assertEqual(ipn['type'], 'string')
        self.assertFalse(ipn['required'])
        self.assertEqual(ipn['max_length'], 100)
        self.assertEqual(ipn['help_text'], 'Internal Part Number')

        # Related field
        category = actions['category']

        self.assertEqual(category['type'], 'related field')
        self.assertTrue(category['required'])
        self.assertFalse(category['read_only'])
        self.assertEqual(category['label'], 'Category')
        self.assertEqual(category['model'], 'partcategory')
        self.assertEqual(category['api_url'], reverse('api-part-category-list'))
        self.assertEqual(category['help_text'], 'Part category')

    def test_category(self):
        """Test the PartCategory API OPTIONS endpoint."""
        actions = self.getActions(reverse('api-part-category-list'))

        # actions should *not* contain 'POST' as we do not have the correct role
        self.assertFalse('POST' in actions)

        self.assignRole('part_category.add')

        actions = self.getActions(reverse('api-part-category-list'))['POST']

        name = actions['name']

        self.assertTrue(name['required'])
        self.assertEqual(name['label'], 'Name')

        loc = actions['default_location']
        self.assertEqual(loc['api_url'], reverse('api-location-list'))

    def test_bom_item(self):
        """Test the BomItem API OPTIONS endpoint."""
        actions = self.getActions(reverse('api-bom-list'))['POST']

        inherited = actions['inherited']

        self.assertEqual(inherited['type'], 'boolean')

        # 'part' reference
        part = actions['part']

        self.assertTrue(part['required'])
        self.assertFalse(part['read_only'])
        self.assertTrue(part['filters']['assembly'])

        # 'sub_part' reference
        sub_part = actions['sub_part']

        self.assertTrue(sub_part['required'])
        self.assertEqual(sub_part['type'], 'related field')
        self.assertTrue(sub_part['filters']['component'])


class PartAPITestBase(InvenTreeAPITestCase):
    """Base class for running tests on the Part API endpoints"""

    fixtures = [
        'category',
        'part',
        'location',
        'bom',
        'company',
        'test_templates',
        'manufacturer_part',
        'params',
        'supplier_part',
        'order',
        'stock',
    ]

    roles = [
        'part.change',
        'part.add',
        'part.delete',
        'part_category.change',
        'part_category.add',
    ]


class PartAPITest(PartAPITestBase):
    """Series of tests for the Part DRF API."""

    fixtures = [
        'category',
        'part',
        'location',
        'bom',
        'company',
        'test_templates',
        'manufacturer_part',
        'params',
        'supplier_part',
        'order',
    ]

    def test_get_categories(self):
        """Test that we can retrieve list of part categories, with various filtering options."""
        url = reverse('api-part-category-list')

        # Request *all* part categories
        response = self.get(url)

        self.assertEqual(response.status_code, status.HTTP_200_OK)
        self.assertEqual(len(response.data), 8)

        # Request top-level part categories only
        response = self.get(
            url,
            {
                'parent': 'null',
            }
        )

        self.assertEqual(len(response.data), 2)

        # Children of PartCategory<1>, cascade
        response = self.get(
            url,
            {
                'parent': 1,
                'cascade': 'true',
            }
        )

        self.assertEqual(len(response.data), 5)

        # Children of PartCategory<1>, do not cascade
        response = self.get(
            url,
            {
                'parent': 1,
                'cascade': 'false',
            }
        )

        self.assertEqual(len(response.data), 3)

    def test_add_categories(self):
        """Check that we can add categories."""
        data = {
            'name': 'Animals',
            'description': 'All animals go here'
        }

        url = reverse('api-part-category-list')
        response = self.post(url, data)
        self.assertEqual(response.status_code, status.HTTP_201_CREATED)

        parent = response.data['pk']

        # Add some sub-categories to the top-level 'Animals' category
        for animal in ['cat', 'dog', 'zebra']:
            data = {
                'name': animal,
                'description': 'A sort of animal',
                'parent': parent,
            }
            response = self.post(url, data)
            self.assertEqual(response.status_code, status.HTTP_201_CREATED)
            self.assertEqual(response.data['parent'], parent)
            self.assertEqual(response.data['name'], animal)
            self.assertEqual(response.data['pathstring'], 'Animals/' + animal)

        # There should be now 8 categories
        response = self.get(url)
        self.assertEqual(len(response.data), 12)

    def test_cat_detail(self):
        """Test the PartCategoryDetail API endpoint"""
        url = reverse('api-part-category-detail', kwargs={'pk': 4})
        response = self.get(url)

        # Test that we have retrieved the category
        self.assertEqual(response.data['description'], 'Integrated Circuits')
        self.assertEqual(response.data['parent'], 1)

        # Change some data and post it back
        data = response.data
        data['name'] = 'Changing category'
        data['parent'] = None
        data['description'] = 'Changing the description'
        response = self.patch(url, data)
        self.assertEqual(response.status_code, status.HTTP_200_OK)
        self.assertEqual(response.data['description'], 'Changing the description')
        self.assertIsNone(response.data['parent'])

    def test_filter_parts(self):
        """Test part filtering using the API"""
        url = reverse('api-part-list')
        data = {'cascade': True}
        response = self.get(url, data)
        self.assertEqual(response.status_code, status.HTTP_200_OK)
        self.assertEqual(len(response.data), Part.objects.count())

        # Test filtering parts by category
        data = {'category': 2}
        response = self.get(url, data)
        self.assertEqual(response.status_code, status.HTTP_200_OK)

        # There should only be 2 objects in category C
        self.assertEqual(len(response.data), 2)

        for part in response.data:
            self.assertEqual(part['category'], 2)

    def test_filter_by_in_bom(self):
        """Test that we can filter part list by the 'in_bom_for' parameter"""

        url = reverse('api-part-list')

        response = self.get(
            url,
            {
                'in_bom_for': 100,
            },
            expected_code=200,
        )

        self.assertEqual(len(response.data), 4)

    def test_filter_by_related(self):
        """Test that we can filter by the 'related' status"""
        url = reverse('api-part-list')

        # Initially there are no relations, so this should return zero results
        response = self.get(url, {'related': 1}, expected_code=200)
        self.assertEqual(len(response.data), 0)

        # Add some relationships
        PartRelated.objects.create(
            part_1=Part.objects.get(pk=1),
            part_2=Part.objects.get(pk=2),
        )

        PartRelated.objects.create(
            part_2=Part.objects.get(pk=1),
            part_1=Part.objects.get(pk=3)
        )

        response = self.get(url, {'related': 1}, expected_code=200)
        self.assertEqual(len(response.data), 2)

    def test_filter_by_convert(self):
        """Test that we can correctly filter the Part list by conversion options"""

        category = PartCategory.objects.get(pk=3)

        # First, construct a set of template / variant parts
        master_part = Part.objects.create(
            name='Master', description='Master part which has some variants',
            category=category,
            is_template=True,
        )

        # Construct a set of variant parts
        variants = []

        for color in ['Red', 'Green', 'Blue', 'Yellow', 'Pink', 'Black']:
            variants.append(Part.objects.create(
                name=f"{color} Variant", description="Variant part with a specific color",
                variant_of=master_part,
                category=category,
            ))

        url = reverse('api-part-list')

        # An invalid part ID will return an error
        response = self.get(
            url,
            {
                'convert_from': 999999,
            },
            expected_code=400
        )

        self.assertIn('Select a valid choice', str(response.data['convert_from']))

        for variant in variants:
            response = self.get(
                url,
                {
                    'convert_from': variant.pk,
                },
                expected_code=200,
            )

            # There should be the same number of results for each request
            self.assertEqual(len(response.data), 6)

            id_values = [p['pk'] for p in response.data]

            self.assertIn(master_part.pk, id_values)

            for v in variants:
                # Check that all *other* variants are included also
                if v == variant:
                    continue

                self.assertIn(v.pk, id_values)

    def test_include_children(self):
        """Test the special 'include_child_categories' flag.

        If provided, parts are provided for ANY child category (recursive)
        """
        url = reverse('api-part-list')
        data = {'category': 1, 'cascade': True}

        # Now request to include child categories
        response = self.get(url, data)

        # Now there should be 5 total parts
        self.assertEqual(response.status_code, status.HTTP_200_OK)
        self.assertEqual(len(response.data), 3)

    def test_test_templates(self):
        """Test the PartTestTemplate API"""
        url = reverse('api-part-test-template-list')

        # List ALL items
        response = self.get(url)

        self.assertEqual(response.status_code, status.HTTP_200_OK)
        self.assertEqual(len(response.data), 7)

        # Request for a particular part
        response = self.get(url, data={'part': 10000})
        self.assertEqual(len(response.data), 5)

        response = self.get(url, data={'part': 10004})
        self.assertEqual(len(response.data), 7)

        # Try to post a new object (missing description)
        response = self.post(
            url,
            data={
                'part': 10000,
                'test_name': 'My very first test',
                'required': False,
            }
        )

        self.assertEqual(response.status_code, 400)

        # Try to post a new object (should succeed)
        response = self.post(
            url,
            data={
                'part': 10000,
                'test_name': 'New Test',
                'required': True,
                'description': 'a test description'
            }
        )

        self.assertEqual(response.status_code, status.HTTP_201_CREATED)

        # Try to post a new test with the same name (should fail)
        response = self.post(
            url,
            data={
                'part': 10004,
                'test_name': "   newtest",
                'description': 'dafsdf',
            }
        )

        self.assertEqual(response.status_code, status.HTTP_400_BAD_REQUEST)

        # Try to post a new test against a non-trackable part (should fail)
        response = self.post(
            url,
            data={
                'part': 1,
                'test_name': 'A simple test',
            }
        )

        self.assertEqual(response.status_code, status.HTTP_400_BAD_REQUEST)

    def test_get_thumbs(self):
        """Return list of part thumbnails."""
        url = reverse('api-part-thumbs')

        response = self.get(url)

        self.assertEqual(response.status_code, status.HTTP_200_OK)

    def test_paginate(self):
        """Test pagination of the Part list API."""
        for n in [1, 5, 10]:
            response = self.get(reverse('api-part-list'), {'limit': n})

            data = response.data

            self.assertIn('count', data)
            self.assertIn('results', data)

            self.assertEqual(len(data['results']), n)

    def test_template_filters(self):
        """Unit tests for API filters related to template parts:

        - variant_of : Return children of specified part
        - ancestor : Return descendants of specified part

        Uses the 'chair template' part (pk=10000)
        """
        # Rebuild the MPTT structure before running these tests
        Part.objects.rebuild()

        url = reverse('api-part-list')

        response = self.get(
            url,
            {
                'variant_of': 10000,
            },
            expected_code=200
        )

        # 3 direct children of template part
        self.assertEqual(len(response.data), 3)

        response = self.get(
            url,
            {
                'ancestor': 10000,
            },
            expected_code=200,
        )

        # 4 total descendants
        self.assertEqual(len(response.data), 4)

        # Use the 'green chair' as our reference
        response = self.get(
            url,
            {
                'variant_of': 10003,
            },
            expected_code=200,
        )

        self.assertEqual(len(response.data), 1)

        response = self.get(
            url,
            {
                'ancestor': 10003,
            },
            expected_code=200,
        )

        self.assertEqual(len(response.data), 1)

        # Add some more variants

        p = Part.objects.get(pk=10004)

        for i in range(100):
            Part.objects.create(
                name=f'Chair variant {i}',
                description='A new chair variant',
                variant_of=p,
            )

        # There should still be only one direct variant
        response = self.get(
            url,
            {
                'variant_of': 10003,
            },
            expected_code=200,
        )

        self.assertEqual(len(response.data), 1)

        # However, now should be 101 descendants
        response = self.get(
            url,
            {
                'ancestor': 10003,
            },
            expected_code=200,
        )

        self.assertEqual(len(response.data), 101)

    def test_variant_stock(self):
        """Unit tests for the 'variant_stock' annotation, which provides a stock count for *variant* parts."""
        # Ensure the MPTT structure is in a known state before running tests
        Part.objects.rebuild()

        # Initially, there are no "chairs" in stock,
        # so each 'chair' template should report variant_stock=0
        url = reverse('api-part-list')

        # Look at the "detail" URL for the master chair template
        response = self.get('/api/part/10000/', {}, expected_code=200)

        # This part should report 'zero' as variant stock
        self.assertEqual(response.data['variant_stock'], 0)

        # Grab a list of all variant chairs *under* the master template
        response = self.get(
            url,
            {
                'ancestor': 10000,
            },
            expected_code=200,
        )

        # 4 total descendants
        self.assertEqual(len(response.data), 4)

        for variant in response.data:
            self.assertEqual(variant['variant_stock'], 0)

        # Now, let's make some variant stock
        for variant in Part.objects.get(pk=10000).get_descendants(include_self=False):
            StockItem.objects.create(
                part=variant,
                quantity=100,
            )

        response = self.get('/api/part/10000/', {}, expected_code=200)

        self.assertEqual(response.data['in_stock'], 0)
        self.assertEqual(response.data['variant_stock'], 400)

        # Check that each variant reports the correct stock quantities
        response = self.get(
            url,
            {
                'ancestor': 10000,
            },
            expected_code=200,
        )

        expected_variant_stock = {
            10001: 0,
            10002: 0,
            10003: 100,
            10004: 0,
        }

        for variant in response.data:
            self.assertEqual(variant['in_stock'], 100)
            self.assertEqual(variant['variant_stock'], expected_variant_stock[variant['pk']])

        # Add some 'sub variants' for the green chair variant
        green_chair = Part.objects.get(pk=10004)

        for i in range(10):
            gcv = Part.objects.create(
                name=f"GC Var {i}",
                description="Green chair variant",
                variant_of=green_chair,
            )

            StockItem.objects.create(
                part=gcv,
                quantity=50,
            )

        # Spot check of some values
        response = self.get('/api/part/10000/', {})
        self.assertEqual(response.data['variant_stock'], 900)

        response = self.get('/api/part/10004/', {})
        self.assertEqual(response.data['variant_stock'], 500)

    def test_part_download(self):
        """Test download of part data via the API."""
        url = reverse('api-part-list')

        required_cols = [
            'Part ID',
            'Part Name',
            'Part Description',
            'In Stock',
            'Category Name',
            'Keywords',
            'Template',
            'Virtual',
            'Trackable',
            'Active',
            'Notes',
            'creation_date',
        ]

        excluded_cols = [
            'lft', 'rght', 'level', 'tree_id',
            'metadata',
        ]

        with self.download_file(
            url,
            {
                'export': 'csv',
            },
            expected_fn='InvenTree_Parts.csv',
        ) as fo:

            data = self.process_csv(
                fo,
                excluded_cols=excluded_cols,
                required_cols=required_cols,
                required_rows=Part.objects.count(),
            )

            for row in data:
                part = Part.objects.get(pk=row['Part ID'])

                if part.IPN:
                    self.assertEqual(part.IPN, row['IPN'])

                self.assertEqual(part.name, row['Part Name'])
                self.assertEqual(part.description, row['Part Description'])

                if part.category:
                    self.assertEqual(part.category.name, row['Category Name'])


class PartCreationTests(PartAPITestBase):
    """Tests for creating new Part instances via the API"""

    def test_default_values(self):
        """Tests for 'default' values:

        Ensure that unspecified fields revert to "default" values
        (as specified in the model field definition)
        """
        url = reverse('api-part-list')

        response = self.post(
            url,
            {
                'name': 'all defaults',
                'description': 'my test part',
                'category': 1,
            },
            expected_code=201,
        )

        data = response.data

        # Check that the un-specified fields have used correct default values
        self.assertTrue(data['active'])
        self.assertFalse(data['virtual'])

        # By default, parts are purchaseable
        self.assertTrue(data['purchaseable'])

        # Set the default 'purchaseable' status to True
        InvenTreeSetting.set_setting(
            'PART_PURCHASEABLE',
            True,
            self.user
        )

        response = self.post(
            url,
            {
                'name': 'all defaults 2',
                'description': 'my test part 2',
                'category': 1,
            },
            expected_code=201,
        )

        # Part should now be purchaseable by default
        self.assertTrue(response.data['purchaseable'])

        # "default" values should not be used if the value is specified
        response = self.post(
            url,
            {
                'name': 'all defaults 3',
                'description': 'my test part 3',
                'category': 1,
                'active': False,
                'purchaseable': False,
            },
            expected_code=201
        )

        self.assertFalse(response.data['active'])
        self.assertFalse(response.data['purchaseable'])

    def test_initial_stock(self):
        """Tests for initial stock quantity creation."""

        def submit(stock_data, expected_code=None):
            """Helper function for submitting with initial stock data"""

            data = {
                'category': 1,
                'name': "My lil' test part",
                'description': 'A part with which to test',
            }

            data['initial_stock'] = stock_data

            response = self.post(
                reverse('api-part-list'),
                data,
                expected_code=expected_code
            )

            return response.data

        # Track how many parts exist at the start of this test
        n = Part.objects.count()

        # Submit with empty data
        response = submit({}, expected_code=400)
        self.assertIn('This field is required', str(response['initial_stock']['quantity']))

        # Submit with invalid quantity
        response = submit({
            'quantity': 'ax',
        }, expected_code=400)
        self.assertIn('A valid number is required', str(response['initial_stock']['quantity']))

        # Submit with valid data
        response = submit({
            'quantity': 50,
            'location': 1,
        }, expected_code=201)

        part = Part.objects.get(pk=response['pk'])
        self.assertEqual(part.total_stock, 50)
        self.assertEqual(n + 1, Part.objects.count())

    def test_initial_supplier_data(self):
        """Tests for initial creation of supplier / manufacturer data."""

        def submit(supplier_data, expected_code=400):
            """Helper function for submitting with supplier data"""

            data = {
                'name': 'My test part',
                'description': 'A test part thingy',
                'category': 1,
            }

            data['initial_supplier'] = supplier_data

            response = self.post(
                reverse('api-part-list'),
                data,
                expected_code=expected_code
            )

            return response.data

        n_part = Part.objects.count()
        n_mp = company.models.ManufacturerPart.objects.count()
        n_sp = company.models.SupplierPart.objects.count()

        # Submit with an invalid manufacturer
        response = submit({
            'manufacturer': 99999,
        })

        self.assertIn('object does not exist', str(response['initial_supplier']['manufacturer']))

        response = submit({
            'manufacturer': 8
        })

        self.assertIn('Selected company is not a valid manufacturer', str(response['initial_supplier']['manufacturer']))

        # Submit with an invalid supplier
        response = submit({
            'supplier': 8,
        })

        self.assertIn('Selected company is not a valid supplier', str(response['initial_supplier']['supplier']))

        # Test for duplicate MPN
        response = submit({
            'manufacturer': 6,
            'mpn': 'MPN123',
        })

        self.assertIn('Manufacturer part matching this MPN already exists', str(response))

        # Test for duplicate SKU
        response = submit({
            'supplier': 2,
            'sku': 'MPN456-APPEL',
        })

        self.assertIn('Supplier part matching this SKU already exists', str(response))

        # Test fields which are too long
        response = submit({
            'sku': 'abc' * 100,
            'mpn': 'xyz' * 100,
        })

        too_long = 'Ensure this field has no more than 100 characters'

        self.assertIn(too_long, str(response['initial_supplier']['sku']))
        self.assertIn(too_long, str(response['initial_supplier']['mpn']))

        # Finally, submit a valid set of information
        response = submit(
            {
                'supplier': 2,
                'sku': 'ABCDEFG',
                'manufacturer': 6,
                'mpn': 'QWERTY'
            },
            expected_code=201
        )

        self.assertEqual(n_part + 1, Part.objects.count())
        self.assertEqual(n_sp + 1, company.models.SupplierPart.objects.count())
        self.assertEqual(n_mp + 1, company.models.ManufacturerPart.objects.count())

    def test_strange_chars(self):
        """Test that non-standard ASCII chars are accepted."""
        url = reverse('api-part-list')

        name = "KaltgerÃ¤testecker"
        description = "Gerät KaltgerÃ¤testecker strange chars should get through"

        data = {
            "name": name,
            "description": description,
            "category": 2
        }

        response = self.post(url, data, expected_code=201)

        self.assertEqual(response.data['name'], name)
        self.assertEqual(response.data['description'], description)

    def test_duplication(self):
        """Test part duplication options"""

        # Run a matrix of tests
        for bom in [True, False]:
            for img in [True, False]:
                for params in [True, False]:
                    response = self.post(
                        reverse('api-part-list'),
                        {
                            'name': f'thing_{bom}{img}{params}',
                            'description': 'Some long description text for this part',
                            'category': 1,
                            'duplicate': {
                                'part': 100,
                                'copy_bom': bom,
                                'copy_image': img,
                                'copy_parameters': params,
                            }
                        },
                        expected_code=201,
                    )

                    part = Part.objects.get(pk=response.data['pk'])

                    # Check new part
                    self.assertEqual(part.bom_items.count(), 4 if bom else 0)
                    self.assertEqual(part.parameters.count(), 2 if params else 0)

    def test_category_parameters(self):
        """Test that category parameters are correctly applied"""

        cat = PartCategory.objects.get(pk=1)

        # Add some parameter template to the parent category
        for pk in [1, 2, 3]:
            PartCategoryParameterTemplate.objects.create(
                parameter_template=PartParameterTemplate.objects.get(pk=pk),
                category=cat,
                default_value=f"Value {pk}"
            )

        self.assertEqual(cat.parameter_templates.count(), 3)

        # Creat a new Part, without copying category parameters
        data = self.post(
            reverse('api-part-list'),
            {
                'category': 1,
                'name': 'Some new part',
                'description': 'A new part without parameters',
                'copy_category_parameters': False,
            },
            expected_code=201,
        ).data

        prt = Part.objects.get(pk=data['pk'])
        self.assertEqual(prt.parameters.count(), 0)

        # Create a new part, this time copying category parameters
        data = self.post(
            reverse('api-part-list'),
            {
                'category': 1,
                'name': 'Another new part',
                'description': 'A new part with parameters',
                'copy_category_parameters': True,
            },
            expected_code=201,
        ).data

        prt = Part.objects.get(pk=data['pk'])
        self.assertEqual(prt.parameters.count(), 3)


class PartDetailTests(PartAPITestBase):
    """Test that we can create / edit / delete Part objects via the API."""

    def test_part_operations(self):
        """Test that Part instances can be adjusted via the API"""
        n = Part.objects.count()

        # Create a part
        response = self.post(
            reverse('api-part-list'),
            {
                'name': 'my test api part',
                'description': 'a part created with the API',
                'category': 1,
                'tags': '["tag1", "tag2"]',
            }
        )

        self.assertEqual(response.status_code, 201)

        pk = response.data['pk']

        # Check that a new part has been added
        self.assertEqual(Part.objects.count(), n + 1)

        part = Part.objects.get(pk=pk)

        self.assertEqual(part.name, 'my test api part')
        self.assertEqual(part.tags.count(), 2)
        self.assertEqual([a.name for a in part.tags.order_by('slug')], ['tag1', 'tag2'])

        # Edit the part
        url = reverse('api-part-detail', kwargs={'pk': pk})

        # Let's change the name of the part

        response = self.patch(url, {
            'name': 'a new better name',
        })

        self.assertEqual(response.status_code, 200)
        self.assertEqual(response.data['pk'], pk)
        self.assertEqual(response.data['name'], 'a new better name')

        part = Part.objects.get(pk=pk)

        # Name has been altered
        self.assertEqual(part.name, 'a new better name')

        # Part count should not have changed
        self.assertEqual(Part.objects.count(), n + 1)

        # Now, try to set the name to the *same* value
        # 2021-06-22 this test is to check that the "duplicate part" checks don't do strange things
        response = self.patch(url, {
            'name': 'a new better name',
        })

        self.assertEqual(response.status_code, 200)

        # Try to remove a tag
        response = self.patch(url, {
            'tags': ['tag1',],
        })
        self.assertEqual(response.status_code, 200)
        self.assertEqual(response.data['tags'], ['tag1'])

        # Try to remove the part
        response = self.delete(url)

        # As the part is 'active' we cannot delete it
        self.assertEqual(response.status_code, 405)

        # So, let's make it not active
        response = self.patch(url, {'active': False}, expected_code=200)

        response = self.delete(url)
        self.assertEqual(response.status_code, 204)

        # Part count should have reduced
        self.assertEqual(Part.objects.count(), n)

    def test_duplicates(self):
        """Check that trying to create 'duplicate' parts results in errors."""
        # Create a part
        response = self.post(reverse('api-part-list'), {
            'name': 'part',
            'description': 'description',
            'IPN': 'IPN-123',
            'category': 1,
            'revision': 'A',
        })

        self.assertEqual(response.status_code, 201)

        n = Part.objects.count()

        # Check that we cannot create a duplicate in a different category
        response = self.post(reverse('api-part-list'), {
            'name': 'part',
            'description': 'description',
            'IPN': 'IPN-123',
            'category': 2,
            'revision': 'A',
        })

        self.assertEqual(response.status_code, 400)

        # Check that only 1 matching part exists
        parts = Part.objects.filter(
            name='part',
            description='description',
            IPN='IPN-123'
        )

        self.assertEqual(parts.count(), 1)

        # A new part should *not* have been created
        self.assertEqual(Part.objects.count(), n)

        # But a different 'revision' *can* be created
        response = self.post(reverse('api-part-list'), {
            'name': 'part',
            'description': 'description',
            'IPN': 'IPN-123',
            'category': 2,
            'revision': 'B',
        })

        self.assertEqual(response.status_code, 201)
        self.assertEqual(Part.objects.count(), n + 1)

        # Now, check that we cannot *change* an existing part to conflict
        pk = response.data['pk']

        url = reverse('api-part-detail', kwargs={'pk': pk})

        # Attempt to alter the revision code
        response = self.patch(
            url,
            {
                'revision': 'A',
            }
        )

        self.assertEqual(response.status_code, 400)

        # But we *can* change it to a unique revision code
        response = self.patch(
            url,
            {
                'revision': 'C',
            }
        )

        self.assertEqual(response.status_code, 200)

    def test_image_upload(self):
        """Test that we can upload an image to the part API."""
        self.assignRole('part.add')

        # Create a new part
        response = self.post(
            reverse('api-part-list'),
            {
                'name': 'imagine',
                'description': 'All the people',
                'category': 1,
            },
            expected_code=201
        )

        pk = response.data['pk']

        url = reverse('api-part-detail', kwargs={'pk': pk})

        p = Part.objects.get(pk=pk)

        # Part should not have an image!
        with self.assertRaises(ValueError):
            print(p.image.file)

        # Create a custom APIClient for file uploads
        # Ref: https://stackoverflow.com/questions/40453947/how-to-generate-a-file-upload-test-request-with-django-rest-frameworks-apireq
        upload_client = APIClient()
        upload_client.force_authenticate(user=self.user)

        # Try to upload a non-image file
        with open('dummy_image.txt', 'w') as dummy_image:
            dummy_image.write('hello world')

        with open('dummy_image.txt', 'rb') as dummy_image:
            response = upload_client.patch(
                url,
                {
                    'image': dummy_image,
                },
                format='multipart',
            )

            self.assertEqual(response.status_code, 400)
            self.assertIn('Upload a valid image', str(response.data))

        # Now try to upload a valid image file, in multiple formats
        for fmt in ['jpg', 'j2k', 'png', 'bmp', 'webp']:
            fn = f'dummy_image.{fmt}'

            img = PIL.Image.new('RGB', (128, 128), color='red')
            img.save(fn)

            with open(fn, 'rb') as dummy_image:
                response = upload_client.patch(
                    url,
                    {
                        'image': dummy_image,
                    },
                    format='multipart',
                )

                self.assertEqual(response.status_code, 200)

            # And now check that the image has been set
            p = Part.objects.get(pk=pk)
            self.assertIsNotNone(p.image)

    def test_details(self):
        """Test that the required details are available."""
        p = Part.objects.get(pk=1)

        url = reverse('api-part-detail', kwargs={'pk': 1})

        data = self.get(url, expected_code=200).data

        # How many parts are 'on order' for this part?
        lines = order.models.PurchaseOrderLineItem.objects.filter(
            part__part__pk=1,
            order__status__in=PurchaseOrderStatus.OPEN,
        )

        on_order = 0

        # Calculate the "on_order" quantity by hand,
        # to check it matches the API value
        for line in lines:
            on_order += line.quantity
            on_order -= line.received

        self.assertEqual(on_order, data['ordering'])
        self.assertEqual(on_order, p.on_order)

        # Some other checks
        self.assertEqual(data['in_stock'], 9000)
        self.assertEqual(data['unallocated_stock'], 9000)

<<<<<<< HEAD
    def test_part_metadata(self):
        """Tests for the part metadata endpoint."""
        url = reverse('api-part-metadata', kwargs={'pk': 1})

        part = Part.objects.get(pk=1)

        # Metadata is initially null
        self.assertIsNone(part.metadata)

        part.metadata = {'foo': 'bar'}
        part.save()

        response = self.get(url, expected_code=200)

        self.assertEqual(response.data['metadata']['foo'], 'bar')

        # Add more data via the API
        # Using the 'patch' method causes the new data to be merged in
        self.patch(
            url,
            {
                'metadata': {
                    'hello': 'world',
                }
            },
            expected_code=200
        )

        part.refresh_from_db()

        self.assertEqual(part.metadata['foo'], 'bar')
        self.assertEqual(part.metadata['hello'], 'world')

        # Now, issue a PUT request (existing data will be replaced)
        self.put(
            url,
            {
                'metadata': {
                    'x': 'y'
                },
            },
            expected_code=200
        )

        part.refresh_from_db()

        self.assertFalse('foo' in part.metadata)
        self.assertFalse('hello' in part.metadata)
        self.assertEqual(part.metadata['x'], 'y')

=======
>>>>>>> 1d85b703

class PartListTests(PartAPITestBase):
    """Unit tests for the Part List API endpoint"""

    def test_query_count(self):
        """Test that the query count is unchanged, independent of query results"""

        queries = [
            {'limit': 1},
            {'limit': 10},
            {'limit': 50},
            {'category': 1},
            {},
        ]

        url = reverse('api-part-list')

        # Create a bunch of extra parts (efficiently)
        parts = []

        for ii in range(100):
            parts.append(Part(
                name=f"Extra part {ii}",
                description="A new part which will appear via the API",
                level=0, tree_id=0,
                lft=0, rght=0,
            ))

        Part.objects.bulk_create(parts)

        for query in queries:

            with CaptureQueriesContext(connection) as ctx:
                self.get(url, query, expected_code=200)

            # No more than 20 database queries
            self.assertLess(len(ctx), 20)

        # Test 'category_detail' annotation
        for b in [False, True]:
            with CaptureQueriesContext(connection) as ctx:
                results = self.get(
                    reverse('api-part-list'),
                    {'category_detail': b},
                    expected_code=200
                )

                for result in results.data:
                    if b and result['category'] is not None:
                        self.assertIn('category_detail', result)

            # No more than 20 DB queries
            self.assertLessEqual(len(ctx), 20)


class PartNotesTests(InvenTreeAPITestCase):
    """Tests for the 'notes' field (markdown field)"""

    fixtures = [
        'category',
        'part',
        'location',
        'company',
    ]

    roles = [
        'part.change',
        'part.add',
    ]

    def test_long_notes(self):
        """Test that very long notes field is rejected"""

        # Ensure that we cannot upload a very long piece of text
        url = reverse('api-part-detail', kwargs={'pk': 1})

        response = self.patch(
            url,
            {
                'notes': 'abcde' * 10001
            },
            expected_code=400
        )

        self.assertIn('Ensure this field has no more than 50000 characters', str(response.data['notes']))

    def test_multiline_formatting(self):
        """Ensure that markdown formatting is retained"""

        url = reverse('api-part-detail', kwargs={'pk': 1})

        notes = """
        ### Title

        1. Numbered list
        2. Another item
        3. Another item again

        [A link](http://link.com.go)

        """

        response = self.patch(
            url,
            {
                'notes': notes,
            },
            expected_code=200
        )

        # Ensure that newline chars have not been removed
        self.assertIn('\n', response.data['notes'])

        # Entire notes field should match original value
        self.assertEqual(response.data['notes'], notes.strip())


class PartPricingDetailTests(InvenTreeAPITestCase):
    """Tests for the part pricing API endpoint"""

    fixtures = [
        'category',
        'part',
        'location',
    ]

    roles = [
        'part.change',
    ]

    def url(self, pk):
        """Construct a pricing URL"""

        return reverse('api-part-pricing', kwargs={'pk': pk})

    def test_pricing_detail(self):
        """Test an empty pricing detail"""

        response = self.get(
            self.url(1),
            expected_code=200
        )

        # Check for expected fields
        expected_fields = [
            'currency',
            'updated',
            'bom_cost_min',
            'bom_cost_max',
            'purchase_cost_min',
            'purchase_cost_max',
            'internal_cost_min',
            'internal_cost_max',
            'supplier_price_min',
            'supplier_price_max',
            'overall_min',
            'overall_max',
        ]

        for field in expected_fields:
            self.assertIn(field, response.data)

        # Empty fields (no pricing by default)
        for field in expected_fields[2:]:
            self.assertIsNone(response.data[field])


class PartAPIAggregationTest(InvenTreeAPITestCase):
    """Tests to ensure that the various aggregation annotations are working correctly..."""

    fixtures = [
        'category',
        'company',
        'part',
        'location',
        'bom',
        'test_templates',
        'build',
        'location',
        'stock',
        'sales_order',
    ]

    roles = [
        'part.view',
        'part.change',
    ]

    @classmethod
    def setUpTestData(cls):
        """Create test data as part of setup routine"""
        super().setUpTestData()

        # Ensure the part "variant" tree is correctly structured
        Part.objects.rebuild()

        # Add a new part
        cls.part = Part.objects.create(
            name='Banana',
            description='This is a banana',
            category=PartCategory.objects.get(pk=1),
        )

        # Create some stock items associated with the part

        # First create 600 units which are OK
        StockItem.objects.create(part=cls.part, quantity=100)
        StockItem.objects.create(part=cls.part, quantity=200)
        StockItem.objects.create(part=cls.part, quantity=300)

        # Now create another 400 units which are LOST
        StockItem.objects.create(part=cls.part, quantity=400, status=StockStatus.LOST)

    def get_part_data(self):
        """Helper function for retrieving part data"""
        url = reverse('api-part-list')

        response = self.get(url)

        self.assertEqual(response.status_code, status.HTTP_200_OK)

        for part in response.data:
            if part['pk'] == self.part.pk:
                return part

        # We should never get here!
        self.assertTrue(False)  # pragma: no cover

    def test_stock_quantity(self):
        """Simple test for the stock quantity."""
        data = self.get_part_data()

        self.assertEqual(data['in_stock'], 600)
        self.assertEqual(data['stock_item_count'], 4)

        # Add some more stock items!!
        for _ in range(100):
            StockItem.objects.create(part=self.part, quantity=5)

        # Add another stock item which is assigned to a customer (and shouldn't count)
        customer = Company.objects.get(pk=4)
        StockItem.objects.create(part=self.part, quantity=9999, customer=customer)

        data = self.get_part_data()

        self.assertEqual(data['in_stock'], 1100)
        self.assertEqual(data['stock_item_count'], 105)

    def test_allocation_annotations(self):
        """Tests for query annotations which add allocation information.

        Ref: https://github.com/inventree/InvenTree/pull/2797
        """
        # We are looking at Part ID 100 ("Bob")
        url = reverse('api-part-detail', kwargs={'pk': 100})

        part = Part.objects.get(pk=100)

        response = self.get(url, expected_code=200)

        # Check that the expected annotated fields exist in the data
        data = response.data
        self.assertEqual(data['allocated_to_build_orders'], 0)
        self.assertEqual(data['allocated_to_sales_orders'], 0)

        # The unallocated stock count should equal the 'in stock' coutn
        in_stock = data['in_stock']
        self.assertEqual(in_stock, 126)
        self.assertEqual(data['unallocated_stock'], in_stock)

        # Check that model functions return the same values
        self.assertEqual(part.build_order_allocation_count(), 0)
        self.assertEqual(part.sales_order_allocation_count(), 0)
        self.assertEqual(part.total_stock, in_stock)
        self.assertEqual(part.available_stock, in_stock)

        # Now, let's create a sales order, and allocate some stock
        so = order.models.SalesOrder.objects.create(
            reference='001',
            customer=Company.objects.get(pk=1),
        )

        # We wish to send 50 units of "Bob" against this sales order
        line = order.models.SalesOrderLineItem.objects.create(
            quantity=50,
            order=so,
            part=part,
        )

        # Create a shipment against the order
        shipment_1 = order.models.SalesOrderShipment.objects.create(
            order=so,
            reference='001',
        )

        shipment_2 = order.models.SalesOrderShipment.objects.create(
            order=so,
            reference='002',
        )

        # Allocate stock items to this order, against multiple shipments
        order.models.SalesOrderAllocation.objects.create(
            line=line,
            shipment=shipment_1,
            item=StockItem.objects.get(pk=1007),
            quantity=17
        )

        order.models.SalesOrderAllocation.objects.create(
            line=line,
            shipment=shipment_1,
            item=StockItem.objects.get(pk=1008),
            quantity=18
        )

        order.models.SalesOrderAllocation.objects.create(
            line=line,
            shipment=shipment_2,
            item=StockItem.objects.get(pk=1006),
            quantity=15,
        )

        # Submit the API request again - should show us the sales order allocation
        data = self.get(url, expected_code=200).data

        self.assertEqual(data['allocated_to_sales_orders'], 50)
        self.assertEqual(data['in_stock'], 126)
        self.assertEqual(data['unallocated_stock'], 76)

        # Now, "ship" the first shipment (so the stock is not 'in stock' any more)
        shipment_1.complete_shipment(None)

        # Refresh the API data
        data = self.get(url, expected_code=200).data

        self.assertEqual(data['allocated_to_build_orders'], 0)
        self.assertEqual(data['allocated_to_sales_orders'], 15)
        self.assertEqual(data['in_stock'], 91)
        self.assertEqual(data['unallocated_stock'], 76)

        # Next, we create a build order and allocate stock against it
        bo = build.models.Build.objects.create(
            part=Part.objects.get(pk=101),
            quantity=10,
            title='Making some assemblies',
            reference='BO-9999',
            status=BuildStatus.PRODUCTION,
        )

        bom_item = BomItem.objects.get(pk=6)

        # Allocate multiple stock items against this build order
        build.models.BuildItem.objects.create(
            build=bo,
            bom_item=bom_item,
            stock_item=StockItem.objects.get(pk=1000),
            quantity=10,
        )

        # Request data once more
        data = self.get(url, expected_code=200).data

        self.assertEqual(data['allocated_to_build_orders'], 10)
        self.assertEqual(data['allocated_to_sales_orders'], 15)
        self.assertEqual(data['in_stock'], 91)
        self.assertEqual(data['unallocated_stock'], 66)

        # Again, check that the direct model functions return the same values
        self.assertEqual(part.build_order_allocation_count(), 10)
        self.assertEqual(part.sales_order_allocation_count(), 15)
        self.assertEqual(part.total_stock, 91)
        self.assertEqual(part.available_stock, 66)

        # Allocate further stock against the build
        build.models.BuildItem.objects.create(
            build=bo,
            bom_item=bom_item,
            stock_item=StockItem.objects.get(pk=1001),
            quantity=10,
        )

        # Request data once more
        data = self.get(url, expected_code=200).data

        self.assertEqual(data['allocated_to_build_orders'], 20)
        self.assertEqual(data['allocated_to_sales_orders'], 15)
        self.assertEqual(data['in_stock'], 91)
        self.assertEqual(data['unallocated_stock'], 56)

        # Again, check that the direct model functions return the same values
        self.assertEqual(part.build_order_allocation_count(), 20)
        self.assertEqual(part.sales_order_allocation_count(), 15)
        self.assertEqual(part.total_stock, 91)
        self.assertEqual(part.available_stock, 56)

    def test_on_order(self):
        """Test that the 'on_order' queryset annotation works as expected.

        This queryset annotation takes into account any outstanding line items for active orders,
        and should also use the 'pack_size' of the supplier part objects.
        """

        supplier = Company.objects.create(
            name='Paint Supplies',
            description='A supplier of paints',
            is_supplier=True
        )

        # First, create some parts
        paint = PartCategory.objects.create(
            parent=None,
            name="Paint",
            description="Paints and such",
        )

        for color in ['Red', 'Green', 'Blue', 'Orange', 'Yellow']:
            p = Part.objects.create(
                category=paint,
                units='litres',
                name=f"{color} Paint",
                description=f"Paint which is {color} in color"
            )

            # Create multiple supplier parts in different sizes
            for pk_sz in [1, 10, 25, 100]:
                sp = SupplierPart.objects.create(
                    part=p,
                    supplier=supplier,
                    SKU=f"PNT-{color}-{pk_sz}L",
                    pack_quantity=str(pk_sz),
                )

            self.assertEqual(p.supplier_parts.count(), 4)

        # Check that we have the right base data to start with
        self.assertEqual(paint.parts.count(), 5)
        self.assertEqual(supplier.supplied_parts.count(), 20)

        supplier_parts = supplier.supplied_parts.all()

        # Create multiple orders
        for _ii in range(5):

            po = order.models.PurchaseOrder.objects.create(
                supplier=supplier,
                description='ordering some paint',
            )

            # Order an assortment of items
            for sp in supplier_parts:

                # Generate random quantity to order
                quantity = randint(10, 20)

                # Mark up to half of the quantity as received
                received = randint(0, quantity // 2)

                # Add a line item
                item = order.models.PurchaseOrderLineItem.objects.create(
                    part=sp,
                    order=po,
                    quantity=quantity,
                    received=received,
                )

        # Now grab a list of parts from the API
        response = self.get(
            reverse('api-part-list'),
            {
                'category': paint.pk,
            },
            expected_code=200,
        )

        # Check that the correct number of items have been returned
        self.assertEqual(len(response.data), 5)

        for item in response.data:
            # Calculate the 'ordering' quantity from first principles
            p = Part.objects.get(pk=item['pk'])

            on_order = 0

            for sp in p.supplier_parts.all():
                for line_item in sp.purchase_order_line_items.all():
                    po = line_item.order

                    if po.status in PurchaseOrderStatus.OPEN:
                        remaining = line_item.quantity - line_item.received

                        if remaining > 0:
                            on_order += sp.base_quantity(remaining)

            # The annotated quantity must be equal to the hand-calculated quantity
            self.assertEqual(on_order, item['ordering'])

            # The annotated quantity must also match the part.on_order quantity
            self.assertEqual(on_order, p.on_order)


class BomItemTest(InvenTreeAPITestCase):
    """Unit tests for the BomItem API."""

    fixtures = [
        'category',
        'part',
        'location',
        'stock',
        'bom',
        'company',
    ]

    roles = [
        'part.add',
        'part.change',
        'part.delete',
    ]

    def test_bom_list(self):
        """Tests for the BomItem list endpoint."""
        # How many BOM items currently exist in the database?
        n = BomItem.objects.count()

        url = reverse('api-bom-list')
        response = self.get(url, expected_code=200)
        self.assertEqual(len(response.data), n)

        # Now, filter by part
        response = self.get(
            url,
            data={
                'part': 100,
            },
            expected_code=200
        )

        # Filter by "validated"
        response = self.get(
            url,
            data={
                'validated': True,
            },
            expected_code=200,
        )

        # Should be zero validated results
        self.assertEqual(len(response.data), 0)

        # Now filter by "not validated"
        response = self.get(
            url,
            data={
                'validated': False,
            },
            expected_code=200
        )

        # There should be at least one non-validated item
        self.assertTrue(len(response.data) > 0)

        # Now, let's validate an item
        bom_item = BomItem.objects.first()

        bom_item.validate_hash()

        response = self.get(
            url,
            data={
                'validated': True,
            },
            expected_code=200,
        )

        # Check that the expected response is returned
        self.assertEqual(len(response.data), 1)
        self.assertEqual(response.data[0]['pk'], bom_item.pk)

        # Each item in response should contain expected keys
        for el in response.data:

            for key in ['available_stock', 'available_substitute_stock']:
                self.assertTrue(key in el)

    def test_bom_list_search(self):
        """Test that we can search the BOM list API endpoint"""

        url = reverse('api-bom-list')

        response = self.get(url, expected_code=200)

        self.assertEqual(len(response.data), 6)

        # Limit the results with a search term
        response = self.get(
            url,
            {
                'search': '0805',
            },
            expected_code=200,
        )

        self.assertEqual(len(response.data), 3)

        # Search by 'reference' field
        for q in ['ABCDE', 'LMNOP', 'VWXYZ']:
            response = self.get(
                url,
                {
                    'search': q,
                },
                expected_code=200
            )

            self.assertEqual(len(response.data), 1)
            self.assertEqual(response.data[0]['reference'], q)

        # Search by nonsense data
        response = self.get(
            url,
            {
                'search': 'xxxxxxxxxxxxxxxxx',
            },
            expected_code=200
        )

        self.assertEqual(len(response.data), 0)

    def test_bom_list_ordering(self):
        """Test that the BOM list results can be ordered"""

        url = reverse('api-bom-list')

        # Order by increasing quantity
        response = self.get(
            f"{url}?ordering=+quantity",
            expected_code=200
        )

        self.assertEqual(len(response.data), 6)

        q1 = response.data[0]['quantity']
        q2 = response.data[-1]['quantity']

        self.assertTrue(q1 < q2)

        # Order by decreasing quantity
        response = self.get(
            f"{url}?ordering=-quantity",
            expected_code=200,
        )

        self.assertEqual(q1, response.data[-1]['quantity'])
        self.assertEqual(q2, response.data[0]['quantity'])

        # Now test ordering by 'sub_part' (which is actually 'sub_part__name')
        response = self.get(
            url,
            {
                'ordering': 'sub_part',
                'sub_part_detail': True,
            },
            expected_code=200,
        )

        n1 = response.data[0]['sub_part_detail']['name']
        n2 = response.data[-1]['sub_part_detail']['name']

        response = self.get(
            url,
            {
                'ordering': '-sub_part',
                'sub_part_detail': True,
            },
            expected_code=200,
        )

        self.assertEqual(n1, response.data[-1]['sub_part_detail']['name'])
        self.assertEqual(n2, response.data[0]['sub_part_detail']['name'])

    def test_get_bom_detail(self):
        """Get the detail view for a single BomItem object."""
        url = reverse('api-bom-item-detail', kwargs={'pk': 3})

        response = self.get(url, expected_code=200)

        expected_values = [
            'allow_variants',
            'inherited',
            'note',
            'optional',
            'overage',
            'pk',
            'part',
            'quantity',
            'reference',
            'sub_part',
            'substitutes',
            'validated',
            'available_stock',
            'available_substitute_stock',
        ]

        for key in expected_values:
            self.assertTrue(key in response.data)

        self.assertEqual(int(float(response.data['quantity'])), 25)

        # Increase the quantity
        data = response.data
        data['quantity'] = 57
        data['note'] = 'Added a note'

        response = self.patch(url, data, expected_code=200)

        self.assertEqual(int(float(response.data['quantity'])), 57)
        self.assertEqual(response.data['note'], 'Added a note')

    def test_add_bom_item(self):
        """Test that we can create a new BomItem via the API."""
        url = reverse('api-bom-list')

        data = {
            'part': 100,
            'sub_part': 4,
            'quantity': 777,
        }

        self.post(url, data, expected_code=201)

        # Now try to create a BomItem which references itself
        data['part'] = 100
        data['sub_part'] = 100
        self.post(url, data, expected_code=400)

    def test_variants(self):
        """Tests for BomItem use with variants."""
        stock_url = reverse('api-stock-list')

        # BOM item we are interested in
        bom_item = BomItem.objects.get(pk=1)

        bom_item.allow_variants = True
        bom_item.save()

        # sub part that the BOM item points to
        sub_part = bom_item.sub_part

        sub_part.is_template = True
        sub_part.save()

        # How many stock items are initially available for this part?
        response = self.get(
            stock_url,
            {
                'bom_item': bom_item.pk,
            },
            expected_code=200
        )

        n_items = len(response.data)
        self.assertEqual(n_items, 2)

        loc = StockLocation.objects.get(pk=1)

        # Now we will create some variant parts and stock
        for ii in range(5):

            # Create a variant part!
            variant = Part.objects.create(
                name=f"Variant_{ii}",
                description="A variant part, with a description",
                component=True,
                variant_of=sub_part
            )

            variant.save()

            Part.objects.rebuild()

            # Create some stock items for this new part
            for _ in range(ii):
                StockItem.objects.create(
                    part=variant,
                    location=loc,
                    quantity=100
                )

            # Keep track of running total
            n_items += ii

            # Now, there should be more stock items available!
            response = self.get(
                stock_url,
                {
                    'bom_item': bom_item.pk,
                },
                expected_code=200
            )

            self.assertEqual(len(response.data), n_items)

        # Now, disallow variant parts in the BomItem
        bom_item.allow_variants = False
        bom_item.save()

        # There should now only be 2 stock items available again
        response = self.get(
            stock_url,
            {
                'bom_item': bom_item.pk,
            },
            expected_code=200
        )

        self.assertEqual(len(response.data), 2)

    def test_substitutes(self):
        """Tests for BomItem substitutes."""
        url = reverse('api-bom-substitute-list')
        stock_url = reverse('api-stock-list')

        # Initially we may have substitute parts
        # Count first, operate directly on Model
        countbefore = BomItemSubstitute.objects.count()

        # Now, make sure API returns the same count
        response = self.get(url, expected_code=200)
        self.assertEqual(len(response.data), countbefore)

        # BOM item we are interested in
        bom_item = BomItem.objects.get(pk=1)

        # Filter stock items which can be assigned against this stock item
        response = self.get(
            stock_url,
            {
                "bom_item": bom_item.pk,
            },
            expected_code=200
        )

        n_items = len(response.data)

        loc = StockLocation.objects.get(pk=1)

        # Let's make some!
        for ii in range(5):
            sub_part = Part.objects.create(
                name=f"Substitute {ii}",
                description="A substitute part",
                component=True,
                is_template=False,
                assembly=False
            )

            # Create a new StockItem for this Part
            StockItem.objects.create(
                part=sub_part,
                quantity=1000,
                location=loc,
            )

            # Now, create an "alternative" for the BOM Item
            BomItemSubstitute.objects.create(
                bom_item=bom_item,
                part=sub_part
            )

            # We should be able to filter the API list to just return this new part
            response = self.get(url, data={'part': sub_part.pk}, expected_code=200)
            self.assertEqual(len(response.data), 1)

            # We should also have more stock available to allocate against this BOM item!
            response = self.get(
                stock_url,
                {
                    "bom_item": bom_item.pk,
                },
                expected_code=200
            )

            self.assertEqual(len(response.data), n_items + ii + 1)

        # There should now be 5 more substitute parts available in the database
        response = self.get(url, expected_code=200)
        self.assertEqual(len(response.data), countbefore + 5)

        # The BomItem detail endpoint should now also reflect the substitute data
        data = self.get(
            reverse('api-bom-item-detail', kwargs={'pk': bom_item.pk}),
            expected_code=200
        ).data

        # 5 substitute parts
        self.assertEqual(len(data['substitutes']), 5)

        # 5 x 1,000 stock quantity
        self.assertEqual(data['available_substitute_stock'], 5000)

        # 9,000 stock directly available
        self.assertEqual(data['available_stock'], 9000)

    def test_bom_item_uses(self):
        """Tests for the 'uses' field."""
        url = reverse('api-bom-list')

        # Test that the direct 'sub_part' association works

        assemblies = []

        for i in range(5):
            assy = Part.objects.create(
                name=f"Assy_{i}",
                description="An assembly made of other parts",
                active=True,
                assembly=True
            )

            assemblies.append(assy)

        components = []

        # Create some sub-components
        for i in range(5):

            cmp = Part.objects.create(
                name=f"Component_{i}",
                description="A sub component",
                active=True,
                component=True
            )

            for j in range(i):
                # Create a BOM item
                BomItem.objects.create(
                    quantity=10,
                    part=assemblies[j],
                    sub_part=cmp,
                )

            components.append(cmp)

            response = self.get(
                url,
                {
                    'uses': cmp.pk,
                },
                expected_code=200,
            )

            self.assertEqual(len(response.data), i)

    def test_bom_variant_stock(self):
        """Test for 'available_variant_stock' annotation."""
        Part.objects.rebuild()

        # BOM item we are interested in
        bom_item = BomItem.objects.get(pk=1)

        response = self.get('/api/bom/1/', {}, expected_code=200)

        # Initially, no variant stock available
        self.assertEqual(response.data['available_variant_stock'], 0)

        # Create some 'variants' of the referenced sub_part
        bom_item.sub_part.is_template = True
        bom_item.sub_part.save()

        for i in range(10):
            # Create a variant part
            vp = Part.objects.create(
                name=f"Var {i}",
                description="Variant part description field",
                variant_of=bom_item.sub_part,
            )

            # Create a stock item
            StockItem.objects.create(
                part=vp,
                quantity=100,
            )

        # There should now be variant stock available
        response = self.get('/api/bom/1/', {}, expected_code=200)

        self.assertEqual(response.data['available_variant_stock'], 1000)


class PartAttachmentTest(InvenTreeAPITestCase):
    """Unit tests for the PartAttachment API endpoint"""

    fixtures = [
        'category',
        'part',
        'location',
    ]

    def test_add_attachment(self):
        """Test that we can create a new PartAttachment via the API"""

        url = reverse('api-part-attachment-list')

        # Upload without permission
        response = self.post(
            url,
            {},
            expected_code=403,
        )

        # Add required permission
        self.assignRole('part.add')

        # Upload without specifying part (will fail)
        response = self.post(
            url,
            {
                'comment': 'Hello world',
            },
            expected_code=400
        )

        self.assertIn('This field is required', str(response.data['part']))

        # Upload without file OR link (will fail)
        response = self.post(
            url,
            {
                'part': 1,
                'comment': 'Hello world',
            },
            expected_code=400
        )

        self.assertIn('Missing file', str(response.data['attachment']))
        self.assertIn('Missing external link', str(response.data['link']))

        # Upload an invalid link (will fail)
        response = self.post(
            url,
            {
                'part': 1,
                'link': 'not-a-link.py',
            },
            expected_code=400
        )

        self.assertIn('Enter a valid URL', str(response.data['link']))

        link = 'https://www.google.com/test'

        # Upload a valid link (will pass)
        response = self.post(
            url,
            {
                'part': 1,
                'link': link,
                'comment': 'Hello world',
            },
            expected_code=201
        )

        data = response.data

        self.assertEqual(data['part'], 1)
        self.assertEqual(data['link'], link)
        self.assertEqual(data['comment'], 'Hello world')


class PartInternalPriceBreakTest(InvenTreeAPITestCase):
    """Unit tests for the PartInternalPrice API endpoints"""

    fixtures = [
        'category',
        'part',
        'params',
        'location',
        'bom',
        'company',
        'test_templates',
        'manufacturer_part',
        'supplier_part',
        'order',
        'stock',
    ]

    roles = [
        'part.change',
        'part.add',
        'part.delete',
        'part_category.change',
        'part_category.add',
        'part_category.delete',
    ]

    def test_create_price_breaks(self):
        """Test we can create price breaks at various quantities"""

        url = reverse('api-part-internal-price-list')

        breaks = [
            (1.0, 101),
            (1.1, 92.555555555),
            (1.5, 90.999999999),
            (1.756, 89),
            (2, 86),
            (25, 80)
        ]

        for q, p in breaks:
            data = self.post(
                url,
                {
                    'part': 1,
                    'quantity': q,
                    'price': p,
                },
                expected_code=201
            ).data

            self.assertEqual(data['part'], 1)
            self.assertEqual(
                round(Decimal(data['quantity']), 4),
                round(Decimal(q), 4)
            )
            self.assertEqual(
                round(Decimal(data['price']), 4),
                round(Decimal(p), 4)
            )

        # Now, ensure that we can delete the Part via the API
        # In particular this test checks that there are no circular post_delete relationships
        # Ref: https://github.com/inventree/InvenTree/pull/3986

        # First, ensure the part instance can be deleted
        p = Part.objects.get(pk=1)
        p.active = False
        p.save()

        response = self.delete(reverse("api-part-detail", kwargs={"pk": 1}))
        self.assertEqual(response.status_code, 204)

        with self.assertRaises(Part.DoesNotExist):
            p.refresh_from_db()


class PartStocktakeTest(InvenTreeAPITestCase):
    """Unit tests for the part stocktake functionality"""

    superuser = False
    is_staff = False

    fixtures = [
        'category',
        'part',
        'location',
        'stock',
    ]

    def test_list_endpoint(self):
        """Test the list endpoint for the stocktake data"""

        url = reverse('api-part-stocktake-list')

        self.assignRole('part.view')

        # Initially, no stocktake entries
        response = self.get(url, expected_code=200)

        self.assertEqual(len(response.data), 0)

        total = 0

        # Iterate over (up to) 5 parts in the database
        for p in Part.objects.all()[:5]:

            # Create some entries
            to_create = []

            n = p.pk % 10

            for idx in range(n):
                to_create.append(
                    PartStocktake(
                        part=p,
                        quantity=(idx + 1) * 100,
                    )
                )

                total += 1

            # Create all entries in a single bulk-create
            PartStocktake.objects.bulk_create(to_create)

            # Query list endpoint
            response = self.get(
                url,
                {
                    'part': p.pk,
                },
                expected_code=200,
            )

            # Check that the expected number of PartStocktake instances has been created
            self.assertEqual(len(response.data), n)

        # List all entries
        response = self.get(url, {}, expected_code=200)

        self.assertEqual(len(response.data), total)

    def test_create_stocktake(self):
        """Test that stocktake entries can be created via the API"""

        url = reverse('api-part-stocktake-list')

        self.assignRole('stocktake.add')
        self.assignRole('stocktake.view')

        for p in Part.objects.all():

            # Initially no stocktake information available
            self.assertIsNone(p.latest_stocktake)

            note = f"Note {p.pk}"
            quantity = p.pk + 5

            self.post(
                url,
                {
                    'part': p.pk,
                    'quantity': quantity,
                    'note': note,
                },
                expected_code=201,
            )

            p.refresh_from_db()
            stocktake = p.latest_stocktake

            self.assertIsNotNone(stocktake)
            self.assertEqual(stocktake.quantity, quantity)
            self.assertEqual(stocktake.part, p)
            self.assertEqual(stocktake.note, note)

    def test_edit_stocktake(self):
        """Test that a Stoctake instance can be edited and deleted via the API.

        Note that only 'staff' users can perform these actions.
        """

        p = Part.objects.all().first()

        st = PartStocktake.objects.create(part=p, quantity=10)

        url = reverse('api-part-stocktake-detail', kwargs={'pk': st.pk})
        self.assignRole('part.view')

        # Test we can retrieve via API
        self.get(url, expected_code=200)

        # Try to edit data
        self.patch(
            url,
            {
                'note': 'Another edit',
            },
            expected_code=403
        )

        # Assign 'edit' role permission
        self.assignRole('stocktake.change')

        # Try again
        self.patch(
            url,
            {
                'note': 'Editing note field again',
            },
            expected_code=200,
        )

        # Try to delete
        self.delete(url, expected_code=403)

        self.assignRole('stocktake.delete')

        self.delete(url, expected_code=204)

    def test_report_list(self):
        """Test for PartStocktakeReport list endpoint"""

        from part.tasks import generate_stocktake_report

        # Initially, no stocktake records are available
        self.assertEqual(PartStocktake.objects.count(), 0)

        # Generate stocktake data for all parts (default configuration)
        generate_stocktake_report()

        # At least one report now created
        n = PartStocktake.objects.count()
        self.assertGreater(n, 0)

        self.assignRole('stocktake.view')

        response = self.get(reverse('api-part-stocktake-list'), expected_code=200)

        self.assertEqual(len(response.data), n)

        # Stocktake report should be available via the API, also
        response = self.get(reverse('api-part-stocktake-report-list'), expected_code=200)

        self.assertEqual(len(response.data), 1)

        data = response.data[0]

        self.assertEqual(data['part_count'], 8)
        self.assertEqual(data['user'], None)
        self.assertTrue(data['report'].endswith('.csv'))

    def test_report_generate(self):
        """Test API functionality for generating a new stocktake report"""

        url = reverse('api-part-stocktake-report-generate')

        # Permission denied, initially
        self.assignRole('stocktake.view')
        response = self.post(url, data={}, expected_code=403)

        # Stocktake functionality disabled
        InvenTreeSetting.set_setting('STOCKTAKE_ENABLE', False, None)
        self.assignRole('stocktake.add')
        response = self.post(url, data={}, expected_code=400)

        self.assertIn('Stocktake functionality is not enabled', str(response.data))

        InvenTreeSetting.set_setting('STOCKTAKE_ENABLE', True, None)
        response = self.post(url, data={}, expected_code=400)
        self.assertIn('Background worker check failed', str(response.data))


class PartMetadataAPITest(InvenTreeAPITestCase):
    """Unit tests for the various metadata endpoints of API."""

    fixtures = [
        'category',
        'part',
        'params',
        'location',
        'bom',
        'company',
        'test_templates',
        'manufacturer_part',
        'supplier_part',
        'order',
        'stock',
    ]

    roles = [
        'part.change',
        'part_category.change',
    ]

    def metatester(self, apikey, model):
        """Generic tester"""

        modeldata = model.objects.first()

        # Useless test unless a model object is found
        self.assertIsNotNone(modeldata)

        url = reverse(apikey, kwargs={'pk': modeldata.pk})

        # Metadata is initially null
        self.assertIsNone(modeldata.metadata)

        numstr = randint(100, 900)

        self.patch(
            url,
            {
                'metadata': {
                    f'abc-{numstr}': f'xyz-{apikey}-{numstr}',
                }
            },
            expected_code=200
        )

        # Refresh
        modeldata.refresh_from_db()
        self.assertEqual(modeldata.get_metadata(f'abc-{numstr}'), f'xyz-{apikey}-{numstr}')

    def test_metadata(self):
        """Test all endpoints"""

        for apikey, model in {
            'api-part-category-parameter-metadata': PartCategoryParameterTemplate,
            'api-part-category-metadata': PartCategory,
            'api-part-test-template-metadata': PartTestTemplate,
            'api-part-related-metadata': PartRelated,
            'api-part-parameter-template-metadata': PartParameterTemplate,
            'api-part-parameter-metadata': PartParameter,
            'api-part-metadata': Part,
            'api-bom-substitute-metadata': BomItemSubstitute,
            'api-bom-item-metadata': BomItem,
        }.items():
            self.metatester(apikey, model)<|MERGE_RESOLUTION|>--- conflicted
+++ resolved
@@ -1646,59 +1646,6 @@
         self.assertEqual(data['in_stock'], 9000)
         self.assertEqual(data['unallocated_stock'], 9000)
 
-<<<<<<< HEAD
-    def test_part_metadata(self):
-        """Tests for the part metadata endpoint."""
-        url = reverse('api-part-metadata', kwargs={'pk': 1})
-
-        part = Part.objects.get(pk=1)
-
-        # Metadata is initially null
-        self.assertIsNone(part.metadata)
-
-        part.metadata = {'foo': 'bar'}
-        part.save()
-
-        response = self.get(url, expected_code=200)
-
-        self.assertEqual(response.data['metadata']['foo'], 'bar')
-
-        # Add more data via the API
-        # Using the 'patch' method causes the new data to be merged in
-        self.patch(
-            url,
-            {
-                'metadata': {
-                    'hello': 'world',
-                }
-            },
-            expected_code=200
-        )
-
-        part.refresh_from_db()
-
-        self.assertEqual(part.metadata['foo'], 'bar')
-        self.assertEqual(part.metadata['hello'], 'world')
-
-        # Now, issue a PUT request (existing data will be replaced)
-        self.put(
-            url,
-            {
-                'metadata': {
-                    'x': 'y'
-                },
-            },
-            expected_code=200
-        )
-
-        part.refresh_from_db()
-
-        self.assertFalse('foo' in part.metadata)
-        self.assertFalse('hello' in part.metadata)
-        self.assertEqual(part.metadata['x'], 'y')
-
-=======
->>>>>>> 1d85b703
 
 class PartListTests(PartAPITestBase):
     """Unit tests for the Part List API endpoint"""
