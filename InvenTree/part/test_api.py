"""Unit tests for the various part API endpoints."""

import os
from datetime import datetime
from decimal import Decimal
from enum import IntEnum
from random import randint

from django.core.exceptions import ValidationError
from django.db import connection
from django.test.utils import CaptureQueriesContext
from django.urls import reverse

import build.models
import company.models
import order.models
import PIL
from common.models import InvenTreeSetting
from company.models import Company, SupplierPart
<<<<<<< HEAD
from rest_framework import status
from rest_framework.test import APIClient
=======
from InvenTree.status_codes import BuildStatus, PurchaseOrderStatusGroups, StockStatus
from InvenTree.unit_test import InvenTreeAPITestCase
from part.models import (
    BomItem,
    BomItemSubstitute,
    Part,
    PartCategory,
    PartCategoryParameterTemplate,
    PartParameter,
    PartParameterTemplate,
    PartRelated,
    PartStocktake,
    PartTestTemplate,
)
>>>>>>> 4b149865
from stock.models import StockItem, StockLocation

from InvenTree.status_codes import BuildStatus, PurchaseOrderStatusGroups, StockStatus
from InvenTree.unit_test import InvenTreeAPITestCase
from part.models import (
    BomItem,
    BomItemSubstitute,
    Part,
    PartCategory,
    PartCategoryParameterTemplate,
    PartParameter,
    PartParameterTemplate,
    PartRelated,
    PartStocktake,
    PartTestTemplate,
)


class PartCategoryAPITest(InvenTreeAPITestCase):
    """Unit tests for the PartCategory API."""

    fixtures = [
        'category',
        'part',
        'params',
        'location',
        'bom',
        'company',
        'test_templates',
        'manufacturer_part',
        'supplier_part',
        'order',
        'stock',
    ]

    roles = [
        'part.change',
        'part.add',
        'part.delete',
        'part_category.change',
        'part_category.add',
        'part_category.delete',
    ]

    def test_category_list(self):
        """Test the PartCategoryList API endpoint."""
        url = reverse('api-part-category-list')

        # star categories manually for tests as it is not possible with fixures
        # because the current user is no fixure itself and throws an invalid
        # foreign key constrain
        for pk in [3, 4]:
            PartCategory.objects.get(pk=pk).set_starred(self.user, True)

        test_cases = [
            ({}, 8, 'no parameters'),
            ({'parent': 1, 'cascade': False}, 3, 'Filter by parent, no cascading'),
            ({'parent': 1, 'cascade': True}, 5, 'Filter by parent, cascading'),
            ({'cascade': True, 'depth': 0}, 8, 'Cascade with no parent, depth=0'),
            ({'cascade': False, 'depth': 10}, 8, 'Cascade with no parent, depth=0'),
            (
                {'parent': 'null', 'cascade': True, 'depth': 0},
                2,
                'Cascade with null parent, depth=0',
            ),
            (
                {'parent': 'null', 'cascade': True, 'depth': 10},
                8,
                'Cascade with null parent and bigger depth',
            ),
            (
                {'parent': 'null', 'cascade': False, 'depth': 10},
                2,
                'No cascade even with depth specified with null parent',
            ),
            (
                {'parent': 1, 'cascade': False, 'depth': 0},
                3,
                'Dont cascade with depth=0 and parent',
            ),
            (
                {'parent': 1, 'cascade': True, 'depth': 0},
                3,
                'Cascade with depth=0 and parent',
            ),
            (
                {'parent': 1, 'cascade': False, 'depth': 1},
                3,
                'Dont cascade even with depth=1 specified with parent',
            ),
            (
                {'parent': 1, 'cascade': True, 'depth': 1},
                5,
                'Cascade with depth=1 with parent',
            ),
            (
                {'parent': 1, 'cascade': True, 'depth': 'abcdefg'},
                5,
                'Cascade with invalid depth and parent',
            ),
            ({'parent': 42}, 8, 'Should return everything if parent_pk is not valid'),
            (
                {'parent': 'null', 'exclude_tree': 1, 'cascade': True},
                2,
                'Should return everything from except tree with pk=1',
            ),
            (
                {'parent': 'null', 'exclude_tree': 42, 'cascade': True},
                8,
                'Should return everything because exclude_tree=42 is no valid pk',
            ),
            (
                {'parent': 1, 'starred': True, 'cascade': True},
                2,
                'Should return the starred categories for the current user within the pk=1 tree',
            ),
            (
                {'parent': 1, 'starred': False, 'cascade': True},
                3,
                'Should return the not starred categories for the current user within the pk=1 tree',
            ),
        ]

        for params, res_len, description in test_cases:
            response = self.get(url, params, expected_code=200)
            self.assertEqual(len(response.data), res_len, description)

        # Check that the required fields are present
        fields = [
            'pk',
            'name',
            'description',
            'default_location',
            'level',
            'parent',
            'part_count',
            'pathstring',
            'url',
        ]

        response = self.get(url, expected_code=200)
        for result in response.data:
            for f in fields:
                self.assertIn(
                    f, result, f'"{f}" is missing in result of PartCategory list'
                )

    def test_part_count(self):
        """Test that the 'part_count' field is annotated correctly."""
        url = reverse('api-part-category-list')

        # Create a parent category
        cat = PartCategory.objects.create(
            name='Parent Cat', description='Some name', parent=None
        )

        # Create child categories
        for ii in range(10):
            child = PartCategory.objects.create(
                name=f'Child cat {ii}', description='A child category', parent=cat
            )

            # Create parts in this category
            for jj in range(10):
                Part.objects.create(
                    name=f'Part xyz {jj}_{ii}',
                    description='A test part with a description',
                    category=child,
                )

        # Filter by parent category
        response = self.get(url, {'parent': cat.pk}, expected_code=200)

        # 10 child categories
        self.assertEqual(len(response.data), 10)

        for result in response.data:
            self.assertEqual(result['parent'], cat.pk)
            self.assertEqual(result['part_count'], 10)

        # Detail view for parent category
        response = self.get(f'/api/part/category/{cat.pk}/', expected_code=200)

        # Annotation should include parts from all sub-categories
        self.assertEqual(response.data['part_count'], 100)

    def test_category_parameters(self):
        """Test that the PartCategoryParameterTemplate API function work."""
        url = reverse('api-part-category-parameter-list')

        response = self.get(url, {}, expected_code=200)

        self.assertEqual(len(response.data), 2)

        # Add some more category templates via the API
        n = PartParameterTemplate.objects.count()

        for template in PartParameterTemplate.objects.all():
            response = self.post(
                url,
                {
                    'category': 2,
                    'parameter_template': template.pk,
                    'default_value': 'xyz',
                },
            )

        # Total number of category templates should have increased
        response = self.get(url, {}, expected_code=200)
        self.assertEqual(len(response.data), 2 + n)

        # Filter by category
        response = self.get(url, {'category': 2})

        self.assertEqual(len(response.data), n)

        # Test that we can retrieve individual templates via the API
        for template in PartCategoryParameterTemplate.objects.all():
            url = reverse(
                'api-part-category-parameter-detail', kwargs={'pk': template.pk}
            )

            data = self.get(url, {}, expected_code=200).data

            for key in [
                'pk',
                'category',
                'category_detail',
                'parameter_template',
                'parameter_template_detail',
                'default_value',
            ]:
                self.assertIn(key, data.keys())

            # Test that we can delete via the API also
            response = self.delete(url, expected_code=204)

        # There should not be any templates left at this point
        self.assertEqual(PartCategoryParameterTemplate.objects.count(), 0)

    def test_bleach(self):
        """Test that the data cleaning functionality is working.

        This helps to protect against XSS injection
        """
        url = reverse('api-part-category-detail', kwargs={'pk': 1})

        # Invalid values containing tags
        invalid_values = [
            '<img src="test"/>',
            '<a href="#">Link</a>',
            "<a href='#'>Link</a>",
            '<b>',
        ]

        for v in invalid_values:
            response = self.patch(url, {'description': v}, expected_code=400)

            self.assertIn('Remove HTML tags', str(response.data))

        # Raw characters should be allowed
        allowed = ['<< hello', 'Alpha & Omega', 'A > B > C']

        for val in allowed:
            response = self.patch(url, {'description': val}, expected_code=200)

            self.assertEqual(response.data['description'], val)

    def test_invisible_chars(self):
        """Test that invisible characters are removed from the input data."""
        url = reverse('api-part-category-detail', kwargs={'pk': 1})

        values = [
            'A part\n category\n\t',
            'A\t part\t category\t',
            'A pa\rrt cat\r\r\regory',
            'A part\u200e catego\u200fry\u202e',
        ]

        for val in values:
            response = self.patch(url, {'description': val}, expected_code=200)

            self.assertEqual(response.data['description'], 'A part category')

    def test_category_delete(self):
        """Test category deletion with different parameters."""

        class Target(IntEnum):
            move_subcategories_to_parent_move_parts_to_parent = (0,)
            move_subcategories_to_parent_delete_parts = (1,)
            delete_subcategories_move_parts_to_parent = (2,)
            delete_subcategories_delete_parts = (3,)

        for i in range(4):
            delete_child_categories: bool = False
            delete_parts: bool = False

            if i in (
                Target.move_subcategories_to_parent_delete_parts,
                Target.delete_subcategories_delete_parts,
            ):
                delete_parts = True
            if i in (
                Target.delete_subcategories_move_parts_to_parent,
                Target.delete_subcategories_delete_parts,
            ):
                delete_child_categories = True

            # Create a parent category
            parent_category = PartCategory.objects.create(
                name='Parent category',
                description='This is the parent category where the child categories and parts are moved to',
                parent=None,
            )

            category_count_before = PartCategory.objects.count()
            part_count_before = Part.objects.count()

            # Create a category to delete
            cat_to_delete = PartCategory.objects.create(
                name='Category to delete',
                description='This is the category to be deleted',
                parent=parent_category,
            )

            url = reverse('api-part-category-detail', kwargs={'pk': cat_to_delete.id})

            parts = []
            # Create parts in the category to be deleted
            for jj in range(3):
                parts.append(
                    Part.objects.create(
                        name=f'Part xyz {i}_{jj}',
                        description='Child part of the deleted category',
                        category=cat_to_delete,
                    )
                )

            child_categories = []
            child_categories_parts = []
            # Create child categories under the category to be deleted
            for ii in range(3):
                child = PartCategory.objects.create(
                    name=f'Child parent_cat {i}_{ii}',
                    description='A child category of the deleted category',
                    parent=cat_to_delete,
                )
                child_categories.append(child)

                # Create parts in the child categories
                for jj in range(3):
                    child_categories_parts.append(
                        Part.objects.create(
                            name=f'Part xyz {i}_{jj}_{ii}',
                            description='Child part in the child category of the deleted category',
                            category=child,
                        )
                    )

            # Delete the created category (sub categories and their parts will be moved under the parent)
            params = {}
            if delete_parts:
                params['delete_parts'] = '1'
            if delete_child_categories:
                params['delete_child_categories'] = '1'
            response = self.delete(url, params, expected_code=204)

            self.assertEqual(response.status_code, 204)

            if delete_parts:
                if i == Target.delete_subcategories_delete_parts:
                    # Check if all parts deleted
                    self.assertEqual(Part.objects.count(), part_count_before)
                elif i == Target.move_subcategories_to_parent_delete_parts:
                    # Check if all parts deleted
                    self.assertEqual(
                        Part.objects.count(),
                        part_count_before + len(child_categories_parts),
                    )
            else:
                # parts moved to the parent category
                for part in parts:
                    part.refresh_from_db()
                    self.assertEqual(part.category, parent_category)

                if delete_child_categories:
                    for part in child_categories_parts:
                        part.refresh_from_db()
                        self.assertEqual(part.category, parent_category)

            if delete_child_categories:
                # Check if all categories are deleted
                self.assertEqual(PartCategory.objects.count(), category_count_before)
            else:
                #  Check if all subcategories to parent moved to parent and all parts deleted
                for child in child_categories:
                    child.refresh_from_db()
                    self.assertEqual(child.parent, parent_category)

    def test_structural(self):
        """Test the effectiveness of structural categories.

        Make sure:
        - Parts cannot be created in structural categories
        - Parts cannot be assigned to structural categories
        """
        # Create our structural part category
        structural_category = PartCategory.objects.create(
            name='Structural category',
            description='This is the structural category',
            parent=None,
            structural=True,
        )

        part_count_before = Part.objects.count()

        # Make sure that we get an error if we try to create part in the structural category
        with self.assertRaises(ValidationError):
            part = Part.objects.create(
                name='-',
                description='Part which shall not be created',
                category=structural_category,
            )

        # Ensure that the part really did not get created in the structural category
        self.assertEqual(part_count_before, Part.objects.count())

        # Create a non structural category for test part category change
        non_structural_category = PartCategory.objects.create(
            name='Non-structural category',
            description='This is a non-structural category',
            parent=None,
            structural=False,
        )

        # Create the test part assigned to a non-structural category
        part = Part.objects.create(
            name='-',
            description='Part which category will be changed to structural',
            category=non_structural_category,
        )

        # Assign the test part to a structural category and make sure it gives an error
        part.category = structural_category
        with self.assertRaises(ValidationError):
            part.save()

        # Ensure that the part did not get saved to the DB
        part.refresh_from_db()
        self.assertEqual(part.category.pk, non_structural_category.pk)

    def test_path_detail(self):
        """Test path_detail information."""
        url = reverse('api-part-category-detail', kwargs={'pk': 5})

        # First, request without path detail
        response = self.get(url, {'path_detail': False}, expected_code=200)

        # Check that the path detail information is not included
        self.assertFalse('path' in response.data.keys())

        # Now, request *with* path detail
        response = self.get(url, {'path_detail': True}, expected_code=200)

        self.assertTrue('path' in response.data.keys())

        path = response.data['path']

        self.assertEqual(len(path), 3)
        self.assertEqual(path[0]['name'], 'Electronics')
        self.assertEqual(path[1]['name'], 'IC')
        self.assertEqual(path[2]['name'], 'MCU')


class PartOptionsAPITest(InvenTreeAPITestCase):
    """Tests for the various OPTIONS endpoints in the /part/ API.

    Ensure that the required field details are provided!
    """

    roles = ['part.add']

    def test_part(self):
        """Test the Part API OPTIONS."""
        actions = self.getActions(reverse('api-part-list'))['POST']

        # Check that a bunch o' fields are contained
        for f in ['assembly', 'component', 'description', 'image', 'IPN']:
            self.assertTrue(f in actions.keys())

        # Active is a 'boolean' field
        active = actions['active']

        self.assertTrue(active['default'])
        self.assertEqual(active['help_text'], 'Is this part active?')
        self.assertEqual(active['type'], 'boolean')
        self.assertEqual(active['read_only'], False)

        # String field
        ipn = actions['IPN']
        self.assertEqual(ipn['type'], 'string')
        self.assertFalse(ipn['required'])
        self.assertEqual(ipn['max_length'], 100)
        self.assertEqual(ipn['help_text'], 'Internal Part Number')

        # Related field
        category = actions['category']

        self.assertEqual(category['type'], 'related field')
        self.assertTrue(category['required'])
        self.assertFalse(category['read_only'])
        self.assertEqual(category['label'], 'Category')
        self.assertEqual(category['model'], 'partcategory')
        self.assertEqual(category['api_url'], reverse('api-part-category-list'))
        self.assertEqual(category['help_text'], 'Part category')

    def test_category(self):
        """Test the PartCategory API OPTIONS endpoint."""
        actions = self.getActions(reverse('api-part-category-list'))

        # actions should *not* contain 'POST' as we do not have the correct role
        self.assertFalse('POST' in actions)

        self.assignRole('part_category.add')

        actions = self.getActions(reverse('api-part-category-list'))['POST']

        name = actions['name']

        self.assertTrue(name['required'])
        self.assertEqual(name['label'], 'Name')

        loc = actions['default_location']
        self.assertEqual(loc['api_url'], reverse('api-location-list'))

    def test_bom_item(self):
        """Test the BomItem API OPTIONS endpoint."""
        actions = self.getActions(reverse('api-bom-list'))['POST']

        inherited = actions['inherited']

        self.assertEqual(inherited['type'], 'boolean')

        # 'part' reference
        part = actions['part']

        self.assertTrue(part['required'])
        self.assertFalse(part['read_only'])
        self.assertTrue(part['filters']['assembly'])

        # 'sub_part' reference
        sub_part = actions['sub_part']

        self.assertTrue(sub_part['required'])
        self.assertEqual(sub_part['type'], 'related field')
        self.assertTrue(sub_part['filters']['component'])


class PartAPITestBase(InvenTreeAPITestCase):
    """Base class for running tests on the Part API endpoints."""

    fixtures = [
        'category',
        'part',
        'location',
        'bom',
        'build',
        'company',
        'test_templates',
        'manufacturer_part',
        'params',
        'supplier_part',
        'order',
        'stock',
    ]

    roles = [
        'part.change',
        'part.add',
        'part.delete',
        'part_category.change',
        'part_category.add',
    ]


class PartAPITest(PartAPITestBase):
    """Series of tests for the Part DRF API."""

    fixtures = [
        'category',
        'part',
        'location',
        'bom',
        'company',
        'test_templates',
        'manufacturer_part',
        'params',
        'supplier_part',
        'order',
    ]

    def test_get_categories(self):
        """Test that we can retrieve list of part categories, with various filtering options."""
        url = reverse('api-part-category-list')

        # Request *all* part categories
        response = self.get(url)

        self.assertEqual(response.status_code, status.HTTP_200_OK)
        self.assertEqual(len(response.data), 8)

        # Request top-level part categories only
        response = self.get(url, {'parent': 'null'})

        self.assertEqual(len(response.data), 2)

        # Children of PartCategory<1>, cascade
        response = self.get(url, {'parent': 1, 'cascade': 'true'})

        self.assertEqual(len(response.data), 5)

        # Children of PartCategory<1>, do not cascade
        response = self.get(url, {'parent': 1, 'cascade': 'false'})

        self.assertEqual(len(response.data), 3)

    def test_add_categories(self):
        """Check that we can add categories."""
        data = {'name': 'Animals', 'description': 'All animals go here'}

        url = reverse('api-part-category-list')
        response = self.post(url, data)
        self.assertEqual(response.status_code, status.HTTP_201_CREATED)

        parent = response.data['pk']

        # Add some sub-categories to the top-level 'Animals' category
        for animal in ['cat', 'dog', 'zebra']:
            data = {'name': animal, 'description': 'A sort of animal', 'parent': parent}
            response = self.post(url, data)
            self.assertEqual(response.status_code, status.HTTP_201_CREATED)
            self.assertEqual(response.data['parent'], parent)
            self.assertEqual(response.data['name'], animal)
            self.assertEqual(response.data['pathstring'], 'Animals/' + animal)

        # There should be now 8 categories
        response = self.get(url)
        self.assertEqual(len(response.data), 12)

    def test_cat_detail(self):
        """Test the PartCategoryDetail API endpoint."""
        url = reverse('api-part-category-detail', kwargs={'pk': 4})
        response = self.get(url)

        # Test that we have retrieved the category
        self.assertEqual(response.data['description'], 'Integrated Circuits')
        self.assertEqual(response.data['parent'], 1)

        # Change some data and post it back
        data = response.data
        data['name'] = 'Changing category'
        data['parent'] = None
        data['description'] = 'Changing the description'
        response = self.patch(url, data)
        self.assertEqual(response.status_code, status.HTTP_200_OK)
        self.assertEqual(response.data['description'], 'Changing the description')
        self.assertIsNone(response.data['parent'])

    def test_filter_parts(self):
        """Test part filtering using the API."""
        url = reverse('api-part-list')
        data = {'cascade': True}
        response = self.get(url, data)
        self.assertEqual(response.status_code, status.HTTP_200_OK)
        self.assertEqual(len(response.data), Part.objects.count())

        # Test filtering parts by category
        data = {'category': 2}
        response = self.get(url, data)
        self.assertEqual(response.status_code, status.HTTP_200_OK)

        # There should only be 2 objects in category C
        self.assertEqual(len(response.data), 2)

        for part in response.data:
            self.assertEqual(part['category'], 2)

    def test_filter_by_in_bom(self):
        """Test that we can filter part list by the 'in_bom_for' parameter."""
        url = reverse('api-part-list')

        response = self.get(url, {'in_bom_for': 100}, expected_code=200)

        self.assertEqual(len(response.data), 4)

    def test_filter_by_related(self):
        """Test that we can filter by the 'related' status."""
        url = reverse('api-part-list')

        # Initially there are no relations, so this should return zero results
        response = self.get(url, {'related': 1}, expected_code=200)
        self.assertEqual(len(response.data), 0)

        # Add some relationships
        PartRelated.objects.create(
            part_1=Part.objects.get(pk=1), part_2=Part.objects.get(pk=2)
        )

        PartRelated.objects.create(
            part_2=Part.objects.get(pk=1), part_1=Part.objects.get(pk=3)
        )

        response = self.get(url, {'related': 1}, expected_code=200)
        self.assertEqual(len(response.data), 2)

    def test_filter_by_convert(self):
        """Test that we can correctly filter the Part list by conversion options."""
        category = PartCategory.objects.get(pk=3)

        # First, construct a set of template / variant parts
        master_part = Part.objects.create(
            name='Master',
            description='Master part which has some variants',
            category=category,
            is_template=True,
        )

        # Construct a set of variant parts
        variants = []

        for color in ['Red', 'Green', 'Blue', 'Yellow', 'Pink', 'Black']:
            variants.append(
                Part.objects.create(
                    name=f'{color} Variant',
                    description='Variant part with a specific color',
                    variant_of=master_part,
                    category=category,
                )
            )

        url = reverse('api-part-list')

        # An invalid part ID will return an error
        response = self.get(url, {'convert_from': 999999}, expected_code=400)

        self.assertIn('Select a valid choice', str(response.data['convert_from']))

        for variant in variants:
            response = self.get(url, {'convert_from': variant.pk}, expected_code=200)

            # There should be the same number of results for each request
            self.assertEqual(len(response.data), 6)

            id_values = [p['pk'] for p in response.data]

            self.assertIn(master_part.pk, id_values)

            for v in variants:
                # Check that all *other* variants are included also
                if v == variant:
                    continue

                self.assertIn(v.pk, id_values)

    def test_include_children(self):
        """Test the special 'include_child_categories' flag.

        If provided, parts are provided for ANY child category (recursive)
        """
        url = reverse('api-part-list')
        data = {'category': 1, 'cascade': True}

        # Now request to include child categories
        response = self.get(url, data)

        # Now there should be 5 total parts
        self.assertEqual(response.status_code, status.HTTP_200_OK)
        self.assertEqual(len(response.data), 3)

    def test_test_templates(self):
        """Test the PartTestTemplate API."""
        url = reverse('api-part-test-template-list')

        # List ALL items
        response = self.get(url)

        self.assertEqual(response.status_code, status.HTTP_200_OK)
        self.assertEqual(len(response.data), 7)

        # Request for a particular part
        response = self.get(url, data={'part': 10000})
        self.assertEqual(len(response.data), 5)

        response = self.get(url, data={'part': 10004})
        self.assertEqual(len(response.data), 7)

        # Try to post a new object (missing description)
        response = self.post(
            url,
            data={'part': 10000, 'test_name': 'My very first test', 'required': False},
        )

        self.assertEqual(response.status_code, 400)

        # Try to post a new object (should succeed)
        response = self.post(
            url,
            data={
                'part': 10000,
                'test_name': 'New Test',
                'required': True,
                'description': 'a test description',
            },
        )

        self.assertEqual(response.status_code, status.HTTP_201_CREATED)

        # Try to post a new test with the same name (should fail)
        response = self.post(
            url,
            data={'part': 10004, 'test_name': '   newtest', 'description': 'dafsdf'},
        )

        self.assertEqual(response.status_code, status.HTTP_400_BAD_REQUEST)

        # Try to post a new test against a non-trackable part (should fail)
        response = self.post(url, data={'part': 1, 'test_name': 'A simple test'})

        self.assertEqual(response.status_code, status.HTTP_400_BAD_REQUEST)

    def test_get_thumbs(self):
        """Return list of part thumbnails."""
        url = reverse('api-part-thumbs')

        response = self.get(url)

        self.assertEqual(response.status_code, status.HTTP_200_OK)

    def test_paginate(self):
        """Test pagination of the Part list API."""
        for n in [1, 5, 10]:
            response = self.get(reverse('api-part-list'), {'limit': n})

            data = response.data

            self.assertIn('count', data)
            self.assertIn('results', data)

            self.assertEqual(len(data['results']), n)

    def test_template_filters(self):
        """Unit tests for API filters related to template parts.

        Test:
        - variant_of : Return children of specified part
        - ancestor : Return descendants of specified part

        Uses the 'chair template' part (pk=10000)
        """
        # Rebuild the MPTT structure before running these tests
        Part.objects.rebuild()

        url = reverse('api-part-list')

        response = self.get(url, {'variant_of': 10000}, expected_code=200)

        # 3 direct children of template part
        self.assertEqual(len(response.data), 3)

        response = self.get(url, {'ancestor': 10000}, expected_code=200)

        # 4 total descendants
        self.assertEqual(len(response.data), 4)

        # Use the 'green chair' as our reference
        response = self.get(url, {'variant_of': 10003}, expected_code=200)

        self.assertEqual(len(response.data), 1)

        response = self.get(url, {'ancestor': 10003}, expected_code=200)

        self.assertEqual(len(response.data), 1)

        # Add some more variants

        p = Part.objects.get(pk=10004)

        for i in range(100):
            Part.objects.create(
                name=f'Chair variant {i}',
                description='A new chair variant',
                variant_of=p,
            )

        # There should still be only one direct variant
        response = self.get(url, {'variant_of': 10003}, expected_code=200)

        self.assertEqual(len(response.data), 1)

        # However, now should be 101 descendants
        response = self.get(url, {'ancestor': 10003}, expected_code=200)

        self.assertEqual(len(response.data), 101)

    def test_variant_stock(self):
        """Unit tests for the 'variant_stock' annotation, which provides a stock count for *variant* parts."""
        # Ensure the MPTT structure is in a known state before running tests
        Part.objects.rebuild()

        # Initially, there are no "chairs" in stock,
        # so each 'chair' template should report variant_stock=0
        url = reverse('api-part-list')

        # Look at the "detail" URL for the master chair template
        response = self.get('/api/part/10000/', {}, expected_code=200)

        # This part should report 'zero' as variant stock
        self.assertEqual(response.data['variant_stock'], 0)

        # Grab a list of all variant chairs *under* the master template
        response = self.get(url, {'ancestor': 10000}, expected_code=200)

        # 4 total descendants
        self.assertEqual(len(response.data), 4)

        for variant in response.data:
            self.assertEqual(variant['variant_stock'], 0)

        # Now, let's make some variant stock
        for variant in Part.objects.get(pk=10000).get_descendants(include_self=False):
            StockItem.objects.create(part=variant, quantity=100)

        response = self.get('/api/part/10000/', {}, expected_code=200)

        self.assertEqual(response.data['in_stock'], 0)
        self.assertEqual(response.data['variant_stock'], 400)

        # Check that each variant reports the correct stock quantities
        response = self.get(url, {'ancestor': 10000}, expected_code=200)

        expected_variant_stock = {10001: 0, 10002: 0, 10003: 100, 10004: 0}

        for variant in response.data:
            self.assertEqual(variant['in_stock'], 100)
            self.assertEqual(
                variant['variant_stock'], expected_variant_stock[variant['pk']]
            )

        # Add some 'sub variants' for the green chair variant
        green_chair = Part.objects.get(pk=10004)

        for i in range(10):
            gcv = Part.objects.create(
                name=f'GC Var {i}',
                description='Green chair variant',
                variant_of=green_chair,
            )

            StockItem.objects.create(part=gcv, quantity=50)

        # Spot check of some values
        response = self.get('/api/part/10000/', {})
        self.assertEqual(response.data['variant_stock'], 900)

        response = self.get('/api/part/10004/', {})
        self.assertEqual(response.data['variant_stock'], 500)

    def test_part_download(self):
        """Test download of part data via the API."""
        url = reverse('api-part-list')

        required_cols = [
            'Part ID',
            'Part Name',
            'Part Description',
            'In Stock',
            'Category Name',
            'Keywords',
            'Template',
            'Virtual',
            'Trackable',
            'Active',
            'Notes',
            'creation_date',
        ]

        excluded_cols = ['lft', 'rght', 'level', 'tree_id', 'metadata']

        with self.download_file(
            url, {'export': 'csv'}, expected_fn='InvenTree_Parts.csv'
        ) as file:
            data = self.process_csv(
                file,
                excluded_cols=excluded_cols,
                required_cols=required_cols,
                required_rows=Part.objects.count(),
            )

            for row in data:
                part = Part.objects.get(pk=row['Part ID'])

                if part.IPN:
                    self.assertEqual(part.IPN, row['IPN'])

                self.assertEqual(part.name, row['Part Name'])
                self.assertEqual(part.description, row['Part Description'])

                if part.category:
                    self.assertEqual(part.category.name, row['Category Name'])

    def test_date_filters(self):
        """Test that the creation date filters work correctly."""
        url = reverse('api-part-list')

        response = self.get(url)

        n = len(response.data)

        date_compare = datetime.fromisoformat('2019-01-01')

        # Filter by creation date
        response = self.get(url, {'created_before': '2019-01-01'}, expected_code=200)

        self.assertTrue(len(response.data) < n)
        self.assertTrue(len(response.data) > 0)

        for item in response.data:
            self.assertIsNotNone(item['creation_date'])

            date = datetime.fromisoformat(item['creation_date'])
            self.assertLessEqual(date, date_compare)

        response = self.get(url, {'created_after': '2019-01-01'}, expected_code=200)

        self.assertTrue(len(response.data) < n)
        self.assertTrue(len(response.data) > 0)

        for item in response.data:
            self.assertIsNotNone(item['creation_date'])

            date = datetime.fromisoformat(item['creation_date'])
            self.assertGreaterEqual(date, date_compare)


class PartCreationTests(PartAPITestBase):
    """Tests for creating new Part instances via the API."""

    def test_default_values(self):
        """Tests for 'default' values.

        Ensure that unspecified fields revert to "default" values
        (as specified in the model field definition)
        """
        url = reverse('api-part-list')

        response = self.post(
            url,
            {'name': 'all defaults', 'description': 'my test part', 'category': 1},
            expected_code=201,
        )

        data = response.data

        # Check that the un-specified fields have used correct default values
        self.assertTrue(data['active'])
        self.assertFalse(data['virtual'])

        # By default, parts are purchaseable
        self.assertTrue(data['purchaseable'])

        # Set the default 'purchaseable' status to True
        InvenTreeSetting.set_setting('PART_PURCHASEABLE', True, self.user)

        response = self.post(
            url,
            {'name': 'all defaults 2', 'description': 'my test part 2', 'category': 1},
            expected_code=201,
        )

        # Part should now be purchaseable by default
        self.assertTrue(response.data['purchaseable'])

        # "default" values should not be used if the value is specified
        response = self.post(
            url,
            {
                'name': 'all defaults 3',
                'description': 'my test part 3',
                'category': 1,
                'active': False,
                'purchaseable': False,
            },
            expected_code=201,
        )

        self.assertFalse(response.data['active'])
        self.assertFalse(response.data['purchaseable'])

    def test_initial_stock(self):
        """Tests for initial stock quantity creation."""

        def submit(stock_data, expected_code=None):
            """Helper function for submitting with initial stock data."""
            data = {
                'category': 1,
                'name': "My lil' test part",
                'description': 'A part with which to test',
            }

            data['initial_stock'] = stock_data

            response = self.post(
                reverse('api-part-list'), data, expected_code=expected_code
            )

            return response.data

        # Track how many parts exist at the start of this test
        n = Part.objects.count()

        # Submit with empty data
        response = submit({}, expected_code=400)
        self.assertIn(
            'This field is required', str(response['initial_stock']['quantity'])
        )

        # Submit with invalid quantity
        response = submit({'quantity': 'ax'}, expected_code=400)
        self.assertIn(
            'A valid number is required', str(response['initial_stock']['quantity'])
        )

        # Submit with valid data
        response = submit({'quantity': 50, 'location': 1}, expected_code=201)

        part = Part.objects.get(pk=response['pk'])
        self.assertEqual(part.total_stock, 50)
        self.assertEqual(n + 1, Part.objects.count())

    def test_initial_supplier_data(self):
        """Tests for initial creation of supplier / manufacturer data."""

        def submit(supplier_data, expected_code=400):
            """Helper function for submitting with supplier data."""
            data = {
                'name': 'My test part',
                'description': 'A test part thingy',
                'category': 1,
            }

            data['initial_supplier'] = supplier_data

            response = self.post(
                reverse('api-part-list'), data, expected_code=expected_code
            )

            return response.data

        n_part = Part.objects.count()
        n_mp = company.models.ManufacturerPart.objects.count()
        n_sp = company.models.SupplierPart.objects.count()

        # Submit with an invalid manufacturer
        response = submit({'manufacturer': 99999})

        self.assertIn(
            'object does not exist', str(response['initial_supplier']['manufacturer'])
        )

        response = submit({'manufacturer': 8})

        self.assertIn(
            'Selected company is not a valid manufacturer',
            str(response['initial_supplier']['manufacturer']),
        )

        # Submit with an invalid supplier
        response = submit({'supplier': 8})

        self.assertIn(
            'Selected company is not a valid supplier',
            str(response['initial_supplier']['supplier']),
        )

        # Test for duplicate MPN
        response = submit({'manufacturer': 6, 'mpn': 'MPN123'})

        self.assertIn(
            'Manufacturer part matching this MPN already exists', str(response)
        )

        # Test for duplicate SKU
        response = submit({'supplier': 2, 'sku': 'MPN456-APPEL'})

        self.assertIn('Supplier part matching this SKU already exists', str(response))

        # Test fields which are too long
        response = submit({'sku': 'abc' * 100, 'mpn': 'xyz' * 100})

        too_long = 'Ensure this field has no more than 100 characters'

        self.assertIn(too_long, str(response['initial_supplier']['sku']))
        self.assertIn(too_long, str(response['initial_supplier']['mpn']))

        # Finally, submit a valid set of information
        response = submit(
            {'supplier': 2, 'sku': 'ABCDEFG', 'manufacturer': 6, 'mpn': 'QWERTY'},
            expected_code=201,
        )

        self.assertEqual(n_part + 1, Part.objects.count())
        self.assertEqual(n_sp + 1, company.models.SupplierPart.objects.count())
        self.assertEqual(n_mp + 1, company.models.ManufacturerPart.objects.count())

    def test_strange_chars(self):
        """Test that non-standard ASCII chars are accepted."""
        url = reverse('api-part-list')

        name = 'KaltgerÃ¤testecker'
        description = 'Gerät KaltgerÃ¤testecker strange chars should get through'

        data = {'name': name, 'description': description, 'category': 2}

        response = self.post(url, data, expected_code=201)

        self.assertEqual(response.data['name'], name)
        self.assertEqual(response.data['description'], description)

    def test_duplication(self):
        """Test part duplication options."""
        # Run a matrix of tests
        for bom in [True, False]:
            for img in [True, False]:
                for params in [True, False]:
                    response = self.post(
                        reverse('api-part-list'),
                        {
                            'name': f'thing_{bom}{img}{params}',
                            'description': 'Some long description text for this part',
                            'category': 1,
                            'duplicate': {
                                'part': 100,
                                'copy_bom': bom,
                                'copy_image': img,
                                'copy_parameters': params,
                            },
                        },
                        expected_code=201,
                    )

                    part = Part.objects.get(pk=response.data['pk'])

                    # Check new part
                    self.assertEqual(part.bom_items.count(), 4 if bom else 0)
                    self.assertEqual(part.parameters.count(), 2 if params else 0)

    def test_category_parameters(self):
        """Test that category parameters are correctly applied."""
        cat = PartCategory.objects.get(pk=1)

        # Add some parameter template to the parent category
        for pk in [1, 2, 3]:
            PartCategoryParameterTemplate.objects.create(
                parameter_template=PartParameterTemplate.objects.get(pk=pk),
                category=cat,
                default_value=f'Value {pk}',
            )

        self.assertEqual(cat.parameter_templates.count(), 3)

        # Creat a new Part, without copying category parameters
        data = self.post(
            reverse('api-part-list'),
            {
                'category': 1,
                'name': 'Some new part',
                'description': 'A new part without parameters',
                'copy_category_parameters': False,
            },
            expected_code=201,
        ).data

        prt = Part.objects.get(pk=data['pk'])
        self.assertEqual(prt.parameters.count(), 0)

        # Create a new part, this time copying category parameters
        data = self.post(
            reverse('api-part-list'),
            {
                'category': 1,
                'name': 'Another new part',
                'description': 'A new part with parameters',
                'copy_category_parameters': True,
            },
            expected_code=201,
        ).data

        prt = Part.objects.get(pk=data['pk'])
        self.assertEqual(prt.parameters.count(), 3)


class PartDetailTests(PartAPITestBase):
    """Test that we can create / edit / delete Part objects via the API."""

    @classmethod
    def setUpTestData(cls):
        """Custom setup routine for this class."""
        super().setUpTestData()

        # Create a custom APIClient for file uploads
        # Ref: https://stackoverflow.com/questions/40453947/how-to-generate-a-file-upload-test-request-with-django-rest-frameworks-apireq
        cls.upload_client = APIClient()
        cls.upload_client.force_authenticate(user=cls.user)

    def test_part_operations(self):
        """Test that Part instances can be adjusted via the API."""
        n = Part.objects.count()

        # Create a part
        response = self.post(
            reverse('api-part-list'),
            {
                'name': 'my test api part',
                'description': 'a part created with the API',
                'category': 1,
                'tags': '["tag1", "tag2"]',
            },
        )

        self.assertEqual(response.status_code, 201)

        pk = response.data['pk']

        # Check that a new part has been added
        self.assertEqual(Part.objects.count(), n + 1)

        part = Part.objects.get(pk=pk)

        self.assertEqual(part.name, 'my test api part')
        self.assertEqual(part.tags.count(), 2)
        self.assertEqual([a.name for a in part.tags.order_by('slug')], ['tag1', 'tag2'])

        # Edit the part
        url = reverse('api-part-detail', kwargs={'pk': pk})

        # Let's change the name of the part

        response = self.patch(url, {'name': 'a new better name'})

        self.assertEqual(response.status_code, 200)
        self.assertEqual(response.data['pk'], pk)
        self.assertEqual(response.data['name'], 'a new better name')

        part = Part.objects.get(pk=pk)

        # Name has been altered
        self.assertEqual(part.name, 'a new better name')

        # Part count should not have changed
        self.assertEqual(Part.objects.count(), n + 1)

        # Now, try to set the name to the *same* value
        # 2021-06-22 this test is to check that the "duplicate part" checks don't do strange things
        response = self.patch(url, {'name': 'a new better name'})

        self.assertEqual(response.status_code, 200)

        # Try to remove a tag
        response = self.patch(url, {'tags': ['tag1']})
        self.assertEqual(response.status_code, 200)
        self.assertEqual(response.data['tags'], ['tag1'])

        # Try to remove the part
        response = self.delete(url)

        # As the part is 'active' we cannot delete it
        self.assertEqual(response.status_code, 405)

        # So, let's make it not active
        response = self.patch(url, {'active': False}, expected_code=200)

        response = self.delete(url)
        self.assertEqual(response.status_code, 204)

        # Part count should have reduced
        self.assertEqual(Part.objects.count(), n)

    def test_duplicates(self):
        """Check that trying to create 'duplicate' parts results in errors."""
        # Create a part
        response = self.post(
            reverse('api-part-list'),
            {
                'name': 'part',
                'description': 'description',
                'IPN': 'IPN-123',
                'category': 1,
                'revision': 'A',
            },
        )

        self.assertEqual(response.status_code, 201)

        n = Part.objects.count()

        # Check that we cannot create a duplicate in a different category
        response = self.post(
            reverse('api-part-list'),
            {
                'name': 'part',
                'description': 'description',
                'IPN': 'IPN-123',
                'category': 2,
                'revision': 'A',
            },
        )

        self.assertEqual(response.status_code, 400)

        # Check that only 1 matching part exists
        parts = Part.objects.filter(
            name='part', description='description', IPN='IPN-123'
        )

        self.assertEqual(parts.count(), 1)

        # A new part should *not* have been created
        self.assertEqual(Part.objects.count(), n)

        # But a different 'revision' *can* be created
        response = self.post(
            reverse('api-part-list'),
            {
                'name': 'part',
                'description': 'description',
                'IPN': 'IPN-123',
                'category': 2,
                'revision': 'B',
            },
        )

        self.assertEqual(response.status_code, 201)
        self.assertEqual(Part.objects.count(), n + 1)

        # Now, check that we cannot *change* an existing part to conflict
        pk = response.data['pk']

        url = reverse('api-part-detail', kwargs={'pk': pk})

        # Attempt to alter the revision code
        response = self.patch(url, {'revision': 'A'})

        self.assertEqual(response.status_code, 400)

        # But we *can* change it to a unique revision code
        response = self.patch(url, {'revision': 'C'})

        self.assertEqual(response.status_code, 200)

    def test_image_upload(self):
        """Test that we can upload an image to the part API."""
        self.assignRole('part.add')

        # Create a new part
        response = self.post(
            reverse('api-part-list'),
            {'name': 'imagine', 'description': 'All the people', 'category': 1},
            expected_code=201,
        )

        pk = response.data['pk']

        url = reverse('api-part-detail', kwargs={'pk': pk})

        p = Part.objects.get(pk=pk)

        # Part should not have an image!
        with self.assertRaises(ValueError):
            print(p.image.file)

        # Try to upload a non-image file
        with open('dummy_image.txt', 'w') as dummy_image:
            dummy_image.write('hello world')

        with open('dummy_image.txt', 'rb') as dummy_image:
            response = self.upload_client.patch(
                url, {'image': dummy_image}, format='multipart'
            )

            self.assertEqual(response.status_code, 400)
            self.assertIn('Upload a valid image', str(response.data))

        # Now try to upload a valid image file, in multiple formats
        for fmt in ['jpg', 'j2k', 'png', 'bmp', 'webp']:
            fn = f'dummy_image.{fmt}'

            img = PIL.Image.new('RGB', (128, 128), color='red')
            img.save(fn)

            with open(fn, 'rb') as dummy_image:
                response = self.upload_client.patch(
                    url, {'image': dummy_image}, format='multipart'
                )

                self.assertEqual(response.status_code, 200)

            # And now check that the image has been set
            p = Part.objects.get(pk=pk)
            self.assertIsNotNone(p.image)

    def test_existing_image(self):
        """Test that we can allocate an existing uploaded image to a new Part."""
        # First, upload an image for an existing part
        p = Part.objects.first()

        fn = 'part_image_123abc.png'

        img = PIL.Image.new('RGB', (128, 128), color='blue')
        img.save(fn)

        with open(fn, 'rb') as img_file:
            response = self.upload_client.patch(
                reverse('api-part-detail', kwargs={'pk': p.pk}), {'image': img_file}
            )

            self.assertEqual(response.status_code, 200)
            image_name = response.data['image']
            self.assertTrue(image_name.startswith('/media/part_images/part_image'))

        # Attempt to create, but with an invalid image name
        response = self.post(
            reverse('api-part-list'),
            {
                'name': 'New part',
                'description': 'New Part description',
                'category': 1,
                'existing_image': 'does_not_exist.png',
            },
            expected_code=400,
        )

        # Now, create a new part and assign the same image
        response = self.post(
            reverse('api-part-list'),
            {
                'name': 'New part',
                'description': 'New part description',
                'category': 1,
                'existing_image': image_name.split(os.path.sep)[-1],
            },
            expected_code=201,
        )

        self.assertEqual(response.data['image'], image_name)

    def test_details(self):
        """Test that the required details are available."""
        p = Part.objects.get(pk=1)

        url = reverse('api-part-detail', kwargs={'pk': 1})

        data = self.get(url, expected_code=200).data

        # How many parts are 'on order' for this part?
        lines = order.models.PurchaseOrderLineItem.objects.filter(
            part__part__pk=1, order__status__in=PurchaseOrderStatusGroups.OPEN
        )

        on_order = 0

        # Calculate the "on_order" quantity by hand,
        # to check it matches the API value
        for line in lines:
            on_order += line.quantity
            on_order -= line.received

        self.assertEqual(on_order, data['ordering'])
        self.assertEqual(on_order, p.on_order)

        # Some other checks
        self.assertEqual(data['in_stock'], 9000)
        self.assertEqual(data['unallocated_stock'], 9000)

    def test_path_detail(self):
        """Check that path_detail can be requested against the serializer."""
        response = self.get(
            reverse('api-part-detail', kwargs={'pk': 1}),
            {'path_detail': True},
            expected_code=200,
        )

        self.assertIn('category_path', response.data)
        self.assertEqual(len(response.data['category_path']), 2)


class PartListTests(PartAPITestBase):
    """Unit tests for the Part List API endpoint."""

    def test_query_count(self):
<<<<<<< HEAD
        """Test that the query count is unchanged, independent of query results."""
=======
        """Test that the query count is unchanged, independent of query results"""
>>>>>>> 4b149865
        queries = [{'limit': 1}, {'limit': 10}, {'limit': 50}, {'category': 1}, {}]

        url = reverse('api-part-list')

        # Create a bunch of extra parts (efficiently)
        parts = []

        for ii in range(100):
            parts.append(
                Part(
                    name=f'Extra part {ii}',
                    description='A new part which will appear via the API',
                    level=0,
                    tree_id=0,
                    lft=0,
                    rght=0,
                )
            )

        Part.objects.bulk_create(parts)

        for query in queries:
            with CaptureQueriesContext(connection) as ctx:
                self.get(url, query, expected_code=200)

            # No more than 20 database queries
            self.assertLess(len(ctx), 20)

        # Test 'category_detail' annotation
        for b in [False, True]:
            with CaptureQueriesContext(connection) as ctx:
                results = self.get(
                    reverse('api-part-list'), {'category_detail': b}, expected_code=200
                )

                for result in results.data:
                    if b and result['category'] is not None:
                        self.assertIn('category_detail', result)

            # No more than 20 DB queries
            self.assertLessEqual(len(ctx), 20)


class PartNotesTests(InvenTreeAPITestCase):
    """Tests for the 'notes' field (markdown field)."""

    fixtures = ['category', 'part', 'location', 'company']

    roles = ['part.change', 'part.add']

    def test_long_notes(self):
        """Test that very long notes field is rejected."""
        # Ensure that we cannot upload a very long piece of text
        url = reverse('api-part-detail', kwargs={'pk': 1})

        response = self.patch(url, {'notes': 'abcde' * 10001}, expected_code=400)

        self.assertIn(
            'Ensure this field has no more than 50000 characters',
            str(response.data['notes']),
        )

    def test_multiline_formatting(self):
        """Ensure that markdown formatting is retained."""
        url = reverse('api-part-detail', kwargs={'pk': 1})

        notes = """
        ### Title

        1. Numbered list
        2. Another item
        3. Another item again

        [A link](http://link.com.go)

        """

        response = self.patch(url, {'notes': notes}, expected_code=200)

        # Ensure that newline chars have not been removed
        self.assertIn('\n', response.data['notes'])

        # Entire notes field should match original value
        self.assertEqual(response.data['notes'], notes.strip())


class PartPricingDetailTests(InvenTreeAPITestCase):
    """Tests for the part pricing API endpoint."""

    fixtures = ['category', 'part', 'location']

    roles = ['part.change']

    def url(self, pk):
        """Construct a pricing URL."""
        return reverse('api-part-pricing', kwargs={'pk': pk})

    def test_pricing_detail(self):
<<<<<<< HEAD
        """Test an empty pricing detail."""
=======
        """Test an empty pricing detail"""
>>>>>>> 4b149865
        response = self.get(self.url(1), expected_code=200)

        # Check for expected fields
        expected_fields = [
            'currency',
            'updated',
            'bom_cost_min',
            'bom_cost_max',
            'purchase_cost_min',
            'purchase_cost_max',
            'internal_cost_min',
            'internal_cost_max',
            'supplier_price_min',
            'supplier_price_max',
            'overall_min',
            'overall_max',
        ]

        for field in expected_fields:
            self.assertIn(field, response.data)

        # Empty fields (no pricing by default)
        for field in expected_fields[2:]:
            self.assertIsNone(response.data[field])


class PartAPIAggregationTest(InvenTreeAPITestCase):
    """Tests to ensure that the various aggregation annotations are working correctly..."""

    fixtures = [
        'category',
        'company',
        'part',
        'location',
        'bom',
        'test_templates',
        'build',
        'location',
        'stock',
        'sales_order',
    ]

    roles = ['part.view', 'part.change']

    @classmethod
    def setUpTestData(cls):
        """Create test data as part of setup routine."""
        super().setUpTestData()

        # Ensure the part "variant" tree is correctly structured
        Part.objects.rebuild()

        # Add a new part
        cls.part = Part.objects.create(
            name='Banana',
            description='This is a banana',
            category=PartCategory.objects.get(pk=1),
        )

        # Create some stock items associated with the part

        # First create 600 units which are OK
        StockItem.objects.create(part=cls.part, quantity=100)
        StockItem.objects.create(part=cls.part, quantity=200)
        StockItem.objects.create(part=cls.part, quantity=300)

        # Now create another 400 units which are LOST
        StockItem.objects.create(
            part=cls.part, quantity=400, status=StockStatus.LOST.value
        )

    def get_part_data(self):
        """Helper function for retrieving part data."""
        url = reverse('api-part-list')

        response = self.get(url)

        self.assertEqual(response.status_code, status.HTTP_200_OK)

        for part in response.data:
            if part['pk'] == self.part.pk:
                return part

        # We should never get here!
        self.assertTrue(False)  # pragma: no cover

    def test_stock_quantity(self):
        """Simple test for the stock quantity."""
        data = self.get_part_data()

        self.assertEqual(data['in_stock'], 600)
        self.assertEqual(data['stock_item_count'], 4)

        # Add some more stock items!!
        for _ in range(100):
            StockItem.objects.create(part=self.part, quantity=5)

        # Add another stock item which is assigned to a customer (and shouldn't count)
        customer = Company.objects.get(pk=4)
        StockItem.objects.create(part=self.part, quantity=9999, customer=customer)

        data = self.get_part_data()

        self.assertEqual(data['in_stock'], 1100)
        self.assertEqual(data['stock_item_count'], 105)

    def test_allocation_annotations(self):
        """Tests for query annotations which add allocation information.

        Ref: https://github.com/inventree/InvenTree/pull/2797
        """
        # We are looking at Part ID 100 ("Bob")
        url = reverse('api-part-detail', kwargs={'pk': 100})

        part = Part.objects.get(pk=100)

        response = self.get(url, expected_code=200)

        # Check that the expected annotated fields exist in the data
        data = response.data
        self.assertEqual(data['allocated_to_build_orders'], 0)
        self.assertEqual(data['allocated_to_sales_orders'], 0)

        # The unallocated stock count should equal the 'in stock' coutn
        in_stock = data['in_stock']
        self.assertEqual(in_stock, 126)
        self.assertEqual(data['unallocated_stock'], in_stock)

        # Check that model functions return the same values
        self.assertEqual(part.build_order_allocation_count(), 0)
        self.assertEqual(part.sales_order_allocation_count(), 0)
        self.assertEqual(part.total_stock, in_stock)
        self.assertEqual(part.available_stock, in_stock)

        # Now, let's create a sales order, and allocate some stock
        so = order.models.SalesOrder.objects.create(
            reference='001', customer=Company.objects.get(pk=1)
        )

        # We wish to send 50 units of "Bob" against this sales order
        line = order.models.SalesOrderLineItem.objects.create(
            quantity=50, order=so, part=part
        )

        # Create a shipment against the order
        shipment_1 = order.models.SalesOrderShipment.objects.create(
            order=so, reference='001'
        )

        shipment_2 = order.models.SalesOrderShipment.objects.create(
            order=so, reference='002'
        )

        # Allocate stock items to this order, against multiple shipments
        order.models.SalesOrderAllocation.objects.create(
            line=line,
            shipment=shipment_1,
            item=StockItem.objects.get(pk=1007),
            quantity=17,
        )

        order.models.SalesOrderAllocation.objects.create(
            line=line,
            shipment=shipment_1,
            item=StockItem.objects.get(pk=1008),
            quantity=18,
        )

        order.models.SalesOrderAllocation.objects.create(
            line=line,
            shipment=shipment_2,
            item=StockItem.objects.get(pk=1006),
            quantity=15,
        )

        # Submit the API request again - should show us the sales order allocation
        data = self.get(url, expected_code=200).data

        self.assertEqual(data['allocated_to_sales_orders'], 50)
        self.assertEqual(data['in_stock'], 126)
        self.assertEqual(data['unallocated_stock'], 76)

        # Now, "ship" the first shipment (so the stock is not 'in stock' any more)
        shipment_1.complete_shipment(None)

        # Refresh the API data
        data = self.get(url, expected_code=200).data

        self.assertEqual(data['allocated_to_build_orders'], 0)
        self.assertEqual(data['allocated_to_sales_orders'], 15)
        self.assertEqual(data['in_stock'], 91)
        self.assertEqual(data['unallocated_stock'], 76)

        # Next, we create a build order and allocate stock against it
        bo = build.models.Build.objects.create(
            part=Part.objects.get(pk=101),
            quantity=10,
            title='Making some assemblies',
            reference='BO-9999',
            status=BuildStatus.PRODUCTION.value,
        )

        bom_item = BomItem.objects.get(pk=6)

        line = build.models.BuildLine.objects.get(bom_item=bom_item, build=bo)

        # Allocate multiple stock items against this build order
        build.models.BuildItem.objects.create(
            build_line=line, stock_item=StockItem.objects.get(pk=1000), quantity=10
        )

        # Request data once more
        data = self.get(url, expected_code=200).data

        self.assertEqual(data['allocated_to_build_orders'], 10)
        self.assertEqual(data['allocated_to_sales_orders'], 15)
        self.assertEqual(data['in_stock'], 91)
        self.assertEqual(data['unallocated_stock'], 66)

        # Again, check that the direct model functions return the same values
        self.assertEqual(part.build_order_allocation_count(), 10)
        self.assertEqual(part.sales_order_allocation_count(), 15)
        self.assertEqual(part.total_stock, 91)
        self.assertEqual(part.available_stock, 66)

        # Allocate further stock against the build
        build.models.BuildItem.objects.create(
            build_line=line, stock_item=StockItem.objects.get(pk=1001), quantity=10
        )

        # Request data once more
        data = self.get(url, expected_code=200).data

        self.assertEqual(data['allocated_to_build_orders'], 20)
        self.assertEqual(data['allocated_to_sales_orders'], 15)
        self.assertEqual(data['in_stock'], 91)
        self.assertEqual(data['unallocated_stock'], 56)

        # Again, check that the direct model functions return the same values
        self.assertEqual(part.build_order_allocation_count(), 20)
        self.assertEqual(part.sales_order_allocation_count(), 15)
        self.assertEqual(part.total_stock, 91)
        self.assertEqual(part.available_stock, 56)

    def test_on_order(self):
        """Test that the 'on_order' queryset annotation works as expected.

        This queryset annotation takes into account any outstanding line items for active orders,
        and should also use the 'pack_size' of the supplier part objects.
        """
        supplier = Company.objects.create(
            name='Paint Supplies', description='A supplier of paints', is_supplier=True
        )

        # First, create some parts
        paint = PartCategory.objects.create(
            parent=None, name='Paint', description='Paints and such'
        )

        for color in ['Red', 'Green', 'Blue', 'Orange', 'Yellow']:
            p = Part.objects.create(
                category=paint,
                units='litres',
                name=f'{color} Paint',
                description=f'Paint which is {color} in color',
            )

            # Create multiple supplier parts in different sizes
            for pk_sz in [1, 10, 25, 100]:
                sp = SupplierPart.objects.create(
                    part=p,
                    supplier=supplier,
                    SKU=f'PNT-{color}-{pk_sz}L',
                    pack_quantity=str(pk_sz),
                )

            self.assertEqual(p.supplier_parts.count(), 4)

        # Check that we have the right base data to start with
        self.assertEqual(paint.parts.count(), 5)
        self.assertEqual(supplier.supplied_parts.count(), 20)

        supplier_parts = supplier.supplied_parts.all()

        # Create multiple orders
        for _ii in range(5):
            po = order.models.PurchaseOrder.objects.create(
                supplier=supplier, description='ordering some paint'
            )

            # Order an assortment of items
            for sp in supplier_parts:
                # Generate random quantity to order
                quantity = randint(10, 20)

                # Mark up to half of the quantity as received
                received = randint(0, quantity // 2)

                # Add a line item
                item = order.models.PurchaseOrderLineItem.objects.create(
                    part=sp, order=po, quantity=quantity, received=received
                )

        # Now grab a list of parts from the API
        response = self.get(
            reverse('api-part-list'), {'category': paint.pk}, expected_code=200
        )

        # Check that the correct number of items have been returned
        self.assertEqual(len(response.data), 5)

        for item in response.data:
            # Calculate the 'ordering' quantity from first principles
            p = Part.objects.get(pk=item['pk'])

            on_order = 0

            for sp in p.supplier_parts.all():
                for line_item in sp.purchase_order_line_items.all():
                    po = line_item.order

                    if po.status in PurchaseOrderStatusGroups.OPEN:
                        remaining = line_item.quantity - line_item.received

                        if remaining > 0:
                            on_order += sp.base_quantity(remaining)

            # The annotated quantity must be equal to the hand-calculated quantity
            self.assertEqual(on_order, item['ordering'])

            # The annotated quantity must also match the part.on_order quantity
            self.assertEqual(on_order, p.on_order)


class BomItemTest(InvenTreeAPITestCase):
    """Unit tests for the BomItem API."""

    fixtures = ['category', 'part', 'location', 'stock', 'bom', 'company']

    roles = ['part.add', 'part.change', 'part.delete']

    def setUp(self):
        """Set up the test case."""
        super().setUp()

        # Rebuild part tree so BOM items validate correctly
        Part.objects.rebuild()

    def test_bom_list(self):
        """Tests for the BomItem list endpoint."""
        # How many BOM items currently exist in the database?
        n = BomItem.objects.count()

        url = reverse('api-bom-list')
        response = self.get(url, expected_code=200)
        self.assertEqual(len(response.data), n)

        # Now, filter by part
        response = self.get(url, data={'part': 100}, expected_code=200)

        # Filter by "validated"
        response = self.get(url, data={'validated': True}, expected_code=200)

        # Should be zero validated results
        self.assertEqual(len(response.data), 0)

        # Now filter by "not validated"
        response = self.get(url, data={'validated': False}, expected_code=200)

        # There should be at least one non-validated item
        self.assertTrue(len(response.data) > 0)

        # Now, let's validate an item
        bom_item = BomItem.objects.first()

        bom_item.validate_hash()

        response = self.get(url, data={'validated': True}, expected_code=200)

        # Check that the expected response is returned
        self.assertEqual(len(response.data), 1)
        self.assertEqual(response.data[0]['pk'], bom_item.pk)

        # Each item in response should contain expected keys
        for el in response.data:
            for key in ['available_stock', 'available_substitute_stock']:
                self.assertTrue(key in el)

    def test_bom_list_search(self):
        """Test that we can search the BOM list API endpoint."""
        url = reverse('api-bom-list')

        response = self.get(url, expected_code=200)

        self.assertEqual(len(response.data), 6)

        # Limit the results with a search term
        response = self.get(url, {'search': '0805'}, expected_code=200)

        self.assertEqual(len(response.data), 3)

        # Search by 'reference' field
        for q in ['ABCDE', 'LMNOP', 'VWXYZ']:
            response = self.get(url, {'search': q}, expected_code=200)

            self.assertEqual(len(response.data), 1)
            self.assertEqual(response.data[0]['reference'], q)

        # Search by nonsense data
        response = self.get(url, {'search': 'xxxxxxxxxxxxxxxxx'}, expected_code=200)

        self.assertEqual(len(response.data), 0)

    def test_bom_list_ordering(self):
        """Test that the BOM list results can be ordered."""
        url = reverse('api-bom-list')

        # Order by increasing quantity
        response = self.get(f'{url}?ordering=+quantity', expected_code=200)

        self.assertEqual(len(response.data), 6)

        q1 = response.data[0]['quantity']
        q2 = response.data[-1]['quantity']

        self.assertTrue(q1 < q2)

        # Order by decreasing quantity
        response = self.get(f'{url}?ordering=-quantity', expected_code=200)

        self.assertEqual(q1, response.data[-1]['quantity'])
        self.assertEqual(q2, response.data[0]['quantity'])

        # Now test ordering by 'sub_part' (which is actually 'sub_part__name')
        response = self.get(
            url, {'ordering': 'sub_part', 'sub_part_detail': True}, expected_code=200
        )

        n1 = response.data[0]['sub_part_detail']['name']
        n2 = response.data[-1]['sub_part_detail']['name']

        response = self.get(
            url, {'ordering': '-sub_part', 'sub_part_detail': True}, expected_code=200
        )

        self.assertEqual(n1, response.data[-1]['sub_part_detail']['name'])
        self.assertEqual(n2, response.data[0]['sub_part_detail']['name'])

    def test_get_bom_detail(self):
        """Get the detail view for a single BomItem object."""
        url = reverse('api-bom-item-detail', kwargs={'pk': 3})

        response = self.get(url, expected_code=200)

        expected_values = [
            'allow_variants',
            'inherited',
            'note',
            'optional',
            'overage',
            'pk',
            'part',
            'quantity',
            'reference',
            'sub_part',
            'substitutes',
            'validated',
            'available_stock',
            'available_substitute_stock',
        ]

        for key in expected_values:
            self.assertTrue(key in response.data)

        self.assertEqual(int(float(response.data['quantity'])), 25)

        # Increase the quantity
        data = response.data
        data['quantity'] = 57
        data['note'] = 'Added a note'

        response = self.patch(url, data, expected_code=200)

        self.assertEqual(int(float(response.data['quantity'])), 57)
        self.assertEqual(response.data['note'], 'Added a note')

    def test_add_bom_item(self):
        """Test that we can create a new BomItem via the API."""
        url = reverse('api-bom-list')

        data = {'part': 100, 'sub_part': 4, 'quantity': 777}

        self.post(url, data, expected_code=201)

        # Now try to create a BomItem which references itself
        data['part'] = 100
        data['sub_part'] = 100
        self.post(url, data, expected_code=400)

    def test_variants(self):
        """Tests for BomItem use with variants."""
        stock_url = reverse('api-stock-list')

        # BOM item we are interested in
        bom_item = BomItem.objects.get(pk=1)

        bom_item.allow_variants = True
        bom_item.save()

        # sub part that the BOM item points to
        sub_part = bom_item.sub_part

        sub_part.is_template = True
        sub_part.save()

        # How many stock items are initially available for this part?
        response = self.get(stock_url, {'bom_item': bom_item.pk}, expected_code=200)

        n_items = len(response.data)
        self.assertEqual(n_items, 2)

        loc = StockLocation.objects.get(pk=1)

        # Now we will create some variant parts and stock
        for ii in range(5):
            # Create a variant part!
            variant = Part.objects.create(
                name=f'Variant_{ii}',
                description='A variant part, with a description',
                component=True,
                variant_of=sub_part,
            )

            variant.save()

            Part.objects.rebuild()

            # Create some stock items for this new part
            for _ in range(ii):
                StockItem.objects.create(part=variant, location=loc, quantity=100)

            # Keep track of running total
            n_items += ii

            # Now, there should be more stock items available!
            response = self.get(stock_url, {'bom_item': bom_item.pk}, expected_code=200)

            self.assertEqual(len(response.data), n_items)

        # Now, disallow variant parts in the BomItem
        bom_item.allow_variants = False
        bom_item.save()

        # There should now only be 2 stock items available again
        response = self.get(stock_url, {'bom_item': bom_item.pk}, expected_code=200)

        self.assertEqual(len(response.data), 2)

    def test_substitutes(self):
        """Tests for BomItem substitutes."""
        url = reverse('api-bom-substitute-list')
        stock_url = reverse('api-stock-list')

        # Initially we may have substitute parts
        # Count first, operate directly on Model
        countbefore = BomItemSubstitute.objects.count()

        # Now, make sure API returns the same count
        response = self.get(url, expected_code=200)
        self.assertEqual(len(response.data), countbefore)

        # BOM item we are interested in
        bom_item = BomItem.objects.get(pk=1)

        # Filter stock items which can be assigned against this stock item
        response = self.get(stock_url, {'bom_item': bom_item.pk}, expected_code=200)

        n_items = len(response.data)

        loc = StockLocation.objects.get(pk=1)

        # Let's make some!
        for ii in range(5):
            sub_part = Part.objects.create(
                name=f'Substitute {ii}',
                description='A substitute part',
                component=True,
                is_template=False,
                assembly=False,
            )

            # Create a new StockItem for this Part
            StockItem.objects.create(part=sub_part, quantity=1000, location=loc)

            # Now, create an "alternative" for the BOM Item
            BomItemSubstitute.objects.create(bom_item=bom_item, part=sub_part)

            # We should be able to filter the API list to just return this new part
            response = self.get(url, data={'part': sub_part.pk}, expected_code=200)
            self.assertEqual(len(response.data), 1)

            # We should also have more stock available to allocate against this BOM item!
            response = self.get(stock_url, {'bom_item': bom_item.pk}, expected_code=200)

            self.assertEqual(len(response.data), n_items + ii + 1)

        # There should now be 5 more substitute parts available in the database
        response = self.get(url, expected_code=200)
        self.assertEqual(len(response.data), countbefore + 5)

        # The BomItem detail endpoint should now also reflect the substitute data
        data = self.get(
            reverse('api-bom-item-detail', kwargs={'pk': bom_item.pk}),
            expected_code=200,
        ).data

        # 5 substitute parts
        self.assertEqual(len(data['substitutes']), 5)

        # 5 x 1,000 stock quantity
        self.assertEqual(data['available_substitute_stock'], 5000)

        # 9,000 stock directly available
        self.assertEqual(data['available_stock'], 9000)

    def test_bom_item_uses(self):
        """Tests for the 'uses' field."""
        url = reverse('api-bom-list')

        # Test that the direct 'sub_part' association works

        assemblies = []

        for i in range(5):
            assy = Part.objects.create(
                name=f'Assy_{i}',
                description='An assembly made of other parts',
                active=True,
                assembly=True,
            )

            assemblies.append(assy)

        components = []

        # Create some sub-components
        for i in range(5):
            cmp = Part.objects.create(
                name=f'Component_{i}',
                description='A sub component',
                active=True,
                component=True,
            )

            for j in range(i):
                # Create a BOM item
                BomItem.objects.create(quantity=10, part=assemblies[j], sub_part=cmp)

            components.append(cmp)

            response = self.get(url, {'uses': cmp.pk}, expected_code=200)

            self.assertEqual(len(response.data), i)

    def test_bom_variant_stock(self):
        """Test for 'available_variant_stock' annotation."""
        Part.objects.rebuild()

        # BOM item we are interested in
        bom_item = BomItem.objects.get(pk=1)

        response = self.get('/api/bom/1/', {}, expected_code=200)

        # Initially, no variant stock available
        self.assertEqual(response.data['available_variant_stock'], 0)

        # Create some 'variants' of the referenced sub_part
        bom_item.sub_part.is_template = True
        bom_item.sub_part.save()

        for i in range(10):
            # Create a variant part
            vp = Part.objects.create(
                name=f'Var {i}',
                description='Variant part description field',
                variant_of=bom_item.sub_part,
            )

            # Create a stock item
            StockItem.objects.create(part=vp, quantity=100)

        # There should now be variant stock available
        response = self.get('/api/bom/1/', {}, expected_code=200)

        self.assertEqual(response.data['available_variant_stock'], 1000)


class PartAttachmentTest(InvenTreeAPITestCase):
    """Unit tests for the PartAttachment API endpoint."""

    fixtures = ['category', 'part', 'location']

    def test_add_attachment(self):
        """Test that we can create a new PartAttachment via the API."""
        url = reverse('api-part-attachment-list')

        # Upload without permission
        response = self.post(url, {}, expected_code=403)

        # Add required permission
        self.assignRole('part.add')

        # Upload without specifying part (will fail)
        response = self.post(url, {'comment': 'Hello world'}, expected_code=400)

        self.assertIn('This field is required', str(response.data['part']))

        # Upload without file OR link (will fail)
        response = self.post(
            url, {'part': 1, 'comment': 'Hello world'}, expected_code=400
        )

        self.assertIn('Missing file', str(response.data['attachment']))
        self.assertIn('Missing external link', str(response.data['link']))

        # Upload an invalid link (will fail)
        response = self.post(
            url, {'part': 1, 'link': 'not-a-link.py'}, expected_code=400
        )

        self.assertIn('Enter a valid URL', str(response.data['link']))

        link = 'https://www.google.com/test'

        # Upload a valid link (will pass)
        response = self.post(
            url, {'part': 1, 'link': link, 'comment': 'Hello world'}, expected_code=201
        )

        data = response.data

        self.assertEqual(data['part'], 1)
        self.assertEqual(data['link'], link)
        self.assertEqual(data['comment'], 'Hello world')


class PartInternalPriceBreakTest(InvenTreeAPITestCase):
    """Unit tests for the PartInternalPrice API endpoints."""

    fixtures = [
        'category',
        'part',
        'params',
        'location',
        'bom',
        'company',
        'test_templates',
        'manufacturer_part',
        'supplier_part',
        'order',
        'stock',
    ]

    roles = [
        'part.change',
        'part.add',
        'part.delete',
        'part_category.change',
        'part_category.add',
        'part_category.delete',
    ]

    def test_create_price_breaks(self):
        """Test we can create price breaks at various quantities."""
        url = reverse('api-part-internal-price-list')

        breaks = [
            (1.0, 101),
            (1.1, 92.555555555),
            (1.5, 90.999999999),
            (1.756, 89),
            (2, 86),
            (25, 80),
        ]

        for q, p in breaks:
            data = self.post(
                url, {'part': 1, 'quantity': q, 'price': p}, expected_code=201
            ).data

            self.assertEqual(data['part'], 1)
            self.assertEqual(round(Decimal(data['quantity']), 4), round(Decimal(q), 4))
            self.assertEqual(round(Decimal(data['price']), 4), round(Decimal(p), 4))

        # Now, ensure that we can delete the Part via the API
        # In particular this test checks that there are no circular post_delete relationships
        # Ref: https://github.com/inventree/InvenTree/pull/3986

        # First, ensure the part instance can be deleted
        p = Part.objects.get(pk=1)
        p.active = False
        p.save()

        response = self.delete(reverse('api-part-detail', kwargs={'pk': 1}))
        self.assertEqual(response.status_code, 204)

        with self.assertRaises(Part.DoesNotExist):
            p.refresh_from_db()


class PartStocktakeTest(InvenTreeAPITestCase):
    """Unit tests for the part stocktake functionality."""

    superuser = False
    is_staff = False

    fixtures = ['category', 'part', 'location', 'stock']

    def test_list_endpoint(self):
        """Test the list endpoint for the stocktake data."""
        url = reverse('api-part-stocktake-list')

        self.assignRole('part.view')

        # Initially, no stocktake entries
        response = self.get(url, expected_code=200)

        self.assertEqual(len(response.data), 0)

        total = 0

        # Iterate over (up to) 5 parts in the database
        for p in Part.objects.all()[:5]:
            # Create some entries
            to_create = []

            n = p.pk % 10

            for idx in range(n):
                to_create.append(PartStocktake(part=p, quantity=(idx + 1) * 100))

                total += 1

            # Create all entries in a single bulk-create
            PartStocktake.objects.bulk_create(to_create)

            # Query list endpoint
            response = self.get(url, {'part': p.pk}, expected_code=200)

            # Check that the expected number of PartStocktake instances has been created
            self.assertEqual(len(response.data), n)

        # List all entries
        response = self.get(url, {}, expected_code=200)

        self.assertEqual(len(response.data), total)

    def test_create_stocktake(self):
        """Test that stocktake entries can be created via the API."""
        url = reverse('api-part-stocktake-list')

        self.assignRole('stocktake.add')
        self.assignRole('stocktake.view')

        for p in Part.objects.all():
            # Initially no stocktake information available
            self.assertIsNone(p.latest_stocktake)

            note = f'Note {p.pk}'
            quantity = p.pk + 5

            self.post(
                url,
                {'part': p.pk, 'quantity': quantity, 'note': note},
                expected_code=201,
            )

            p.refresh_from_db()
            stocktake = p.latest_stocktake

            self.assertIsNotNone(stocktake)
            self.assertEqual(stocktake.quantity, quantity)
            self.assertEqual(stocktake.part, p)
            self.assertEqual(stocktake.note, note)

    def test_edit_stocktake(self):
        """Test that a Stoctake instance can be edited and deleted via the API.

        Note that only 'staff' users can perform these actions.
        """
        p = Part.objects.all().first()

        st = PartStocktake.objects.create(part=p, quantity=10)

        url = reverse('api-part-stocktake-detail', kwargs={'pk': st.pk})
        self.assignRole('part.view')

        # Test we can retrieve via API
        self.get(url, expected_code=200)

        # Try to edit data
        self.patch(url, {'note': 'Another edit'}, expected_code=403)

        # Assign 'edit' role permission
        self.assignRole('stocktake.change')

        # Try again
        self.patch(url, {'note': 'Editing note field again'}, expected_code=200)

        # Try to delete
        self.delete(url, expected_code=403)

        self.assignRole('stocktake.delete')

        self.delete(url, expected_code=204)

    def test_report_list(self):
        """Test for PartStocktakeReport list endpoint."""
        from part.stocktake import generate_stocktake_report

        # Initially, no stocktake records are available
        self.assertEqual(PartStocktake.objects.count(), 0)

        # Generate stocktake data for all parts (default configuration)
        generate_stocktake_report()

        # At least one report now created
        n = PartStocktake.objects.count()
        self.assertGreater(n, 0)

        self.assignRole('stocktake.view')

        response = self.get(reverse('api-part-stocktake-list'), expected_code=200)

        self.assertEqual(len(response.data), n)

        # Stocktake report should be available via the API, also
        response = self.get(
            reverse('api-part-stocktake-report-list'), expected_code=200
        )

        self.assertEqual(len(response.data), 1)

        data = response.data[0]

        self.assertEqual(data['part_count'], 14)
        self.assertEqual(data['user'], None)
        self.assertTrue(data['report'].endswith('.csv'))

    def test_report_generate(self):
        """Test API functionality for generating a new stocktake report."""
        url = reverse('api-part-stocktake-report-generate')

        # Permission denied, initially
        self.assignRole('stocktake.view')
        response = self.post(url, data={}, expected_code=403)

        # Stocktake functionality disabled
        InvenTreeSetting.set_setting('STOCKTAKE_ENABLE', False, None)
        self.assignRole('stocktake.add')
        response = self.post(url, data={}, expected_code=400)

        self.assertIn('Stocktake functionality is not enabled', str(response.data))

        InvenTreeSetting.set_setting('STOCKTAKE_ENABLE', True, None)
        response = self.post(url, data={}, expected_code=400)
        self.assertIn('Background worker check failed', str(response.data))


class PartMetadataAPITest(InvenTreeAPITestCase):
    """Unit tests for the various metadata endpoints of API."""

    fixtures = [
        'category',
        'part',
        'params',
        'location',
        'bom',
        'company',
        'test_templates',
        'manufacturer_part',
        'supplier_part',
        'order',
        'stock',
    ]

    roles = ['part.change', 'part_category.change']

    def setUp(self):
        """Setup unit tets."""
        super().setUp()
        Part.objects.rebuild()

    def metatester(self, apikey, model):
        """Generic tester."""
        modeldata = model.objects.first()

        # Useless test unless a model object is found
        self.assertIsNotNone(modeldata)

        url = reverse(apikey, kwargs={'pk': modeldata.pk})

        # Metadata is initially null
        self.assertIsNone(modeldata.metadata)

        numstr = randint(100, 900)

        self.patch(
            url,
            {'metadata': {f'abc-{numstr}': f'xyz-{apikey}-{numstr}'}},
            expected_code=200,
        )

        # Refresh
        modeldata.refresh_from_db()
        self.assertEqual(
            modeldata.get_metadata(f'abc-{numstr}'), f'xyz-{apikey}-{numstr}'
        )

    def test_metadata(self):
        """Test all endpoints."""
        for apikey, model in {
            'api-part-category-parameter-metadata': PartCategoryParameterTemplate,
            'api-part-category-metadata': PartCategory,
            'api-part-test-template-metadata': PartTestTemplate,
            'api-part-related-metadata': PartRelated,
            'api-part-parameter-template-metadata': PartParameterTemplate,
            'api-part-parameter-metadata': PartParameter,
            'api-part-metadata': Part,
            'api-bom-substitute-metadata': BomItemSubstitute,
            'api-bom-item-metadata': BomItem,
        }.items():
            self.metatester(apikey, model)


class PartSchedulingTest(PartAPITestBase):
    """Unit tests for the 'part scheduling' API endpoint."""

    def test_get_schedule(self):
<<<<<<< HEAD
        """Test that the scheduling endpoint returns OK."""
=======
        """Test that the scheduling endpoint returns OK"""
>>>>>>> 4b149865
        part_ids = [1, 3, 100, 101]

        for pk in part_ids:
            url = reverse('api-part-scheduling', kwargs={'pk': pk})
            data = self.get(url, expected_code=200).data

            for entry in data:
                for k in ['date', 'quantity', 'label']:
                    self.assertIn(k, entry)<|MERGE_RESOLUTION|>--- conflicted
+++ resolved
@@ -11,16 +11,15 @@
 from django.test.utils import CaptureQueriesContext
 from django.urls import reverse
 
+import PIL
+from rest_framework import status
+from rest_framework.test import APIClient
+
 import build.models
 import company.models
 import order.models
-import PIL
 from common.models import InvenTreeSetting
 from company.models import Company, SupplierPart
-<<<<<<< HEAD
-from rest_framework import status
-from rest_framework.test import APIClient
-=======
 from InvenTree.status_codes import BuildStatus, PurchaseOrderStatusGroups, StockStatus
 from InvenTree.unit_test import InvenTreeAPITestCase
 from part.models import (
@@ -35,23 +34,7 @@
     PartStocktake,
     PartTestTemplate,
 )
->>>>>>> 4b149865
 from stock.models import StockItem, StockLocation
-
-from InvenTree.status_codes import BuildStatus, PurchaseOrderStatusGroups, StockStatus
-from InvenTree.unit_test import InvenTreeAPITestCase
-from part.models import (
-    BomItem,
-    BomItemSubstitute,
-    Part,
-    PartCategory,
-    PartCategoryParameterTemplate,
-    PartParameter,
-    PartParameterTemplate,
-    PartRelated,
-    PartStocktake,
-    PartTestTemplate,
-)
 
 
 class PartCategoryAPITest(InvenTreeAPITestCase):
@@ -1635,11 +1618,7 @@
     """Unit tests for the Part List API endpoint."""
 
     def test_query_count(self):
-<<<<<<< HEAD
         """Test that the query count is unchanged, independent of query results."""
-=======
-        """Test that the query count is unchanged, independent of query results"""
->>>>>>> 4b149865
         queries = [{'limit': 1}, {'limit': 10}, {'limit': 50}, {'category': 1}, {}]
 
         url = reverse('api-part-list')
@@ -1738,11 +1717,7 @@
         return reverse('api-part-pricing', kwargs={'pk': pk})
 
     def test_pricing_detail(self):
-<<<<<<< HEAD
         """Test an empty pricing detail."""
-=======
-        """Test an empty pricing detail"""
->>>>>>> 4b149865
         response = self.get(self.url(1), expected_code=200)
 
         # Check for expected fields
@@ -2782,11 +2757,7 @@
     """Unit tests for the 'part scheduling' API endpoint."""
 
     def test_get_schedule(self):
-<<<<<<< HEAD
         """Test that the scheduling endpoint returns OK."""
-=======
-        """Test that the scheduling endpoint returns OK"""
->>>>>>> 4b149865
         part_ids = [1, 3, 100, 101]
 
         for pk in part_ids:
