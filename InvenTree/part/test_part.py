"""Tests for the Part model."""

import os

from django.conf import settings
from django.core.cache import cache
from django.core.exceptions import ValidationError
from django.test import TestCase

from allauth.account.models import EmailAddress

import part.settings
from common.models import (InvenTreeSetting, InvenTreeUserSetting,
                           NotificationEntry, NotificationMessage)
from common.notifications import UIMessageNotification, storage
from InvenTree import version
<<<<<<< HEAD
from InvenTree.unit_tests import InvenTreeTestCase
=======
from InvenTree.unit_test import InvenTreeTestCase
>>>>>>> 8ca02cb1

from .models import (Part, PartCategory, PartCategoryStar, PartRelated,
                     PartStar, PartStocktake, PartTestTemplate,
                     rename_part_image)
from .templatetags import inventree_extras


class TemplateTagTest(InvenTreeTestCase):
    """Tests for the custom template tag code."""

    def test_define(self):
        """Test the 'define' template tag"""
        self.assertEqual(int(inventree_extras.define(3)), 3)

    def test_str2bool(self):
        """Various test for the str2bool template tag"""
        self.assertEqual(int(inventree_extras.str2bool('true')), True)
        self.assertEqual(int(inventree_extras.str2bool('yes')), True)
        self.assertEqual(int(inventree_extras.str2bool('none')), False)
        self.assertEqual(int(inventree_extras.str2bool('off')), False)

    def test_add(self):
        """Test that the 'add"""
        self.assertEqual(int(inventree_extras.add(3, 5)), 8)

    def test_plugins_enabled(self):
        """Test the plugins_enabled tag"""
        self.assertEqual(inventree_extras.plugins_enabled(), True)

    def test_inventree_instance_name(self):
        """Test the 'instance name' setting"""
        self.assertEqual(inventree_extras.inventree_instance_name(), 'InvenTree')

    def test_inventree_base_url(self):
        """Test that the base URL tag returns correctly"""
        self.assertEqual(inventree_extras.inventree_base_url(), '')

    def test_inventree_is_release(self):
        """Test that the release version check functions as expected"""
        self.assertEqual(inventree_extras.inventree_is_release(), not version.isInvenTreeDevelopmentVersion())

    def test_inventree_docs_version(self):
        """Test that the documentation version template tag returns correctly"""
        self.assertEqual(inventree_extras.inventree_docs_version(), version.inventreeDocsVersion())

    def test_hash(self):
        """Test that the commit hash template tag returns correctly"""
        result_hash = inventree_extras.inventree_commit_hash()
        if settings.DOCKER:  # pragma: no cover
            # Testing inside docker environment *may* return an empty git commit hash
            # In such a case, skip this check
            pass
        else:
            self.assertGreater(len(result_hash), 5)

    def test_date(self):
        """Test that the commit date template tag returns correctly"""
        d = inventree_extras.inventree_commit_date()
        if settings.DOCKER:  # pragma: no cover
            # Testing inside docker environment *may* return an empty git commit hash
            # In such a case, skip this check
            pass
        else:
            self.assertEqual(len(d.split('-')), 3)

    def test_github(self):
        """Test that the github URL template tag returns correctly"""
        self.assertIn('github.com', inventree_extras.inventree_github_url())

    def test_docs(self):
        """Test that the documentation URL template tag returns correctly"""
        self.assertIn('docs.inventree.org', inventree_extras.inventree_docs_url())

    def test_keyvalue(self):
        """Test keyvalue template tag"""
        self.assertEqual(inventree_extras.keyvalue({'a': 'a'}, 'a'), 'a')

    def test_mail_configured(self):
        """Test that mail configuration returns False"""
        self.assertEqual(inventree_extras.mail_configured(), False)

    def test_user_settings(self):
        """Test user settings"""
        result = inventree_extras.user_settings(self.user)
        self.assertEqual(len(result), len(InvenTreeUserSetting.SETTINGS))

    def test_global_settings(self):
        """Test global settings"""
        result = inventree_extras.global_settings()
        self.assertEqual(len(result), len(InvenTreeSetting.SETTINGS))

    def test_visible_global_settings(self):
        """Test that hidden global settings are actually hidden"""
        result = inventree_extras.visible_global_settings()

        n = len(result)

        n_hidden = 0
        n_visible = 0

        for val in InvenTreeSetting.SETTINGS.values():
            if val.get('hidden', False):
                n_hidden += 1
            else:
                n_visible += 1

        self.assertEqual(n, n_visible)


class PartTest(TestCase):
    """Tests for the Part model."""

    fixtures = [
        'category',
        'part',
        'location',
        'part_pricebreaks'
    ]

    @classmethod
    def setUpTestData(cls):
        """Create some Part instances as part of init routine"""

        super().setUpTestData()

        cls.r1 = Part.objects.get(name='R_2K2_0805')
        cls.r2 = Part.objects.get(name='R_4K7_0603')

        cls.c1 = Part.objects.get(name='C_22N_0805')

        Part.objects.rebuild()

    def test_barcode_mixin(self):
        """Test the barcode mixin functionality"""

        self.assertEqual(Part.barcode_model_type(), 'part')

        p = Part.objects.get(pk=1)
        barcode = p.format_barcode(brief=True)
        self.assertEqual(barcode, '{"part": 1}')

    def test_tree(self):
        """Test that the part variant tree is working properly"""
        chair = Part.objects.get(pk=10000)
        self.assertEqual(chair.get_children().count(), 3)
        self.assertEqual(chair.get_descendant_count(), 4)

        green = Part.objects.get(pk=10004)
        self.assertEqual(green.get_ancestors().count(), 2)
        self.assertEqual(green.get_root(), chair)
        self.assertEqual(green.get_family().count(), 3)
        self.assertEqual(Part.objects.filter(tree_id=chair.tree_id).count(), 5)

    def test_str(self):
        """Test string representation of a Part"""
        p = Part.objects.get(pk=100)
        self.assertEqual(str(p), "BOB | Bob | A2 - Can we build it? Yes we can!")

    def test_duplicate(self):
        """Test that we cannot create a "duplicate" Part."""
        n = Part.objects.count()

        cat = PartCategory.objects.get(pk=1)

        Part.objects.create(
            category=cat,
            name='part',
            description='description',
            IPN='IPN',
            revision='A',
        )

        self.assertEqual(Part.objects.count(), n + 1)

        part = Part(
            category=cat,
            name='part',
            description='description',
            IPN='IPN',
            revision='A',
        )

        with self.assertRaises(ValidationError):
            part.validate_unique()

        try:
            part.save()
            self.assertTrue(False)  # pragma: no cover
        except Exception:
            pass

        self.assertEqual(Part.objects.count(), n + 1)

        # But we should be able to create a part with a different revision
        part_2 = Part.objects.create(
            category=cat,
            name='part',
            description='description',
            IPN='IPN',
            revision='B',
        )

        self.assertEqual(Part.objects.count(), n + 2)

        # Now, check that we cannot *change* part_2 to conflict
        part_2.revision = 'A'

        with self.assertRaises(ValidationError):
            part_2.validate_unique()

    def test_attributes(self):
        """Test Part attributes"""
        self.assertEqual(self.r1.name, 'R_2K2_0805')
        self.assertEqual(self.r1.get_absolute_url(), '/part/3/')

    def test_category(self):
        """Test PartCategory path"""
        self.c1.category.save()
        self.assertEqual(str(self.c1.category), 'Electronics/Capacitors - Capacitors')

        orphan = Part.objects.get(name='Orphan')
        self.assertIsNone(orphan.category)
        self.assertEqual(orphan.category_path, '')

    def test_rename_img(self):
        """Test that an image can be renamed"""
        img = rename_part_image(self.r1, 'hello.png')
        self.assertEqual(img, os.path.join('part_images', 'hello.png'))

    def test_stock(self):
        """Test case where there is zero stock"""
        res = Part.objects.filter(description__contains='resistor')
        for r in res:
            self.assertEqual(r.total_stock, 0)
            self.assertEqual(r.available_stock, 0)

    def test_barcode(self):
        """Test barcode format functionality"""
        barcode = self.r1.format_barcode(brief=False)
        self.assertIn('InvenTree', barcode)
        self.assertIn('"part": {"id": 3}', barcode)

    def test_sell_pricing(self):
        """Check that the sell pricebreaks were loaded"""
        self.assertTrue(self.r1.has_price_breaks)
        self.assertEqual(self.r1.price_breaks.count(), 2)
        # check that the sell pricebreaks work
        self.assertEqual(float(self.r1.get_price(1)), 0.15)
        self.assertEqual(float(self.r1.get_price(10)), 1.0)

    def test_internal_pricing(self):
        """Check that the sell pricebreaks were loaded"""
        self.assertTrue(self.r1.has_internal_price_breaks)
        self.assertEqual(self.r1.internal_price_breaks.count(), 2)
        # check that the sell pricebreaks work
        self.assertEqual(float(self.r1.get_internal_price(1)), 0.08)
        self.assertEqual(float(self.r1.get_internal_price(10)), 0.5)

    def test_metadata(self):
        """Unit tests for the metadata field."""
        for model in [Part]:
            p = model.objects.first()

            self.assertIsNone(p.get_metadata('test'))
            self.assertEqual(p.get_metadata('test', backup_value=123), 123)

            # Test update via the set_metadata() method
            p.set_metadata('test', 3)
            self.assertEqual(p.get_metadata('test'), 3)

            for k in ['apple', 'banana', 'carrot', 'carrot', 'banana']:
                p.set_metadata(k, k)

            self.assertEqual(len(p.metadata.keys()), 4)

    def test_related(self):
        """Unit tests for the PartRelated model"""

        # Create a part relationship
        # Count before creation
        countbefore = PartRelated.objects.count()
        PartRelated.objects.create(part_1=self.r1, part_2=self.r2)
        self.assertEqual(PartRelated.objects.count(), countbefore + 1)

        # Creating a duplicate part relationship should fail
        with self.assertRaises(ValidationError):
            PartRelated.objects.create(part_1=self.r1, part_2=self.r2)

        # Creating an 'inverse' duplicate relationship should also fail
        with self.assertRaises(ValidationError):
            PartRelated.objects.create(part_1=self.r2, part_2=self.r1)

        # Try to add a self-referential relationship
        with self.assertRaises(ValidationError):
            PartRelated.objects.create(part_1=self.r2, part_2=self.r2)

        # Test relation lookup for each part
        r1_relations = self.r1.get_related_parts()
        self.assertEqual(len(r1_relations), 1)
        self.assertIn(self.r2, r1_relations)

        r2_relations = self.r2.get_related_parts()
        self.assertEqual(len(r2_relations), 1)
        self.assertIn(self.r1, r2_relations)

        # Delete a part, ensure the relationship also gets deleted
        self.r1.delete()

        self.assertEqual(PartRelated.objects.count(), countbefore)
        self.assertEqual(len(self.r2.get_related_parts()), 0)

        # Add multiple part relationships to self.r2
        for p in Part.objects.all().exclude(pk=self.r2.pk):
            PartRelated.objects.create(part_1=p, part_2=self.r2)

        n = Part.objects.count() - 1

        self.assertEqual(PartRelated.objects.count(), n + countbefore)
        self.assertEqual(len(self.r2.get_related_parts()), n)

        # Deleting r2 should remove *all* newly created relationships
        self.r2.delete()
        self.assertEqual(PartRelated.objects.count(), countbefore)

    def test_stocktake(self):
        """Test for adding stocktake data"""

        # Grab a part
        p = Part.objects.all().first()

        self.assertIsNone(p.last_stocktake)

        ps = PartStocktake.objects.create(part=p, quantity=100)

        self.assertIsNotNone(p.last_stocktake)
        self.assertEqual(p.last_stocktake, ps.date)


class TestTemplateTest(TestCase):
    """Unit test for the TestTemplate class"""

    fixtures = [
        'category',
        'part',
        'location',
        'test_templates',
    ]

    def test_template_count(self):
        """Tests for the test template functions"""
        chair = Part.objects.get(pk=10000)

        # Tests for the top-level chair object (nothing above it!)
        self.assertEqual(chair.test_templates.count(), 5)
        self.assertEqual(chair.getTestTemplates().count(), 5)
        self.assertEqual(chair.getTestTemplates(required=True).count(), 4)
        self.assertEqual(chair.getTestTemplates(required=False).count(), 1)

        # Test the lowest-level part which has more associated tests
        variant = Part.objects.get(pk=10004)

        self.assertEqual(variant.getTestTemplates().count(), 7)
        self.assertEqual(variant.getTestTemplates(include_parent=False).count(), 1)
        self.assertEqual(variant.getTestTemplates(required=True).count(), 5)

    def test_uniqueness(self):
        """Test names must be unique for this part and also parts above"""
        variant = Part.objects.get(pk=10004)

        with self.assertRaises(ValidationError):
            PartTestTemplate.objects.create(
                part=variant,
                test_name='Record weight'
            )

        with self.assertRaises(ValidationError):
            PartTestTemplate.objects.create(
                part=variant,
                test_name='Check that chair is especially green'
            )

        # Also should fail if we attempt to create a test that would generate the same key
        with self.assertRaises(ValidationError):
            PartTestTemplate.objects.create(
                part=variant,
                test_name='ReCoRD       weiGHT  '
            )

        # But we should be able to create a new one!
        n = variant.getTestTemplates().count()

        PartTestTemplate.objects.create(part=variant, test_name='A Sample Test')

        self.assertEqual(variant.getTestTemplates().count(), n + 1)


class PartSettingsTest(InvenTreeTestCase):
    """Tests to ensure that the user-configurable default values work as expected.

    Some fields for the Part model can have default values specified by the user.
    """

    def make_part(self):
        """Helper function to create a simple part."""

        cache.clear()

        part = Part.objects.create(
            name='Test Part',
            description='I am but a humble test part',
            IPN='IPN-123',
        )

        return part

    def test_defaults(self):
        """Test that the default values for the part settings are correct."""

        cache.clear()

        self.assertTrue(part.settings.part_component_default())
        self.assertTrue(part.settings.part_purchaseable_default())
        self.assertFalse(part.settings.part_salable_default())
        self.assertFalse(part.settings.part_trackable_default())

    def test_initial(self):
        """Test the 'initial' default values (no default values have been set)"""

        cache.clear()

        part = self.make_part()

        self.assertTrue(part.component)
        self.assertTrue(part.purchaseable)
        self.assertFalse(part.salable)
        self.assertFalse(part.trackable)

    def test_custom(self):
        """Update some of the part values and re-test."""
        for val in [True, False]:
            InvenTreeSetting.set_setting('PART_COMPONENT', val, self.user)
            InvenTreeSetting.set_setting('PART_PURCHASEABLE', val, self.user)
            InvenTreeSetting.set_setting('PART_SALABLE', val, self.user)
            InvenTreeSetting.set_setting('PART_TRACKABLE', val, self.user)
            InvenTreeSetting.set_setting('PART_ASSEMBLY', val, self.user)
            InvenTreeSetting.set_setting('PART_TEMPLATE', val, self.user)

            self.assertEqual(val, InvenTreeSetting.get_setting('PART_COMPONENT'))
            self.assertEqual(val, InvenTreeSetting.get_setting('PART_PURCHASEABLE'))
            self.assertEqual(val, InvenTreeSetting.get_setting('PART_SALABLE'))
            self.assertEqual(val, InvenTreeSetting.get_setting('PART_TRACKABLE'))

            part = self.make_part()

            self.assertEqual(part.component, val)
            self.assertEqual(part.purchaseable, val)
            self.assertEqual(part.salable, val)
            self.assertEqual(part.trackable, val)
            self.assertEqual(part.assembly, val)
            self.assertEqual(part.is_template, val)

            Part.objects.filter(pk=part.pk).delete()

    def test_duplicate_ipn(self):
        """Test the setting which controls duplicate IPN values."""
        # Create a part
        Part.objects.create(name='Hello', description='A thing', IPN='IPN123', revision='A')

        # Attempt to create a duplicate item (should fail)
        with self.assertRaises(ValidationError):
            part = Part(name='Hello', description='A thing', IPN='IPN123', revision='A')
            part.validate_unique()

        # Attempt to create item with duplicate IPN (should be allowed by default)
        Part.objects.create(name='Hello', description='A thing', IPN='IPN123', revision='B')

        # And attempt again with the same values (should fail)
        with self.assertRaises(ValidationError):
            part = Part(name='Hello', description='A thing', IPN='IPN123', revision='B')
            part.validate_unique()

        # Now update the settings so duplicate IPN values are *not* allowed
        InvenTreeSetting.set_setting('PART_ALLOW_DUPLICATE_IPN', False, self.user)

        with self.assertRaises(ValidationError):
            part = Part(name='Hello', description='A thing', IPN='IPN123', revision='C')
            part.full_clean()

        # Any duplicate IPN should raise an error
        Part.objects.create(name='xyz', revision='1', description='A part', IPN='UNIQUE')

        # Case insensitive, so variations on spelling should throw an error
        for ipn in ['UNiquE', 'uniQuE', 'unique']:
            with self.assertRaises(ValidationError):
                Part.objects.create(name='xyz', revision='2', description='A part', IPN=ipn)

        with self.assertRaises(ValidationError):
            Part.objects.create(name='zyx', description='A part', IPN='UNIQUE')

        # However, *blank* / empty IPN values should be allowed, even if duplicates are not
        # Note that leading / trailing whitespace characters are trimmed, too
        Part.objects.create(name='abc', revision='1', description='A part', IPN=None)
        Part.objects.create(name='abc', revision='2', description='A part', IPN='')
        Part.objects.create(name='abc', revision='3', description='A part', IPN=None)
        Part.objects.create(name='abc', revision='4', description='A part', IPN='  ')
        Part.objects.create(name='abc', revision='5', description='A part', IPN='  ')
        Part.objects.create(name='abc', revision='6', description='A part', IPN=' ')


class PartSubscriptionTests(InvenTreeTestCase):
    """Unit tests for part 'subscription'"""

    fixtures = [
        'location',
        'category',
        'part',
    ]

    @classmethod
    def setUpTestData(cls):
        """Create category and part data as part of setup routine"""
        super().setUpTestData()

        # Electronics / IC / MCU
        cls.category = PartCategory.objects.get(pk=4)

        cls.part = Part.objects.create(
            category=cls.category,
            name='STM32F103',
            description='Currently worth a lot of money',
            is_template=True,
        )

    def test_part_subcription(self):
        """Test basic subscription against a part."""
        # First check that the user is *not* subscribed to the part
        self.assertFalse(self.part.is_starred_by(self.user))

        # Now, subscribe directly to the part
        self.part.set_starred(self.user, True)

        self.assertEqual(PartStar.objects.count(), 1)

        self.assertTrue(self.part.is_starred_by(self.user))

        # Now, unsubscribe
        self.part.set_starred(self.user, False)

        self.assertFalse(self.part.is_starred_by(self.user))

    def test_variant_subscription(self):
        """Test subscription against a parent part."""
        # Construct a sub-part to star against
        sub_part = Part.objects.create(
            name='sub_part',
            description='a sub part',
            variant_of=self.part,
        )

        self.assertFalse(sub_part.is_starred_by(self.user))

        # Subscribe to the "parent" part
        self.part.set_starred(self.user, True)

        self.assertTrue(self.part.is_starred_by(self.user))
        self.assertTrue(sub_part.is_starred_by(self.user))

    def test_category_subscription(self):
        """Test subscription against a PartCategory."""
        self.assertEqual(PartCategoryStar.objects.count(), 0)

        self.assertFalse(self.part.is_starred_by(self.user))
        self.assertFalse(self.category.is_starred_by(self.user))

        # Subscribe to the direct parent category
        self.category.set_starred(self.user, True)

        self.assertEqual(PartStar.objects.count(), 0)
        self.assertEqual(PartCategoryStar.objects.count(), 1)

        self.assertTrue(self.category.is_starred_by(self.user))
        self.assertTrue(self.part.is_starred_by(self.user))

        # Check that the "parent" category is not starred
        self.assertFalse(self.category.parent.is_starred_by(self.user))

        # Un-subscribe
        self.category.set_starred(self.user, False)

        self.assertFalse(self.category.is_starred_by(self.user))
        self.assertFalse(self.part.is_starred_by(self.user))

    def test_parent_category_subscription(self):
        """Check that a parent category can be subscribed to."""
        # Top-level "electronics" category
        cat = PartCategory.objects.get(pk=1)

        cat.set_starred(self.user, True)

        # Check base category
        self.assertTrue(cat.is_starred_by(self.user))

        # Check lower level category
        self.assertTrue(self.category.is_starred_by(self.user))

        # Check part
        self.assertTrue(self.part.is_starred_by(self.user))


class BaseNotificationIntegrationTest(InvenTreeTestCase):
    """Integration test for notifications."""

    fixtures = [
        'location',
        'category',
        'part',
        'stock'
    ]

    @classmethod
    def setUpTestData(cls):
        """Add an email address as part of initialization"""
        super().setUpTestData()

        # Add email address
        EmailAddress.objects.create(user=cls.user, email='test@testing.com')

        # Define part that will be tested
        cls.part = Part.objects.get(name='R_2K2_0805')

    def _notification_run(self, run_class=None):
        """Run a notification test suit through.

        If you only want to test one class pass it to run_class
        """
        # reload notification methods
        storage.collect(run_class)

        NotificationEntry.objects.all().delete()

        # There should be no notification runs
        self.assertEqual(NotificationEntry.objects.all().count(), 0)

        # Test that notifications run through without errors
        self.part.minimum_stock = self.part.get_stock_count() + 1  # make sure minimum is one higher than current count
        self.part.save()

        # There should be no notification as no-one is subscribed
        self.assertEqual(NotificationEntry.objects.all().count(), 0)

        # Subscribe and run again
        self.part.set_starred(self.user, True)
        self.part.save()

        # There should be 1 (or 2) notifications - in some cases an error is generated, which creates a subsequent notification
        self.assertIn(NotificationEntry.objects.all().count(), [1, 2])


class PartNotificationTest(BaseNotificationIntegrationTest):
    """Integration test for part notifications."""

    def test_notification(self):
        """Test that a notification is generated"""
        self._notification_run(UIMessageNotification)

        # There should be 1 notification message right now
        self.assertEqual(NotificationMessage.objects.all().count(), 1)

        # Try again -> cover the already send line
        self.part.save()

        # There should not be more messages
        self.assertEqual(NotificationMessage.objects.all().count(), 1)<|MERGE_RESOLUTION|>--- conflicted
+++ resolved
@@ -14,11 +14,7 @@
                            NotificationEntry, NotificationMessage)
 from common.notifications import UIMessageNotification, storage
 from InvenTree import version
-<<<<<<< HEAD
-from InvenTree.unit_tests import InvenTreeTestCase
-=======
 from InvenTree.unit_test import InvenTreeTestCase
->>>>>>> 8ca02cb1
 
 from .models import (Part, PartCategory, PartCategoryStar, PartRelated,
                      PartStar, PartStocktake, PartTestTemplate,
