--- conflicted
+++ resolved
@@ -34,19 +34,10 @@
 part_detail_urls = [
     url(r'^delete/?', views.PartDelete.as_view(), name='part-delete'),
     url(r'^bom-download/?', views.BomDownload.as_view(), name='bom-download'),
-<<<<<<< HEAD
-    url(r'^validate-bom/', views.BomValidate.as_view(), name='bom-validate'),
-    
-    url(r'^pricing/', views.PartPricing.as_view(), name='part-pricing'),
-
-    url(r'^bom-upload/?', views.BomUpload.as_view(), name='upload-bom'),
-    url(r'^bom-duplicate/?', views.BomDuplicate.as_view(), name='duplicate-bom'),
-=======
 
     url(r'^pricing/', views.PartPricing.as_view(), name='part-pricing'),
 
     url(r'^bom-upload/?', views.BomUpload.as_view(), name='upload-bom'),
->>>>>>> 887e6295
 
     url(r'^qr_code/?', views.PartQRCode.as_view(), name='part-qr'),
 
