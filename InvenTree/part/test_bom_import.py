"""Unit testing for BOM upload / import functionality."""

from django.core.files.uploadedfile import SimpleUploadedFile
from django.urls import reverse

import tablib

<<<<<<< HEAD
from InvenTree.unit_tests import InvenTreeAPITestCase
=======
from InvenTree.unit_test import InvenTreeAPITestCase
>>>>>>> 8ca02cb1
from part.models import Part


class BomUploadTest(InvenTreeAPITestCase):
    """Test BOM file upload API endpoint."""

    roles = [
        'part.add',
        'part.change',
    ]

    @classmethod
    def setUpTestData(cls):
        """Create BOM data as part of setup routine"""
        super().setUpTestData()

        cls.part = Part.objects.create(
            name='Assembly',
            description='An assembled part',
            assembly=True,
            component=False,
        )

        parts = []

        for i in range(10):
            parts.append(
                Part(
                    name=f"Component {i}",
                    IPN=f"CMP_{i}",
                    description="A subcomponent that can be used in a BOM",
                    component=True,
                    assembly=False,
                    lft=0, rght=0,
                    level=0, tree_id=0,
                )
            )

        Part.objects.bulk_create(parts)

    def post_bom(self, filename, file_data, clear_existing=None, expected_code=None, content_type='text/plain'):
        """Helper function for submitting a BOM file"""
        bom_file = SimpleUploadedFile(
            filename,
            file_data,
            content_type=content_type,
        )

        if clear_existing is None:
            clear_existing = False

        response = self.post(
            reverse('api-bom-import-upload'),
            data={
                'data_file': bom_file,
            },
            expected_code=expected_code,
            format='multipart',
        )

        return response

    def test_missing_file(self):
        """POST without a file."""
        response = self.post(
            reverse('api-bom-import-upload'),
            data={},
            expected_code=400
        )

        self.assertIn('No file was submitted', str(response.data['data_file']))

    def test_unsupported_file(self):
        """POST with an unsupported file type."""
        response = self.post_bom(
            'sample.txt',
            b'hello world',
            expected_code=400,
        )

        self.assertIn('Unsupported file type', str(response.data['data_file']))

    def test_broken_file(self):
        """Test upload with broken (corrupted) files."""
        response = self.post_bom(
            'sample.csv',
            b'',
            expected_code=400,
        )

        self.assertIn('The submitted file is empty', str(response.data['data_file']))

        response = self.post_bom(
            'test.xls',
            b'hello world',
            expected_code=400,
            content_type='application/xls',
        )

        self.assertIn('Unsupported format, or corrupt file', str(response.data['data_file']))

    def test_missing_rows(self):
        """Test upload of an invalid file (without data rows)"""
        dataset = tablib.Dataset()

        dataset.headers = [
            'apple',
            'banana',
        ]

        response = self.post_bom(
            'test.csv',
            bytes(dataset.csv, 'utf8'),
            content_type='text/csv',
            expected_code=400,
        )

        self.assertIn('No data rows found in file', str(response.data))

        # Try again, with an .xlsx file
        response = self.post_bom(
            'bom.xlsx',
            dataset.xlsx,
            content_type='application/xlsx',
            expected_code=400,
        )

        self.assertIn('No data rows found in file', str(response.data))

    def test_missing_columns(self):
        """Upload extracted data, but with missing columns."""
        url = reverse('api-bom-import-extract')

        rows = [
            ['1', 'test'],
            ['2', 'test'],
        ]

        # Post without columns
        response = self.post(
            url,
            {},
            expected_code=400,
        )

        self.assertIn('This field is required', str(response.data['rows']))
        self.assertIn('This field is required', str(response.data['columns']))

        response = self.post(
            url,
            {
                'rows': rows,
                'columns': ['part', 'reference'],
            },
            expected_code=400
        )

        self.assertIn("Missing required column: 'quantity'", str(response.data))

        response = self.post(
            url,
            {
                'rows': rows,
                'columns': ['quantity', 'reference'],
            },
            expected_code=400,
        )

        self.assertIn('No part column specified', str(response.data))

        self.post(
            url,
            {
                'rows': rows,
                'columns': ['quantity', 'part'],
            },
            expected_code=201,
        )

    def test_invalid_data(self):
        """Upload data which contains errors."""
        dataset = tablib.Dataset()

        # Only these headers are strictly necessary
        dataset.headers = ['part_id', 'quantity']

        components = Part.objects.filter(component=True)

        for idx, cmp in enumerate(components):

            if idx == 5:
                cmp.component = False
                cmp.save()

            dataset.append([cmp.pk, idx])

        url = reverse('api-bom-import-extract')

        response = self.post(
            url,
            {
                'columns': dataset.headers,
                'rows': list(dataset),
            },
        )

        rows = response.data['rows']

        # Returned data must be the same as the original dataset
        self.assertEqual(len(rows), len(dataset))

        for idx, row in enumerate(rows):
            data = row['data']
            cmp = components[idx]

            # Should have guessed the correct part
            data['part'] = cmp.pk

        # Check some specific error messages
        self.assertEqual(rows[0]['data']['errors']['quantity'], 'Quantity must be greater than zero')
        self.assertEqual(rows[5]['data']['errors']['part'], 'Part is not designated as a component')

    def test_part_guess(self):
        """Test part 'guessing' when PK values are not supplied."""
        dataset = tablib.Dataset()

        # Should be able to 'guess' the part from the name
        dataset.headers = ['part_name', 'quantity']

        components = Part.objects.filter(component=True)

        for idx, _ in enumerate(components):
            dataset.append([
                f"Component {idx}",
                10,
            ])

        url = reverse('api-bom-import-extract')

        response = self.post(
            url,
            {
                'columns': dataset.headers,
                'rows': list(dataset),
            },
            expected_code=201,
        )

        rows = response.data['rows']

        self.assertEqual(len(rows), 10)

        for idx in range(10):
            self.assertEqual(rows[idx]['data']['part'], components[idx].pk)

        # Should also be able to 'guess' part by the IPN value
        dataset = tablib.Dataset()

        dataset.headers = ['part_ipn', 'quantity']

        for idx, _ in enumerate(components):
            dataset.append([
                f"CMP_{idx}",
                10,
            ])

        response = self.post(
            url,
            {
                'columns': dataset.headers,
                'rows': list(dataset),
            },
            expected_code=201,
        )

        rows = response.data['rows']

        self.assertEqual(len(rows), 10)

        for idx in range(10):
            self.assertEqual(rows[idx]['data']['part'], components[idx].pk)

    def test_levels(self):
        """Test that multi-level BOMs are correctly handled during upload."""
        url = reverse('api-bom-import-extract')

        dataset = tablib.Dataset()

        dataset.headers = ['level', 'part', 'quantity']

        components = Part.objects.filter(component=True)

        for idx, cmp in enumerate(components):
            dataset.append([
                idx % 3,
                cmp.pk,
                2,
            ])

        response = self.post(
            url,
            {
                'rows': list(dataset),
                'columns': dataset.headers,
            },
            expected_code=201,
        )

        rows = response.data['rows']

        # Only parts at index 1, 4, 7 should have been returned
        self.assertEqual(len(response.data['rows']), 3)

        # Check the returned PK values
        self.assertEqual(rows[0]['data']['part'], components[1].pk)
        self.assertEqual(rows[1]['data']['part'], components[4].pk)
        self.assertEqual(rows[2]['data']['part'], components[7].pk)<|MERGE_RESOLUTION|>--- conflicted
+++ resolved
@@ -5,11 +5,7 @@
 
 import tablib
 
-<<<<<<< HEAD
-from InvenTree.unit_tests import InvenTreeAPITestCase
-=======
 from InvenTree.unit_test import InvenTreeAPITestCase
->>>>>>> 8ca02cb1
 from part.models import Part
 
 
