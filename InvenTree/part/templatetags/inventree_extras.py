"""This module provides template tags for extra functionality, over and above the built-in Django tags."""

import logging
import os
import sys
from datetime import date, datetime

from django import template
from django.conf import settings as djangosettings
from django.templatetags.static import StaticNode
from django.urls import reverse
from django.utils.html import format_html
from django.utils.safestring import mark_safe
from django.utils.translation import gettext_lazy as _

import InvenTree.helpers
from common.models import ColorTheme, InvenTreeSetting, InvenTreeUserSetting
from common.settings import currency_code_default
from InvenTree import settings, version
from plugin import registry
from plugin.base.supplier.models import ConnectionSetting
from plugin.models import NotificationUserSetting, PluginSetting

register = template.Library()


logger = logging.getLogger('inventree')


@register.simple_tag()
def define(value, *args, **kwargs):
    """Shortcut function to overcome the shortcomings of the django templating language.

    Use as follows: {% define "hello_world" as hello %}

    Ref: https://stackoverflow.com/questions/1070398/how-to-set-a-value-of-a-variable-inside-a-template-code
    """
    return value


@register.simple_tag()
def decimal(x, *args, **kwargs):
    """Simplified rendering of a decimal number."""
    return InvenTree.helpers.decimal2string(x)


@register.simple_tag(takes_context=True)
def render_date(context, date_object):
    """Renders a date according to the preference of the provided user.

    Note that the user preference is stored using the formatting adopted by moment.js,
    which differs from the python formatting!
    """
    if date_object is None:
        return None

    if type(date_object) == str:

        date_object = date_object.strip()

        # Check for empty string
        if len(date_object) == 0:
            return None

        # If a string is passed, first convert it to a datetime
        try:
            date_object = date.fromisoformat(date_object)
        except ValueError:
            logger.warning(f"Tried to convert invalid date string: {date_object}")
            return None

    # We may have already pre-cached the date format by calling this already!
    user_date_format = context.get('user_date_format', None)

    if user_date_format is None:

        user = context.get('user', None)

        if user and user.is_authenticated:
            # User is specified - look for their date display preference
            user_date_format = InvenTreeUserSetting.get_setting('DATE_DISPLAY_FORMAT', user=user)
        else:
            user_date_format = 'YYYY-MM-DD'

        # Convert the format string to Pythonic equivalent
        replacements = [
            ('YYYY', '%Y'),
            ('MMM', '%b'),
            ('MM', '%m'),
            ('DD', '%d'),
        ]

        for o, n in replacements:
            user_date_format = user_date_format.replace(o, n)

        # Update the context cache
        context['user_date_format'] = user_date_format

    if isinstance(date_object, (datetime, date)):
        return date_object.strftime(user_date_format)
    return date_object


@register.simple_tag
def render_currency(money, **kwargs):
    """Render a currency / Money object"""

    return InvenTree.helpers.render_currency(money, **kwargs)


@register.simple_tag()
def str2bool(x, *args, **kwargs):
    """Convert a string to a boolean value."""
    return InvenTree.helpers.str2bool(x)


@register.simple_tag()
def add(x, y, *args, **kwargs):
    """Add two numbers together."""
    return x + y


@register.simple_tag()
def to_list(*args):
    """Return the input arguments as list."""
    return args


@register.simple_tag()
def part_allocation_count(build, part, *args, **kwargs):
    """Return the total number of <part> allocated to <build>"""
    return InvenTree.helpers.decimal2string(build.getAllocatedQuantity(part))


@register.simple_tag()
def inventree_in_debug_mode(*args, **kwargs):
    """Return True if the server is running in DEBUG mode."""
    return djangosettings.DEBUG


@register.simple_tag()
def inventree_show_about(user, *args, **kwargs):
    """Return True if the about modal should be shown."""
    if InvenTreeSetting.get_setting('INVENTREE_RESTRICT_ABOUT'):
        # Return False if the user is not a superuser, or no user information is provided
        if not user or not user.is_superuser:
            return False

    return True


@register.simple_tag()
def inventree_docker_mode(*args, **kwargs):
    """Return True if the server is running as a Docker image."""
    return djangosettings.DOCKER


@register.simple_tag()
def plugins_enabled(*args, **kwargs):
    """Return True if plugins are enabled for the server instance."""
    return djangosettings.PLUGINS_ENABLED


@register.simple_tag()
def plugins_info(*args, **kwargs):
    """Return information about activated plugins."""
    # Check if plugins are even enabled
    if not djangosettings.PLUGINS_ENABLED:
        return False

    # Fetch plugins
    plug_list = [plg for plg in registry.plugins.values() if plg.plugin_config().active]
    # Format list
    return [
        {
            'name': plg.name,
            'slug': plg.slug,
            'version': plg.version
        } for plg in plug_list
    ]


@register.simple_tag()
def inventree_db_engine(*args, **kwargs):
    """Return the InvenTree database backend e.g. 'postgresql'."""
    db = djangosettings.DATABASES['default']

    engine = db.get('ENGINE', _('Unknown database'))

    engine = engine.replace('django.db.backends.', '')

    return engine


@register.simple_tag()
def inventree_instance_name(*args, **kwargs):
    """Return the InstanceName associated with the current database."""
    return version.inventreeInstanceName()


@register.simple_tag()
def inventree_title(*args, **kwargs):
    """Return the title for the current instance - respecting the settings"""
    return version.inventreeInstanceTitle()


@register.simple_tag()
def inventree_logo(**kwargs):
    """Return the InvenTree logo, *or* a custom logo if the user has provided one.

    Returns a path to an image file, which can be rendered in the web interface
    """

    return InvenTree.helpers.getLogoImage(**kwargs)


@register.simple_tag()
def inventree_splash(**kwargs):
    """Return the URL for the InvenTree splash screen, *or* a custom screen if the user has provided one."""

    return InvenTree.helpers.getSplashScren(**kwargs)


@register.simple_tag()
def inventree_base_url(*args, **kwargs):
    """Return the INVENTREE_BASE_URL setting."""
    return InvenTreeSetting.get_setting('INVENTREE_BASE_URL')


@register.simple_tag()
def python_version(*args, **kwargs):
    """Return the current python version."""
    return sys.version.split(' ')[0]


@register.simple_tag()
def inventree_version(shortstring=False, *args, **kwargs):
    """Return InvenTree version string."""
    if shortstring:
        return _("{title} v{version}".format(
            title=version.inventreeInstanceTitle(),
            version=version.inventreeVersion()
        ))
    return version.inventreeVersion()


@register.simple_tag()
def inventree_is_development(*args, **kwargs):
    """Returns True if this is a development version of InvenTree"""
    return version.isInvenTreeDevelopmentVersion()


@register.simple_tag()
def inventree_is_release(*args, **kwargs):
    """Returns True if this is a release version of InvenTree"""
    return not version.isInvenTreeDevelopmentVersion()


@register.simple_tag()
def inventree_docs_version(*args, **kwargs):
    """Returns the InvenTree documentation version"""
    return version.inventreeDocsVersion()


@register.simple_tag()
def inventree_api_version(*args, **kwargs):
    """Return InvenTree API version."""
    return version.inventreeApiVersion()


@register.simple_tag()
def django_version(*args, **kwargs):
    """Return Django version string."""
    return version.inventreeDjangoVersion()


@register.simple_tag()
def inventree_commit_hash(*args, **kwargs):
    """Return InvenTree git commit hash string."""
    return version.inventreeCommitHash()


@register.simple_tag()
def inventree_commit_date(*args, **kwargs):
    """Return InvenTree git commit date string."""
    return version.inventreeCommitDate()


@register.simple_tag()
def inventree_github_url(*args, **kwargs):
    """Return URL for InvenTree github site."""
    return "https://github.com/InvenTree/InvenTree/"


@register.simple_tag()
def inventree_docs_url(*args, **kwargs):
    """Return URL for InvenTree documenation site."""
    tag = version.inventreeDocsVersion()

    return f"https://docs.inventree.org/en/{tag}"


@register.simple_tag()
def inventree_credits_url(*args, **kwargs):
    """Return URL for InvenTree credits site."""
    return "https://docs.inventree.org/en/latest/credits/"


@register.simple_tag()
def default_currency(*args, **kwargs):
    """Returns the default currency code."""
    return currency_code_default()


@register.simple_tag()
def setting_object(key, *args, **kwargs):
    """Return a setting object speciifed by the given key.

    (Or return None if the setting does not exist)
    if a user-setting was requested return that
    """
<<<<<<< HEAD
    def return_ref(val):
        """Return as dict if kwarg ref is set to true."""
        ref = kwargs.pop('ref', None)

        if ref and ref == 'true':
            ref = setting_ref(**kwargs)
        return {'setting': val, 'reference': ref}
=======

    cache = kwargs.get('cache', True)

    if 'plugin' in kwargs:
        # Note, 'plugin' is an instance of an InvenTreePlugin class
>>>>>>> 2623c22b

    if 'connection_key' in kwargs:
        return return_ref(ConnectionSetting.get_setting_object(key, connection_key=kwargs['connection_key'], connection_id=kwargs['connection'], plugin=kwargs['plugin']))

<<<<<<< HEAD
    if 'plugin' in kwargs:
        return return_ref(PluginSetting.get_setting_object(key, plugin=kwargs['plugin']))

    if 'method' in kwargs:
        return return_ref(NotificationUserSetting.get_setting_object(key, user=kwargs['user'], method=kwargs['method']))

    if 'user' in kwargs:
        return return_ref(InvenTreeUserSetting.get_setting_object(key, user=kwargs['user']))

    return return_ref(InvenTreeSetting.get_setting_object(key))


@register.simple_tag()
def setting_ref(**kwargs):
    """Return a settings reference for the specific settings object."""
    ret = ''

    if 'plugin' in kwargs:
        ret += f" plugin={kwargs['plugin'].slug}"

    if 'user' in kwargs:
        ret += f" user='{kwargs['user'].id}'"

    if 'method' in kwargs:
        ret += f" notification='{kwargs['user'].id}'"

    if 'connection_key' in kwargs:
        ret += f" connection_key={kwargs['connection_key']} connection={kwargs['connection']}"

    return ret
=======
        return PluginSetting.get_setting_object(key, plugin=plugin, cache=cache)

    elif 'method' in kwargs:
        return NotificationUserSetting.get_setting_object(key, user=kwargs['user'], method=kwargs['method'], cache=cache)

    elif 'user' in kwargs:
        return InvenTreeUserSetting.get_setting_object(key, user=kwargs['user'], cache=cache)

    else:
        return InvenTreeSetting.get_setting_object(key, cache=cache)
>>>>>>> 2623c22b


@register.simple_tag()
def settings_value(key, *args, **kwargs):
    """Return a settings value specified by the given key."""
    if 'user' in kwargs:
        if not kwargs['user'] or (kwargs['user'] and kwargs['user'].is_authenticated is False):
            return InvenTreeUserSetting.get_setting(key)
        return InvenTreeUserSetting.get_setting(key, user=kwargs['user'])

    return InvenTreeSetting.get_setting(key)


@register.simple_tag()
def user_settings(user, *args, **kwargs):
    """Return all USER settings as a key:value dict."""
    return InvenTreeUserSetting.allValues(user=user)


@register.simple_tag()
def global_settings(*args, **kwargs):
    """Return all GLOBAL InvenTree settings as a key:value dict."""
    return InvenTreeSetting.allValues()


@register.simple_tag()
def visible_global_settings(*args, **kwargs):
    """Return any global settings which are not marked as 'hidden'."""
    return InvenTreeSetting.allValues(exclude_hidden=True)


@register.simple_tag()
def progress_bar(val, max_val, *args, **kwargs):
    """Render a progress bar element."""
    item_id = kwargs.get('id', 'progress-bar')

    val = InvenTree.helpers.normalize(val)
    max_val = InvenTree.helpers.normalize(max_val)

    if val > max_val:
        style = 'progress-bar-over'
    elif val < max_val:
        style = 'progress-bar-under'
    else:
        style = ''

    if max_val != 0:
        percent = float(val / max_val) * 100
    else:
        percent = 0

    if percent > 100:
        percent = 100
    elif percent < 0:
        percent = 0

    style_tags = []

    max_width = kwargs.get('max_width', None)

    if max_width:
        style_tags.append(f'max-width: {max_width};')

    html = f"""
    <div id='{item_id}' class='progress' style='{" ".join(style_tags)}'>
        <div class='progress-bar {style}' role='progressbar' aria-valuemin='0' aria-valuemax='100' style='width:{percent}%'></div>
        <div class='progress-value'>{val} / {max_val}</div>
    </div>
    """

    return mark_safe(html)


@register.simple_tag()
def get_color_theme_css(username):
    """Return the cutsom theme .css file for the selected user"""
    user_theme_name = get_user_color_theme(username)
    # Build path to CSS sheet
    inventree_css_sheet = os.path.join('css', 'color-themes', user_theme_name + '.css')

    # Build static URL
    inventree_css_static_url = os.path.join(settings.STATIC_URL, inventree_css_sheet)

    return inventree_css_static_url


@register.simple_tag()
def get_user_color_theme(username):
    """Get current user color theme."""
    try:
        user_theme = ColorTheme.objects.filter(user=username).get()
        user_theme_name = user_theme.name
        if not user_theme_name or not ColorTheme.is_valid_choice(user_theme):
            user_theme_name = 'default'
    except ColorTheme.DoesNotExist:
        user_theme_name = 'default'

    return user_theme_name


@register.simple_tag()
def get_available_themes(*args, **kwargs):
    """Return the available theme choices."""
    themes = []

    for key, name in ColorTheme.get_color_themes_choices():
        themes.append({
            'key': key,
            'name': name
        })

    return themes


@register.simple_tag()
def primitive_to_javascript(primitive):
    """Convert a python primitive to a javascript primitive.

    e.g. True -> true
         'hello' -> '"hello"'
    """
    if type(primitive) is bool:
        return str(primitive).lower()

    elif type(primitive) in [int, float]:
        return primitive

    else:
        # Wrap with quotes
        return format_html("'{}'", primitive)  # noqa: P103


@register.simple_tag()
def js_bool(val):
    """Return a javascript boolean value (true or false)"""

    if val:
        return 'true'
    else:
        return 'false'


@register.filter
def keyvalue(dict, key):
    """Access to key of supplied dict.

    Usage:
    {% mydict|keyvalue:mykey %}
    """
    return dict.get(key)


@register.simple_tag()
def call_method(obj, method_name, *args):
    """Enables calling model methods / functions from templates with arguments.

    Usage:
    {% call_method model_object 'fnc_name' argument1 %}
    """
    method = getattr(obj, method_name)
    return method(*args)


@register.simple_tag()
def authorized_owners(group):
    """Return authorized owners."""
    owners = []

    try:
        for owner in group.get_related_owners(include_group=True):
            owners.append(owner.owner)
    except AttributeError:
        # group is None
        pass
    except TypeError:
        # group.get_users returns None
        pass

    return owners


@register.simple_tag()
def object_link(url_name, pk, ref):
    """Return highlighted link to object."""
    ref_url = reverse(url_name, kwargs={'pk': pk})
    return mark_safe(f'<b><a href="{ref_url}">{ref}</a></b>')


@register.simple_tag()
def mail_configured():
    """Return if mail is configured."""
    return bool(settings.EMAIL_HOST)


@register.simple_tag()
def inventree_customize(reference, *args, **kwargs):
    """Return customization values for the user interface."""
    return djangosettings.CUSTOMIZE.get(reference, '')


class I18nStaticNode(StaticNode):
    """Custom StaticNode.

    Replaces a variable named *lng* in the path with the current language
    """

    def render(self, context):  # pragma: no cover
        """Render this node with the determined locale context."""
        self.original = getattr(self, 'original', None)

        if not self.original:
            # Store the original (un-rendered) path template, as it gets overwritten below
            self.original = self.path.var

        if hasattr(context, 'request'):

            # Convert the "requested" language code to a standard format
            language_code = context.request.LANGUAGE_CODE.lower().strip()
            language_code = language_code.replace('_', '-')

            # Find the first "best" match:
            # - First, try the original requested code, e.g. 'pt-br'
            # - Next, try a simpler version of the code e.g. 'pt'
            # - Finally, fall back to english
            options = [
                language_code,
                language_code.split('-')[0],
                'en',
            ]

            for lng in options:
                lng_file = os.path.join(
                    djangosettings.STATIC_ROOT,
                    self.original.format(lng=lng)
                )

                if os.path.exists(lng_file):
                    self.path.var = self.original.format(lng=lng)
                    break

        ret = super().render(context)

        return ret


# use the dynamic url - tag if in Debugging-Mode
if settings.DEBUG:

    @register.simple_tag()
    def i18n_static(url_name):
        """Simple tag to enable {% url %} functionality instead of {% static %}"""
        return reverse(url_name)

else:  # pragma: no cover

    @register.tag('i18n_static')
    def do_i18n_static(parser, token):
        """Overrides normal static, adds language - lookup for prerenderd files #1485

        Usage (like static):
        {% i18n_static path [as varname] %}
        """
        bits = token.split_contents()
        loc_name = settings.STATICFILES_I18_PREFIX

        # change path to called ressource
        bits[1] = f"'{loc_name}/{{lng}}.{bits[1][1:-1]}'"
        token.contents = ' '.join(bits)

        return I18nStaticNode.handle_token(parser, token)<|MERGE_RESOLUTION|>--- conflicted
+++ resolved
@@ -319,7 +319,6 @@
     (Or return None if the setting does not exist)
     if a user-setting was requested return that
     """
-<<<<<<< HEAD
     def return_ref(val):
         """Return as dict if kwarg ref is set to true."""
         ref = kwargs.pop('ref', None)
@@ -327,28 +326,22 @@
         if ref and ref == 'true':
             ref = setting_ref(**kwargs)
         return {'setting': val, 'reference': ref}
-=======
 
     cache = kwargs.get('cache', True)
 
+    if 'connection_key' in kwargs:
+        return return_ref(ConnectionSetting.get_setting_object(key, connection_key=kwargs['connection_key'], connection_id=kwargs['connection'], plugin=kwargs['plugin'], cache=cache))
+
     if 'plugin' in kwargs:
-        # Note, 'plugin' is an instance of an InvenTreePlugin class
->>>>>>> 2623c22b
-
-    if 'connection_key' in kwargs:
-        return return_ref(ConnectionSetting.get_setting_object(key, connection_key=kwargs['connection_key'], connection_id=kwargs['connection'], plugin=kwargs['plugin']))
-
-<<<<<<< HEAD
-    if 'plugin' in kwargs:
-        return return_ref(PluginSetting.get_setting_object(key, plugin=kwargs['plugin']))
+        return return_ref(PluginSetting.get_setting_object(key, plugin=kwargs['plugin'], cache=cache))
 
     if 'method' in kwargs:
-        return return_ref(NotificationUserSetting.get_setting_object(key, user=kwargs['user'], method=kwargs['method']))
+        return return_ref(NotificationUserSetting.get_setting_object(key, user=kwargs['user'], method=kwargs['method'], cache=cache))
 
     if 'user' in kwargs:
-        return return_ref(InvenTreeUserSetting.get_setting_object(key, user=kwargs['user']))
-
-    return return_ref(InvenTreeSetting.get_setting_object(key))
+        return return_ref(InvenTreeUserSetting.get_setting_object(key, user=kwargs['user'], cache=cache))
+
+    return return_ref(InvenTreeSetting.get_setting_object(key, cache=cache))
 
 
 @register.simple_tag()
@@ -369,18 +362,6 @@
         ret += f" connection_key={kwargs['connection_key']} connection={kwargs['connection']}"
 
     return ret
-=======
-        return PluginSetting.get_setting_object(key, plugin=plugin, cache=cache)
-
-    elif 'method' in kwargs:
-        return NotificationUserSetting.get_setting_object(key, user=kwargs['user'], method=kwargs['method'], cache=cache)
-
-    elif 'user' in kwargs:
-        return InvenTreeUserSetting.get_setting_object(key, user=kwargs['user'], cache=cache)
-
-    else:
-        return InvenTreeSetting.get_setting_object(key, cache=cache)
->>>>>>> 2623c22b
 
 
 @register.simple_tag()
