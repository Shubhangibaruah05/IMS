"""Unit tests for Part Views (see views.py)"""

from django.urls import reverse

from InvenTree.unit_test import InvenTreeTestCase

from .models import Part


class PartViewTestCase(InvenTreeTestCase):
    """Base class for unit testing the various Part views"""

    fixtures = ['category', 'part', 'bom', 'location', 'company', 'supplier_part']

    roles = 'all'
    superuser = True


class PartListTest(PartViewTestCase):
    """Unit tests for the PartList view"""

    def test_part_index(self):
        """Test that the PartIndex page returns successfully"""
        response = self.client.get(reverse('part-index'))
        self.assertEqual(response.status_code, 200)

        keys = response.context.keys()
        self.assertIn('csrf_token', keys)
        self.assertIn('parts', keys)
        self.assertIn('user', keys)


class PartDetailTest(PartViewTestCase):
    """Unit tests for the PartDetail view"""

    def test_part_detail(self):
        """Test that we can retrieve a part detail page."""
        pk = 1

        response = self.client.get(reverse('part-detail', args=(pk,)))
        self.assertEqual(response.status_code, 200)

        part = Part.objects.get(pk=pk)

        keys = response.context.keys()

        self.assertIn('part', keys)
        self.assertIn('category', keys)

        self.assertEqual(response.context['part'].pk, pk)
        self.assertEqual(response.context['category'], part.category)

    def test_part_detail_from_ipn(self):
        """Test that we can retrieve a part detail page from part IPN:

        - if no part with matching IPN -> return part index
        - if unique IPN match -> return part detail page
        - if multiple IPN matches -> return part index
        """
        ipn_test = 'PART-000000-AA'
        pk = 1

        def test_ipn_match(index_result=False, detail_result=False):
            """Helper function for matching IPN detail view"""
            index_redirect = False
            detail_redirect = False

            response = self.client.get(
                reverse('part-detail-from-ipn', args=(ipn_test,))
            )

            # Check for PartIndex redirect
            try:
                if response.url == '/part/':
                    index_redirect = True
            except AttributeError:
                pass

            # Check for PartDetail redirect
            try:
                if response.context['part'].pk == pk:
                    detail_redirect = True
            except TypeError:
                pass

            self.assertEqual(index_result, index_redirect)
            self.assertEqual(detail_result, detail_redirect)

        # Test no match
        test_ipn_match(index_result=True, detail_result=False)

        # Test unique match
        part = Part.objects.get(pk=pk)
        part.IPN = ipn_test
        part.save()

        test_ipn_match(index_result=False, detail_result=True)

        # Test multiple matches
        part = Part.objects.get(pk=pk + 1)
        part.IPN = ipn_test
        part.save()

        test_ipn_match(index_result=True, detail_result=False)

    def test_bom_download(self):
        """Test downloading a BOM for a valid part."""
<<<<<<< HEAD
        response = self.client.get(reverse('api-bom-download', args=(1,)), headers={"x-requested-with": 'XMLHttpRequest'})
=======
        response = self.client.get(
            reverse('api-bom-download', args=(1,)),
            HTTP_X_REQUESTED_WITH='XMLHttpRequest',
        )
>>>>>>> 9db3efa0
        self.assertEqual(response.status_code, 200)
        self.assertIn('streaming_content', dir(response))<|MERGE_RESOLUTION|>--- conflicted
+++ resolved
@@ -105,13 +105,9 @@
 
     def test_bom_download(self):
         """Test downloading a BOM for a valid part."""
-<<<<<<< HEAD
-        response = self.client.get(reverse('api-bom-download', args=(1,)), headers={"x-requested-with": 'XMLHttpRequest'})
-=======
         response = self.client.get(
             reverse('api-bom-download', args=(1,)),
-            HTTP_X_REQUESTED_WITH='XMLHttpRequest',
+            headers={'x-requested-with': 'XMLHttpRequest'},
         )
->>>>>>> 9db3efa0
         self.assertEqual(response.status_code, 200)
         self.assertIn('streaming_content', dir(response))