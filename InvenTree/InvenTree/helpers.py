"""Provides helper functions used throughout the InvenTree project."""

import hashlib
import io
import json
import logging
import os
import os.path
import re
from decimal import Decimal, InvalidOperation
from wsgiref.util import FileWrapper

from django.conf import settings
from django.contrib.staticfiles.storage import StaticFilesStorage
from django.core.exceptions import FieldError, ValidationError
from django.core.files.storage import default_storage
from django.http import StreamingHttpResponse
from django.utils.translation import gettext_lazy as _

import regex
from bleach import clean
from common.settings import currency_code_default
from djmoney.money import Money
from PIL import Image

import InvenTree.version

from .settings import MEDIA_URL, STATIC_URL

logger = logging.getLogger('inventree')


def generateTestKey(test_name):
    """Generate a test 'key' for a given test name. This must not have illegal chars as it will be used for dict lookup in a template.

    Tests must be named such that they will have unique keys.
    """
    key = test_name.strip().lower()
    key = key.replace(' ', '')

    # Remove any characters that cannot be used to represent a variable
    key = re.sub(r'[^a-zA-Z0-9]', '', key)

    return key


def constructPathString(path, max_chars=250):
    """Construct a 'path string' for the given path.

    Arguments:
        path: A list of strings e.g. ['path', 'to', 'location']
        max_chars: Maximum number of characters
    """
    pathstring = '/'.join(path)

    # Replace middle elements to limit the pathstring
    if len(pathstring) > max_chars:
        n = int(max_chars / 2 - 2)
        pathstring = pathstring[:n] + '...' + pathstring[-n:]

    return pathstring


def getMediaUrl(filename):
    """Return the qualified access path for the given file, under the media directory."""
    return os.path.join(MEDIA_URL, str(filename))


def getStaticUrl(filename):
    """Return the qualified access path for the given file, under the static media directory."""
    return os.path.join(STATIC_URL, str(filename))


def TestIfImage(img):
    """Test if an image file is indeed an image."""
    try:
        Image.open(img).verify()
        return True
    except Exception:
        return False


def getBlankImage():
    """Return the qualified path for the 'blank image' placeholder."""
    return getStaticUrl('img/blank_image.png')


def getBlankThumbnail():
    """Return the qualified path for the 'blank image' thumbnail placeholder."""
    return getStaticUrl('img/blank_image.thumbnail.png')


def getLogoImage(as_file=False, custom=True):
    """Return the InvenTree logo image, or a custom logo if available."""
    """Return the path to the logo-file."""
    if custom and settings.CUSTOM_LOGO:
        static_storage = StaticFilesStorage()

        if static_storage.exists(settings.CUSTOM_LOGO):
            storage = static_storage
        elif default_storage.exists(settings.CUSTOM_LOGO):
            storage = default_storage
        else:
            storage = None

        if storage is not None:
            if as_file:
                return f'file://{storage.path(settings.CUSTOM_LOGO)}'
            return storage.url(settings.CUSTOM_LOGO)

    # If we have got to this point, return the default logo
    if as_file:
        path = settings.STATIC_ROOT.joinpath('img/inventree.png')
        return f'file://{path}'
    return getStaticUrl('img/inventree.png')


def getSplashScreen(custom=True):
    """Return the InvenTree splash screen, or a custom splash if available."""
    static_storage = StaticFilesStorage()

    if custom and settings.CUSTOM_SPLASH:
        if static_storage.exists(settings.CUSTOM_SPLASH):
            return static_storage.url(settings.CUSTOM_SPLASH)

    # No custom splash screen
    return static_storage.url('img/inventree_splash.jpg')


def TestIfImageURL(url):
    """Test if an image URL (or filename) looks like a valid image format.

    Simply tests the extension against a set of allowed values
    """
    return os.path.splitext(os.path.basename(url))[-1].lower() in [
        '.jpg',
        '.jpeg',
        '.j2k',
        '.png',
        '.bmp',
        '.tif',
        '.tiff',
        '.webp',
        '.gif',
    ]


def str2bool(text, test=True):
    """Test if a string 'looks' like a boolean value.

    Args:
        text: Input text
        test (default = True): Set which boolean value to look for

    Returns:
        True if the text looks like the selected boolean value
    """
    if test:
        return str(text).lower() in ['1', 'y', 'yes', 't', 'true', 'ok', 'on']
    return str(text).lower() in ['0', 'n', 'no', 'none', 'f', 'false', 'off']


def str2int(text, default=None):
    """Convert a string to int if possible.

    Args:
        text: Int like string
        default: Return value if str is no int like

    Returns:
        Converted int value
    """
    try:
        return int(text)
    except Exception:
        return default


def is_bool(text):
    """Determine if a string value 'looks' like a boolean."""
    if str2bool(text, True):
        return True
    elif str2bool(text, False):
        return True
    return False


def isNull(text):
    """Test if a string 'looks' like a null value. This is useful for querying the API against a null key.

    Args:
        text: Input text

    Returns:
        True if the text looks like a null value
    """
    return str(text).strip().lower() in [
        'top',
        'null',
        'none',
        'empty',
        'false',
        '-1',
        '',
    ]


def normalize(d):
    """Normalize a decimal number, and remove exponential formatting."""
    if type(d) is not Decimal:
        d = Decimal(d)

    d = d.normalize()

    # Ref: https://docs.python.org/3/library/decimal.html
    return d.quantize(Decimal(1)) if d == d.to_integral() else d.normalize()


def increment(value):
    """Attempt to increment an integer (or a string that looks like an integer).

    e.g.

    001 -> 002
    2 -> 3
    AB01 -> AB02
    QQQ -> QQQ

    """
    value = str(value).strip()

    # Ignore empty strings
    if value in ['', None]:
        # Provide a default value if provided with a null input
        return '1'

    pattern = r'(.*?)(\d+)?$'

    result = re.search(pattern, value)

    # No match!
    if result is None:
        return value

    groups = result.groups()

    # If we cannot match the regex, then simply return the provided value
    if len(groups) != 2:
        return value

    prefix, number = groups

    # No number extracted? Simply return the prefix (without incrementing!)
    if not number:
        return prefix

    # Record the width of the number
    width = len(number)

    try:
        number = int(number) + 1
        number = str(number)
    except ValueError:
        pass

    number = number.zfill(width)

    return prefix + number


def decimal2string(d):
    """Format a Decimal number as a string, stripping out any trailing zeroes or decimal points. Essentially make it look like a whole number if it is one.

    Args:
        d: A python Decimal object

    Returns:
        A string representation of the input number
    """
    if type(d) is Decimal:
        d = normalize(d)

    try:
        # Ensure that the provided string can actually be converted to a float
        float(d)
    except ValueError:
        # Not a number
        return str(d)

    s = str(d)

    # Return entire number if there is no decimal place
    if '.' not in s:
        return s

    return s.rstrip('0').rstrip('.')


def decimal2money(d, currency=None):
    """Format a Decimal number as Money.

    Args:
        d: A python Decimal object
        currency: Currency of the input amount, defaults to default currency in settings

    Returns:
        A Money object from the input(s)
    """
    if not currency:
        currency = currency_code_default()
    return Money(d, currency)


def WrapWithQuotes(text, quote='"'):
    """Wrap the supplied text with quotes.

    Args:
        text: Input text to wrap
        quote: Quote character to use for wrapping (default = "")

    Returns:
        Supplied text wrapped in quote char
    """
    if not text.startswith(quote):
        text = quote + text

    if not text.endswith(quote):
        text = text + quote

    return text


def MakeBarcode(cls_name, object_pk: int, object_data=None, **kwargs):
    """Generate a string for a barcode. Adds some global InvenTree parameters.

    Args:
        cls_name: string describing the object type e.g. 'StockItem'
        object_pk (int): ID (Primary Key) of the object in the database
        object_data: Python dict object containing extra data which will be rendered to string (must only contain stringable values)

    Returns:
        json string of the supplied data plus some other data
    """
    if object_data is None:
        object_data = {}

    brief = kwargs.get('brief', True)

    data = {}

    if brief:
        data[cls_name] = object_pk
    else:
        data['tool'] = 'InvenTree'
        data['version'] = InvenTree.version.inventreeVersion()
        data['instance'] = InvenTree.version.inventreeInstanceName()

        # Ensure PK is included
        object_data['id'] = object_pk
        data[cls_name] = object_data

    return str(json.dumps(data, sort_keys=True))


def GetExportFormats():
    """Return a list of allowable file formats for exporting data."""
    return ['csv', 'tsv', 'xls', 'xlsx', 'json', 'yaml']


def DownloadFile(
    data, filename, content_type='application/text', inline=False
) -> StreamingHttpResponse:
    """Create a dynamic file for the user to download.

    Args:
        data: Raw file data (string or bytes)
        filename: Filename for the file download
        content_type: Content type for the download
        inline: Download "inline" or as attachment? (Default = attachment)

    Return:
        A StreamingHttpResponse object wrapping the supplied data
    """
    filename = WrapWithQuotes(filename)
    length = len(data)

    if isinstance(data, str):
        wrapper = FileWrapper(io.StringIO(data))
    else:
        wrapper = FileWrapper(io.BytesIO(data))

    response = StreamingHttpResponse(wrapper, content_type=content_type)
    if isinstance(data, str):
        length = len(bytes(data, response.charset))
    response['Content-Length'] = length

    disposition = 'inline' if inline else 'attachment'

    response['Content-Disposition'] = f'{disposition}; filename={filename}'

    return response


def increment_serial_number(serial: str):
    """Given a serial number, (attempt to) generate the *next* serial number.

    Note: This method is exposed to custom plugins.

    Arguments:
        serial: The serial number which should be incremented

    Returns:
        incremented value, or None if incrementing could not be performed.
    """
    from plugin.registry import registry

    # Ensure we start with a string value
    if serial is not None:
        serial = str(serial).strip()

    # First, let any plugins attempt to increment the serial number
    for plugin in registry.with_mixin('validation'):
        result = plugin.increment_serial_number(serial)
        if result is not None:
            return str(result)

    # If we get to here, no plugins were able to "increment" the provided serial value
    # Attempt to perform increment according to some basic rules
    return increment(serial)


def extract_serial_numbers(input_string, expected_quantity: int, starting_value=None):
    """Extract a list of serial numbers from a provided input string.

    The input string can be specified using the following concepts:

    - Individual serials are separated by comma: 1, 2, 3, 6,22
    - Sequential ranges with provided limits are separated by hyphens: 1-5, 20 - 40
    - The "next" available serial number can be specified with the tilde (~) character
    - Serial numbers can be supplied as <start>+ for getting all expected numbers starting from <start>
    - Serial numbers can be supplied as <start>+<length> for getting <length> numbers starting from <start>

    Actual generation of sequential serials is passed to the 'validation' plugin mixin,
    allowing custom plugins to determine how serial values are incremented.

    Arguments:
        input_string: Input string with specified serial numbers (string, or integer)
        expected_quantity: The number of (unique) serial numbers we expect
        starting_value: Provide a starting value for the sequence (or None)
    """
    if starting_value is None:
        starting_value = increment_serial_number(None)

    try:
        expected_quantity = int(expected_quantity)
    except ValueError:
        raise ValidationError([_('Invalid quantity provided')])

    if input_string:
        input_string = str(input_string).strip()
    else:
        input_string = ''

    if len(input_string) == 0:
        raise ValidationError([_('Empty serial number string')])

    next_value = increment_serial_number(starting_value)

    # Substitute ~ character with latest value
    while '~' in input_string and next_value:
        input_string = input_string.replace('~', str(next_value), 1)
        next_value = increment_serial_number(next_value)

    # Split input string by whitespace or comma (,) characters
    groups = re.split(r'[\s,]+', input_string)

    serials = []
    errors = []

    def add_error(error: str):
        """Helper function for adding an error message."""
        if error not in errors:
            errors.append(error)

    def add_serial(serial):
        """Helper function to check for duplicated values."""
        serial = serial.strip()

        # Ignore blank / empty serials
        if len(serial) == 0:
            return

        if serial in serials:
            add_error(_('Duplicate serial') + f': {serial}')
        else:
            serials.append(serial)

    # If the user has supplied the correct number of serials, do not split into groups
    if len(groups) == expected_quantity:
        for group in groups:
            add_serial(group)

        if len(errors) > 0:
            raise ValidationError(errors)
        else:
            return serials

    for group in groups:
        # Calculate the "remaining" quantity of serial numbers
        remaining = expected_quantity - len(serials)

        group = group.strip()

        if '-' in group:
            """Hyphen indicates a range of values:
            e.g. 10-20
            """
            items = group.split('-')

            if len(items) == 2:
                a = items[0]
                b = items[1]

                if a == b:
                    # Invalid group
                    add_error(_(f'Invalid group range: {group}'))
                    continue

                group_items = []

                count = 0

                a_next = a

                while a_next is not None and a_next not in group_items:
                    group_items.append(a_next)
                    count += 1

                    # Progress to the 'next' sequential value
                    a_next = str(increment_serial_number(a_next))

                    if a_next == b:
                        # Successfully got to the end of the range
                        group_items.append(b)
                        break

                    elif count > remaining:
                        # More than the allowed number of items
                        break

                    elif a_next is None:
                        break

                if len(group_items) > remaining:
                    add_error(
                        _(
                            f'Group range {group} exceeds allowed quantity ({expected_quantity})'
                        )
                    )
                elif (
                    len(group_items) > 0
                    and group_items[0] == a
                    and group_items[-1] == b
                ):
                    # In this case, the range extraction looks like it has worked
                    for item in group_items:
                        add_serial(item)
                else:
                    add_error(_(f'Invalid group range: {group}'))

            else:
                # In the case of a different number of hyphens, simply add the entire group
                add_serial(group)

        elif '+' in group:
            """Plus character (+) indicates either:
            - <start>+ - Expected number of serials, beginning at the specified 'start' character
            - <start>+<num> - Specified number of serials, beginning at the specified 'start' character
            """
            items = group.split('+')

            sequence_items = []
            counter = 0
            sequence_count = max(0, expected_quantity - len(serials))

            if len(items) > 2 or len(items) == 0:
                add_error(_(f'Invalid group sequence: {group}'))
                continue
            elif len(items) == 2:
                try:
                    if items[1]:
                        sequence_count = int(items[1]) + 1
                except ValueError:
                    add_error(_(f'Invalid group sequence: {group}'))
                    continue

            value = items[0]

            # Keep incrementing up to the specified quantity
            while (
                value is not None
                and value not in sequence_items
                and counter < sequence_count
            ):
                sequence_items.append(value)
                value = increment_serial_number(value)
                counter += 1

            if len(sequence_items) == sequence_count:
                for item in sequence_items:
                    add_serial(item)
            else:
                add_error(_(f'Invalid group sequence: {group}'))

        else:
            # At this point, we assume that the 'group' is just a single serial value
            add_serial(group)

    if len(errors) > 0:
        raise ValidationError(errors)

    if len(serials) == 0:
        raise ValidationError([_('No serial numbers found')])

    if len(errors) == 0 and len(serials) != expected_quantity:
        raise ValidationError([
            _(
                f'Number of unique serial numbers ({len(serials)}) must match quantity ({expected_quantity})'
            )
        ])

    return serials


def validateFilterString(value, model=None):
    """Validate that a provided filter string looks like a list of comma-separated key=value pairs.

    These should nominally match to a valid database filter based on the model being filtered.

    e.g. "category=6, IPN=12"
    e.g. "part__name=widget"

    The ReportTemplate class uses the filter string to work out which items a given report applies to.
    For example, an acceptance test report template might only apply to stock items with a given IPN,
    so the string could be set to:

    filters = "IPN = ACME0001"

    Returns a map of key:value pairs
    """
    # Empty results map
    results = {}

    value = str(value).strip()

    if not value or len(value) == 0:
        return results

    groups = value.split(',')

    for group in groups:
        group = group.strip()

        pair = group.split('=')

        if len(pair) != 2:
            raise ValidationError(f'Invalid group: {group}')

        k, v = pair

        k = k.strip()
        v = v.strip()

        if not k or not v:
            raise ValidationError(f'Invalid group: {group}')

        results[k] = v

    # If a model is provided, verify that the provided filters can be used against it
    if model is not None:
        try:
            model.objects.filter(**results)
        except FieldError as e:
            raise ValidationError(str(e))

    return results


def clean_decimal(number):
    """Clean-up decimal value."""
    # Check if empty
    if number is None or number == '' or number == 0:
        return Decimal(0)

    # Convert to string and remove spaces
    number = str(number).replace(' ', '')

    # Guess what type of decimal and thousands separators are used
    count_comma = number.count(',')
    count_point = number.count('.')

    if count_comma == 1:
        # Comma is used as decimal separator
        if count_point > 0:
            # Points are used as thousands separators: remove them
            number = number.replace('.', '')
        # Replace decimal separator with point
        number = number.replace(',', '.')
    elif count_point == 1:
        # Point is used as decimal separator
        if count_comma > 0:
            # Commas are used as thousands separators: remove them
            number = number.replace(',', '')

    # Convert to Decimal type
    try:
        clean_number = Decimal(number)
    except InvalidOperation:
        # Number cannot be converted to Decimal (eg. a string containing letters)
        return Decimal(0)

    return (
        clean_number.quantize(Decimal(1))
        if clean_number == clean_number.to_integral()
        else clean_number.normalize()
    )


def strip_html_tags(value: str, raise_error=True, field_name=None):
    """Strip HTML tags from an input string using the bleach library.

    If raise_error is True, a ValidationError will be thrown if HTML tags are detected
    """
    cleaned = clean(value, strip=True, tags=[], attributes=[])

    # Add escaped characters back in
    replacements = {'&gt;': '>', '&lt;': '<', '&amp;': '&'}

    for o, r in replacements.items():
        cleaned = cleaned.replace(o, r)

    # If the length changed, it means that HTML tags were removed!
    if len(cleaned) != len(value) and raise_error:
        field = field_name or 'non_field_errors'

        raise ValidationError({field: [_('Remove HTML tags from this value')]})

    return cleaned


def remove_non_printable_characters(
    value: str, remove_newline=True, remove_ascii=True, remove_unicode=True
):
<<<<<<< HEAD
    """Remove non-printable / control characters from the provided string."""
=======
    """Remove non-printable / control characters from the provided string"""
>>>>>>> 4b149865
    cleaned = value

    if remove_ascii:
        # Remove ASCII control characters
        # Note that we do not sub out 0x0A (\n) here, it is done separately below
        cleaned = regex.sub('[\x00-\x09]+', '', cleaned)
        cleaned = regex.sub('[\x0b-\x1f\x7f]+', '', cleaned)

    if remove_newline:
        cleaned = regex.sub('[\x0a]+', '', cleaned)

    if remove_unicode:
        # Remove Unicode control characters
        if remove_newline:
            cleaned = regex.sub('[^\P{C}]+', '', cleaned)
        else:
            # Use 'negative-lookahead' to exclude newline character
            cleaned = regex.sub('(?![\x0a])[^\P{C}]+', '', cleaned)

    return cleaned


def hash_barcode(barcode_data):
    """Calculate a 'unique' hash for a barcode string.

    This hash is used for comparison / lookup.

    We first remove any non-printable characters from the barcode data,
    as some browsers have issues scanning characters in.
    """
    barcode_data = str(barcode_data).strip()
    barcode_data = remove_non_printable_characters(barcode_data)

    hash = hashlib.md5(str(barcode_data).encode())

    return str(hash.hexdigest())


def get_objectreference(
    obj, type_ref: str = 'content_type', object_ref: str = 'object_id'
):
    """Lookup method for the GenericForeignKey fields.

    Attributes:
    - obj: object that will be resolved
    - type_ref: field name for the contenttype field in the model
    - object_ref: field name for the object id in the model

    Example implementation in the serializer:
    ```
    target = serializers.SerializerMethodField()
    def get_target(self, obj):
        return get_objectreference(obj, 'target_content_type', 'target_object_id')
    ```

    The method name must always be the name of the field prefixed by 'get_'
    """
    model_cls = getattr(obj, type_ref)
    obj_id = getattr(obj, object_ref)

    # check if references are set -> return nothing if not
    if model_cls is None or obj_id is None:
        return None

    # resolve referenced data into objects
    model_cls = model_cls.model_class()

    try:
        item = model_cls.objects.get(id=obj_id)
    except model_cls.DoesNotExist:
        return None

    url_fnc = getattr(item, 'get_absolute_url', None)

    # create output
    ret = {}
    if url_fnc:
        ret['link'] = url_fnc()
    return {'name': str(item), 'model': str(model_cls._meta.verbose_name), **ret}


def inheritors(cls):
    """Return all classes that are subclasses from the supplied cls."""
    subcls = set()
    work = [cls]

    while work:
        parent = work.pop()
        for child in parent.__subclasses__():
            if child not in subcls:
                subcls.add(child)
                work.append(child)
    return subcls<|MERGE_RESOLUTION|>--- conflicted
+++ resolved
@@ -19,11 +19,11 @@
 
 import regex
 from bleach import clean
-from common.settings import currency_code_default
 from djmoney.money import Money
 from PIL import Image
 
 import InvenTree.version
+from common.settings import currency_code_default
 
 from .settings import MEDIA_URL, STATIC_URL
 
@@ -751,11 +751,7 @@
 def remove_non_printable_characters(
     value: str, remove_newline=True, remove_ascii=True, remove_unicode=True
 ):
-<<<<<<< HEAD
     """Remove non-printable / control characters from the provided string."""
-=======
-    """Remove non-printable / control characters from the provided string"""
->>>>>>> 4b149865
     cleaned = value
 
     if remove_ascii:
