"""Functions for tasks and a few general async tasks."""

import json
import logging
import os
import random
import re
import time
import warnings
from dataclasses import dataclass
from datetime import datetime, timedelta
from typing import Callable, List

from django.conf import settings
from django.core.exceptions import AppRegistryNotReady
from django.core.management import call_command
from django.db import DEFAULT_DB_ALIAS, connections
from django.db.migrations.executor import MigrationExecutor
from django.db.utils import NotSupportedError, OperationalError, ProgrammingError
from django.utils import timezone

import requests
from maintenance_mode.core import (
    get_maintenance_mode,
    maintenance_mode_on,
    set_maintenance_mode,
)
<<<<<<< HEAD
from plugin import registry
=======
>>>>>>> 4b149865

from InvenTree.config import get_setting

from .version import isInvenTreeUpToDate

logger = logging.getLogger('inventree')


def schedule_task(taskname, **kwargs):
    """Create a scheduled task.

    If the task has already been scheduled, ignore!
    """
    # If unspecified, repeat indefinitely
    repeats = kwargs.pop('repeats', -1)
    kwargs['repeats'] = repeats

    try:
        from django_q.models import Schedule
    except AppRegistryNotReady:  # pragma: no cover
        logger.info('Could not start background tasks - App registry not ready')
        return

    try:
        # If this task is already scheduled, don't schedule it again
        # Instead, update the scheduling parameters
        if Schedule.objects.filter(func=taskname).exists():
            logger.debug("Scheduled task '%s' already exists - updating!", taskname)

            Schedule.objects.filter(func=taskname).update(**kwargs)
        else:
            logger.info("Creating scheduled task '%s'", taskname)

            Schedule.objects.create(name=taskname, func=taskname, **kwargs)
    except (OperationalError, ProgrammingError):  # pragma: no cover
        # Required if the DB is not ready yet
        pass


def raise_warning(msg):
    """Log and raise a warning."""
    logger.warning(msg)

    # If testing is running raise a warning that can be asserted
    if settings.TESTING:
        warnings.warn(msg, stacklevel=2)


def check_daily_holdoff(task_name: str, n_days: int = 1) -> bool:
    """Check if a periodic task should be run, based on the provided setting name.

    Arguments:
        task_name (str): The name of the task being run, e.g. 'dummy_task'
        n_days (int): The number of days between task runs (default = 1)

    Returns:
        bool: If the task should be run *now*, or wait another day

    This function will determine if the task should be run *today*,
    based on when it was last run, or if we have a record of it running at all.

    Note that this function creates some *hidden* global settings (designated with the _ prefix),
    which are used to keep a running track of when the particular task was was last run.
    """
    from common.models import InvenTreeSetting

    from InvenTree.ready import isInTestMode

    if n_days <= 0:
        logger.info(
            "Specified interval for task '%s' < 1 - task will not run", task_name
        )
        return False

    # Sleep a random number of seconds to prevent worker conflict
    if not isInTestMode():
        time.sleep(random.randint(1, 5))

    attempt_key = f'_{task_name}_ATTEMPT'
    success_key = f'_{task_name}_SUCCESS'

    # Check for recent success information
    last_success = InvenTreeSetting.get_setting(success_key, '', cache=False)

    if last_success:
        try:
            last_success = datetime.fromisoformat(last_success)
        except ValueError:
            last_success = None

    if last_success:
        threshold = datetime.now() - timedelta(days=n_days)

        if last_success > threshold:
            logger.info(
                "Last successful run for '%s' was too recent - skipping task", task_name
            )
            return False

    # Check for any information we have about this task
    last_attempt = InvenTreeSetting.get_setting(attempt_key, '', cache=False)

    if last_attempt:
        try:
            last_attempt = datetime.fromisoformat(last_attempt)
        except ValueError:
            last_attempt = None

    if last_attempt:
        # Do not attempt if the most recent *attempt* was within 12 hours
        threshold = datetime.now() - timedelta(hours=12)

        if last_attempt > threshold:
            logger.info(
                "Last attempt for '%s' was too recent - skipping task", task_name
            )
            return False

    # Record this attempt
    record_task_attempt(task_name)

    # No reason *not* to run this task now
    return True


def record_task_attempt(task_name: str):
    """Record that a multi-day task has been attempted *now*."""
    from common.models import InvenTreeSetting

    logger.info("Logging task attempt for '%s'", task_name)

    InvenTreeSetting.set_setting(
        f'_{task_name}_ATTEMPT', datetime.now().isoformat(), None
    )


def record_task_success(task_name: str):
    """Record that a multi-day task was successful *now*."""
    from common.models import InvenTreeSetting

    InvenTreeSetting.set_setting(
        f'_{task_name}_SUCCESS', datetime.now().isoformat(), None
    )


def offload_task(
    taskname, *args, force_async=False, force_sync=False, **kwargs
) -> bool:
    """Create an AsyncTask if workers are running. This is different to a 'scheduled' task, in that it only runs once!

    If workers are not running or force_sync flag, is set then the task is ran synchronously.

    Returns:
        bool: True if the task was offloaded (or ran), False otherwise
    """
    try:
        import importlib

        from django_q.tasks import AsyncTask

        from InvenTree.status import is_worker_running
    except AppRegistryNotReady:  # pragma: no cover
        logger.warning("Could not offload task '%s' - app registry not ready", taskname)

        if force_async:
            # Cannot async the task, so return False
            return False
        else:
            force_sync = True
    except (OperationalError, ProgrammingError):  # pragma: no cover
        raise_warning(f"Could not offload task '{taskname}' - database not ready")

        if force_async:
            # Cannot async the task, so return False
            return False
        else:
            force_sync = True

    if force_async or (is_worker_running() and not force_sync):
        # Running as asynchronous task
        try:
            task = AsyncTask(taskname, *args, **kwargs)
            task.run()
        except ImportError:
            raise_warning(f"WARNING: '{taskname}' not offloaded - Function not found")
            return False
        except Exception as exc:
            raise_warning(f"WARNING: '{taskname}' not offloaded due to {str(exc)}")
            return False
    else:
        if callable(taskname):
            # function was passed - use that
            _func = taskname
        else:
            # Split path
            try:
                app, mod, func = taskname.split('.')
                app_mod = app + '.' + mod
            except ValueError:
                raise_warning(
                    f"WARNING: '{taskname}' not started - Malformed function path"
                )
                return False

            # Import module from app
            try:
                _mod = importlib.import_module(app_mod)
            except ModuleNotFoundError:
                raise_warning(
                    f"WARNING: '{taskname}' not started - No module named '{app_mod}'"
                )
                return False

            # Retrieve function
            try:
                _func = getattr(_mod, func)
            except AttributeError:  # pragma: no cover
                # getattr does not work for local import
                _func = None

            try:
                if not _func:
                    _func = eval(func)  # pragma: no cover
            except NameError:
                raise_warning(
                    f"WARNING: '{taskname}' not started - No function named '{func}'"
                )
                return False

        # Workers are not running: run it as synchronous task
        try:
            _func(*args, **kwargs)
        except Exception as exc:
            raise_warning(f"WARNING: '{taskname}' not started due to {str(exc)}")
            return False

    # Finally, task either completed successfully or was offloaded
    return True


@dataclass()
class ScheduledTask:
    """A scheduled task.

    - interval: The interval at which the task should be run
    - minutes: The number of minutes between task runs
    - func: The function to be run
    """

    func: Callable
    interval: str
    minutes: int = None

    MINUTES = 'I'
    HOURLY = 'H'
    DAILY = 'D'
    WEEKLY = 'W'
    MONTHLY = 'M'
    QUARTERLY = 'Q'
    YEARLY = 'Y'
    TYPE = [MINUTES, HOURLY, DAILY, WEEKLY, MONTHLY, QUARTERLY, YEARLY]


class TaskRegister:
    """Registry for periodic tasks."""

    task_list: List[ScheduledTask] = []

    def register(self, task, schedule, minutes: int = None):
        """Register a task with the que."""
        self.task_list.append(ScheduledTask(task, schedule, minutes))


tasks = TaskRegister()


def scheduled_task(interval: str, minutes: int = None, tasklist: TaskRegister = None):
    """Register the given task as a scheduled task.

    Example:
    ```python
    @scheduled_task(ScheduledTask.DAILY)
    def my_custom_function():
        # Perform a custom function once per day
        ...
    ```

    Args:
        interval (str): The interval at which the task should be run
        minutes (int, optional): The number of minutes between task runs. Defaults to None.
        tasklist (TaskRegister, optional): The list the tasks should be registered to. Defaults to None.

    Raises:
        ValueError: If decorated object is not callable
        ValueError: If interval is not valid

    Returns:
        _type_: _description_
    """

    def _task_wrapper(admin_class):
        if not isinstance(admin_class, Callable):
            raise ValueError('Wrapped object must be a function')

        if interval not in ScheduledTask.TYPE:
            raise ValueError(f'Invalid interval. Must be one of {ScheduledTask.TYPE}')

        _tasks = tasklist if tasklist else tasks
        _tasks.register(admin_class, interval, minutes=minutes)

        return admin_class

    return _task_wrapper


@scheduled_task(ScheduledTask.MINUTES, 5)
def heartbeat():
    """Simple task which runs at 5 minute intervals, so we can determine that the background worker is actually running.

    (There is probably a less "hacky" way of achieving this)?
    """
    try:
        from django_q.models import Success
    except AppRegistryNotReady:  # pragma: no cover
        logger.info('Could not perform heartbeat task - App registry not ready')
        return

    threshold = timezone.now() - timedelta(minutes=30)

    # Delete heartbeat results more than half an hour old,
    # otherwise they just create extra noise
    heartbeats = Success.objects.filter(
        func='InvenTree.tasks.heartbeat', started__lte=threshold
    )

    heartbeats.delete()


@scheduled_task(ScheduledTask.DAILY)
def delete_successful_tasks():
    """Delete successful task logs which are older than a specified period."""
    try:
        from common.models import InvenTreeSetting
        from django_q.models import Success

        days = InvenTreeSetting.get_setting('INVENTREE_DELETE_TASKS_DAYS', 30)
        threshold = timezone.now() - timedelta(days=days)

        # Delete successful tasks
        results = Success.objects.filter(started__lte=threshold)

        if results.count() > 0:
            logger.info('Deleting %s successful task records', results.count())
            results.delete()

    except AppRegistryNotReady:  # pragma: no cover
        logger.info(
            "Could not perform 'delete_successful_tasks' - App registry not ready"
        )


@scheduled_task(ScheduledTask.DAILY)
def delete_failed_tasks():
    """Delete failed task logs which are older than a specified period."""
    try:
        from common.models import InvenTreeSetting
        from django_q.models import Failure

        days = InvenTreeSetting.get_setting('INVENTREE_DELETE_TASKS_DAYS', 30)
        threshold = timezone.now() - timedelta(days=days)

        # Delete failed tasks
        results = Failure.objects.filter(started__lte=threshold)

        if results.count() > 0:
            logger.info('Deleting %s failed task records', results.count())
            results.delete()

    except AppRegistryNotReady:  # pragma: no cover
        logger.info("Could not perform 'delete_failed_tasks' - App registry not ready")


@scheduled_task(ScheduledTask.DAILY)
def delete_old_error_logs():
    """Delete old error logs from the server."""
    try:
        from common.models import InvenTreeSetting
        from error_report.models import Error

        days = InvenTreeSetting.get_setting('INVENTREE_DELETE_ERRORS_DAYS', 30)
        threshold = timezone.now() - timedelta(days=days)

        errors = Error.objects.filter(when__lte=threshold)

        if errors.count() > 0:
            logger.info('Deleting %s old error logs', errors.count())
            errors.delete()

    except AppRegistryNotReady:  # pragma: no cover
        # Apps not yet loaded
        logger.info(
            "Could not perform 'delete_old_error_logs' - App registry not ready"
        )


@scheduled_task(ScheduledTask.DAILY)
def delete_old_notifications():
    """Delete old notification logs."""
    try:
        from common.models import (
            InvenTreeSetting,
            NotificationEntry,
            NotificationMessage,
        )

        days = InvenTreeSetting.get_setting('INVENTREE_DELETE_NOTIFICATIONS_DAYS', 30)
        threshold = timezone.now() - timedelta(days=days)

        items = NotificationEntry.objects.filter(updated__lte=threshold)

        if items.count() > 0:
            logger.info('Deleted %s old notification entries', items.count())
            items.delete()

        items = NotificationMessage.objects.filter(creation__lte=threshold)

        if items.count() > 0:
            logger.info('Deleted %s old notification messages', items.count())
            items.delete()

    except AppRegistryNotReady:
        logger.info(
            "Could not perform 'delete_old_notifications' - App registry not ready"
        )


@scheduled_task(ScheduledTask.DAILY)
def check_for_updates():
    """Check if there is an update for InvenTree."""
    try:
        import common.models
        from common.notifications import trigger_superuser_notification
    except AppRegistryNotReady:  # pragma: no cover
        # Apps not yet loaded!
        logger.info("Could not perform 'check_for_updates' - App registry not ready")
        return

    interval = int(
        common.models.InvenTreeSetting.get_setting(
            'INVENTREE_UPDATE_CHECK_INTERVAL', 7, cache=False
        )
    )

    # Check if we should check for updates *today*
    if not check_daily_holdoff('check_for_updates', interval):
        return

    logger.info('Checking for InvenTree software updates')

    headers = {}

    # If running within github actions, use authentication token
    if settings.TESTING:
        token = os.getenv('GITHUB_TOKEN', None)

        if token:
            headers['Authorization'] = f'Bearer {token}'

    response = requests.get(
        'https://api.github.com/repos/inventree/inventree/releases/latest',
        headers=headers,
    )

    if response.status_code != 200:
        raise ValueError(
            f'Unexpected status code from GitHub API: {response.status_code}'
        )  # pragma: no cover

    data = json.loads(response.text)

    tag = data.get('tag_name', None)

    if not tag:
        raise ValueError("'tag_name' missing from GitHub response")  # pragma: no cover

    match = re.match(r'^.*(\d+)\.(\d+)\.(\d+).*$', tag)

    if len(match.groups()) != 3:  # pragma: no cover
        logger.warning("Version '%s' did not match expected pattern", tag)
        return

    latest_version = [int(x) for x in match.groups()]

    if len(latest_version) != 3:
        raise ValueError(f"Version '{tag}' is not correct format")  # pragma: no cover

    logger.info("Latest InvenTree version: '%s'", tag)

    # Save the version to the database
    common.models.InvenTreeSetting.set_setting('_INVENTREE_LATEST_VERSION', tag, None)

    # Record that this task was successful
    record_task_success('check_for_updates')

    # Send notification if there is a new version
    if not isInvenTreeUpToDate():
        logger.warning('InvenTree is not up-to-date, sending notification')

        plg = registry.get_plugin('InvenTreeCoreNotificationsPlugin')
        if not plg:
            logger.warning('Cannot send notification - plugin not found')
            return
        plg = plg.plugin_config()
        if not plg:
            logger.warning('Cannot send notification - plugin config not found')
            return
        # Send notification
        trigger_superuser_notification(
            plg, f'An update for InvenTree to version {tag} is available'
        )


@scheduled_task(ScheduledTask.DAILY)
def update_exchange_rates(force: bool = False):
    """Update currency exchange rates.

    Arguments:
        force: If True, force the update to run regardless of the last update time
    """
    try:
        from common.models import InvenTreeSetting
        from common.settings import currency_code_default, currency_codes
        from djmoney.contrib.exchange.models import Rate

        from InvenTree.exchange import InvenTreeExchange
    except AppRegistryNotReady:  # pragma: no cover
        # Apps not yet loaded!
        logger.info(
            "Could not perform 'update_exchange_rates' - App registry not ready"
        )
        return
    except Exception as exc:  # pragma: no cover
        logger.info("Could not perform 'update_exchange_rates' - %s", exc)
        return

    if not force:
        interval = int(
            InvenTreeSetting.get_setting('CURRENCY_UPDATE_INTERVAL', 1, cache=False)
        )

        if not check_daily_holdoff('update_exchange_rates', interval):
            logger.info('Skipping exchange rate update (interval not reached)')
            return

    backend = InvenTreeExchange()
    base = currency_code_default()
    logger.info("Updating exchange rates using base currency '%s'", base)

    try:
        backend.update_rates(base_currency=base)

        # Remove any exchange rates which are not in the provided currencies
        Rate.objects.filter(backend='InvenTreeExchange').exclude(
            currency__in=currency_codes()
        ).delete()

        # Record successful task execution
        record_task_success('update_exchange_rates')

    except (AppRegistryNotReady, OperationalError, ProgrammingError):
        logger.warning('Could not update exchange rates - database not ready')
    except Exception as e:  # pragma: no cover
        logger.exception('Error updating exchange rates: %s', str(type(e)))


@scheduled_task(ScheduledTask.DAILY)
def run_backup():
    """Run the backup command."""
    from common.models import InvenTreeSetting

    if not InvenTreeSetting.get_setting('INVENTREE_BACKUP_ENABLE', False, cache=False):
        # Backups are not enabled - exit early
        return

    interval = int(
        InvenTreeSetting.get_setting('INVENTREE_BACKUP_DAYS', 1, cache=False)
    )

    # Check if should run this task *today*
    if not check_daily_holdoff('run_backup', interval):
        return

    logger.info('Performing automated database backup task')

    call_command('dbbackup', noinput=True, clean=True, compress=True, interactive=False)
    call_command(
        'mediabackup', noinput=True, clean=True, compress=True, interactive=False
    )

    # Record that this task was successful
    record_task_success('run_backup')


def get_migration_plan():
    """Returns a list of migrations which are needed to be run."""
    executor = MigrationExecutor(connections[DEFAULT_DB_ALIAS])
    plan = executor.migration_plan(executor.loader.graph.leaf_nodes())
    return plan


@scheduled_task(ScheduledTask.DAILY)
def check_for_migrations():
    """Checks if migrations are needed.

    If the setting auto_update is enabled we will start updating.
    """
    from common.models import InvenTreeSetting
    from plugin import registry

    def set_pending_migrations(n: int):
        """Helper function to inform the user about pending migrations."""
        logger.info('There are %s pending migrations', n)
        InvenTreeSetting.set_setting('_PENDING_MIGRATIONS', n, None)

    logger.info('Checking for pending database migrations')

    # Force plugin registry reload
    registry.check_reload()

    plan = get_migration_plan()

    n = len(plan)

    # Check if there are any open migrations
    if not plan:
        set_pending_migrations(0)
        return

    set_pending_migrations(n)

    # Test if auto-updates are enabled
    if not get_setting('INVENTREE_AUTO_UPDATE', 'auto_update'):
        logger.info('Auto-update is disabled - skipping migrations')
        return

    # Log open migrations
    for migration in plan:
        logger.info('- %s', str(migration[0]))

    # Set the application to maintenance mode - no access from now on.
    set_maintenance_mode(True)

    # To be sure we are in maintenance this is wrapped
    with maintenance_mode_on():
        logger.info('Starting migration process...')

        try:
            call_command('migrate', interactive=False)
        except NotSupportedError as e:  # pragma: no cover
            if settings.DATABASES['default']['ENGINE'] != 'django.db.backends.sqlite3':
                raise e
            logger.exception('Error during migrations: %s', e)
        else:
            set_pending_migrations(0)

            logger.info('Completed %s migrations', n)

    # Make sure we are out of maintenance mode
    if get_maintenance_mode():
        logger.warning('Maintenance mode was not disabled - forcing it now')
        set_maintenance_mode(False)
        logger.info('Manually released maintenance mode')

    # We should be current now - triggering full reload to make sure all models
    # are loaded fully in their new state.
    registry.reload_plugins(full_reload=True, force_reload=True, collect=True)<|MERGE_RESOLUTION|>--- conflicted
+++ resolved
@@ -25,12 +25,9 @@
     maintenance_mode_on,
     set_maintenance_mode,
 )
-<<<<<<< HEAD
+
+from InvenTree.config import get_setting
 from plugin import registry
-=======
->>>>>>> 4b149865
-
-from InvenTree.config import get_setting
 
 from .version import isInvenTreeUpToDate
 
@@ -94,7 +91,6 @@
     which are used to keep a running track of when the particular task was was last run.
     """
     from common.models import InvenTreeSetting
-
     from InvenTree.ready import isInTestMode
 
     if n_days <= 0:
@@ -371,8 +367,9 @@
 def delete_successful_tasks():
     """Delete successful task logs which are older than a specified period."""
     try:
+        from django_q.models import Success
+
         from common.models import InvenTreeSetting
-        from django_q.models import Success
 
         days = InvenTreeSetting.get_setting('INVENTREE_DELETE_TASKS_DAYS', 30)
         threshold = timezone.now() - timedelta(days=days)
@@ -394,8 +391,9 @@
 def delete_failed_tasks():
     """Delete failed task logs which are older than a specified period."""
     try:
+        from django_q.models import Failure
+
         from common.models import InvenTreeSetting
-        from django_q.models import Failure
 
         days = InvenTreeSetting.get_setting('INVENTREE_DELETE_TASKS_DAYS', 30)
         threshold = timezone.now() - timedelta(days=days)
@@ -415,8 +413,9 @@
 def delete_old_error_logs():
     """Delete old error logs from the server."""
     try:
+        from error_report.models import Error
+
         from common.models import InvenTreeSetting
-        from error_report.models import Error
 
         days = InvenTreeSetting.get_setting('INVENTREE_DELETE_ERRORS_DAYS', 30)
         threshold = timezone.now() - timedelta(days=days)
@@ -559,10 +558,10 @@
         force: If True, force the update to run regardless of the last update time
     """
     try:
+        from djmoney.contrib.exchange.models import Rate
+
         from common.models import InvenTreeSetting
         from common.settings import currency_code_default, currency_codes
-        from djmoney.contrib.exchange.models import Rate
-
         from InvenTree.exchange import InvenTreeExchange
     except AppRegistryNotReady:  # pragma: no cover
         # Apps not yet loaded!
