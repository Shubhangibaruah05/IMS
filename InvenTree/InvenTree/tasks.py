--- conflicted
+++ resolved
@@ -52,11 +52,7 @@
         pass
 
 
-<<<<<<< HEAD
-def offload_task(taskname, force_sync=False, *args, **kwargs):
-=======
 def offload_task(taskname, *args, force_sync=False, **kwargs):
->>>>>>> 887e6295
     """
         Create an AsyncTask if workers are running.
         This is different to a 'scheduled' task,
@@ -68,53 +64,6 @@
 
     try:
         from django_q.tasks import AsyncTask
-<<<<<<< HEAD
-    except (AppRegistryNotReady):
-        logger.warning("Could not offload task - app registry not ready")
-        return
-    import importlib
-    from InvenTree.status import is_worker_running
-
-    if is_worker_running() and not force_sync:
-        # Running as asynchronous task
-        try:
-            task = AsyncTask(taskname, *args, **kwargs)
-            task.run()
-        except ImportError:
-            logger.warning(f"WARNING: '{taskname}' not started - Function not found")
-    else:
-        # Split path
-        try:
-            app, mod, func = taskname.split('.')
-            app_mod = app + '.' + mod
-        except ValueError:
-            logger.warning(f"WARNING: '{taskname}' not started - Malformed function path")
-            return
-
-        # Import module from app
-        try:
-            _mod = importlib.import_module(app_mod)
-        except ModuleNotFoundError:
-            logger.warning(f"WARNING: '{taskname}' not started - No module named '{app_mod}'")
-            return
-
-        # Retrieve function
-        try:
-            _func = getattr(_mod, func)
-        except AttributeError:
-            # getattr does not work for local import
-            _func = None
-
-        try:
-            if not _func:
-                _func = eval(func)
-        except NameError:
-            logger.warning(f"WARNING: '{taskname}' not started - No function named '{func}'")
-            return
-        
-        # Workers are not running: run it as synchronous task
-        _func()
-=======
 
         import importlib
         from InvenTree.status import is_worker_running
@@ -164,7 +113,6 @@
         return
     except (OperationalError, ProgrammingError):  # pragma: no cover
         logger.warning(f"Could not offload task '{taskname}' - database not ready")
->>>>>>> 887e6295
 
 
 def heartbeat():
@@ -285,25 +233,6 @@
         tag,
         None
     )
-
-
-def delete_expired_sessions():
-    """
-    Remove any expired user sessions from the database
-    """
-
-    try:
-        from django.contrib.sessions.models import Session
-
-        # Delete any sessions that expired more than a day ago
-        expired = Session.objects.filter(expire_date__lt=timezone.now() - timedelta(days=1))
-
-        if True or expired.count() > 0:
-            logger.info(f"Deleting {expired.count()} expired sessions.")
-            expired.delete()
-
-    except AppRegistryNotReady:
-        logger.info("Could not perform 'delete_expired_sessions' - App registry not ready")
 
 
 def update_exchange_rates():
@@ -365,8 +294,5 @@
         from_email,
         recipients,
         fail_silently=False,
-<<<<<<< HEAD
-=======
         html_message=html_message
->>>>>>> 887e6295
     )