"""Main JSON interface views."""

from django.conf import settings
from django.db import transaction
from django.http import JsonResponse
from django.utils.translation import gettext_lazy as _

import users.models
from django_q.models import OrmQ
from drf_spectacular.utils import OpenApiResponse, extend_schema
from part.templatetags.inventree_extras import plugins_info
from plugin.serializers import MetadataSerializer
from rest_framework import permissions, serializers
from rest_framework.response import Response
from rest_framework.serializers import ValidationError
from rest_framework.views import APIView
from users.models import ApiToken

import InvenTree.version
from InvenTree.filters import SEARCH_ORDER_FILTER
from InvenTree.mixins import ListCreateAPI
from InvenTree.permissions import RolePermission

from .email import is_email_configured
from .mixins import ListAPI, RetrieveUpdateAPI
from .status import check_system_health, is_worker_running
from .version import inventreeApiText
from .views import AjaxView


class VersionView(APIView):
    """Simple JSON endpoint for InvenTree version information."""

    permission_classes = [permissions.IsAdminUser]

    def get(self, request, *args, **kwargs):
        """Return information about the InvenTree server."""
        return JsonResponse({
            'dev': InvenTree.version.isInvenTreeDevelopmentVersion(),
            'up_to_date': InvenTree.version.isInvenTreeUpToDate(),
            'version': {
                'server': InvenTree.version.inventreeVersion(),
                'api': InvenTree.version.inventreeApiVersion(),
                'commit_hash': InvenTree.version.inventreeCommitHash(),
                'commit_date': InvenTree.version.inventreeCommitDate(),
                'commit_branch': InvenTree.version.inventreeBranch(),
                'python': InvenTree.version.inventreePythonVersion(),
                'django': InvenTree.version.inventreeDjangoVersion(),
            },
            'links': {
                'doc': InvenTree.version.inventreeDocUrl(),
                'code': InvenTree.version.inventreeGithubUrl(),
                'credit': InvenTree.version.inventreeCreditsUrl(),
                'app': InvenTree.version.inventreeAppUrl(),
                'bug': f'{InvenTree.version.inventreeGithubUrl()}/issues',
            },
        })


class VersionSerializer(serializers.Serializer):
    """Serializer for a single version."""

    version = serializers.CharField()
    date = serializers.CharField()
    gh = serializers.CharField()
    text = serializers.CharField()
    latest = serializers.BooleanField()

    class Meta:
        """Meta class for VersionSerializer."""

        fields = ['version', 'date', 'gh', 'text', 'latest']


class VersionApiSerializer(serializers.Serializer):
    """Serializer for the version api endpoint."""

    VersionSerializer(many=True)


class VersionTextView(ListAPI):
    """Simple JSON endpoint for InvenTree version text."""

    permission_classes = [permissions.IsAdminUser]

    @extend_schema(responses={200: OpenApiResponse(response=VersionApiSerializer)})
    def list(self, request, *args, **kwargs):
        """Return information about the InvenTree server."""
        return JsonResponse(inventreeApiText())


class InfoView(AjaxView):
    """Simple JSON endpoint for InvenTree information.

    Use to confirm that the server is running, etc.
    """

    permission_classes = [permissions.AllowAny]

    def worker_pending_tasks(self):
        """Return the current number of outstanding background tasks."""
        return OrmQ.objects.count()

    def get(self, request, *args, **kwargs):
        """Serve current server information."""
        is_staff = request.user.is_staff
        if not is_staff and request.user.is_anonymous:
            # Might be Token auth - check if so
            is_staff = self.check_auth_header(request)

        data = {
            'server': 'InvenTree',
            'version': InvenTree.version.inventreeVersion(),
            'instance': InvenTree.version.inventreeInstanceName(),
            'apiVersion': InvenTree.version.inventreeApiVersion(),
            'worker_running': is_worker_running(),
            'worker_pending_tasks': self.worker_pending_tasks(),
            'plugins_enabled': settings.PLUGINS_ENABLED,
            'active_plugins': plugins_info(),
            'email_configured': is_email_configured(),
            'debug_mode': settings.DEBUG,
            'docker_mode': settings.DOCKER,
            'system_health': check_system_health() if is_staff else None,
            'database': InvenTree.version.inventreeDatabase() if is_staff else None,
            'platform': InvenTree.version.inventreePlatform() if is_staff else None,
            'installer': InvenTree.version.inventreeInstaller() if is_staff else None,
            'target': InvenTree.version.inventreeTarget() if is_staff else None,
        }

        return JsonResponse(data)

    def check_auth_header(self, request):
        """Check if user is authenticated via a token in the header."""
        # TODO @matmair: remove after refacgtor of Token check is done
        headers = request.headers.get(
            'Authorization', request.headers.get('authorization')
        )
        if not headers:
            return False

        auth = headers.strip()
        if not (auth.lower().startswith('token') and len(auth.split()) == 2):
            return False

        token_key = auth.split()[1]
        try:
            token = ApiToken.objects.get(key=token_key)
            if token.active and token.user and token.user.is_staff:
                return True
        except ApiToken.DoesNotExist:
            pass
        return False


class NotFoundView(AjaxView):
    """Simple JSON view when accessing an invalid API view."""

    permission_classes = [permissions.AllowAny]

    def not_found(self, request):
        """Return a 404 error."""
        return JsonResponse(
            {
                'detail': _('API endpoint not found'),
                'url': request.build_absolute_uri(),
            },
            status=404,
        )

    def options(self, request, *args, **kwargs):
        """Return 404."""
        return self.not_found(request)

    def get(self, request, *args, **kwargs):
        """Return 404."""
        return self.not_found(request)

    def post(self, request, *args, **kwargs):
        """Return 404."""
        return self.not_found(request)

    def patch(self, request, *args, **kwargs):
        """Return 404."""
        return self.not_found(request)

    def put(self, request, *args, **kwargs):
        """Return 404."""
        return self.not_found(request)

    def delete(self, request, *args, **kwargs):
        """Return 404."""
        return self.not_found(request)


class BulkDeleteMixin:
    """Mixin class for enabling 'bulk delete' operations for various models.

    Bulk delete allows for multiple items to be deleted in a single API query,
    rather than using multiple API calls to the various detail endpoints.

    This is implemented for two major reasons:
    - Atomicity (guaranteed that either *all* items are deleted, or *none*)
    - Speed (single API call and DB query)
    """

    def filter_delete_queryset(self, queryset, request):
        """Provide custom filtering for the queryset *before* it is deleted."""
        return queryset

    def delete(self, request, *args, **kwargs):
        """Perform a DELETE operation against this list endpoint.

        We expect a list of primary-key (ID) values to be supplied as a JSON object, e.g.
        {
            items: [4, 8, 15, 16, 23, 42]
        }

        """
        model = self.serializer_class.Meta.model

        # Extract the items from the request body
        try:
            items = request.data.getlist('items', None)
        except AttributeError:
            items = request.data.get('items', None)

        # Extract the filters from the request body
        try:
            filters = request.data.getlist('filters', None)
        except AttributeError:
            filters = request.data.get('filters', None)

        if not items and not filters:
            raise ValidationError({
                'non_field_errors': [
                    'List of items or filters must be provided for bulk deletion'
                ]
            })

        if items and type(items) is not list:
            raise ValidationError({
                'items': ["'items' must be supplied as a list object"]
            })

        if filters and type(filters) is not dict:
            raise ValidationError({
                'filters': ["'filters' must be supplied as a dict object"]
            })

        # Keep track of how many items we deleted
        n_deleted = 0

        with transaction.atomic():
            # Start with *all* models and perform basic filtering
            queryset = model.objects.all()
            queryset = self.filter_delete_queryset(queryset, request)

            # Filter by provided item ID values
            if items:
                queryset = queryset.filter(id__in=items)

            # Filter by provided filters
            if filters:
                queryset = queryset.filter(**filters)

            n_deleted = queryset.count()
            queryset.delete()

        return Response({'success': f'Deleted {n_deleted} items'}, status=204)


class ListCreateDestroyAPIView(BulkDeleteMixin, ListCreateAPI):
<<<<<<< HEAD
    """Custom API endpoint which provides BulkDelete functionality in addition to List and Create."""
=======
    """Custom API endpoint which provides BulkDelete functionality in addition to List and Create"""
>>>>>>> 4b149865

    ...


class APIDownloadMixin:
    """Mixin for enabling a LIST endpoint to be downloaded a file.

    To download the data, add the ?export=<fmt> to the query string.

    The implementing class must provided a download_queryset method,
    e.g.

    def download_queryset(self, queryset, export_format):
        dataset = StockItemResource().export(queryset=queryset)

        filedata = dataset.export(export_format)

        filename = 'InvenTree_Stocktake_{date}.{fmt}'.format(
            date=datetime.now().strftime("%d-%b-%Y"),
            fmt=export_format
        )

        return DownloadFile(filedata, filename)
    """

    def get(self, request, *args, **kwargs):
        """Generic handler for a download request."""
        export_format = request.query_params.get('export', None)

        if export_format and export_format in ['csv', 'tsv', 'xls', 'xlsx']:
            queryset = self.filter_queryset(self.get_queryset())
            return self.download_queryset(queryset, export_format)
        # Default to the parent class implementation
        return super().get(request, *args, **kwargs)

    def download_queryset(self, queryset, export_format):
        """This function must be implemented to provide a downloadFile request."""
        raise NotImplementedError('download_queryset method not implemented!')


class AttachmentMixin:
    """Mixin for creating attachment objects, and ensuring the user information is saved correctly."""

    permission_classes = [permissions.IsAuthenticated, RolePermission]

    filter_backends = SEARCH_ORDER_FILTER

    search_fields = ['attachment', 'comment', 'link']

    def perform_create(self, serializer):
        """Save the user information when a file is uploaded."""
        attachment = serializer.save()
        attachment.user = self.request.user
        attachment.save()


class APISearchView(APIView):
    """A general-purpose 'search' API endpoint.

    Returns hits against a number of different models simultaneously,
    to consolidate multiple API requests into a single query.

    Is much more efficient and simplifies code!
    """

    permission_classes = [permissions.IsAuthenticated]

    def get_result_types(self):
        """Construct a list of search types we can return."""
        import build.api
        import company.api
        import order.api
        import part.api
        import stock.api

        return {
            'build': build.api.BuildList,
            'company': company.api.CompanyList,
            'manufacturerpart': company.api.ManufacturerPartList,
            'supplierpart': company.api.SupplierPartList,
            'part': part.api.PartList,
            'partcategory': part.api.CategoryList,
            'purchaseorder': order.api.PurchaseOrderList,
            'returnorder': order.api.ReturnOrderList,
            'salesorder': order.api.SalesOrderList,
            'stockitem': stock.api.StockList,
            'stocklocation': stock.api.StockLocationList,
        }

    def post(self, request, *args, **kwargs):
        """Perform search query against available models."""
        data = request.data

        results = {}

        # These parameters are passed through to the individual queries, with optional default values
        pass_through_params = {
            'search': '',
            'search_regex': False,
            'search_whole': False,
            'limit': 1,
            'offset': 0,
        }

        if 'search' not in data:
            raise ValidationError({'search': 'Search term must be provided'})

        for key, cls in self.get_result_types().items():
            # Only return results which are specifically requested
            if key in data:
                params = data[key]

                for k, v in pass_through_params.items():
                    params[k] = request.data.get(k, v)

                # Enforce json encoding
                params['format'] = 'json'

                # Ignore if the params are wrong
                if type(params) is not dict:
                    continue

                view = cls()

                # Override regular query params with specific ones for this search request
                request._request.GET = params
                view.request = request
                view.format_kwarg = 'format'

                # Check permissions and update results dict with particular query
                model = view.serializer_class.Meta.model
                app_label = model._meta.app_label
                model_name = model._meta.model_name
                table = f'{app_label}_{model_name}'

                try:
                    if users.models.RuleSet.check_table_permission(
                        request.user, table, 'view'
                    ):
                        results[key] = view.list(request, *args, **kwargs).data
                    else:
                        results[key] = {
                            'error': _(
                                'User does not have permission to view this model'
                            )
                        }
                except Exception as exc:
                    results[key] = {'error': str(exc)}

        return Response(results)


class MetadataView(RetrieveUpdateAPI):
    """Generic API endpoint for reading and editing metadata for a model."""

    MODEL_REF = 'model'

    def get_model_type(self):
        """Return the model type associated with this API instance."""
        model = self.kwargs.get(self.MODEL_REF, None)

        if model is None:
            raise ValidationError(
                f"MetadataView called without '{self.MODEL_REF}' parameter"
            )

        return model

    def get_permission_model(self):
        """Return the 'permission' model associated with this view."""
        return self.get_model_type()

    def get_queryset(self):
        """Return the queryset for this endpoint."""
        return self.get_model_type().objects.all()

    def get_serializer(self, *args, **kwargs):
        """Return MetadataSerializer instance."""
        return MetadataSerializer(self.get_model_type(), *args, **kwargs)<|MERGE_RESOLUTION|>--- conflicted
+++ resolved
@@ -5,21 +5,21 @@
 from django.http import JsonResponse
 from django.utils.translation import gettext_lazy as _
 
-import users.models
 from django_q.models import OrmQ
 from drf_spectacular.utils import OpenApiResponse, extend_schema
-from part.templatetags.inventree_extras import plugins_info
-from plugin.serializers import MetadataSerializer
 from rest_framework import permissions, serializers
 from rest_framework.response import Response
 from rest_framework.serializers import ValidationError
 from rest_framework.views import APIView
-from users.models import ApiToken
 
 import InvenTree.version
+import users.models
 from InvenTree.filters import SEARCH_ORDER_FILTER
 from InvenTree.mixins import ListCreateAPI
 from InvenTree.permissions import RolePermission
+from part.templatetags.inventree_extras import plugins_info
+from plugin.serializers import MetadataSerializer
+from users.models import ApiToken
 
 from .email import is_email_configured
 from .mixins import ListAPI, RetrieveUpdateAPI
@@ -270,11 +270,7 @@
 
 
 class ListCreateDestroyAPIView(BulkDeleteMixin, ListCreateAPI):
-<<<<<<< HEAD
     """Custom API endpoint which provides BulkDelete functionality in addition to List and Create."""
-=======
-    """Custom API endpoint which provides BulkDelete functionality in addition to List and Create"""
->>>>>>> 4b149865
 
     ...
 
