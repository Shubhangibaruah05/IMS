--- conflicted
+++ resolved
@@ -13,12 +13,8 @@
 from rest_framework.views import APIView
 
 import users.models
-<<<<<<< HEAD
+from InvenTree.filters import InvenTreeSearchFilter
 from InvenTree.mixins import ListCreateAPI, RetrieveUpdateDestroyAPI
-=======
-from InvenTree.filters import InvenTreeSearchFilter
-from InvenTree.mixins import ListCreateAPI
->>>>>>> 1ddc86d6
 from InvenTree.permissions import RolePermission
 from part.templatetags.inventree_extras import plugins_info
 from plugin.serializers import MetadataSerializer
@@ -199,30 +195,6 @@
         raise NotImplementedError("download_queryset method not implemented!")
 
 
-<<<<<<< HEAD
-=======
-class AttachmentMixin:
-    """Mixin for creating attachment objects, and ensuring the user information is saved correctly."""
-
-    permission_classes = [
-        permissions.IsAuthenticated,
-        RolePermission,
-    ]
-
-    filter_backends = [
-        DjangoFilterBackend,
-        InvenTreeSearchFilter,
-        filters.OrderingFilter,
-    ]
-
-    def perform_create(self, serializer):
-        """Save the user information when a file is uploaded."""
-        attachment = serializer.save()
-        attachment.user = self.request.user
-        attachment.save()
-
-
->>>>>>> 1ddc86d6
 class APISearchView(APIView):
     """A general-purpose 'search' API endpoint
 
@@ -425,7 +397,7 @@
 
     filter_backends = [
         DjangoFilterBackend,
-        filters.OrderingFilter,
+        InvenTreeSearchFilter,
         filters.SearchFilter,
     ]
 
