"""Django settings for InvenTree project.

In practice the settings in this file should not be adjusted,
instead settings can be configured in the config.yaml file
located in the top level project directory.

This allows implementation configuration to be hidden from source control,
as well as separate configuration parameters from the more complex
database setup in this file.
"""

import logging
import os
import socket
import sys
from pathlib import Path

import django.conf.locale
import django.core.exceptions
from django.core.validators import URLValidator
from django.http import Http404
from django.utils.translation import gettext_lazy as _

import moneyed
import pytz
from dotenv import load_dotenv

from InvenTree.config import get_boolean_setting, get_custom_file, get_setting
from InvenTree.ready import isInMainThread
from InvenTree.sentry import default_sentry_dsn, init_sentry
from InvenTree.version import checkMinPythonVersion, inventreeApiVersion

from . import config, locales

checkMinPythonVersion()

INVENTREE_NEWS_URL = 'https://inventree.org/news/feed.atom'

# Determine if we are running in "test" mode e.g. "manage.py test"
TESTING = 'test' in sys.argv or 'TESTING' in os.environ

if TESTING:
    # Use a weaker password hasher for testing (improves testing speed)
    PASSWORD_HASHERS = ['django.contrib.auth.hashers.MD5PasswordHasher']

    # Enable slow-test-runner
    TEST_RUNNER = 'django_slowtests.testrunner.DiscoverSlowestTestsRunner'
    NUM_SLOW_TESTS = 25

    # Note: The following fix is "required" for docker build workflow
    # Note: 2022-12-12 still unsure why...
    if os.getenv('INVENTREE_DOCKER'):
        # Ensure that sys.path includes global python libs
        site_packages = '/usr/local/lib/python3.9/site-packages'

        if site_packages not in sys.path:
            print('Adding missing site-packages path:', site_packages)
            sys.path.append(site_packages)

# Are environment variables manipulated by tests? Needs to be set by testing code
TESTING_ENV = False

# New requirement for django 3.2+
DEFAULT_AUTO_FIELD = 'django.db.models.AutoField'

# Build paths inside the project like this: BASE_DIR.joinpath(...)
BASE_DIR = config.get_base_dir()

# Load configuration data
CONFIG = config.load_config_data(set_cache=True)

# Load VERSION data if it exists
version_file = BASE_DIR.parent.joinpath('VERSION')
if version_file.exists():
    print('load version from file')
    load_dotenv(version_file)

# Default action is to run the system in Debug mode
# SECURITY WARNING: don't run with debug turned on in production!
DEBUG = get_boolean_setting('INVENTREE_DEBUG', 'debug', True)

ENABLE_CLASSIC_FRONTEND = get_boolean_setting(
    'INVENTREE_CLASSIC_FRONTEND', 'classic_frontend', True
)

# Disable CUI parts if CUI tests are disabled
if TESTING and '--exclude-tag=cui' in sys.argv:
    ENABLE_CLASSIC_FRONTEND = False
ENABLE_PLATFORM_FRONTEND = get_boolean_setting(
    'INVENTREE_PLATFORM_FRONTEND', 'platform_frontend', True
)

# Configure logging settings
log_level = get_setting('INVENTREE_LOG_LEVEL', 'log_level', 'WARNING')

logging.basicConfig(level=log_level, format='%(asctime)s %(levelname)s %(message)s')

if log_level not in ['DEBUG', 'INFO', 'WARNING', 'ERROR', 'CRITICAL']:
    log_level = 'WARNING'  # pragma: no cover

LOGGING = {
    'version': 1,
    'disable_existing_loggers': False,
    'handlers': {'console': {'class': 'logging.StreamHandler'}},
    'root': {'handlers': ['console'], 'level': log_level},
    'filters': {
        'require_not_maintenance_mode_503': {
            '()': 'maintenance_mode.logging.RequireNotMaintenanceMode503'
        }
    },
}

# Optionally add database-level logging
if get_setting('INVENTREE_DB_LOGGING', 'db_logging', False):
    LOGGING['loggers'] = {'django.db.backends': {'level': log_level or 'DEBUG'}}

# Get a logger instance for this setup file
logger = logging.getLogger('inventree')

# Load SECRET_KEY
SECRET_KEY = config.get_secret_key()

# The filesystem location for served static files
STATIC_ROOT = config.get_static_dir()

# The filesystem location for uploaded meadia files
MEDIA_ROOT = config.get_media_dir()

# Needed for the parts importer, directly impacts the maximum parts that can be uploaded
DATA_UPLOAD_MAX_NUMBER_FIELDS = 10000

# Web URL endpoint for served static files
STATIC_URL = '/static/'

# Web URL endpoint for served media files
MEDIA_URL = '/media/'

STATICFILES_DIRS = []

# Translated Template settings
STATICFILES_I18_PREFIX = 'i18n'
STATICFILES_I18_SRC = BASE_DIR.joinpath('templates', 'js', 'translated')
STATICFILES_I18_TRG = BASE_DIR.joinpath('InvenTree', 'static_i18n')

# Create the target directory if it does not exist
if not STATICFILES_I18_TRG.exists():
    STATICFILES_I18_TRG.mkdir(parents=True)

STATICFILES_DIRS.append(STATICFILES_I18_TRG)
STATICFILES_I18_TRG = STATICFILES_I18_TRG.joinpath(STATICFILES_I18_PREFIX)

# Append directory for compiled react files if debug server is running
if DEBUG and 'collectstatic' not in sys.argv:
    web_dir = BASE_DIR.joinpath('..', 'web', 'static').absolute()
    if web_dir.exists():
        STATICFILES_DIRS.append(web_dir)

STATFILES_I18_PROCESSORS = ['InvenTree.context.status_codes']

# Color Themes Directory
STATIC_COLOR_THEMES_DIR = STATIC_ROOT.joinpath('css', 'color-themes').resolve()

# Database backup options
# Ref: https://django-dbbackup.readthedocs.io/en/master/configuration.html
DBBACKUP_SEND_EMAIL = False
DBBACKUP_STORAGE = get_setting(
    'INVENTREE_BACKUP_STORAGE',
    'backup_storage',
    'django.core.files.storage.FileSystemStorage',
)

# Default backup configuration
DBBACKUP_STORAGE_OPTIONS = get_setting(
    'INVENTREE_BACKUP_OPTIONS', 'backup_options', None
)
if DBBACKUP_STORAGE_OPTIONS is None:
    DBBACKUP_STORAGE_OPTIONS = {'location': config.get_backup_dir()}

INVENTREE_ADMIN_ENABLED = get_boolean_setting(
    'INVENTREE_ADMIN_ENABLED', config_key='admin_enabled', default_value=True
)

# Base URL for admin pages (default="admin")
INVENTREE_ADMIN_URL = get_setting(
    'INVENTREE_ADMIN_URL', config_key='admin_url', default_value='admin'
)

INSTALLED_APPS = [
    # Admin site integration
    'django.contrib.admin',
    # InvenTree apps
    'build.apps.BuildConfig',
    'common.apps.CommonConfig',
    'company.apps.CompanyConfig',
    'plugin.apps.PluginAppConfig',  # Plugin app runs before all apps that depend on the isPluginRegistryLoaded function
    'label.apps.LabelConfig',
    'order.apps.OrderConfig',
    'part.apps.PartConfig',
    'report.apps.ReportConfig',
    'stock.apps.StockConfig',
    'users.apps.UsersConfig',
    'machine.apps.MachineConfig',
    'web',
    'generic',
    'InvenTree.apps.InvenTreeConfig',  # InvenTree app runs last
    # Core django modules
    'django.contrib.auth',
    'django.contrib.contenttypes',
    'user_sessions',  # db user sessions
    'whitenoise.runserver_nostatic',
    'django.contrib.messages',
    'django.contrib.staticfiles',
    'django.contrib.sites',
    # Maintenance
    'maintenance_mode',
    # Third part add-ons
    'django_filters',  # Extended filter functionality
    'rest_framework',  # DRF (Django Rest Framework)
    'corsheaders',  # Cross-origin Resource Sharing for DRF
    'crispy_forms',  # Improved form rendering
    'import_export',  # Import / export tables to file
    'django_cleanup.apps.CleanupConfig',  # Automatically delete orphaned MEDIA files
    'mptt',  # Modified Preorder Tree Traversal
    'markdownify',  # Markdown template rendering
    'djmoney',  # django-money integration
    'djmoney.contrib.exchange',  # django-money exchange rates
    'error_report',  # Error reporting in the admin interface
    'django_q',
    'formtools',  # Form wizard tools
    'dbbackup',  # Backups - django-dbbackup
    'taggit',  # Tagging
    'flags',  # Flagging - django-flags
    'allauth',  # Base app for SSO
    'allauth.account',  # Extend user with accounts
    'allauth.socialaccount',  # Use 'social' providers
    'allauth.mfa',  # MFA for for allauth
    'dj_rest_auth',  # Authentication APIs - dj-rest-auth
    'dj_rest_auth.registration',  # Registration APIs - dj-rest-auth'
    'drf_spectacular',  # API documentation
    'django_ical',  # For exporting calendars
]

MIDDLEWARE = CONFIG.get(
    'middleware',
    [
        'django.middleware.security.SecurityMiddleware',
        'x_forwarded_for.middleware.XForwardedForMiddleware',
        'user_sessions.middleware.SessionMiddleware',  # db user sessions
        'django.middleware.locale.LocaleMiddleware',
        'django.middleware.csrf.CsrfViewMiddleware',
        'corsheaders.middleware.CorsMiddleware',
        'whitenoise.middleware.WhiteNoiseMiddleware',
        'django.middleware.common.CommonMiddleware',
        'django.contrib.auth.middleware.AuthenticationMiddleware',
        'InvenTree.middleware.InvenTreeRemoteUserMiddleware',  # Remote / proxy auth
        'allauth.account.middleware.AccountMiddleware',
        'django.contrib.messages.middleware.MessageMiddleware',
        'django.middleware.clickjacking.XFrameOptionsMiddleware',
        'InvenTree.middleware.AuthRequiredMiddleware',
        'maintenance_mode.middleware.MaintenanceModeMiddleware',
        'InvenTree.middleware.InvenTreeExceptionProcessor',  # Error reporting
    ],
)

AUTHENTICATION_BACKENDS = CONFIG.get(
    'authentication_backends',
    [
        'django.contrib.auth.backends.RemoteUserBackend',  # proxy login
        'django.contrib.auth.backends.ModelBackend',
        'allauth.account.auth_backends.AuthenticationBackend',  # SSO login via external providers
        'sesame.backends.ModelBackend',  # Magic link login django-sesame
    ],
)

# LDAP support
LDAP_AUTH = get_boolean_setting('INVENTREE_LDAP_ENABLED', 'ldap.enabled', False)
if LDAP_AUTH:
    import ldap
    from django_auth_ldap.config import GroupOfUniqueNamesType, LDAPSearch

    AUTHENTICATION_BACKENDS.append('django_auth_ldap.backend.LDAPBackend')

    # debug mode to troubleshoot configuration
    LDAP_DEBUG = get_boolean_setting('INVENTREE_LDAP_DEBUG', 'ldap.debug', False)
    if LDAP_DEBUG:
        if 'loggers' not in LOGGING:
            LOGGING['loggers'] = {}
        LOGGING['loggers']['django_auth_ldap'] = {
            'level': 'DEBUG',
            'handlers': ['console'],
        }

    # get global options from dict and use ldap.OPT_* as keys and values
    global_options_dict = get_setting(
        'INVENTREE_LDAP_GLOBAL_OPTIONS',
        'ldap.global_options',
        default_value=None,
        typecast=dict,
    )
    global_options = {}
    for k, v in global_options_dict.items():
        # keys are always ldap.OPT_* constants
        k_attr = getattr(ldap, k, None)
        if not k.startswith('OPT_') or k_attr is None:
            print(f"[LDAP] ldap.global_options, key '{k}' not found, skipping...")
            continue

        # values can also be other strings, e.g. paths
        v_attr = v
        if v.startswith('OPT_'):
            v_attr = getattr(ldap, v, None)

        if v_attr is None:
            print(f"[LDAP] ldap.global_options, value key '{v}' not found, skipping...")
            continue

        global_options[k_attr] = v_attr
    AUTH_LDAP_GLOBAL_OPTIONS = global_options
    if LDAP_DEBUG:
        print('[LDAP] ldap.global_options =', global_options)

    AUTH_LDAP_SERVER_URI = get_setting('INVENTREE_LDAP_SERVER_URI', 'ldap.server_uri')
    AUTH_LDAP_START_TLS = get_boolean_setting(
        'INVENTREE_LDAP_START_TLS', 'ldap.start_tls', False
    )
    AUTH_LDAP_BIND_DN = get_setting('INVENTREE_LDAP_BIND_DN', 'ldap.bind_dn')
    AUTH_LDAP_BIND_PASSWORD = get_setting(
        'INVENTREE_LDAP_BIND_PASSWORD', 'ldap.bind_password'
    )
    AUTH_LDAP_USER_SEARCH = LDAPSearch(
        get_setting('INVENTREE_LDAP_SEARCH_BASE_DN', 'ldap.search_base_dn'),
        ldap.SCOPE_SUBTREE,
        str(
            get_setting(
                'INVENTREE_LDAP_SEARCH_FILTER_STR',
                'ldap.search_filter_str',
                '(uid= %(user)s)',
            )
        ),
    )
    AUTH_LDAP_USER_DN_TEMPLATE = get_setting(
        'INVENTREE_LDAP_USER_DN_TEMPLATE', 'ldap.user_dn_template'
    )
    AUTH_LDAP_USER_ATTR_MAP = get_setting(
        'INVENTREE_LDAP_USER_ATTR_MAP',
        'ldap.user_attr_map',
        {'first_name': 'givenName', 'last_name': 'sn', 'email': 'mail'},
        dict,
    )
    AUTH_LDAP_ALWAYS_UPDATE_USER = get_boolean_setting(
        'INVENTREE_LDAP_ALWAYS_UPDATE_USER', 'ldap.always_update_user', True
    )
    AUTH_LDAP_CACHE_TIMEOUT = get_setting(
        'INVENTREE_LDAP_CACHE_TIMEOUT', 'ldap.cache_timeout', 3600, int
    )

    AUTH_LDAP_GROUP_SEARCH = LDAPSearch(
        get_setting('INVENTREE_LDAP_GROUP_SEARCH', 'ldap.group_search'),
        ldap.SCOPE_SUBTREE,
        '(objectClass=groupOfUniqueNames)',
    )
    AUTH_LDAP_GROUP_TYPE = GroupOfUniqueNamesType(name_attr='cn')
    AUTH_LDAP_REQUIRE_GROUP = get_setting(
        'INVENTREE_LDAP_REQUIRE_GROUP', 'ldap.require_group'
    )
    AUTH_LDAP_DENY_GROUP = get_setting('INVENTREE_LDAP_DENY_GROUP', 'ldap.deny_group')
    AUTH_LDAP_USER_FLAGS_BY_GROUP = get_setting(
        'INVENTREE_LDAP_USER_FLAGS_BY_GROUP',
        'ldap.user_flags_by_group',
        default_value=None,
        typecast=dict,
    )
    AUTH_LDAP_FIND_GROUP_PERMS = True

# Internal flag to determine if we are running in docker mode
DOCKER = get_boolean_setting('INVENTREE_DOCKER', default_value=False)

# Allow secure http developer server in debug mode
if DEBUG:
    INSTALLED_APPS.append('sslserver')

# InvenTree URL configuration
ROOT_URLCONF = 'InvenTree.urls'

TEMPLATES = [
    {
        'BACKEND': 'django.template.backends.django.DjangoTemplates',
        'DIRS': [
            BASE_DIR.joinpath('templates'),
            # Allow templates in the reporting directory to be accessed
            MEDIA_ROOT.joinpath('report'),
            MEDIA_ROOT.joinpath('label'),
        ],
        'OPTIONS': {
            'context_processors': [
                'django.template.context_processors.debug',
                'django.template.context_processors.request',
                'django.template.context_processors.i18n',
                'django.contrib.auth.context_processors.auth',
                'django.contrib.messages.context_processors.messages',
                # Custom InvenTree context processors
                'InvenTree.context.health_status',
                'InvenTree.context.status_codes',
                'InvenTree.context.user_roles',
            ],
            'loaders': [
                (
                    'InvenTree.template.InvenTreeTemplateLoader',
                    [
                        'plugin.template.PluginTemplateLoader',
                        'django.template.loaders.filesystem.Loader',
                        'django.template.loaders.app_directories.Loader',
                    ],
                )
            ],
        },
    }
]

REST_FRAMEWORK = {
    'EXCEPTION_HANDLER': 'InvenTree.exceptions.exception_handler',
    'DATETIME_FORMAT': '%Y-%m-%d %H:%M',
    'DEFAULT_AUTHENTICATION_CLASSES': (
        'users.authentication.ApiTokenAuthentication',
        'rest_framework.authentication.BasicAuthentication',
        'rest_framework.authentication.SessionAuthentication',
    ),
    'DEFAULT_PAGINATION_CLASS': 'rest_framework.pagination.LimitOffsetPagination',
    'DEFAULT_PERMISSION_CLASSES': (
        'rest_framework.permissions.IsAuthenticated',
        'rest_framework.permissions.DjangoModelPermissions',
        'InvenTree.permissions.RolePermission',
    ),
    'DEFAULT_SCHEMA_CLASS': 'drf_spectacular.openapi.AutoSchema',
    'DEFAULT_METADATA_CLASS': 'InvenTree.metadata.InvenTreeMetadata',
    'DEFAULT_RENDERER_CLASSES': ['rest_framework.renderers.JSONRenderer'],
    'TOKEN_MODEL': 'users.models.ApiToken',
}

if DEBUG:
    # Enable browsable API if in DEBUG mode
    REST_FRAMEWORK['DEFAULT_RENDERER_CLASSES'].append(
        'rest_framework.renderers.BrowsableAPIRenderer'
    )

# dj-rest-auth
# JWT switch
USE_JWT = get_boolean_setting('INVENTREE_USE_JWT', 'use_jwt', False)
REST_USE_JWT = USE_JWT
OLD_PASSWORD_FIELD_ENABLED = True
REST_AUTH_REGISTER_SERIALIZERS = {
    'REGISTER_SERIALIZER': 'InvenTree.forms.CustomRegisterSerializer'
}

# JWT settings - rest_framework_simplejwt
if USE_JWT:
    JWT_AUTH_COOKIE = 'inventree-auth'
    JWT_AUTH_REFRESH_COOKIE = 'inventree-token'
    REST_FRAMEWORK['DEFAULT_AUTHENTICATION_CLASSES'] + (
        'dj_rest_auth.jwt_auth.JWTCookieAuthentication',
    )
    INSTALLED_APPS.append('rest_framework_simplejwt')

# WSGI default setting
WSGI_APPLICATION = 'InvenTree.wsgi.application'

"""
Configure the database backend based on the user-specified values.

- Primarily this configuration happens in the config.yaml file
- However there may be reason to configure the DB via environmental variables
- The following code lets the user "mix and match" database configuration
"""

logger.debug('Configuring database backend:')

# Extract database configuration from the config.yaml file
db_config = CONFIG.get('database', None)

if not db_config:
    db_config = {}

# Environment variables take preference over config file!

db_keys = ['ENGINE', 'NAME', 'USER', 'PASSWORD', 'HOST', 'PORT']

for key in db_keys:
    # First, check the environment variables
    env_key = f'INVENTREE_DB_{key}'
    env_var = os.environ.get(env_key, None)

    if env_var:
        # Make use PORT is int
        if key == 'PORT':
            try:
                env_var = int(env_var)
            except ValueError:
                logger.exception('Invalid number for %s: %s', env_key, env_var)
        # Override configuration value
        db_config[key] = env_var

# Check that required database configuration options are specified
required_keys = ['ENGINE', 'NAME']

for key in required_keys:
    if key not in db_config:  # pragma: no cover
        error_msg = f'Missing required database configuration value {key}'
        logger.error(error_msg)

        print('Error: ' + error_msg)
        sys.exit(-1)

"""
Special considerations for the database 'ENGINE' setting.
It can be specified in config.yaml (or envvar) as either (for example):
- sqlite3
- django.db.backends.sqlite3
- django.db.backends.postgresql
"""

db_engine = db_config['ENGINE'].lower()

# Correct common misspelling
if db_engine == 'sqlite':
    db_engine = 'sqlite3'  # pragma: no cover

if db_engine in ['sqlite3', 'postgresql', 'mysql']:
    # Prepend the required python module string
    db_engine = f'django.db.backends.{db_engine}'
    db_config['ENGINE'] = db_engine

db_name = db_config['NAME']
db_host = db_config.get('HOST', "''")

if 'sqlite' in db_engine:
    db_name = str(Path(db_name).resolve())
    db_config['NAME'] = db_name

logger.info('DB_ENGINE: %s', db_engine)
logger.info('DB_NAME: %s', db_name)
logger.info('DB_HOST: %s', db_host)

"""
In addition to base-level database configuration, we may wish to specify specific options to the database backend
Ref: https://docs.djangoproject.com/en/3.2/ref/settings/#std:setting-OPTIONS
"""

# 'OPTIONS' or 'options' can be specified in config.yaml
# Set useful sensible timeouts for a transactional webserver to communicate
# with its database server, that is, if the webserver is having issues
# connecting to the database server (such as a replica failover) don't sit and
# wait for possibly an hour or more, just tell the client something went wrong
# and let the client retry when they want to.
db_options = db_config.get('OPTIONS', db_config.get('options', None))

if db_options is None:
    db_options = {}

# Specific options for postgres backend
if 'postgres' in db_engine:  # pragma: no cover
    from django.db.backends.postgresql.psycopg_any import IsolationLevel

    # Connection timeout
    if 'connect_timeout' not in db_options:
        # The DB server is in the same data center, it should not take very
        # long to connect to the database server
        # # seconds, 2 is minimum allowed by libpq
        db_options['connect_timeout'] = int(
            get_setting('INVENTREE_DB_TIMEOUT', 'database.timeout', 2)
        )

    # Setup TCP keepalive
    # DB server is in the same DC, it should not become unresponsive for
    # very long. With the defaults below we wait 5 seconds for the network
    # issue to resolve itself.  It it that doesn't happen whatever happened
    # is probably fatal and no amount of waiting is going to fix it.
    # # 0 - TCP Keepalives disabled; 1 - enabled
    if 'keepalives' not in db_options:
        db_options['keepalives'] = int(
            get_setting('INVENTREE_DB_TCP_KEEPALIVES', 'database.tcp_keepalives', 1)
        )

    # Seconds after connection is idle to send keep alive
    if 'keepalives_idle' not in db_options:
        db_options['keepalives_idle'] = int(
            get_setting(
                'INVENTREE_DB_TCP_KEEPALIVES_IDLE', 'database.tcp_keepalives_idle', 1
            )
        )

    # Seconds after missing ACK to send another keep alive
    if 'keepalives_interval' not in db_options:
        db_options['keepalives_interval'] = int(
            get_setting(
                'INVENTREE_DB_TCP_KEEPALIVES_INTERVAL',
                'database.tcp_keepalives_internal',
                '1',
            )
        )

    # Number of missing ACKs before we close the connection
    if 'keepalives_count' not in db_options:
        db_options['keepalives_count'] = int(
            get_setting(
                'INVENTREE_DB_TCP_KEEPALIVES_COUNT',
                'database.tcp_keepalives_count',
                '5',
            )
        )

    # # Milliseconds for how long pending data should remain unacked
    # by the remote server
    # TODO: Supported starting in PSQL 11
    # "tcp_user_timeout": int(os.getenv("PGTCP_USER_TIMEOUT", "1000"),

    # Postgres's default isolation level is Read Committed which is
    # normally fine, but most developers think the database server is
    # actually going to do Serializable type checks on the queries to
    # protect against simultaneous changes.
    # https://www.postgresql.org/docs/devel/transaction-iso.html
    # https://docs.djangoproject.com/en/3.2/ref/databases/#isolation-level
    if 'isolation_level' not in db_options:
        serializable = get_boolean_setting(
            'INVENTREE_DB_ISOLATION_SERIALIZABLE', 'database.serializable', False
        )
        db_options['isolation_level'] = (
            IsolationLevel.SERIALIZABLE
            if serializable
            else IsolationLevel.READ_COMMITTED
        )

# Specific options for MySql / MariaDB backend
elif 'mysql' in db_engine:  # pragma: no cover
    # TODO TCP time outs and keepalives

    # MariaDB's default isolation level is Repeatable Read which is
    # normally fine, but most developers think the database server is
    # actually going to Serializable type checks on the queries to
    # protect against siumltaneous changes.
    # https://mariadb.com/kb/en/mariadb-transactions-and-isolation-levels-for-sql-server-users/#changing-the-isolation-level
    # https://docs.djangoproject.com/en/3.2/ref/databases/#mysql-isolation-level
    if 'isolation_level' not in db_options:
        serializable = get_boolean_setting(
            'INVENTREE_DB_ISOLATION_SERIALIZABLE', 'database.serializable', False
        )
        db_options['isolation_level'] = (
            'serializable' if serializable else 'read committed'
        )

# Specific options for sqlite backend
elif 'sqlite' in db_engine:
    # TODO: Verify timeouts are not an issue because no network is involved for SQLite

    # SQLite's default isolation level is Serializable due to SQLite's
    # single writer implementation.  Presumably as a result of this, it is
    # not possible to implement any lower isolation levels in SQLite.
    # https://www.sqlite.org/isolation.html
    pass

# Provide OPTIONS dict back to the database configuration dict
db_config['OPTIONS'] = db_options

# Set testing options for the database
db_config['TEST'] = {'CHARSET': 'utf8'}

# Set collation option for mysql test database
if 'mysql' in db_engine:
    db_config['TEST']['COLLATION'] = 'utf8_general_ci'  # pragma: no cover

DATABASES = {'default': db_config}

# login settings
REMOTE_LOGIN = get_boolean_setting(
    'INVENTREE_REMOTE_LOGIN', 'remote_login_enabled', False
)
REMOTE_LOGIN_HEADER = get_setting(
    'INVENTREE_REMOTE_LOGIN_HEADER', 'remote_login_header', 'REMOTE_USER'
)

# region Tracing / error tracking
inventree_tags = {
    'testing': TESTING,
    'docker': DOCKER,
    'debug': DEBUG,
    'remote': REMOTE_LOGIN,
}

# sentry.io integration for error reporting
SENTRY_ENABLED = get_boolean_setting(
    'INVENTREE_SENTRY_ENABLED', 'sentry_enabled', False
)

# Default Sentry DSN (can be overridden if user wants custom sentry integration)
SENTRY_DSN = get_setting('INVENTREE_SENTRY_DSN', 'sentry_dsn', default_sentry_dsn())
SENTRY_SAMPLE_RATE = float(
    get_setting('INVENTREE_SENTRY_SAMPLE_RATE', 'sentry_sample_rate', 0.1)
)

if SENTRY_ENABLED and SENTRY_DSN:  # pragma: no cover
    init_sentry(SENTRY_DSN, SENTRY_SAMPLE_RATE, inventree_tags)

# OpenTelemetry tracing
TRACING_ENABLED = get_boolean_setting(
    'INVENTREE_TRACING_ENABLED', 'tracing.enabled', False
)

if TRACING_ENABLED:  # pragma: no cover
    from InvenTree.tracing import setup_instruments, setup_tracing

    _t_endpoint = get_setting('INVENTREE_TRACING_ENDPOINT', 'tracing.endpoint', None)
    _t_headers = get_setting('INVENTREE_TRACING_HEADERS', 'tracing.headers', None, dict)

    if _t_headers is None:
        _t_headers = {}

    if _t_endpoint:
        logger.info('OpenTelemetry tracing enabled')

        _t_resources = get_setting(
            'INVENTREE_TRACING_RESOURCES',
            'tracing.resources',
            default_value=None,
            typecast=dict,
        )
        cstm_tags = {'inventree.env.' + k: v for k, v in inventree_tags.items()}
        tracing_resources = {**cstm_tags, **_t_resources}

        setup_tracing(
            _t_endpoint,
            _t_headers,
            resources_input=tracing_resources,
            console=get_boolean_setting(
                'INVENTREE_TRACING_CONSOLE', 'tracing.console', False
            ),
            auth=get_setting(
                'INVENTREE_TRACING_AUTH',
                'tracing.auth',
                default_value=None,
                typecast=dict,
            ),
            is_http=get_setting('INVENTREE_TRACING_IS_HTTP', 'tracing.is_http', True),
            append_http=get_boolean_setting(
                'INVENTREE_TRACING_APPEND_HTTP', 'tracing.append_http', True
            ),
        )
        # Run tracing/logging instrumentation
        setup_instruments()
    else:
        logger.warning('OpenTelemetry tracing not enabled because endpoint is not set')

# endregion

# Cache configuration
cache_host = get_setting('INVENTREE_CACHE_HOST', 'cache.host', None)
cache_port = get_setting('INVENTREE_CACHE_PORT', 'cache.port', '6379', typecast=int)

if cache_host:  # pragma: no cover
    # We are going to rely upon a possibly non-localhost for our cache,
    # so don't wait too long for the cache as nothing in the cache should be
    # irreplaceable.
    _cache_options = {
        'CLIENT_CLASS': 'django_redis.client.DefaultClient',
        'SOCKET_CONNECT_TIMEOUT': int(os.getenv('CACHE_CONNECT_TIMEOUT', '2')),
        'SOCKET_TIMEOUT': int(os.getenv('CACHE_SOCKET_TIMEOUT', '2')),
        'CONNECTION_POOL_KWARGS': {
            'socket_keepalive': config.is_true(os.getenv('CACHE_TCP_KEEPALIVE', '1')),
            'socket_keepalive_options': {
                socket.TCP_KEEPCNT: int(os.getenv('CACHE_KEEPALIVES_COUNT', '5')),
                socket.TCP_KEEPIDLE: int(os.getenv('CACHE_KEEPALIVES_IDLE', '1')),
                socket.TCP_KEEPINTVL: int(os.getenv('CACHE_KEEPALIVES_INTERVAL', '1')),
                socket.TCP_USER_TIMEOUT: int(
                    os.getenv('CACHE_TCP_USER_TIMEOUT', '1000')
                ),
            },
        },
    }
    CACHES = {
        'default': {
            'BACKEND': 'django_redis.cache.RedisCache',
            'LOCATION': f'redis://{cache_host}:{cache_port}/0',
            'OPTIONS': _cache_options,
        }
    }
else:
    CACHES = {'default': {'BACKEND': 'django.core.cache.backends.locmem.LocMemCache'}}

_q_worker_timeout = int(
    get_setting('INVENTREE_BACKGROUND_TIMEOUT', 'background.timeout', 90)
)

# django-q background worker configuration
Q_CLUSTER = {
    'name': 'InvenTree',
    'label': 'Background Tasks',
    'workers': int(
        get_setting('INVENTREE_BACKGROUND_WORKERS', 'background.workers', 4)
    ),
    'timeout': _q_worker_timeout,
    'retry': max(120, _q_worker_timeout + 30),
    'max_attempts': int(
        get_setting('INVENTREE_BACKGROUND_MAX_ATTEMPTS', 'background.max_attempts', 5)
    ),
    'queue_limit': 50,
    'catch_up': False,
    'bulk': 10,
    'orm': 'default',
    'cache': 'default',
    'sync': False,
    'poll': 1.5,
}

# Configure django-q sentry integration
if SENTRY_ENABLED and SENTRY_DSN:
    Q_CLUSTER['error_reporter'] = {'sentry': {'dsn': SENTRY_DSN}}

if cache_host:  # pragma: no cover
    # If using external redis cache, make the cache the broker for Django Q
    # as well
    Q_CLUSTER['django_redis'] = 'worker'

# database user sessions
SESSION_ENGINE = 'user_sessions.backends.db'
LOGOUT_REDIRECT_URL = get_setting(
    'INVENTREE_LOGOUT_REDIRECT_URL', 'logout_redirect_url', 'index'
)

SILENCED_SYSTEM_CHECKS = ['admin.E410', 'templates.E003', 'templates.W003']

# Password validation
# https://docs.djangoproject.com/en/1.10/ref/settings/#auth-password-validators

AUTH_PASSWORD_VALIDATORS = [
    {
        'NAME': 'django.contrib.auth.password_validation.UserAttributeSimilarityValidator'
    },
    {'NAME': 'django.contrib.auth.password_validation.MinimumLengthValidator'},
    {'NAME': 'django.contrib.auth.password_validation.CommonPasswordValidator'},
    {'NAME': 'django.contrib.auth.password_validation.NumericPasswordValidator'},
]

# Extra (optional) URL validators
# See https://docs.djangoproject.com/en/2.2/ref/validators/#django.core.validators.URLValidator

EXTRA_URL_SCHEMES = get_setting('INVENTREE_EXTRA_URL_SCHEMES', 'extra_url_schemes', [])

if type(EXTRA_URL_SCHEMES) not in [list]:  # pragma: no cover
    logger.warning('extra_url_schemes not correctly formatted')
    EXTRA_URL_SCHEMES = []

LANGUAGES = locales.LOCALES

LOCALE_CODES = [lang[0] for lang in LANGUAGES]

# Internationalization
# https://docs.djangoproject.com/en/dev/topics/i18n/
LANGUAGE_CODE = get_setting('INVENTREE_LANGUAGE', 'language', 'en-us')

if (
    LANGUAGE_CODE not in LOCALE_CODES
    and LANGUAGE_CODE.split('-')[0] not in LOCALE_CODES
):  # pragma: no cover
    logger.warning(
        'Language code %s not supported - defaulting to en-us', LANGUAGE_CODE
    )
    LANGUAGE_CODE = 'en-us'

# Store language settings for 30 days
LANGUAGE_COOKIE_AGE = 2592000

# Testing interface translations
if get_boolean_setting('TEST_TRANSLATIONS', default_value=False):  # pragma: no cover
    # Set default language
    LANGUAGE_CODE = 'xx'

    # Add to language catalog
    LANGUAGES.append(('xx', 'Test'))

    # Add custom languages not provided by Django
    EXTRA_LANG_INFO = {'xx': {'code': 'xx', 'name': 'Test', 'name_local': 'Test'}}
    LANG_INFO = dict(django.conf.locale.LANG_INFO, **EXTRA_LANG_INFO)
    django.conf.locale.LANG_INFO = LANG_INFO

# Currencies available for use
CURRENCIES = get_setting(
    'INVENTREE_CURRENCIES',
    'currencies',
    ['AUD', 'CAD', 'CNY', 'EUR', 'GBP', 'JPY', 'NZD', 'USD'],
    typecast=list,
)

# Ensure that at least one currency value is available
if len(CURRENCIES) == 0:  # pragma: no cover
    logger.warning('No currencies selected: Defaulting to USD')
    CURRENCIES = ['USD']

# Maximum number of decimal places for currency rendering
CURRENCY_DECIMAL_PLACES = 6

# Check that each provided currency is supported
for currency in CURRENCIES:
    if currency not in moneyed.CURRENCIES:  # pragma: no cover
        logger.error("Currency code '%s' is not supported", currency)
        sys.exit(1)

# Custom currency exchange backend
EXCHANGE_BACKEND = 'InvenTree.exchange.InvenTreeExchange'

# Email configuration options
EMAIL_BACKEND = get_setting(
    'INVENTREE_EMAIL_BACKEND',
    'email.backend',
    'django.core.mail.backends.smtp.EmailBackend',
)
EMAIL_HOST = get_setting('INVENTREE_EMAIL_HOST', 'email.host', '')
EMAIL_PORT = get_setting('INVENTREE_EMAIL_PORT', 'email.port', 25, typecast=int)
EMAIL_HOST_USER = get_setting('INVENTREE_EMAIL_USERNAME', 'email.username', '')
EMAIL_HOST_PASSWORD = get_setting('INVENTREE_EMAIL_PASSWORD', 'email.password', '')
EMAIL_SUBJECT_PREFIX = get_setting(
    'INVENTREE_EMAIL_PREFIX', 'email.prefix', '[InvenTree] '
)
EMAIL_USE_TLS = get_boolean_setting('INVENTREE_EMAIL_TLS', 'email.tls', False)
EMAIL_USE_SSL = get_boolean_setting('INVENTREE_EMAIL_SSL', 'email.ssl', False)

DEFAULT_FROM_EMAIL = get_setting('INVENTREE_EMAIL_SENDER', 'email.sender', '')

# If "from" email not specified, default to the username
if not DEFAULT_FROM_EMAIL:
    DEFAULT_FROM_EMAIL = get_setting('INVENTREE_EMAIL_USERNAME', 'email.username', '')

EMAIL_USE_LOCALTIME = False
EMAIL_TIMEOUT = 60

LOCALE_PATHS = (BASE_DIR.joinpath('locale/'),)

TIME_ZONE = get_setting('INVENTREE_TIMEZONE', 'timezone', 'UTC')

# Check that the timezone is valid
try:
    pytz.timezone(TIME_ZONE)
except pytz.exceptions.UnknownTimeZoneError:  # pragma: no cover
    raise ValueError(f"Specified timezone '{TIME_ZONE}' is not valid")

USE_I18N = True

# Do not use native timezone support in "test" mode
# It generates a *lot* of cruft in the logs
if not TESTING:
    USE_TZ = True  # pragma: no cover

DATE_INPUT_FORMATS = ['%Y-%m-%d']

# crispy forms use the bootstrap templates
CRISPY_TEMPLATE_PACK = 'bootstrap4'

# Use database transactions when importing / exporting data
IMPORT_EXPORT_USE_TRANSACTIONS = True

# Site URL can be specified statically, or via a run-time setting
SITE_URL = get_setting('INVENTREE_SITE_URL', 'site_url', None)

if SITE_URL:
    logger.info('Using Site URL: %s', SITE_URL)

    # Check that the site URL is valid
    validator = URLValidator()
    validator(SITE_URL)

# Enable or disable multi-site framework
SITE_MULTI = get_boolean_setting('INVENTREE_SITE_MULTI', 'site_multi', False)

# If a SITE_ID is specified
SITE_ID = get_setting('INVENTREE_SITE_ID', 'site_id', 1 if SITE_MULTI else None)

# Load the allauth social backends
SOCIAL_BACKENDS = get_setting(
    'INVENTREE_SOCIAL_BACKENDS', 'social_backends', [], typecast=list
)

if not SITE_MULTI:
    INSTALLED_APPS.remove('django.contrib.sites')

# List of allowed hosts (default = allow all)
# Ref: https://docs.djangoproject.com/en/4.2/ref/settings/#allowed-hosts
ALLOWED_HOSTS = get_setting(
    'INVENTREE_ALLOWED_HOSTS',
    config_key='allowed_hosts',
    default_value=[],
    typecast=list,
)

if SITE_URL and SITE_URL not in ALLOWED_HOSTS:
    ALLOWED_HOSTS.append(SITE_URL)

if not ALLOWED_HOSTS:
    if DEBUG:
        logger.info(
            'No ALLOWED_HOSTS specified. Defaulting to ["*"] for debug mode. This is not recommended for production use'
        )
        ALLOWED_HOSTS = ['*']
    elif not TESTING:
        logger.error(
            'No ALLOWED_HOSTS specified. Please provide a list of allowed hosts, or specify INVENTREE_SITE_URL'
        )

        # Server cannot run without ALLOWED_HOSTS
        if isInMainThread():
            sys.exit(-1)

# Ensure that the ALLOWED_HOSTS do not contain any scheme info
for i, host in enumerate(ALLOWED_HOSTS):
    if '://' in host:
        ALLOWED_HOSTS[i] = host.split('://')[1]

# List of trusted origins for unsafe requests
# Ref: https://docs.djangoproject.com/en/4.2/ref/settings/#csrf-trusted-origins
CSRF_TRUSTED_ORIGINS = get_setting(
    'INVENTREE_TRUSTED_ORIGINS',
    config_key='trusted_origins',
    default_value=[],
    typecast=list,
)

# If a list of trusted is not specified, but a site URL has been specified, use that
if SITE_URL and SITE_URL not in CSRF_TRUSTED_ORIGINS:
    CSRF_TRUSTED_ORIGINS.append(SITE_URL)

if not TESTING and len(CSRF_TRUSTED_ORIGINS) == 0:
    if DEBUG:
        logger.warning(
            'No CSRF_TRUSTED_ORIGINS specified. Defaulting to http://* for debug mode. This is not recommended for production use'
        )
        CSRF_TRUSTED_ORIGINS = ['http://*']

    elif isInMainThread():
        # Server thread cannot run without CSRF_TRUSTED_ORIGINS
        logger.error(
            'No CSRF_TRUSTED_ORIGINS specified. Please provide a list of trusted origins, or specify INVENTREE_SITE_URL'
        )
        sys.exit(-1)

USE_X_FORWARDED_HOST = get_boolean_setting(
    'INVENTREE_USE_X_FORWARDED_HOST',
    config_key='use_x_forwarded_host',
    default_value=False,
)

USE_X_FORWARDED_PORT = get_boolean_setting(
    'INVENTREE_USE_X_FORWARDED_PORT',
    config_key='use_x_forwarded_port',
    default_value=False,
)

# Cross Origin Resource Sharing (CORS) options
# Refer to the django-cors-headers documentation for more information
# Ref: https://github.com/adamchainz/django-cors-headers

# Extract CORS options from configuration file
CORS_ALLOW_ALL_ORIGINS = get_boolean_setting(
    'INVENTREE_CORS_ORIGIN_ALLOW_ALL', config_key='cors.allow_all', default_value=DEBUG
)

CORS_ALLOW_CREDENTIALS = get_boolean_setting(
    'INVENTREE_CORS_ALLOW_CREDENTIALS',
    config_key='cors.allow_credentials',
    default_value=True,
)

# Only allow CORS access to the following URL endpoints
CORS_URLS_REGEX = r'^/(api|auth|media|static)/.*$'

CORS_ALLOWED_ORIGINS = get_setting(
    'INVENTREE_CORS_ORIGIN_WHITELIST',
    config_key='cors.whitelist',
    default_value=[],
    typecast=list,
)

# If no CORS origins are specified, but a site URL has been specified, use that
if SITE_URL and SITE_URL not in CORS_ALLOWED_ORIGINS:
    CORS_ALLOWED_ORIGINS.append(SITE_URL)

CORS_ALLOWED_ORIGIN_REGEXES = get_setting(
    'INVENTREE_CORS_ORIGIN_REGEX',
    config_key='cors.regex',
    default_value=[],
    typecast=list,
)

# In debug mode allow CORS requests from localhost
# This allows connection from the frontend development server
if DEBUG:
    CORS_ALLOWED_ORIGIN_REGEXES.append(r'^http://localhost:\d+$')

if CORS_ALLOW_ALL_ORIGINS:
    logger.info('CORS: All origins allowed')
else:
    if CORS_ALLOWED_ORIGINS:
        logger.info('CORS: Whitelisted origins: %s', CORS_ALLOWED_ORIGINS)

    if CORS_ALLOWED_ORIGIN_REGEXES:
        logger.info('CORS: Whitelisted origin regexes: %s', CORS_ALLOWED_ORIGIN_REGEXES)

for app in SOCIAL_BACKENDS:
    # Ensure that the app starts with 'allauth.socialaccount.providers'
    social_prefix = 'allauth.socialaccount.providers.'

    if not app.startswith(social_prefix):  # pragma: no cover
        app = social_prefix + app

    INSTALLED_APPS.append(app)  # pragma: no cover

SOCIALACCOUNT_PROVIDERS = get_setting(
    'INVENTREE_SOCIAL_PROVIDERS', 'social_providers', None, typecast=dict
)

SOCIALACCOUNT_STORE_TOKENS = True

# Explicitly set empty URL prefix for OIDC
# The SOCIALACCOUNT_OPENID_CONNECT_URL_PREFIX setting was introduced in v0.60.0
# Ref: https://github.com/pennersr/django-allauth/blob/0.60.0/ChangeLog.rst#backwards-incompatible-changes
SOCIALACCOUNT_OPENID_CONNECT_URL_PREFIX = ''

# settings for allauth
ACCOUNT_EMAIL_CONFIRMATION_EXPIRE_DAYS = get_setting(
    'INVENTREE_LOGIN_CONFIRM_DAYS', 'login_confirm_days', 3, typecast=int
)
ACCOUNT_LOGIN_ATTEMPTS_LIMIT = get_setting(
    'INVENTREE_LOGIN_ATTEMPTS', 'login_attempts', 5, typecast=int
)
ACCOUNT_DEFAULT_HTTP_PROTOCOL = get_setting(
    'INVENTREE_LOGIN_DEFAULT_HTTP_PROTOCOL', 'login_default_protocol', 'http'
)
ACCOUNT_LOGOUT_ON_PASSWORD_CHANGE = True
ACCOUNT_PREVENT_ENUMERATION = True
<<<<<<< HEAD
=======
ACCOUNT_EMAIL_SUBJECT_PREFIX = EMAIL_SUBJECT_PREFIX
# 2FA
REMOVE_SUCCESS_URL = 'settings'
>>>>>>> 32d16185

# override forms / adapters
ACCOUNT_FORMS = {
    'login': 'InvenTree.forms.CustomLoginForm',
    'signup': 'InvenTree.forms.CustomSignupForm',
    'add_email': 'allauth.account.forms.AddEmailForm',
    'change_password': 'allauth.account.forms.ChangePasswordForm',
    'set_password': 'allauth.account.forms.SetPasswordForm',
    'reset_password': 'allauth.account.forms.ResetPasswordForm',
    'reset_password_from_key': 'allauth.account.forms.ResetPasswordKeyForm',
    'disconnect': 'allauth.socialaccount.forms.DisconnectForm',
}

SOCIALACCOUNT_ADAPTER = 'InvenTree.forms.CustomSocialAccountAdapter'
ACCOUNT_ADAPTER = 'InvenTree.forms.CustomAccountAdapter'

# Markdownify configuration
# Ref: https://django-markdownify.readthedocs.io/en/latest/settings.html

MARKDOWNIFY = {
    'default': {
        'BLEACH': True,
        'WHITELIST_ATTRS': ['href', 'src', 'alt'],
        'MARKDOWN_EXTENSIONS': ['markdown.extensions.extra'],
        'WHITELIST_TAGS': [
            'a',
            'abbr',
            'b',
            'blockquote',
            'em',
            'h1',
            'h2',
            'h3',
            'i',
            'img',
            'li',
            'ol',
            'p',
            'strong',
            'ul',
            'table',
            'thead',
            'tbody',
            'th',
            'tr',
            'td',
        ],
    }
}

# Ignore these error typeps for in-database error logging
IGNORED_ERRORS = [Http404, django.core.exceptions.PermissionDenied]

# Maintenance mode
MAINTENANCE_MODE_RETRY_AFTER = 10
MAINTENANCE_MODE_STATE_BACKEND = 'InvenTree.backends.InvenTreeMaintenanceModeBackend'

# Are plugins enabled?
PLUGINS_ENABLED = get_boolean_setting(
    'INVENTREE_PLUGINS_ENABLED', 'plugins_enabled', False
)
PLUGINS_INSTALL_DISABLED = get_boolean_setting(
    'INVENTREE_PLUGIN_NOINSTALL', 'plugin_noinstall', False
)

PLUGIN_FILE = config.get_plugin_file()

# Plugin test settings
PLUGIN_TESTING = get_setting(
    'INVENTREE_PLUGIN_TESTING', 'PLUGIN_TESTING', TESTING
)  # Are plugins being tested?
PLUGIN_TESTING_SETUP = get_setting(
    'INVENTREE_PLUGIN_TESTING_SETUP', 'PLUGIN_TESTING_SETUP', False
)  # Load plugins from setup hooks in testing?
PLUGIN_TESTING_EVENTS = False  # Flag if events are tested right now
PLUGIN_RETRY = get_setting(
    'INVENTREE_PLUGIN_RETRY', 'PLUGIN_RETRY', 5
)  # How often should plugin loading be tried?
PLUGIN_FILE_CHECKED = False  # Was the plugin file checked?

# Flag to allow table events during testing
TESTING_TABLE_EVENTS = False

# User interface customization values
CUSTOM_LOGO = get_custom_file(
    'INVENTREE_CUSTOM_LOGO', 'customize.logo', 'custom logo', lookup_media=True
)
CUSTOM_SPLASH = get_custom_file(
    'INVENTREE_CUSTOM_SPLASH', 'customize.splash', 'custom splash'
)

CUSTOMIZE = get_setting(
    'INVENTREE_CUSTOMIZE', 'customize', default_value=None, typecast=dict
)

# Load settings for the frontend interface
FRONTEND_SETTINGS = config.get_frontend_settings(debug=DEBUG)
FRONTEND_URL_BASE = FRONTEND_SETTINGS.get('base_url', 'platform')

if DEBUG:
    logger.info('InvenTree running with DEBUG enabled')

logger.info("MEDIA_ROOT: '%s'", MEDIA_ROOT)
logger.info("STATIC_ROOT: '%s'", STATIC_ROOT)

# Flags
FLAGS = {
    'EXPERIMENTAL': [
        {'condition': 'boolean', 'value': DEBUG},
        {'condition': 'parameter', 'value': 'experimental='},
    ],  # Should experimental features be turned on?
    'NEXT_GEN': [
        {'condition': 'parameter', 'value': 'ngen='}
    ],  # Should next-gen features be turned on?
}

# Get custom flags from environment/yaml
CUSTOM_FLAGS = get_setting('INVENTREE_FLAGS', 'flags', None, typecast=dict)
if CUSTOM_FLAGS:
    if not isinstance(CUSTOM_FLAGS, dict):
        logger.error('Invalid custom flags, must be valid dict: %s', str(CUSTOM_FLAGS))
    else:
        logger.info('Custom flags: %s', str(CUSTOM_FLAGS))
        FLAGS.update(CUSTOM_FLAGS)

# Magic login django-sesame
SESAME_MAX_AGE = 300
LOGIN_REDIRECT_URL = '/api/auth/login-redirect/'

# Configuratino for API schema generation
SPECTACULAR_SETTINGS = {
    'TITLE': 'InvenTree API',
    'DESCRIPTION': 'API for InvenTree - the intuitive open source inventory management system',
    'LICENSE': {
        'name': 'MIT',
        'url': 'https://github.com/inventree/InvenTree/blob/master/LICENSE',
    },
    'EXTERNAL_DOCS': {
        'description': 'More information about InvenTree in the official docs',
        'url': 'https://docs.inventree.org',
    },
    'VERSION': str(inventreeApiVersion()),
    'SERVE_INCLUDE_SCHEMA': False,
    'SCHEMA_PATH_PREFIX': '/api/',
}

if SITE_URL and not TESTING:
    SPECTACULAR_SETTINGS['SERVERS'] = [{'url': SITE_URL}]<|MERGE_RESOLUTION|>--- conflicted
+++ resolved
@@ -1132,12 +1132,9 @@
 )
 ACCOUNT_LOGOUT_ON_PASSWORD_CHANGE = True
 ACCOUNT_PREVENT_ENUMERATION = True
-<<<<<<< HEAD
-=======
 ACCOUNT_EMAIL_SUBJECT_PREFIX = EMAIL_SUBJECT_PREFIX
 # 2FA
 REMOVE_SUCCESS_URL = 'settings'
->>>>>>> 32d16185
 
 # override forms / adapters
 ACCOUNT_FORMS = {
