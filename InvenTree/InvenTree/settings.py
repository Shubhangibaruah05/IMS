--- conflicted
+++ resolved
@@ -156,11 +156,7 @@
     )
 )
 
-<<<<<<< HEAD
-if STATIC_ROOT is None:
-=======
 if STATIC_ROOT is None:  # pragma: no cover
->>>>>>> 887e6295
     print("ERROR: INVENTREE_STATIC_ROOT directory not defined")
     sys.exit(1)
 
@@ -172,11 +168,7 @@
     )
 )
 
-<<<<<<< HEAD
-if MEDIA_ROOT is None:
-=======
 if MEDIA_ROOT is None:  # pragma: no cover
->>>>>>> 887e6295
     print("ERROR: INVENTREE_MEDIA_ROOT directory is not defined")
     sys.exit(1)
 
@@ -371,66 +363,6 @@
 
 WSGI_APPLICATION = 'InvenTree.wsgi.application'
 
-<<<<<<< HEAD
-background_workers = os.environ.get('INVENTREE_BACKGROUND_WORKERS', None)
-
-if background_workers is not None:
-    try:
-        background_workers = int(background_workers)
-    except ValueError:
-        background_workers = None
-
-if background_workers is None:
-    # Sensible default?
-    background_workers = 4
-
-# django-q configuration
-Q_CLUSTER = {
-    'name': 'InvenTree',
-    'workers': background_workers,
-    'timeout': 90,
-    'retry': 120,
-    'queue_limit': 50,
-    'bulk': 10,
-    'orm': 'default',
-    'sync': False,
-}
-
-# Markdownx configuration
-# Ref: https://neutronx.github.io/django-markdownx/customization/
-MARKDOWNX_MEDIA_PATH = datetime.now().strftime('markdownx/%Y/%m/%d')
-
-# Markdownify configuration
-# Ref: https://django-markdownify.readthedocs.io/en/latest/settings.html
-
-MARKDOWNIFY_WHITELIST_TAGS = [
-    'a',
-    'abbr',
-    'b',
-    'blockquote',
-    'em',
-    'h1', 'h2', 'h3',
-    'i',
-    'img',
-    'li',
-    'ol',
-    'p',
-    'strong',
-    'ul'
-]
-
-MARKDOWNIFY_WHITELIST_ATTRS = [
-    'href',
-    'src',
-    'alt',
-]
-
-MARKDOWNIFY_BLEACH = False
-
-DATABASES = {}
-
-=======
->>>>>>> 887e6295
 """
 Configure the database backend based on the user-specified values.
 
@@ -724,10 +656,7 @@
     ('el', _('Greek')),
     ('en', _('English')),
     ('es', _('Spanish')),
-<<<<<<< HEAD
-=======
     ('es-mx', _('Spanish (Mexican)')),
->>>>>>> 887e6295
     ('fr', _('French')),
     ('he', _('Hebrew')),
     ('it', _('Italian')),
@@ -736,10 +665,7 @@
     ('nl', _('Dutch')),
     ('no', _('Norwegian')),
     ('pl', _('Polish')),
-<<<<<<< HEAD
-=======
     ('pt', _('Portugese')),
->>>>>>> 887e6295
     ('ru', _('Russian')),
     ('sv', _('Swedish')),
     ('th', _('Thai')),
