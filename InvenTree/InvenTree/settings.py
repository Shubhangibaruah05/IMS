"""Django settings for InvenTree project.

In practice the settings in this file should not be adjusted,
instead settings can be configured in the config.yaml file
located in the top level project directory.

This allows implementation configuration to be hidden from source control,
as well as separate configuration parameters from the more complex
database setup in this file.
"""

import logging
import os
import socket
import sys
from pathlib import Path

import django.conf.locale
import django.core.exceptions
from django.core.validators import URLValidator
from django.http import Http404
from django.utils.translation import gettext_lazy as _

import moneyed
from dotenv import load_dotenv

from InvenTree.config import get_boolean_setting, get_custom_file, get_setting
from InvenTree.sentry import default_sentry_dsn, init_sentry
from InvenTree.version import checkMinPythonVersion, inventreeApiVersion

from . import config, locales

checkMinPythonVersion()

INVENTREE_NEWS_URL = 'https://inventree.org/news/feed.atom'

# Determine if we are running in "test" mode e.g. "manage.py test"
TESTING = 'test' in sys.argv or 'TESTING' in os.environ

if TESTING:
    # Use a weaker password hasher for testing (improves testing speed)
    PASSWORD_HASHERS = ['django.contrib.auth.hashers.MD5PasswordHasher']

    # Enable slow-test-runner
    TEST_RUNNER = 'django_slowtests.testrunner.DiscoverSlowestTestsRunner'
    NUM_SLOW_TESTS = 25

    # Note: The following fix is "required" for docker build workflow
    # Note: 2022-12-12 still unsure why...
    if os.getenv('INVENTREE_DOCKER'):
        # Ensure that sys.path includes global python libs
        site_packages = '/usr/local/lib/python3.9/site-packages'

        if site_packages not in sys.path:
            print('Adding missing site-packages path:', site_packages)
            sys.path.append(site_packages)

# Are environment variables manipulated by tests? Needs to be set by testing code
TESTING_ENV = False

# New requirement for django 3.2+
DEFAULT_AUTO_FIELD = 'django.db.models.AutoField'

# Build paths inside the project like this: BASE_DIR.joinpath(...)
BASE_DIR = config.get_base_dir()

<<<<<<< HEAD
with default_storage.open(cfg_filename, 'r') as cfg:
    CONFIG = yaml.safe_load(cfg)
=======
# Load configuration data
CONFIG = config.load_config_data(set_cache=True)
>>>>>>> b372db89

# Load VERSION data if it exists
version_file = BASE_DIR.parent.joinpath('VERSION')
if version_file.exists():
    print('load version from file')
    load_dotenv(version_file)

# Default action is to run the system in Debug mode
# SECURITY WARNING: don't run with debug turned on in production!
DEBUG = get_boolean_setting('INVENTREE_DEBUG', 'debug', True)

ENABLE_CLASSIC_FRONTEND = get_boolean_setting(
    'INVENTREE_CLASSIC_FRONTEND', 'classic_frontend', True
)
ENABLE_PLATFORM_FRONTEND = get_boolean_setting(
    'INVENTREE_PLATFORM_FRONTEND', 'platform_frontend', True
)

# Configure logging settings
log_level = get_setting('INVENTREE_LOG_LEVEL', 'log_level', 'WARNING')

logging.basicConfig(level=log_level, format='%(asctime)s %(levelname)s %(message)s')

if log_level not in ['DEBUG', 'INFO', 'WARNING', 'ERROR', 'CRITICAL']:
    log_level = 'WARNING'  # pragma: no cover

LOGGING = {
    'version': 1,
    'disable_existing_loggers': False,
    'handlers': {'console': {'class': 'logging.StreamHandler'}},
    'root': {'handlers': ['console'], 'level': log_level},
    'filters': {
        'require_not_maintenance_mode_503': {
            '()': 'maintenance_mode.logging.RequireNotMaintenanceMode503'
        }
    },
}

# Optionally add database-level logging
if get_setting('INVENTREE_DB_LOGGING', 'db_logging', False):
    LOGGING['loggers'] = {'django.db.backends': {'level': log_level or 'DEBUG'}}

# Get a logger instance for this setup file
logger = logging.getLogger('inventree')

# Load SECRET_KEY
SECRET_KEY = config.get_secret_key()

# The filesystem location for served static files
STATIC_ROOT = config.get_static_dir()

# The filesystem location for uploaded meadia files
MEDIA_ROOT = config.get_media_dir()

# List of allowed hosts (default = allow all)
# Ref: https://docs.djangoproject.com/en/4.2/ref/settings/#allowed-hosts
ALLOWED_HOSTS = get_setting(
    'INVENTREE_ALLOWED_HOSTS',
    config_key='allowed_hosts',
    default_value=['*'],
    typecast=list,
)

# List of trusted origins for unsafe requests
# Ref: https://docs.djangoproject.com/en/4.2/ref/settings/#csrf-trusted-origins
CSRF_TRUSTED_ORIGINS = get_setting(
    'INVENTREE_TRUSTED_ORIGINS',
    config_key='trusted_origins',
    default_value=[],
    typecast=list,
)

USE_X_FORWARDED_HOST = get_boolean_setting(
    'INVENTREE_USE_X_FORWARDED_HOST',
    config_key='use_x_forwarded_host',
    default_value=False,
)

USE_X_FORWARDED_PORT = get_boolean_setting(
    'INVENTREE_USE_X_FORWARDED_PORT',
    config_key='use_x_forwarded_port',
    default_value=False,
)

# Cross Origin Resource Sharing (CORS) options
# Refer to the django-cors-headers documentation for more information
# Ref: https://github.com/adamchainz/django-cors-headers

# Extract CORS options from configuration file
CORS_ALLOW_ALL_ORIGINS = get_boolean_setting(
    'INVENTREE_CORS_ORIGIN_ALLOW_ALL', config_key='cors.allow_all', default_value=DEBUG
)

CORS_ALLOW_CREDENTIALS = get_boolean_setting(
    'INVENTREE_CORS_ALLOW_CREDENTIALS',
    config_key='cors.allow_credentials',
    default_value=True,
)

# Only allow CORS access to API and media endpoints
CORS_URLS_REGEX = r'^/(api|media|static)/.*$'

CORS_ALLOWED_ORIGINS = get_setting(
    'INVENTREE_CORS_ORIGIN_WHITELIST',
    config_key='cors.whitelist',
    default_value=[],
    typecast=list,
)

# Needed for the parts importer, directly impacts the maximum parts that can be uploaded
DATA_UPLOAD_MAX_NUMBER_FIELDS = 10000

# Web URL endpoint for served static files
STATIC_URL = '/static/'

STATICFILES_DIRS = []

# Translated Template settings
STATICFILES_I18_PREFIX = 'i18n'
STATICFILES_I18_SRC = BASE_DIR.joinpath('templates', 'js', 'translated')
STATICFILES_I18_TRG = BASE_DIR.joinpath('InvenTree', 'static_i18n')
STATICFILES_DIRS.append(STATICFILES_I18_TRG)
STATICFILES_I18_TRG = STATICFILES_I18_TRG.joinpath(STATICFILES_I18_PREFIX)

# Append directory for compiled react files if debug server is running
if DEBUG and 'collectstatic' not in sys.argv:
    web_dir = BASE_DIR.joinpath('..', 'web', 'static').absolute()
    if web_dir.exists():
        STATICFILES_DIRS.append(web_dir)

STATFILES_I18_PROCESSORS = ['InvenTree.context.status_codes']

# Color Themes Directory
STATIC_COLOR_THEMES_DIR = STATIC_ROOT.joinpath('css', 'color-themes').resolve()

# Web URL endpoint for served media files
MEDIA_URL = '/media/'

# Database backup options
# Ref: https://django-dbbackup.readthedocs.io/en/master/configuration.html
DBBACKUP_SEND_EMAIL = False
DBBACKUP_STORAGE = get_setting(
    'INVENTREE_BACKUP_STORAGE',
    'backup_storage',
    'django.core.files.storage.FileSystemStorage',
)

# Default backup configuration
DBBACKUP_STORAGE_OPTIONS = get_setting(
    'INVENTREE_BACKUP_OPTIONS', 'backup_options', None
)
if DBBACKUP_STORAGE_OPTIONS is None:
    DBBACKUP_STORAGE_OPTIONS = {'location': config.get_backup_dir()}

INVENTREE_ADMIN_ENABLED = get_boolean_setting(
    'INVENTREE_ADMIN_ENABLED', config_key='admin_enabled', default_value=True
)

# Base URL for admin pages (default="admin")
INVENTREE_ADMIN_URL = get_setting(
    'INVENTREE_ADMIN_URL', config_key='admin_url', default_value='admin'
)

INSTALLED_APPS = [
    # Admin site integration
    'django.contrib.admin',
    # InvenTree apps
    'build.apps.BuildConfig',
    'common.apps.CommonConfig',
    'company.apps.CompanyConfig',
    'plugin.apps.PluginAppConfig',  # Plugin app runs before all apps that depend on the isPluginRegistryLoaded function
    'label.apps.LabelConfig',
    'order.apps.OrderConfig',
    'part.apps.PartConfig',
    'report.apps.ReportConfig',
    'stock.apps.StockConfig',
    'users.apps.UsersConfig',
    'web',
    'generic',
    'InvenTree.apps.InvenTreeConfig',  # InvenTree app runs last
    # Core django modules
    'django.contrib.auth',
    'django.contrib.contenttypes',
    'user_sessions',  # db user sessions
    'django.contrib.messages',
    'django.contrib.staticfiles',
    'django.contrib.sites',
    # Maintenance
    'maintenance_mode',
    # Third part add-ons
    'django_filters',  # Extended filter functionality
    'rest_framework',  # DRF (Django Rest Framework)
    'corsheaders',  # Cross-origin Resource Sharing for DRF
    'crispy_forms',  # Improved form rendering
    'import_export',  # Import / export tables to file
    'django_cleanup.apps.CleanupConfig',  # Automatically delete orphaned MEDIA files
    'mptt',  # Modified Preorder Tree Traversal
    'markdownify',  # Markdown template rendering
    'djmoney',  # django-money integration
    'djmoney.contrib.exchange',  # django-money exchange rates
    'error_report',  # Error reporting in the admin interface
    'django_q',
    'formtools',  # Form wizard tools
    'dbbackup',  # Backups - django-dbbackup
    'taggit',  # Tagging
    'flags',  # Flagging - django-flags
    'allauth',  # Base app for SSO
    'allauth.account',  # Extend user with accounts
    'allauth.socialaccount',  # Use 'social' providers
    'django_otp',  # OTP is needed for MFA - base package
    'django_otp.plugins.otp_totp',  # Time based OTP
    'django_otp.plugins.otp_static',  # Backup codes
    'allauth_2fa',  # MFA flow for allauth
    'dj_rest_auth',  # Authentication APIs - dj-rest-auth
    'dj_rest_auth.registration',  # Registration APIs - dj-rest-auth'
    'drf_spectacular',  # API documentation
    'django_ical',  # For exporting calendars
]

MIDDLEWARE = CONFIG.get(
    'middleware',
    [
        'django.middleware.security.SecurityMiddleware',
        'x_forwarded_for.middleware.XForwardedForMiddleware',
        'user_sessions.middleware.SessionMiddleware',  # db user sessions
        'django.middleware.locale.LocaleMiddleware',
        'django.middleware.csrf.CsrfViewMiddleware',
        'corsheaders.middleware.CorsMiddleware',
        'django.middleware.common.CommonMiddleware',
        'django.contrib.auth.middleware.AuthenticationMiddleware',
        'InvenTree.middleware.InvenTreeRemoteUserMiddleware',  # Remote / proxy auth
        'django_otp.middleware.OTPMiddleware',  # MFA support
        'InvenTree.middleware.CustomAllauthTwoFactorMiddleware',  # Flow control for allauth
        'allauth.account.middleware.AccountMiddleware',
        'django.contrib.messages.middleware.MessageMiddleware',
        'django.middleware.clickjacking.XFrameOptionsMiddleware',
        'InvenTree.middleware.AuthRequiredMiddleware',
        'InvenTree.middleware.Check2FAMiddleware',  # Check if the user should be forced to use MFA
        'maintenance_mode.middleware.MaintenanceModeMiddleware',
        'InvenTree.middleware.InvenTreeExceptionProcessor',  # Error reporting
    ],
)

AUTHENTICATION_BACKENDS = CONFIG.get(
    'authentication_backends',
    [
        'django.contrib.auth.backends.RemoteUserBackend',  # proxy login
        'django.contrib.auth.backends.ModelBackend',
        'allauth.account.auth_backends.AuthenticationBackend',  # SSO login via external providers
        'sesame.backends.ModelBackend',  # Magic link login django-sesame
    ],
)

# LDAP support
LDAP_AUTH = get_boolean_setting('INVENTREE_LDAP_ENABLED', 'ldap.enabled', False)
if LDAP_AUTH:
    import ldap
    from django_auth_ldap.config import GroupOfUniqueNamesType, LDAPSearch

    AUTHENTICATION_BACKENDS.append('django_auth_ldap.backend.LDAPBackend')

    # debug mode to troubleshoot configuration
    LDAP_DEBUG = get_boolean_setting('INVENTREE_LDAP_DEBUG', 'ldap.debug', False)
    if LDAP_DEBUG:
        if 'loggers' not in LOGGING:
            LOGGING['loggers'] = {}
        LOGGING['loggers']['django_auth_ldap'] = {
            'level': 'DEBUG',
            'handlers': ['console'],
        }

    # get global options from dict and use ldap.OPT_* as keys and values
    global_options_dict = get_setting(
        'INVENTREE_LDAP_GLOBAL_OPTIONS', 'ldap.global_options', {}, dict
    )
    global_options = {}
    for k, v in global_options_dict.items():
        # keys are always ldap.OPT_* constants
        k_attr = getattr(ldap, k, None)
        if not k.startswith('OPT_') or k_attr is None:
            print(f"[LDAP] ldap.global_options, key '{k}' not found, skipping...")
            continue

        # values can also be other strings, e.g. paths
        v_attr = v
        if v.startswith('OPT_'):
            v_attr = getattr(ldap, v, None)

        if v_attr is None:
            print(f"[LDAP] ldap.global_options, value key '{v}' not found, skipping...")
            continue

        global_options[k_attr] = v_attr
    AUTH_LDAP_GLOBAL_OPTIONS = global_options
    if LDAP_DEBUG:
        print('[LDAP] ldap.global_options =', global_options)

    AUTH_LDAP_SERVER_URI = get_setting('INVENTREE_LDAP_SERVER_URI', 'ldap.server_uri')
    AUTH_LDAP_START_TLS = get_boolean_setting(
        'INVENTREE_LDAP_START_TLS', 'ldap.start_tls', False
    )
    AUTH_LDAP_BIND_DN = get_setting('INVENTREE_LDAP_BIND_DN', 'ldap.bind_dn')
    AUTH_LDAP_BIND_PASSWORD = get_setting(
        'INVENTREE_LDAP_BIND_PASSWORD', 'ldap.bind_password'
    )
    AUTH_LDAP_USER_SEARCH = LDAPSearch(
        get_setting('INVENTREE_LDAP_SEARCH_BASE_DN', 'ldap.search_base_dn'),
        ldap.SCOPE_SUBTREE,
        str(
            get_setting(
                'INVENTREE_LDAP_SEARCH_FILTER_STR',
                'ldap.search_filter_str',
                '(uid= %(user)s)',
            )
        ),
    )
    AUTH_LDAP_USER_DN_TEMPLATE = get_setting(
        'INVENTREE_LDAP_USER_DN_TEMPLATE', 'ldap.user_dn_template'
    )
    AUTH_LDAP_USER_ATTR_MAP = get_setting(
        'INVENTREE_LDAP_USER_ATTR_MAP',
        'ldap.user_attr_map',
        {'first_name': 'givenName', 'last_name': 'sn', 'email': 'mail'},
        dict,
    )
    AUTH_LDAP_ALWAYS_UPDATE_USER = get_boolean_setting(
        'INVENTREE_LDAP_ALWAYS_UPDATE_USER', 'ldap.always_update_user', True
    )
    AUTH_LDAP_CACHE_TIMEOUT = get_setting(
        'INVENTREE_LDAP_CACHE_TIMEOUT', 'ldap.cache_timeout', 3600, int
    )

    AUTH_LDAP_GROUP_SEARCH = LDAPSearch(
        get_setting('INVENTREE_LDAP_GROUP_SEARCH', 'ldap.group_search'),
        ldap.SCOPE_SUBTREE,
        '(objectClass=groupOfUniqueNames)',
    )
    AUTH_LDAP_GROUP_TYPE = GroupOfUniqueNamesType(name_attr='cn')
    AUTH_LDAP_REQUIRE_GROUP = get_setting(
        'INVENTREE_LDAP_REQUIRE_GROUP', 'ldap.require_group'
    )
    AUTH_LDAP_DENY_GROUP = get_setting('INVENTREE_LDAP_DENY_GROUP', 'ldap.deny_group')
    AUTH_LDAP_USER_FLAGS_BY_GROUP = get_setting(
        'INVENTREE_LDAP_USER_FLAGS_BY_GROUP', 'ldap.user_flags_by_group', {}, dict
    )
    AUTH_LDAP_FIND_GROUP_PERMS = True

# Internal IP addresses allowed to see the debug toolbar
INTERNAL_IPS = ['127.0.0.1']

# Internal flag to determine if we are running in docker mode
DOCKER = get_boolean_setting('INVENTREE_DOCKER', default_value=False)

if DOCKER:  # pragma: no cover
    # Internal IP addresses are different when running under docker
    hostname, ___, ips = socket.gethostbyname_ex(socket.gethostname())
    INTERNAL_IPS = [ip[: ip.rfind('.')] + '.1' for ip in ips] + [
        '127.0.0.1',
        '10.0.2.2',
    ]

# Allow secure http developer server in debug mode
if DEBUG:
    INSTALLED_APPS.append('sslserver')

# InvenTree URL configuration
ROOT_URLCONF = 'InvenTree.urls'

TEMPLATES = [
    {
        'BACKEND': 'django.template.backends.django.DjangoTemplates',
        'DIRS': [
            BASE_DIR.joinpath('templates'),
            # Allow templates in the reporting directory to be accessed
            MEDIA_ROOT.joinpath('report'),
            MEDIA_ROOT.joinpath('label'),
        ],
        'OPTIONS': {
            'context_processors': [
                'django.template.context_processors.debug',
                'django.template.context_processors.request',
                'django.template.context_processors.i18n',
                'django.contrib.auth.context_processors.auth',
                'django.contrib.messages.context_processors.messages',
                # Custom InvenTree context processors
                'InvenTree.context.health_status',
                'InvenTree.context.status_codes',
                'InvenTree.context.user_roles',
            ],
            'loaders': [
                (
                    'InvenTree.template.InvenTreeTemplateLoader',
                    [
                        'plugin.template.PluginTemplateLoader',
                        'django.template.loaders.filesystem.Loader',
                        'django.template.loaders.app_directories.Loader',
                    ],
                )
            ],
        },
    }
]

REST_FRAMEWORK = {
    'EXCEPTION_HANDLER': 'InvenTree.exceptions.exception_handler',
    'DATETIME_FORMAT': '%Y-%m-%d %H:%M',
    'DEFAULT_AUTHENTICATION_CLASSES': (
        'users.authentication.ApiTokenAuthentication',
        'rest_framework.authentication.BasicAuthentication',
        'rest_framework.authentication.SessionAuthentication',
    ),
    'DEFAULT_PAGINATION_CLASS': 'rest_framework.pagination.LimitOffsetPagination',
    'DEFAULT_PERMISSION_CLASSES': (
        'rest_framework.permissions.IsAuthenticated',
        'rest_framework.permissions.DjangoModelPermissions',
        'InvenTree.permissions.RolePermission',
    ),
    'DEFAULT_SCHEMA_CLASS': 'drf_spectacular.openapi.AutoSchema',
    'DEFAULT_METADATA_CLASS': 'InvenTree.metadata.InvenTreeMetadata',
    'DEFAULT_RENDERER_CLASSES': ['rest_framework.renderers.JSONRenderer'],
    'TOKEN_MODEL': 'users.models.ApiToken',
}

if DEBUG:
    # Enable browsable API if in DEBUG mode
    REST_FRAMEWORK['DEFAULT_RENDERER_CLASSES'].append(
        'rest_framework.renderers.BrowsableAPIRenderer'
    )

# dj-rest-auth
# JWT switch
USE_JWT = get_boolean_setting('INVENTREE_USE_JWT', 'use_jwt', False)
REST_USE_JWT = USE_JWT
OLD_PASSWORD_FIELD_ENABLED = True
REST_AUTH_REGISTER_SERIALIZERS = {
    'REGISTER_SERIALIZER': 'InvenTree.forms.CustomRegisterSerializer'
}

# JWT settings - rest_framework_simplejwt
if USE_JWT:
    JWT_AUTH_COOKIE = 'inventree-auth'
    JWT_AUTH_REFRESH_COOKIE = 'inventree-token'
    REST_FRAMEWORK['DEFAULT_AUTHENTICATION_CLASSES'] + (
        'dj_rest_auth.jwt_auth.JWTCookieAuthentication',
    )
    INSTALLED_APPS.append('rest_framework_simplejwt')

# WSGI default setting
SPECTACULAR_SETTINGS = {
    'TITLE': 'InvenTree API',
    'DESCRIPTION': 'API for InvenTree - the intuitive open source inventory management system',
    'LICENSE': {
        'name': 'MIT',
        'url': 'https://github.com/inventree/InvenTree/blob/master/LICENSE',
    },
    'EXTERNAL_DOCS': {
        'description': 'More information about InvenTree in the official docs',
        'url': 'https://docs.inventree.org',
    },
    'VERSION': str(inventreeApiVersion()),
    'SERVE_INCLUDE_SCHEMA': False,
}

WSGI_APPLICATION = 'InvenTree.wsgi.application'

"""
Configure the database backend based on the user-specified values.

- Primarily this configuration happens in the config.yaml file
- However there may be reason to configure the DB via environmental variables
- The following code lets the user "mix and match" database configuration
"""

logger.debug('Configuring database backend:')

# Extract database configuration from the config.yaml file
db_config = CONFIG.get('database', {})

if not db_config:
    db_config = {}

# Environment variables take preference over config file!

db_keys = ['ENGINE', 'NAME', 'USER', 'PASSWORD', 'HOST', 'PORT']

for key in db_keys:
    # First, check the environment variables
    env_key = f'INVENTREE_DB_{key}'
    env_var = os.environ.get(env_key, None)

    if env_var:
        # Make use PORT is int
        if key == 'PORT':
            try:
                env_var = int(env_var)
            except ValueError:
                logger.exception('Invalid number for %s: %s', env_key, env_var)
        # Override configuration value
        db_config[key] = env_var

# Check that required database configuration options are specified
required_keys = ['ENGINE', 'NAME']

for key in required_keys:
    if key not in db_config:  # pragma: no cover
        error_msg = f'Missing required database configuration value {key}'
        logger.error(error_msg)

        print('Error: ' + error_msg)
        sys.exit(-1)

"""
Special considerations for the database 'ENGINE' setting.
It can be specified in config.yaml (or envvar) as either (for example):
- sqlite3
- django.db.backends.sqlite3
- django.db.backends.postgresql
"""

db_engine = db_config['ENGINE'].lower()

# Correct common misspelling
if db_engine == 'sqlite':
    db_engine = 'sqlite3'  # pragma: no cover

if db_engine in ['sqlite3', 'postgresql', 'mysql']:
    # Prepend the required python module string
    db_engine = f'django.db.backends.{db_engine}'
    db_config['ENGINE'] = db_engine

db_name = db_config['NAME']
db_host = db_config.get('HOST', "''")

if 'sqlite' in db_engine:
    db_name = str(Path(db_name).resolve())
    db_config['NAME'] = db_name

logger.info('DB_ENGINE: %s', db_engine)
logger.info('DB_NAME: %s', db_name)
logger.info('DB_HOST: %s', db_host)

"""
In addition to base-level database configuration, we may wish to specify specific options to the database backend
Ref: https://docs.djangoproject.com/en/3.2/ref/settings/#std:setting-OPTIONS
"""

# 'OPTIONS' or 'options' can be specified in config.yaml
# Set useful sensible timeouts for a transactional webserver to communicate
# with its database server, that is, if the webserver is having issues
# connecting to the database server (such as a replica failover) don't sit and
# wait for possibly an hour or more, just tell the client something went wrong
# and let the client retry when they want to.
db_options = db_config.get('OPTIONS', db_config.get('options', {}))

# Specific options for postgres backend
if 'postgres' in db_engine:  # pragma: no cover
    # Connection timeout
    if 'connect_timeout' not in db_options:
        # The DB server is in the same data center, it should not take very
        # long to connect to the database server
        # # seconds, 2 is minimum allowed by libpq
        db_options['connect_timeout'] = int(
            get_setting('INVENTREE_DB_TIMEOUT', 'database.timeout', 2)
        )

    # Setup TCP keepalive
    # DB server is in the same DC, it should not become unresponsive for
    # very long. With the defaults below we wait 5 seconds for the network
    # issue to resolve itself.  It it that doesn't happen whatever happened
    # is probably fatal and no amount of waiting is going to fix it.
    # # 0 - TCP Keepalives disabled; 1 - enabled
    if 'keepalives' not in db_options:
        db_options['keepalives'] = int(
            get_setting('INVENTREE_DB_TCP_KEEPALIVES', 'database.tcp_keepalives', 1)
        )

    # Seconds after connection is idle to send keep alive
    if 'keepalives_idle' not in db_options:
        db_options['keepalives_idle'] = int(
            get_setting(
                'INVENTREE_DB_TCP_KEEPALIVES_IDLE', 'database.tcp_keepalives_idle', 1
            )
        )

    # Seconds after missing ACK to send another keep alive
    if 'keepalives_interval' not in db_options:
        db_options['keepalives_interval'] = int(
            get_setting(
                'INVENTREE_DB_TCP_KEEPALIVES_INTERVAL',
                'database.tcp_keepalives_internal',
                '1',
            )
        )

    # Number of missing ACKs before we close the connection
    if 'keepalives_count' not in db_options:
        db_options['keepalives_count'] = int(
            get_setting(
                'INVENTREE_DB_TCP_KEEPALIVES_COUNT',
                'database.tcp_keepalives_count',
                '5',
            )
        )

    # # Milliseconds for how long pending data should remain unacked
    # by the remote server
    # TODO: Supported starting in PSQL 11
    # "tcp_user_timeout": int(os.getenv("PGTCP_USER_TIMEOUT", "1000"),

    # Postgres's default isolation level is Read Committed which is
    # normally fine, but most developers think the database server is
    # actually going to do Serializable type checks on the queries to
    # protect against simultaneous changes.
    # https://www.postgresql.org/docs/devel/transaction-iso.html
    # https://docs.djangoproject.com/en/3.2/ref/databases/#isolation-level
    if 'isolation_level' not in db_options:
        serializable = get_boolean_setting(
            'INVENTREE_DB_ISOLATION_SERIALIZABLE', 'database.serializable', False
        )
        db_options['isolation_level'] = 4 if serializable else 2

# Specific options for MySql / MariaDB backend
elif 'mysql' in db_engine:  # pragma: no cover
    # TODO TCP time outs and keepalives

    # MariaDB's default isolation level is Repeatable Read which is
    # normally fine, but most developers think the database server is
    # actually going to Serializable type checks on the queries to
    # protect against siumltaneous changes.
    # https://mariadb.com/kb/en/mariadb-transactions-and-isolation-levels-for-sql-server-users/#changing-the-isolation-level
    # https://docs.djangoproject.com/en/3.2/ref/databases/#mysql-isolation-level
    if 'isolation_level' not in db_options:
        serializable = get_boolean_setting(
            'INVENTREE_DB_ISOLATION_SERIALIZABLE', 'database.serializable', False
        )
        db_options['isolation_level'] = (
            'serializable' if serializable else 'read committed'
        )

# Specific options for sqlite backend
elif 'sqlite' in db_engine:
    # TODO: Verify timeouts are not an issue because no network is involved for SQLite

    # SQLite's default isolation level is Serializable due to SQLite's
    # single writer implementation.  Presumably as a result of this, it is
    # not possible to implement any lower isolation levels in SQLite.
    # https://www.sqlite.org/isolation.html
    pass

# Provide OPTIONS dict back to the database configuration dict
db_config['OPTIONS'] = db_options

# Set testing options for the database
db_config['TEST'] = {'CHARSET': 'utf8'}

# Set collation option for mysql test database
if 'mysql' in db_engine:
    db_config['TEST']['COLLATION'] = 'utf8_general_ci'  # pragma: no cover

DATABASES = {'default': db_config}

# login settings
REMOTE_LOGIN = get_boolean_setting(
    'INVENTREE_REMOTE_LOGIN', 'remote_login_enabled', False
)
REMOTE_LOGIN_HEADER = get_setting(
    'INVENTREE_REMOTE_LOGIN_HEADER', 'remote_login_header', 'REMOTE_USER'
)

# region Tracing / error tracking
inventree_tags = {
    'testing': TESTING,
    'docker': DOCKER,
    'debug': DEBUG,
    'remote': REMOTE_LOGIN,
}

# sentry.io integration for error reporting
SENTRY_ENABLED = get_boolean_setting(
    'INVENTREE_SENTRY_ENABLED', 'sentry_enabled', False
)

# Default Sentry DSN (can be overridden if user wants custom sentry integration)
SENTRY_DSN = get_setting('INVENTREE_SENTRY_DSN', 'sentry_dsn', default_sentry_dsn())
SENTRY_SAMPLE_RATE = float(
    get_setting('INVENTREE_SENTRY_SAMPLE_RATE', 'sentry_sample_rate', 0.1)
)

if SENTRY_ENABLED and SENTRY_DSN:  # pragma: no cover
    init_sentry(SENTRY_DSN, SENTRY_SAMPLE_RATE, inventree_tags)

# OpenTelemetry tracing
TRACING_ENABLED = get_boolean_setting(
    'INVENTREE_TRACING_ENABLED', 'tracing.enabled', False
)

if TRACING_ENABLED:  # pragma: no cover
    from InvenTree.tracing import setup_instruments, setup_tracing

    _t_endpoint = get_setting('INVENTREE_TRACING_ENDPOINT', 'tracing.endpoint', None)
    _t_headers = get_setting('INVENTREE_TRACING_HEADERS', 'tracing.headers', None, dict)

    if _t_headers is None:
        _t_headers = {}

    if _t_endpoint:
        logger.info('OpenTelemetry tracing enabled')

        _t_resources = get_setting(
            'INVENTREE_TRACING_RESOURCES', 'tracing.resources', {}, dict
        )
        cstm_tags = {'inventree.env.' + k: v for k, v in inventree_tags.items()}
        tracing_resources = {**cstm_tags, **_t_resources}

        setup_tracing(
            _t_endpoint,
            _t_headers,
            resources_input=tracing_resources,
            console=get_boolean_setting(
                'INVENTREE_TRACING_CONSOLE', 'tracing.console', False
            ),
            auth=get_setting('INVENTREE_TRACING_AUTH', 'tracing.auth', {}),
            is_http=get_setting('INVENTREE_TRACING_IS_HTTP', 'tracing.is_http', True),
            append_http=get_boolean_setting(
                'INVENTREE_TRACING_APPEND_HTTP', 'tracing.append_http', True
            ),
        )
        # Run tracing/logging instrumentation
        setup_instruments()
    else:
        logger.warning('OpenTelemetry tracing not enabled because endpoint is not set')

# endregion

# Cache configuration
cache_host = get_setting('INVENTREE_CACHE_HOST', 'cache.host', None)
cache_port = get_setting('INVENTREE_CACHE_PORT', 'cache.port', '6379', typecast=int)

if cache_host:  # pragma: no cover
    # We are going to rely upon a possibly non-localhost for our cache,
    # so don't wait too long for the cache as nothing in the cache should be
    # irreplaceable.
    _cache_options = {
        'CLIENT_CLASS': 'django_redis.client.DefaultClient',
        'SOCKET_CONNECT_TIMEOUT': int(os.getenv('CACHE_CONNECT_TIMEOUT', '2')),
        'SOCKET_TIMEOUT': int(os.getenv('CACHE_SOCKET_TIMEOUT', '2')),
        'CONNECTION_POOL_KWARGS': {
            'socket_keepalive': config.is_true(os.getenv('CACHE_TCP_KEEPALIVE', '1')),
            'socket_keepalive_options': {
                socket.TCP_KEEPCNT: int(os.getenv('CACHE_KEEPALIVES_COUNT', '5')),
                socket.TCP_KEEPIDLE: int(os.getenv('CACHE_KEEPALIVES_IDLE', '1')),
                socket.TCP_KEEPINTVL: int(os.getenv('CACHE_KEEPALIVES_INTERVAL', '1')),
                socket.TCP_USER_TIMEOUT: int(
                    os.getenv('CACHE_TCP_USER_TIMEOUT', '1000')
                ),
            },
        },
    }
    CACHES = {
        'default': {
            'BACKEND': 'django_redis.cache.RedisCache',
            'LOCATION': f'redis://{cache_host}:{cache_port}/0',
            'OPTIONS': _cache_options,
        }
    }
else:
    CACHES = {'default': {'BACKEND': 'django.core.cache.backends.locmem.LocMemCache'}}

_q_worker_timeout = int(
    get_setting('INVENTREE_BACKGROUND_TIMEOUT', 'background.timeout', 90)
)

# django-q background worker configuration
Q_CLUSTER = {
    'name': 'InvenTree',
    'label': 'Background Tasks',
    'workers': int(
        get_setting('INVENTREE_BACKGROUND_WORKERS', 'background.workers', 4)
    ),
    'timeout': _q_worker_timeout,
    'retry': min(120, _q_worker_timeout + 30),
    'max_attempts': int(
        get_setting('INVENTREE_BACKGROUND_MAX_ATTEMPTS', 'background.max_attempts', 5)
    ),
    'queue_limit': 50,
    'catch_up': False,
    'bulk': 10,
    'orm': 'default',
    'cache': 'default',
    'sync': False,
    'poll': 1.5,
}

# Configure django-q sentry integration
if SENTRY_ENABLED and SENTRY_DSN:
    Q_CLUSTER['error_reporter'] = {'sentry': {'dsn': SENTRY_DSN}}

if cache_host:  # pragma: no cover
    # If using external redis cache, make the cache the broker for Django Q
    # as well
    Q_CLUSTER['django_redis'] = 'worker'

# database user sessions
SESSION_ENGINE = 'user_sessions.backends.db'
LOGOUT_REDIRECT_URL = get_setting(
    'INVENTREE_LOGOUT_REDIRECT_URL', 'logout_redirect_url', 'index'
)
SILENCED_SYSTEM_CHECKS = ['admin.E410']

# Password validation
# https://docs.djangoproject.com/en/1.10/ref/settings/#auth-password-validators

AUTH_PASSWORD_VALIDATORS = [
    {
        'NAME': 'django.contrib.auth.password_validation.UserAttributeSimilarityValidator'
    },
    {'NAME': 'django.contrib.auth.password_validation.MinimumLengthValidator'},
    {'NAME': 'django.contrib.auth.password_validation.CommonPasswordValidator'},
    {'NAME': 'django.contrib.auth.password_validation.NumericPasswordValidator'},
]

# Extra (optional) URL validators
# See https://docs.djangoproject.com/en/2.2/ref/validators/#django.core.validators.URLValidator

EXTRA_URL_SCHEMES = get_setting('INVENTREE_EXTRA_URL_SCHEMES', 'extra_url_schemes', [])

if type(EXTRA_URL_SCHEMES) not in [list]:  # pragma: no cover
    logger.warning('extra_url_schemes not correctly formatted')
    EXTRA_URL_SCHEMES = []

LANGUAGES = locales.LOCALES

LOCALE_CODES = [lang[0] for lang in LANGUAGES]

# Internationalization
# https://docs.djangoproject.com/en/dev/topics/i18n/
LANGUAGE_CODE = get_setting('INVENTREE_LANGUAGE', 'language', 'en-us')

if (
    LANGUAGE_CODE not in LOCALE_CODES
    and LANGUAGE_CODE.split('-')[0] not in LOCALE_CODES
):  # pragma: no cover
    logger.warning(
        'Language code %s not supported - defaulting to en-us', LANGUAGE_CODE
    )
    LANGUAGE_CODE = 'en-us'

# Store language settings for 30 days
LANGUAGE_COOKIE_AGE = 2592000

# Testing interface translations
if get_boolean_setting('TEST_TRANSLATIONS', default_value=False):  # pragma: no cover
    # Set default language
    LANGUAGE_CODE = 'xx'

    # Add to language catalog
    LANGUAGES.append(('xx', 'Test'))

    # Add custom languages not provided by Django
    EXTRA_LANG_INFO = {'xx': {'code': 'xx', 'name': 'Test', 'name_local': 'Test'}}
    LANG_INFO = dict(django.conf.locale.LANG_INFO, **EXTRA_LANG_INFO)
    django.conf.locale.LANG_INFO = LANG_INFO

# Currencies available for use
CURRENCIES = get_setting(
    'INVENTREE_CURRENCIES',
    'currencies',
    ['AUD', 'CAD', 'CNY', 'EUR', 'GBP', 'JPY', 'NZD', 'USD'],
    typecast=list,
)

# Ensure that at least one currency value is available
if len(CURRENCIES) == 0:  # pragma: no cover
    logger.warning('No currencies selected: Defaulting to USD')
    CURRENCIES = ['USD']

# Maximum number of decimal places for currency rendering
CURRENCY_DECIMAL_PLACES = 6

# Check that each provided currency is supported
for currency in CURRENCIES:
    if currency not in moneyed.CURRENCIES:  # pragma: no cover
        logger.error("Currency code '%s' is not supported", currency)
        sys.exit(1)

# Custom currency exchange backend
EXCHANGE_BACKEND = 'InvenTree.exchange.InvenTreeExchange'

# Email configuration options
EMAIL_BACKEND = get_setting(
    'INVENTREE_EMAIL_BACKEND',
    'email.backend',
    'django.core.mail.backends.smtp.EmailBackend',
)
EMAIL_HOST = get_setting('INVENTREE_EMAIL_HOST', 'email.host', '')
EMAIL_PORT = get_setting('INVENTREE_EMAIL_PORT', 'email.port', 25, typecast=int)
EMAIL_HOST_USER = get_setting('INVENTREE_EMAIL_USERNAME', 'email.username', '')
EMAIL_HOST_PASSWORD = get_setting('INVENTREE_EMAIL_PASSWORD', 'email.password', '')
EMAIL_SUBJECT_PREFIX = get_setting(
    'INVENTREE_EMAIL_PREFIX', 'email.prefix', '[InvenTree] '
)
EMAIL_USE_TLS = get_boolean_setting('INVENTREE_EMAIL_TLS', 'email.tls', False)
EMAIL_USE_SSL = get_boolean_setting('INVENTREE_EMAIL_SSL', 'email.ssl', False)

DEFAULT_FROM_EMAIL = get_setting('INVENTREE_EMAIL_SENDER', 'email.sender', '')

# If "from" email not specified, default to the username
if not DEFAULT_FROM_EMAIL:
    DEFAULT_FROM_EMAIL = get_setting('INVENTREE_EMAIL_USERNAME', 'email.username', '')

EMAIL_USE_LOCALTIME = False
EMAIL_TIMEOUT = 60

LOCALE_PATHS = (BASE_DIR.joinpath('locale/'),)

TIME_ZONE = get_setting('INVENTREE_TIMEZONE', 'timezone', 'UTC')

USE_I18N = True


# Do not use native timezone support in "test" mode
# It generates a *lot* of cruft in the logs
if not TESTING:
    USE_TZ = True  # pragma: no cover

DATE_INPUT_FORMATS = ['%Y-%m-%d']

# crispy forms use the bootstrap templates
CRISPY_TEMPLATE_PACK = 'bootstrap4'

# Use database transactions when importing / exporting data
IMPORT_EXPORT_USE_TRANSACTIONS = True

# Site URL can be specified statically, or via a run-time setting
SITE_URL = get_setting('INVENTREE_SITE_URL', 'site_url', None)

if SITE_URL:
    logger.info('Using Site URL: %s', SITE_URL)

    # Check that the site URL is valid
    validator = URLValidator()
    validator(SITE_URL)

# Enable or disable multi-site framework
SITE_MULTI = get_boolean_setting('INVENTREE_SITE_MULTI', 'site_multi', False)

# If a SITE_ID is specified
SITE_ID = get_setting('INVENTREE_SITE_ID', 'site_id', 1 if SITE_MULTI else None)

# Load the allauth social backends
SOCIAL_BACKENDS = get_setting(
    'INVENTREE_SOCIAL_BACKENDS', 'social_backends', [], typecast=list
)

if not SITE_MULTI:
    INSTALLED_APPS.remove('django.contrib.sites')

for app in SOCIAL_BACKENDS:
    # Ensure that the app starts with 'allauth.socialaccount.providers'
    social_prefix = 'allauth.socialaccount.providers.'

    if not app.startswith(social_prefix):  # pragma: no cover
        app = social_prefix + app

    INSTALLED_APPS.append(app)  # pragma: no cover

SOCIALACCOUNT_PROVIDERS = get_setting(
    'INVENTREE_SOCIAL_PROVIDERS', 'social_providers', None, typecast=dict
)

SOCIALACCOUNT_STORE_TOKENS = True

# Explicitly set empty URL prefix for OIDC
# The SOCIALACCOUNT_OPENID_CONNECT_URL_PREFIX setting was introduced in v0.60.0
# Ref: https://github.com/pennersr/django-allauth/blob/0.60.0/ChangeLog.rst#backwards-incompatible-changes
SOCIALACCOUNT_OPENID_CONNECT_URL_PREFIX = ''

# settings for allauth
ACCOUNT_EMAIL_CONFIRMATION_EXPIRE_DAYS = get_setting(
    'INVENTREE_LOGIN_CONFIRM_DAYS', 'login_confirm_days', 3, typecast=int
)
ACCOUNT_LOGIN_ATTEMPTS_LIMIT = get_setting(
    'INVENTREE_LOGIN_ATTEMPTS', 'login_attempts', 5, typecast=int
)
ACCOUNT_DEFAULT_HTTP_PROTOCOL = get_setting(
    'INVENTREE_LOGIN_DEFAULT_HTTP_PROTOCOL', 'login_default_protocol', 'http'
)
ACCOUNT_LOGOUT_ON_PASSWORD_CHANGE = True
ACCOUNT_PREVENT_ENUMERATION = True
# 2FA
REMOVE_SUCCESS_URL = 'settings'

# override forms / adapters
ACCOUNT_FORMS = {
    'login': 'InvenTree.forms.CustomLoginForm',
    'signup': 'InvenTree.forms.CustomSignupForm',
    'add_email': 'allauth.account.forms.AddEmailForm',
    'change_password': 'allauth.account.forms.ChangePasswordForm',
    'set_password': 'allauth.account.forms.SetPasswordForm',
    'reset_password': 'allauth.account.forms.ResetPasswordForm',
    'reset_password_from_key': 'allauth.account.forms.ResetPasswordKeyForm',
    'disconnect': 'allauth.socialaccount.forms.DisconnectForm',
}

SOCIALACCOUNT_ADAPTER = 'InvenTree.forms.CustomSocialAccountAdapter'
ACCOUNT_ADAPTER = 'InvenTree.forms.CustomAccountAdapter'

# Markdownify configuration
# Ref: https://django-markdownify.readthedocs.io/en/latest/settings.html

MARKDOWNIFY = {
    'default': {
        'BLEACH': True,
        'WHITELIST_ATTRS': ['href', 'src', 'alt'],
        'MARKDOWN_EXTENSIONS': ['markdown.extensions.extra'],
        'WHITELIST_TAGS': [
            'a',
            'abbr',
            'b',
            'blockquote',
            'em',
            'h1',
            'h2',
            'h3',
            'i',
            'img',
            'li',
            'ol',
            'p',
            'strong',
            'ul',
            'table',
            'thead',
            'tbody',
            'th',
            'tr',
            'td',
        ],
    }
}

# Ignore these error typeps for in-database error logging
IGNORED_ERRORS = [Http404, django.core.exceptions.PermissionDenied]

# Maintenance mode
MAINTENANCE_MODE_RETRY_AFTER = 10
MAINTENANCE_MODE_STATE_BACKEND = 'InvenTree.backends.InvenTreeMaintenanceModeBackend'

# Are plugins enabled?
PLUGINS_ENABLED = get_boolean_setting(
    'INVENTREE_PLUGINS_ENABLED', 'plugins_enabled', False
)

PLUGIN_FILE = config.get_plugin_file()

# Plugin test settings
PLUGIN_TESTING = get_setting(
    'INVENTREE_PLUGIN_TESTING', 'PLUGIN_TESTING', TESTING
)  # Are plugins being tested?
PLUGIN_TESTING_SETUP = get_setting(
    'INVENTREE_PLUGIN_TESTING_SETUP', 'PLUGIN_TESTING_SETUP', False
)  # Load plugins from setup hooks in testing?
PLUGIN_TESTING_EVENTS = False  # Flag if events are tested right now
PLUGIN_RETRY = get_setting(
    'INVENTREE_PLUGIN_RETRY', 'PLUGIN_RETRY', 5
)  # How often should plugin loading be tried?
PLUGIN_FILE_CHECKED = False  # Was the plugin file checked?

# User interface customization values
CUSTOM_LOGO = get_custom_file(
    'INVENTREE_CUSTOM_LOGO', 'customize.logo', 'custom logo', lookup_media=True
)
CUSTOM_SPLASH = get_custom_file(
    'INVENTREE_CUSTOM_SPLASH', 'customize.splash', 'custom splash'
)

CUSTOMIZE = get_setting('INVENTREE_CUSTOMIZE', 'customize', {})

# Load settings for the frontend interface
FRONTEND_SETTINGS = config.get_frontend_settings(debug=DEBUG)
FRONTEND_URL_BASE = FRONTEND_SETTINGS.get('base_url', 'platform')

if DEBUG:
    logger.info('InvenTree running with DEBUG enabled')

logger.info("MEDIA_ROOT: '%s'", MEDIA_ROOT)
logger.info("STATIC_ROOT: '%s'", STATIC_ROOT)

# Flags
FLAGS = {
    'EXPERIMENTAL': [
        {'condition': 'boolean', 'value': DEBUG},
        {'condition': 'parameter', 'value': 'experimental='},
    ],  # Should experimental features be turned on?
    'NEXT_GEN': [
        {'condition': 'parameter', 'value': 'ngen='}
    ],  # Should next-gen features be turned on?
}

# Get custom flags from environment/yaml
CUSTOM_FLAGS = get_setting('INVENTREE_FLAGS', 'flags', None, typecast=dict)
if CUSTOM_FLAGS:
    if not isinstance(CUSTOM_FLAGS, dict):
        logger.error('Invalid custom flags, must be valid dict: %s', str(CUSTOM_FLAGS))
    else:
        logger.info('Custom flags: %s', str(CUSTOM_FLAGS))
        FLAGS.update(CUSTOM_FLAGS)

# Magic login django-sesame
SESAME_MAX_AGE = 300
LOGIN_REDIRECT_URL = '/api/auth/login-redirect/'<|MERGE_RESOLUTION|>--- conflicted
+++ resolved
@@ -64,14 +64,14 @@
 # Build paths inside the project like this: BASE_DIR.joinpath(...)
 BASE_DIR = config.get_base_dir()
 
-<<<<<<< HEAD
+# Load configuration data
+CONFIG = config.load_config_data(set_cache=True)
+
 with default_storage.open(cfg_filename, 'r') as cfg:
     CONFIG = yaml.safe_load(cfg)
-=======
-# Load configuration data
-CONFIG = config.load_config_data(set_cache=True)
->>>>>>> b372db89
-
+
+# We will place any config files in the same directory as the config file
+config_dir = os.path.dirname(cfg_filename)
 # Load VERSION data if it exists
 version_file = BASE_DIR.parent.joinpath('VERSION')
 if version_file.exists():
