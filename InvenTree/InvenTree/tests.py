"""Test general functions and helpers."""

import json
import os
import time
from datetime import datetime, timedelta
from decimal import Decimal
from unittest import mock

import django.core.exceptions as django_exceptions
from django.conf import settings
from django.contrib.auth import get_user_model
from django.contrib.sites.models import Site
from django.core import mail
from django.core.exceptions import ValidationError
from django.test import TestCase, override_settings
from django.urls import reverse

import pint.errors
from common.models import CustomUnit, InvenTreeSetting
from common.settings import currency_codes
from djmoney.contrib.exchange.exceptions import MissingRate
from djmoney.contrib.exchange.models import Rate, convert_money
from djmoney.money import Money
from part.models import Part, PartCategory
from sesame.utils import get_user
from stock.models import StockItem, StockLocation

import InvenTree.conversion
import InvenTree.format
import InvenTree.helpers
import InvenTree.helpers_model
import InvenTree.tasks
from InvenTree.sanitizer import sanitize_svg
from InvenTree.unit_test import InvenTreeTestCase

from . import config, helpers, ready, status, version
from .tasks import offload_task
from .validators import validate_overage


class ConversionTest(TestCase):
    """Tests for conversion of physical units."""

    def test_prefixes(self):
        """Test inputs where prefixes are used."""
        tests = {
            '3': 3,
            '3m': 3,
            '3mm': 0.003,
            '3k': 3000,
            '3u': 0.000003,
            '3 inch': 0.0762,
        }

        for val, expected in tests.items():
            q = InvenTree.conversion.convert_physical_value(val, 'm')
            self.assertAlmostEqual(q, expected, 3)

    def test_base_units(self):
        """Test conversion to specified base units."""
        tests = {
            '3': 3,
            '3 dozen': 36,
            '50 dozen kW': 600000,
            '1 / 10': 0.1,
            '1/2 kW': 500,
            '1/2 dozen kW': 6000,
            '0.005 MW': 5000,
        }

        for val, expected in tests.items():
            q = InvenTree.conversion.convert_physical_value(val, 'W')
            self.assertAlmostEqual(q, expected, places=2)
            q = InvenTree.conversion.convert_physical_value(val, 'W', strip_units=False)
            self.assertAlmostEqual(float(q.magnitude), expected, places=2)

    def test_dimensionless_units(self):
        """Tests for 'dimensionless' unit quantities."""
        # Test some dimensionless units
        tests = {
            'ea': 1,
            'each': 1,
            '3 piece': 3,
            '5 dozen': 60,
            '3 hundred': 300,
            '2 thousand': 2000,
            '12 pieces': 12,
            '1 / 10': 0.1,
            '1/2': 0.5,
            '-1 / 16': -0.0625,
            '3/2': 1.5,
            '1/2 dozen': 6,
        }

        for val, expected in tests.items():
            # Convert, and leave units
            q = InvenTree.conversion.convert_physical_value(val, strip_units=False)
            self.assertAlmostEqual(float(q.magnitude), expected, 3)

            # Convert, and strip units
            q = InvenTree.conversion.convert_physical_value(val)
            self.assertAlmostEqual(q, expected, 3)

    def test_invalid_units(self):
<<<<<<< HEAD
        """Test conversion with bad units."""
=======
        """Test conversion with bad units"""
>>>>>>> 4b149865
        tests = {'3': '10', '13': '-?-', '-3': 'xyz', '-12': '-12', '1/0': '1/0'}

        for val, unit in tests.items():
            with self.assertRaises(ValidationError):
                InvenTree.conversion.convert_physical_value(val, unit)

    def test_invalid_values(self):
<<<<<<< HEAD
        """Test conversion of invalid inputs."""
=======
        """Test conversion of invalid inputs"""
>>>>>>> 4b149865
        inputs = ['-x', '1/0', 'xyz', '12B45C']

        for val in inputs:
            # Test with a provided unit
            with self.assertRaises(ValidationError):
                InvenTree.conversion.convert_physical_value(val, 'meter')

            # Test dimensionless
            with self.assertRaises(ValidationError):
                InvenTree.conversion.convert_physical_value(val)

    def test_custom_units(self):
        """Tests for custom unit conversion."""
        # Start with an empty set of units
        CustomUnit.objects.all().delete()
        InvenTree.conversion.reload_unit_registry()

        # Ensure that the custom unit does *not* exist to start with
        reg = InvenTree.conversion.get_unit_registry()

        with self.assertRaises(pint.errors.UndefinedUnitError):
            reg['hpmm']

        # Create a new custom unit
        CustomUnit.objects.create(
            name='fanciful_unit', definition='henry / mm', symbol='hpmm'
        )

        # Reload registry
        reg = InvenTree.conversion.get_unit_registry()

        # Ensure that the custom unit is now available
        reg['hpmm']

        # Convert some values
        tests = {
            '1': 1,
            '1 hpmm': 1000000,
            '1 / 10 hpmm': 100000,
            '1 / 100 hpmm': 10000,
            '0.3 hpmm': 300000,
            '-7hpmm': -7000000,
        }

        for val, expected in tests.items():
            # Convert, and leave units
            q = InvenTree.conversion.convert_physical_value(
                val, 'henry / km', strip_units=False
            )
            self.assertAlmostEqual(float(q.magnitude), expected, 2)

            # Convert and strip units
            q = InvenTree.conversion.convert_physical_value(val, 'henry / km')
            self.assertAlmostEqual(q, expected, 2)


class ValidatorTest(TestCase):
    """Simple tests for custom field validators."""

    def test_overage(self):
        """Test overage validator."""
        validate_overage('100%')
        validate_overage('10')
        validate_overage('45.2 %')

        with self.assertRaises(django_exceptions.ValidationError):
            validate_overage('-1')

        with self.assertRaises(django_exceptions.ValidationError):
            validate_overage('-2.04 %')

        with self.assertRaises(django_exceptions.ValidationError):
            validate_overage('105%')

        with self.assertRaises(django_exceptions.ValidationError):
            validate_overage('xxx %')

        with self.assertRaises(django_exceptions.ValidationError):
            validate_overage('aaaa')

    def test_url_validation(self):
        """Test for AllowedURLValidator."""
        from common.models import InvenTreeSetting
        from part.models import Part, PartCategory

        # Without strict URL validation
        InvenTreeSetting.set_setting('INVENTREE_STRICT_URLS', False, None)

        n = Part.objects.count()
        cat = PartCategory.objects.first()

        # Should pass, even without a schema
        Part.objects.create(
            name=f'Part {n}',
            description='Link without schema',
            category=cat,
            link='www.google.com',
        )

        # With strict URL validation
        InvenTreeSetting.set_setting('INVENTREE_STRICT_URLS', True, None)

        with self.assertRaises(ValidationError):
            Part.objects.create(
                name=f'Part {n + 1}',
                description='Link without schema',
                category=cat,
                link='www.google.com',
            )


class FormatTest(TestCase):
    """Unit tests for custom string formatting functionality."""

    def test_parse(self):
        """Tests for the 'parse_format_string' function."""
        # Extract data from a valid format string
        fmt = 'PO-{abc:02f}-{ref:04d}-{date}-???'

        info = InvenTree.format.parse_format_string(fmt)

        self.assertIn('abc', info)
        self.assertIn('ref', info)
        self.assertIn('date', info)

        # Try with invalid strings
        for fmt in ['PO-{{xyz}', 'PO-{xyz}}', 'PO-{xyz}-{']:
            with self.assertRaises(ValueError):
                InvenTree.format.parse_format_string(fmt)

    def test_create_regex(self):
        """Test function for creating a regex from a format string."""
        tests = {
            'PO-123-{ref:04f}': r'^PO\-123\-(?P<ref>.+)$',
            '{PO}-???-{ref}-{date}-22': r'^(?P<PO>.+)\-...\-(?P<ref>.+)\-(?P<date>.+)\-22$',
            'ABC-123-###-{ref}': r'^ABC\-123\-\d\d\d\-(?P<ref>.+)$',
            'ABC-123': r'^ABC\-123$',
        }

        for fmt, reg in tests.items():
            self.assertEqual(InvenTree.format.construct_format_regex(fmt), reg)

    def test_validate_format(self):
        """Test that string validation works as expected."""
        # These tests should pass
        for value, pattern in {
            'ABC-hello-123': '???-{q}-###',
            'BO-1234': 'BO-{ref}',
            '111.222.fred.china': '???.###.{name}.{place}',
            'PO-1234': 'PO-{ref:04d}',
        }.items():
            self.assertTrue(InvenTree.format.validate_string(value, pattern))

        # These tests should fail
        for value, pattern in {
            'ABC-hello-123': '###-{q}-???',
            'BO-1234': 'BO.{ref}',
            'BO-####': 'BO-{pattern}-{next}',
            'BO-123d': 'BO-{ref:04d}',
        }.items():
            self.assertFalse(InvenTree.format.validate_string(value, pattern))

    def test_extract_value(self):
        """Test that we can extract named values based on a format string."""
        # Simple tests based on a straight-forward format string
        fmt = 'PO-###-{ref:04d}'

        tests = {'123': 'PO-123-123', '456': 'PO-123-456', '789': 'PO-123-789'}

        for k, v in tests.items():
            self.assertEqual(InvenTree.format.extract_named_group('ref', v, fmt), k)

        # However these ones should fail
        tests = {'abc': 'PO-123-abc', 'xyz': 'PO-123-xyz'}

        for v in tests.values():
            with self.assertRaises(ValueError):
                InvenTree.format.extract_named_group('ref', v, fmt)

        # More complex tests
        fmt = 'PO-{date}-{test}-???-{ref}-###'
        val = 'PO-2022-02-01-hello-ABC-12345-222'

        data = {'date': '2022-02-01', 'test': 'hello', 'ref': '12345'}

        for k, v in data.items():
            self.assertEqual(InvenTree.format.extract_named_group(k, val, fmt), v)

        # Test for error conditions

        # Raises a ValueError as the format string is bad
        with self.assertRaises(ValueError):
            InvenTree.format.extract_named_group('test', 'PO-1234-5', 'PO-{test}-{')

        # Raises a NameError as the named group does not exist in the format string
        with self.assertRaises(NameError):
            InvenTree.format.extract_named_group('missing', 'PO-12345', 'PO-{test}')

        # Raises a ValueError as the value does not match the format string
        with self.assertRaises(ValueError):
            InvenTree.format.extract_named_group('test', 'PO-1234', 'PO-{test}-1234')

        with self.assertRaises(ValueError):
            InvenTree.format.extract_named_group('test', 'PO-ABC-xyz', 'PO-###-{test}')

    def test_currency_formatting(self):
        """Test that currency formatting works correctly for multiple currencies."""
        test_data = (
            (Money(3651.285718, 'USD'), 4, '$3,651.2857'),  # noqa: E201,E202
            (Money(487587.849178, 'CAD'), 5, 'CA$487,587.84918'),  # noqa: E201,E202
            (Money(0.348102, 'EUR'), 1, '€0.3'),  # noqa: E201,E202
            (Money(0.916530, 'GBP'), 1, '£0.9'),  # noqa: E201,E202
            (Money(61.031024, 'JPY'), 3, '¥61.031'),  # noqa: E201,E202
            (Money(49609.694602, 'JPY'), 1, '¥49,609.7'),  # noqa: E201,E202
            (Money(155565.264777, 'AUD'), 2, 'A$155,565.26'),  # noqa: E201,E202
            (Money(0.820437, 'CNY'), 4, 'CN¥0.8204'),  # noqa: E201,E202
            (Money(7587.849178, 'EUR'), 0, '€7,588'),  # noqa: E201,E202
            (Money(0.348102, 'GBP'), 3, '£0.348'),  # noqa: E201,E202
            (Money(0.652923, 'CHF'), 0, 'CHF1'),  # noqa: E201,E202
            (Money(0.820437, 'CNY'), 1, 'CN¥0.8'),  # noqa: E201,E202
            (Money(98789.5295680, 'CHF'), 0, 'CHF98,790'),  # noqa: E201,E202
            (Money(0.585787, 'USD'), 1, '$0.6'),  # noqa: E201,E202
            (Money(0.690541, 'CAD'), 3, 'CA$0.691'),  # noqa: E201,E202
            (Money(427.814104, 'AUD'), 5, 'A$427.81410'),  # noqa: E201,E202
        )

        with self.settings(LANGUAGE_CODE='en-us'):
            for value, decimal_places, expected_result in test_data:
                result = InvenTree.format.format_money(
                    value, decimal_places=decimal_places
                )
                assert result == expected_result


class TestHelpers(TestCase):
    """Tests for InvenTree helper functions."""

    def test_absolute_url(self):
<<<<<<< HEAD
        """Test helper function for generating an absolute URL."""
=======
        """Test helper function for generating an absolute URL"""
>>>>>>> 4b149865
        base = 'https://demo.inventree.org:12345'

        InvenTreeSetting.set_setting('INVENTREE_BASE_URL', base, change_user=None)

        tests = {
            '': base,
            'api/': base + '/api/',
            '/api/': base + '/api/',
            'api': base + '/api',
            'media/label/output/': base + '/media/label/output/',
            'static/logo.png': base + '/static/logo.png',
            'https://www.google.com': 'https://www.google.com',
            'https://demo.inventree.org:12345/out.html': 'https://demo.inventree.org:12345/out.html',
            'https://demo.inventree.org/test.html': 'https://demo.inventree.org/test.html',
            'http://www.cwi.nl:80/%7Eguido/Python.html': 'http://www.cwi.nl:80/%7Eguido/Python.html',
            'test.org': base + '/test.org',
        }

        for url, expected in tests.items():
            # Test with supplied base URL
            self.assertEqual(
                InvenTree.helpers_model.construct_absolute_url(url, site_url=base),
                expected,
            )

            # Test without supplied base URL
            self.assertEqual(
                InvenTree.helpers_model.construct_absolute_url(url), expected
            )

    def test_image_url(self):
        """Test if a filename looks like an image."""
        for name in ['ape.png', 'bat.GiF', 'apple.WeBP', 'BiTMap.Bmp']:
            self.assertTrue(helpers.TestIfImageURL(name))

        for name in ['no.doc', 'nah.pdf', 'whatpng']:
            self.assertFalse(helpers.TestIfImageURL(name))

    def test_str2bool(self):
        """Test string to boolean conversion."""
        for s in ['yes', 'Y', 'ok', '1', 'OK', 'Ok', 'tRuE', 'oN']:
            self.assertTrue(helpers.str2bool(s))
            self.assertFalse(helpers.str2bool(s, test=False))

        for s in ['nO', '0', 'none', 'noNE', None, False, 'falSe', 'off']:
            self.assertFalse(helpers.str2bool(s))
            self.assertTrue(helpers.str2bool(s, test=False))

        for s in ['wombat', '', 'xxxx']:
            self.assertFalse(helpers.str2bool(s))
            self.assertFalse(helpers.str2bool(s, test=False))

    def test_isnull(self):
        """Test isNull."""
        for s in ['null', 'none', '', '-1', 'false']:
            self.assertTrue(helpers.isNull(s))

        for s in ['yes', 'frog', 'llama', 'true']:
            self.assertFalse(helpers.isNull(s))

    def testStaticUrl(self):
        """Test static url helpers."""
        self.assertEqual(helpers.getStaticUrl('test.jpg'), '/static/test.jpg')
        self.assertEqual(helpers.getBlankImage(), '/static/img/blank_image.png')
        self.assertEqual(
            helpers.getBlankThumbnail(), '/static/img/blank_image.thumbnail.png'
        )

    def testMediaUrl(self):
        """Test getMediaUrl."""
        self.assertEqual(helpers.getMediaUrl('xx/yy.png'), '/media/xx/yy.png')

    def testDecimal2String(self):
        """Test decimal2string."""
        self.assertEqual(helpers.decimal2string(Decimal('1.2345000')), '1.2345')
        self.assertEqual(helpers.decimal2string('test'), 'test')

    def test_logo_image(self):
        """Test for retrieving logo image."""
        # By default, there is no custom logo provided
        logo = helpers.getLogoImage()
        self.assertEqual(logo, '/static/img/inventree.png')

        logo = helpers.getLogoImage(as_file=True)
        self.assertEqual(logo, f'file://{settings.STATIC_ROOT}/img/inventree.png')

    def test_download_image(self):
        """Test function for downloading image from remote URL."""
        # Run check with a sequence of bad URLs
        for url in ['blog', 'htp://test.com/?', 'google', '\\invalid-url']:
            with self.assertRaises(django_exceptions.ValidationError):
                InvenTree.helpers_model.download_image_from_url(url)

        def dl_helper(url, expected_error, timeout=2.5, retries=3):
            """Helper function for unit testing downloads.

            As the httpstat.us service occasionally refuses a connection,
            we will simply try multiple times
            """
            tries = 0

            with self.assertRaises(expected_error):
                while tries < retries:
                    try:
                        InvenTree.helpers_model.download_image_from_url(
                            url, timeout=timeout
                        )
                        break
                    except Exception as exc:
                        if type(exc) is expected_error:
                            # Re-throw this error
                            raise exc
                        else:
                            print('Unexpected error:', type(exc), exc)

                    tries += 1
                    time.sleep(10 * tries)

        # Attempt to download an image which throws a 404
        # TODO: Re-implement this test when we are happier with the external service
        # dl_helper("https://httpstat.us/404", requests.exceptions.HTTPError, timeout=10)

        # Attempt to download, but timeout
        # TODO: Re-implement this test when we are happier with the external service
        # dl_helper("https://httpstat.us/200?sleep=5000", requests.exceptions.ReadTimeout, timeout=1)

        large_img = 'https://github.com/inventree/InvenTree/raw/master/InvenTree/InvenTree/static/img/paper_splash_large.jpg'

        InvenTreeSetting.set_setting(
            'INVENTREE_DOWNLOAD_IMAGE_MAX_SIZE', 1, change_user=None
        )

        # Attempt to download an image which is too large
        with self.assertRaises(ValueError):
            InvenTree.helpers_model.download_image_from_url(large_img, timeout=10)

        # Increase allowable download size
        InvenTreeSetting.set_setting(
            'INVENTREE_DOWNLOAD_IMAGE_MAX_SIZE', 5, change_user=None
        )

        # Download a valid image (should not throw an error)
        InvenTree.helpers_model.download_image_from_url(large_img, timeout=10)

    def test_model_mixin(self):
        """Test the getModelsWithMixin function."""
        from InvenTree.models import InvenTreeBarcodeMixin

        models = InvenTree.helpers_model.getModelsWithMixin(InvenTreeBarcodeMixin)

        self.assertIn(Part, models)
        self.assertIn(StockLocation, models)
        self.assertIn(StockItem, models)

        self.assertNotIn(PartCategory, models)
        self.assertNotIn(InvenTreeSetting, models)


class TestQuoteWrap(TestCase):
    """Tests for string wrapping."""

    def test_single(self):
        """Test WrapWithQuotes."""
        self.assertEqual(helpers.WrapWithQuotes('hello'), '"hello"')
        self.assertEqual(helpers.WrapWithQuotes('hello"'), '"hello"')


class TestIncrement(TestCase):
    """Tests for increment function."""

    def tests(self):
        """Test 'intelligent' incrementing function."""
        tests = [
            ('', '1'),
            (1, '2'),
            ('001', '002'),
            ('1001', '1002'),
            ('ABC123', 'ABC124'),
            ('XYZ0', 'XYZ1'),
            ('123Q', '123Q'),
            ('QQQ', 'QQQ'),
        ]

        for test in tests:
            a, b = test

            result = helpers.increment(a)
            self.assertEqual(result, b)


class TestMakeBarcode(TestCase):
    """Tests for barcode string creation."""

    def test_barcode_extended(self):
        """Test creation of barcode with extended data."""
        bc = helpers.MakeBarcode(
            'part', 3, {'id': 3, 'url': 'www.google.com'}, brief=False
        )

        self.assertIn('part', bc)
        self.assertIn('tool', bc)
        self.assertIn('"tool": "InvenTree"', bc)

        data = json.loads(bc)

        self.assertEqual(data['part']['id'], 3)
        self.assertEqual(data['part']['url'], 'www.google.com')

    def test_barcode_brief(self):
        """Test creation of simple barcode."""
        bc = helpers.MakeBarcode('stockitem', 7)

        data = json.loads(bc)
        self.assertEqual(len(data), 1)
        self.assertEqual(data['stockitem'], 7)


class TestDownloadFile(TestCase):
    """Tests for DownloadFile."""

    def test_download(self):
        """Tests for DownloadFile."""
        helpers.DownloadFile('hello world', 'out.txt')
        helpers.DownloadFile(bytes(b'hello world'), 'out.bin')


class TestMPTT(TestCase):
    """Tests for the MPTT tree models."""

    fixtures = ['location']

    @classmethod
    def setUpTestData(cls):
        """Setup for all tests."""
        super().setUpTestData()
        StockLocation.objects.rebuild()

    def test_self_as_parent(self):
        """Test that we cannot set self as parent."""
        loc = StockLocation.objects.get(pk=4)
        loc.parent = loc

        with self.assertRaises(ValidationError):
            loc.save()

    def test_child_as_parent(self):
        """Test that we cannot set a child as parent."""
        parent = StockLocation.objects.get(pk=4)
        child = StockLocation.objects.get(pk=5)

        parent.parent = child

        with self.assertRaises(ValidationError):
            parent.save()

    def test_move(self):
        """Move an item to a different tree."""
        drawer = StockLocation.objects.get(name='Drawer_1')

        # Record the tree ID
        tree = drawer.tree_id

        home = StockLocation.objects.get(name='Home')

        drawer.parent = home
        drawer.save()

        self.assertNotEqual(tree, drawer.tree_id)


class TestSerialNumberExtraction(TestCase):
    """Tests for serial number extraction code.

    Note that while serial number extraction is made available to custom plugins,
    only simple integer-based extraction is tested here.
    """

    def test_simple(self):
        """Test simple serial numbers."""
        e = helpers.extract_serial_numbers

        # Test a range of numbers
        sn = e('1-5', 5, 1)
        self.assertEqual(len(sn), 5)
        for i in range(1, 6):
            self.assertIn(str(i), sn)

        sn = e('11-30', 20, 1)
        self.assertEqual(len(sn), 20)

        sn = e('1, 2, 3, 4, 5', 5, 1)
        self.assertEqual(len(sn), 5)

        # Test partially specifying serials
        sn = e('1, 2, 4+', 5, 1)
        self.assertEqual(len(sn), 5)
        self.assertEqual(sn, ['1', '2', '4', '5', '6'])

        # Test groups are not interpolated if enough serials are supplied
        sn = e('1, 2, 3, AF5-69H, 5', 5, 1)
        self.assertEqual(len(sn), 5)
        self.assertEqual(sn, ['1', '2', '3', 'AF5-69H', '5'])

        # Test groups are not interpolated with more than one hyphen in a word
        sn = e('1, 2, TG-4SR-92, 4+', 5, 1)
        self.assertEqual(len(sn), 5)
        self.assertEqual(sn, ['1', '2', 'TG-4SR-92', '4', '5'])

        # Test multiple placeholders
        sn = e('1 2 ~ ~ ~', 5, 2)
        self.assertEqual(len(sn), 5)
        self.assertEqual(sn, ['1', '2', '3', '4', '5'])

        sn = e('1-5, 10-15', 11, 1)
        self.assertIn('3', sn)
        self.assertIn('13', sn)

        sn = e('1+', 10, 1)
        self.assertEqual(len(sn), 10)
        self.assertEqual(sn, [str(_) for _ in range(1, 11)])

        sn = e('4, 1+2', 4, 1)
        self.assertEqual(len(sn), 4)
        self.assertEqual(sn, ['4', '1', '2', '3'])

        sn = e('~', 1, 1)
        self.assertEqual(len(sn), 1)
        self.assertEqual(sn, ['2'])

        sn = e('~', 1, 3)
        self.assertEqual(len(sn), 1)
        self.assertEqual(sn, ['4'])

        sn = e('~+', 2, 4)
        self.assertEqual(len(sn), 2)
        self.assertEqual(sn, ['5', '6'])

        sn = e('~+3', 4, 4)
        self.assertEqual(len(sn), 4)
        self.assertEqual(sn, ['5', '6', '7', '8'])

    def test_failures(self):
        """Test wrong serial numbers."""
        e = helpers.extract_serial_numbers

        # Test duplicates
        with self.assertRaises(ValidationError):
            e('1,2,3,3,3', 5, 1)

        # Test invalid length
        with self.assertRaises(ValidationError):
            e('1,2,3', 5, 1)

        # Test empty string
        with self.assertRaises(ValidationError):
            e(', , ,', 0, 1)

        # Test incorrect sign in group
        with self.assertRaises(ValidationError):
            e('10-2', 8, 1)

        # Test invalid group
        with self.assertRaises(ValidationError):
            e('1-5-10', 10, 1)

        with self.assertRaises(ValidationError):
            e('10, a, 7-70j', 4, 1)

        # Test groups are not interpolated with word characters
        with self.assertRaises(ValidationError):
            e('1, 2, 3, E-5', 5, 1)

        # Extract a range of values with a smaller range
        with self.assertRaises(ValidationError) as exc:
            e('11-50', 10, 1)
            self.assertIn('Range quantity exceeds 10', str(exc))

        # Test groups are not interpolated with alpha characters
        with self.assertRaises(ValidationError) as exc:
            e('1, A-2, 3+', 5, 1)
            self.assertIn('Invalid group range: A-2', str(exc))

    def test_combinations(self):
        """Test complex serial number combinations."""
        e = helpers.extract_serial_numbers

        sn = e('1 3-5 9+2', 7, 1)
        self.assertEqual(len(sn), 7)
        self.assertEqual(sn, ['1', '3', '4', '5', '9', '10', '11'])

        sn = e('1,3-5,9+2', 7, 1)
        self.assertEqual(len(sn), 7)
        self.assertEqual(sn, ['1', '3', '4', '5', '9', '10', '11'])

        sn = e('~+2', 3, 13)
        self.assertEqual(len(sn), 3)
        self.assertEqual(sn, ['14', '15', '16'])

        sn = e('~+', 2, 13)
        self.assertEqual(len(sn), 2)
        self.assertEqual(sn, ['14', '15'])

        # Test multiple increment groups
        sn = e('~+4, 20+4, 30+4', 15, 10)
        self.assertEqual(len(sn), 15)

        for v in [14, 24, 34]:
            self.assertIn(str(v), sn)

        # Test multiple range groups
        sn = e('11-20, 41-50, 91-100', 30, 1)
        self.assertEqual(len(sn), 30)

        for v in range(11, 21):
            self.assertIn(str(v), sn)
        for v in range(41, 51):
            self.assertIn(str(v), sn)
        for v in range(91, 101):
            self.assertIn(str(v), sn)


class TestVersionNumber(TestCase):
    """Unit tests for version number functions."""

    def test_tuple(self):
        """Test inventreeVersionTuple."""
        v = version.inventreeVersionTuple()
        self.assertEqual(len(v), 3)

        s = '.'.join([str(i) for i in v])

        self.assertTrue(s in version.inventreeVersion())

    def test_comparison(self):
        """Test direct comparison of version numbers."""
        v_a = version.inventreeVersionTuple('1.2.0')
        v_b = version.inventreeVersionTuple('1.2.3')
        v_c = version.inventreeVersionTuple('1.2.4')
        v_d = version.inventreeVersionTuple('2.0.0')

        self.assertTrue(v_b > v_a)
        self.assertTrue(v_c > v_b)
        self.assertTrue(v_d > v_c)
        self.assertTrue(v_d > v_a)

    def test_commit_info(self):
        """Test that the git commit information is extracted successfully."""
        envs = {
            'INVENTREE_COMMIT_HASH': 'abcdef',
            'INVENTREE_COMMIT_DATE': '2022-12-31',
        }

        # Check that the environment variables take priority

        with mock.patch.dict(os.environ, envs):
            self.assertEqual(version.inventreeCommitHash(), 'abcdef')
            self.assertEqual(version.inventreeCommitDate(), '2022-12-31')

        import subprocess

        # Check that the current .git values work too

        hash = str(
            subprocess.check_output('git rev-parse --short HEAD'.split()), 'utf-8'
        ).strip()
        self.assertEqual(hash, version.inventreeCommitHash())

        d = (
            str(subprocess.check_output('git show -s --format=%ci'.split()), 'utf-8')
            .strip()
            .split(' ')[0]
        )
        self.assertEqual(d, version.inventreeCommitDate())


class CurrencyTests(TestCase):
    """Unit tests for currency / exchange rate functionality."""

    def test_rates(self):
        """Test exchange rate update."""
        # Initially, there will not be any exchange rate information
        rates = Rate.objects.all()

        self.assertEqual(rates.count(), 0)

        # Without rate information, we cannot convert anything...
        with self.assertRaises(MissingRate):
            convert_money(Money(100, 'USD'), 'AUD')

        with self.assertRaises(MissingRate):
            convert_money(Money(100, 'AUD'), 'USD')

        update_successful = False

        # Note: the update sometimes fails in CI, let's give it a few chances
        for _ in range(10):
            InvenTree.tasks.update_exchange_rates()

            rates = Rate.objects.all()

            if rates.count() == len(currency_codes()):
                update_successful = True
                break

            else:  # pragma: no cover
                print('Exchange rate update failed - retrying')
                print(f'Expected {currency_codes()}, got {[a.currency for a in rates]}')
                time.sleep(1)

        self.assertTrue(update_successful)

        # Now that we have some exchange rate information, we can perform conversions

        # Forwards
        convert_money(Money(100, 'USD'), 'AUD')

        # Backwards
        convert_money(Money(100, 'AUD'), 'USD')

        # Convert between non base currencies
        convert_money(Money(100, 'CAD'), 'NZD')

        # Convert to a symbol which is not covered
        with self.assertRaises(MissingRate):
            convert_money(Money(100, 'GBP'), 'ZWL')


class TestStatus(TestCase):
    """Unit tests for status functions."""

    def test_check_system_health(self):
        """Test that the system health check is false in testing -> background worker not running."""
        self.assertEqual(status.check_system_health(), False)

    def test_TestMode(self):
        """Test isInTestMode check."""
        self.assertTrue(ready.isInTestMode())

    def test_Importing(self):
        """Test isImportingData check."""
        self.assertEqual(ready.isImportingData(), False)


class TestSettings(InvenTreeTestCase):
    """Unit tests for settings."""

    superuser = True

    def in_env_context(self, envs=None):
        """Patch the env to include the given dict."""
        # Set default - see B006
        if envs is None:
            envs = {}

        return mock.patch.dict(os.environ, envs)

    def run_reload(self, envs=None):
        """Helper function to reload InvenTree."""
        # Set default - see B006
        if envs is None:
            envs = {}

        from plugin import registry

        with self.in_env_context(envs):
            settings.USER_ADDED = False
            registry.reload_plugins()

    @override_settings(TESTING_ENV=True)
    def test_set_user_to_few(self):
        """Test adding an admin user via env variables."""
        user_model = get_user_model()
        # add shortcut
        user_count = user_model.objects.count
        # enable testing mode
        settings.TESTING_ENV = True

        # nothing set
        self.run_reload()
        self.assertEqual(user_count(), 1)

        # not enough set
        self.run_reload({'INVENTREE_ADMIN_USER': 'admin'})
        self.assertEqual(user_count(), 1)

        # enough set
        self.run_reload({
            'INVENTREE_ADMIN_USER': 'admin',  # set username
            'INVENTREE_ADMIN_EMAIL': 'info@example.com',  # set email
            'INVENTREE_ADMIN_PASSWORD': 'password123',  # set password
        })
        self.assertEqual(user_count(), 2)

        username2 = 'testuser1'
        email2 = 'test1@testing.com'
        password2 = 'password1'

        # create user manually
        user_model.objects.create_user(username2, email2, password2)
        self.assertEqual(user_count(), 3)
        # check it will not be created again
        self.run_reload({
            'INVENTREE_ADMIN_USER': username2,
            'INVENTREE_ADMIN_EMAIL': email2,
            'INVENTREE_ADMIN_PASSWORD': password2,
        })
        self.assertEqual(user_count(), 3)

        # make sure to clean up
        settings.TESTING_ENV = False

    def test_initial_install(self):
        """Test if install of plugins on startup works."""
        from plugin import registry

        if not settings.DOCKER:
            # Check an install run
            response = registry.install_plugin_file()
            self.assertEqual(response, 'first_run')

            # Set dynamic setting to True and rerun to launch install
            InvenTreeSetting.set_setting('PLUGIN_ON_STARTUP', True, self.user)
            registry.reload_plugins(full_reload=True)

        # Check that there was another run
        response = registry.install_plugin_file()
        self.assertEqual(response, True)

    def test_helpers_cfg_file(self):
        """Test get_config_file."""
        # normal run - not configured

        valid = ['inventree/config.yaml', 'inventree/data/config.yaml']

        self.assertTrue(
            any(opt in str(config.get_config_file()).lower() for opt in valid)
        )

        # with env set
        with self.in_env_context({'INVENTREE_CONFIG_FILE': 'my_special_conf.yaml'}):
            self.assertIn(
                'inventree/my_special_conf.yaml', str(config.get_config_file()).lower()
            )

    def test_helpers_plugin_file(self):
        """Test get_plugin_file."""
        # normal run - not configured

        valid = ['inventree/plugins.txt', 'inventree/data/plugins.txt']

        self.assertTrue(
            any(opt in str(config.get_plugin_file()).lower() for opt in valid)
        )

        # with env set
        with self.in_env_context({'INVENTREE_PLUGIN_FILE': 'my_special_plugins.txt'}):
            self.assertIn('my_special_plugins.txt', str(config.get_plugin_file()))

    def test_helpers_setting(self):
        """Test get_setting."""
        TEST_ENV_NAME = '123TEST'
        # check that default gets returned if not present
        self.assertEqual(config.get_setting(TEST_ENV_NAME, None, '123!'), '123!')

        # with env set
        with self.in_env_context({TEST_ENV_NAME: '321'}):
            self.assertEqual(config.get_setting(TEST_ENV_NAME, None), '321')

        # test typecasting to dict - None should be mapped to empty dict
        self.assertEqual(
            config.get_setting(TEST_ENV_NAME, None, None, typecast=dict), {}
        )

        # test typecasting to dict - valid JSON string should be mapped to corresponding dict
        with self.in_env_context({TEST_ENV_NAME: '{"a": 1}'}):
            self.assertEqual(
                config.get_setting(TEST_ENV_NAME, None, typecast=dict), {'a': 1}
            )

        # test typecasting to dict - invalid JSON string should be mapped to empty dict
        with self.in_env_context({TEST_ENV_NAME: "{'a': 1}"}):
            self.assertEqual(config.get_setting(TEST_ENV_NAME, None, typecast=dict), {})


class TestInstanceName(InvenTreeTestCase):
    """Unit tests for instance name."""

    def test_instance_name(self):
        """Test instance name settings."""
        # default setting
        self.assertEqual(version.inventreeInstanceTitle(), 'InvenTree')

        # set up required setting
        InvenTreeSetting.set_setting('INVENTREE_INSTANCE_TITLE', True, self.user)
        InvenTreeSetting.set_setting('INVENTREE_INSTANCE', 'Testing title', self.user)

        self.assertEqual(version.inventreeInstanceTitle(), 'Testing title')

        # The site should also be changed
        site_obj = Site.objects.all().order_by('id').first()
        self.assertEqual(site_obj.name, 'Testing title')

    def test_instance_url(self):
        """Test instance url settings."""
        # Set up required setting
        InvenTreeSetting.set_setting(
            'INVENTREE_BASE_URL', 'http://127.1.2.3', self.user
        )

        # The site should also be changed
        site_obj = Site.objects.all().order_by('id').first()
        self.assertEqual(site_obj.domain, 'http://127.1.2.3')


class TestOffloadTask(InvenTreeTestCase):
    """Tests for offloading tasks to the background worker."""

    fixtures = ['category', 'part', 'location', 'stock']

    def test_offload_tasks(self):
        """Test that we can offload various tasks to the background worker thread.

        This set of tests also ensures that various types of objects
        can be encoded by the django-q serialization layer!

        Note that as the background worker is not actually running for the tests,
        the call to 'offload_task' won't really *do* anything!

        However, it serves as a validation that object serialization works!

        Ref: https://github.com/inventree/InvenTree/pull/3273
        """
        self.assertTrue(
            offload_task(
                'dummy_tasks.stock',
                item=StockItem.objects.get(pk=1),
                loc=StockLocation.objects.get(pk=1),
                force_async=True,
            )
        )

        self.assertTrue(
<<<<<<< HEAD
=======
            offload_task(
                'dummy_tasks.stock',
                item=StockItem.objects.get(pk=1),
                loc=StockLocation.objects.get(pk=1),
                force_async=True,
            )
        )

        self.assertTrue(
>>>>>>> 4b149865
            offload_task('dummy_task.numbers', 1, 2, 3, 4, 5, force_async=True)
        )

        # Offload a dummy task, but force sync
        # This should fail, because the function does not exist
        with self.assertLogs(logger='inventree', level='WARNING') as log:
            self.assertFalse(
                offload_task('dummy_task.numbers', 1, 1, 1, force_sync=True)
            )

            self.assertIn('Malformed function path', str(log.output))

        # Offload dummy task with a Part instance
        # This should succeed, ensuring that the Part instance is correctly pickled
        self.assertTrue(
            offload_task(
                'dummy_tasks.parts',
                part=Part.objects.get(pk=1),
                cat=PartCategory.objects.get(pk=1),
                force_async=True,
            )
        )

    def test_daily_holdoff(self):
        """Tests for daily task holdoff helper functions."""
        import InvenTree.tasks

        with self.assertLogs(logger='inventree', level='INFO') as cm:
            # With a non-positive interval, task will not run
            result = InvenTree.tasks.check_daily_holdoff('some_task', 0)
            self.assertFalse(result)
            self.assertIn('Specified interval', str(cm.output))

        with self.assertLogs(logger='inventree', level='INFO') as cm:
            # First call should run without issue
            result = InvenTree.tasks.check_daily_holdoff('dummy_task')
            self.assertTrue(result)
            self.assertIn("Logging task attempt for 'dummy_task'", str(cm.output))

        with self.assertLogs(logger='inventree', level='INFO') as cm:
            # An attempt has been logged, but it is too recent
            result = InvenTree.tasks.check_daily_holdoff('dummy_task')
            self.assertFalse(result)
            self.assertIn(
                "Last attempt for 'dummy_task' was too recent", str(cm.output)
            )

        # Mark last attempt a few days ago - should now return True
        t_old = datetime.now() - timedelta(days=3)
        t_old = t_old.isoformat()
        InvenTreeSetting.set_setting('_dummy_task_ATTEMPT', t_old, None)

        result = InvenTree.tasks.check_daily_holdoff('dummy_task', 5)
        self.assertTrue(result)

        # Last attempt should have been updated
        self.assertNotEqual(
            t_old, InvenTreeSetting.get_setting('_dummy_task_ATTEMPT', '', cache=False)
        )

        # Last attempt should prevent us now
        with self.assertLogs(logger='inventree', level='INFO') as cm:
            result = InvenTree.tasks.check_daily_holdoff('dummy_task')
            self.assertFalse(result)
            self.assertIn(
                "Last attempt for 'dummy_task' was too recent", str(cm.output)
            )

        # Configure so a task was successful too recently
        InvenTreeSetting.set_setting('_dummy_task_ATTEMPT', t_old, None)
        InvenTreeSetting.set_setting('_dummy_task_SUCCESS', t_old, None)

        with self.assertLogs(logger='inventree', level='INFO') as cm:
            result = InvenTree.tasks.check_daily_holdoff('dummy_task', 7)
            self.assertFalse(result)
            self.assertIn('Last successful run for', str(cm.output))

            result = InvenTree.tasks.check_daily_holdoff('dummy_task', 2)
            self.assertTrue(result)


class BarcodeMixinTest(InvenTreeTestCase):
    """Tests for the InvenTreeBarcodeMixin mixin class."""

    def test_barcode_model_type(self):
        """Test that the barcode_model_type property works for each class."""
        from part.models import Part
        from stock.models import StockItem, StockLocation

        self.assertEqual(Part.barcode_model_type(), 'part')
        self.assertEqual(StockItem.barcode_model_type(), 'stockitem')
        self.assertEqual(StockLocation.barcode_model_type(), 'stocklocation')

    def test_barcode_hash(self):
        """Test that the barcode hashing function provides correct results."""
        # Test multiple values for the hashing function
        # This is to ensure that the hash function is always "backwards compatible"
        hashing_tests = {
            'abcdefg': '7ac66c0f148de9519b8bd264312c4d64',
            'ABCDEFG': 'bb747b3df3130fe1ca4afa93fb7d97c9',
            '1234567': 'fcea920f7412b5da7be0cf42b8c93759',
            '{"part": 17, "stockitem": 12}': 'c88c11ed0628eb7fef0d59b098b96975',
        }

        for barcode, hash in hashing_tests.items():
            self.assertEqual(InvenTree.helpers.hash_barcode(barcode), hash)


class SanitizerTest(TestCase):
    """Simple tests for sanitizer functions."""

    def test_svg_sanitizer(self):
        """Test that SVGs are sanitized accordingly."""
        valid_string = """<svg xmlns="http://www.w3.org/2000/svg" version="1.1" id="svg2" height="400" width="400">{0}
        <path id="path1" d="m -151.78571,359.62883 v 112.76373 l 97.068507,-56.04253 V 303.14815 Z" style="fill:#ddbc91;"></path>
        </svg>"""
        dangerous_string = valid_string.format('<script>alert();</script>')

        # Test that valid string
        self.assertEqual(valid_string, sanitize_svg(valid_string))

        # Test that invalid string is cleaned
        self.assertNotEqual(dangerous_string, sanitize_svg(dangerous_string))


class MagicLoginTest(InvenTreeTestCase):
    """Test magic login token generation."""

    def test_generation(self):
        """Test that magic login tokens are generated correctly."""
        # User does not exists
        resp = self.client.post(reverse('sesame-generate'), {'email': 1})
        self.assertEqual(resp.status_code, 200)
        self.assertEqual(resp.data, {'status': 'ok'})
        self.assertEqual(len(mail.outbox), 0)

        # User exists
        resp = self.client.post(reverse('sesame-generate'), {'email': self.user.email})
        self.assertEqual(resp.status_code, 200)
        self.assertEqual(resp.data, {'status': 'ok'})
        self.assertEqual(len(mail.outbox), 1)
        self.assertEqual(mail.outbox[0].subject, '[example.com] Log in to the app')

        # Check that the token is in the email
        self.assertTrue('http://testserver/api/email/login/' in mail.outbox[0].body)
        token = mail.outbox[0].body.split('/')[-1].split('\n')[0][8:]
        self.assertEqual(get_user(token), self.user)

        # Log user off
        self.client.logout()

        # Check that the login works
        resp = self.client.get(reverse('sesame-login') + '?sesame=' + token)
        self.assertEqual(resp.status_code, 302)
        self.assertEqual(resp.url, '/index/')
        # Note: 2023-08-08 - This test has been changed because "platform UI" is not generally available yet
        # TODO: In the future, the URL comparison will need to be reverted
        # self.assertEqual(resp.url, f'/{settings.FRONTEND_URL_BASE}/logged-in/')
        # And we should be logged in again
        self.assertEqual(resp.wsgi_request.user, self.user)<|MERGE_RESOLUTION|>--- conflicted
+++ resolved
@@ -17,22 +17,22 @@
 from django.urls import reverse
 
 import pint.errors
-from common.models import CustomUnit, InvenTreeSetting
-from common.settings import currency_codes
 from djmoney.contrib.exchange.exceptions import MissingRate
 from djmoney.contrib.exchange.models import Rate, convert_money
 from djmoney.money import Money
-from part.models import Part, PartCategory
 from sesame.utils import get_user
-from stock.models import StockItem, StockLocation
 
 import InvenTree.conversion
 import InvenTree.format
 import InvenTree.helpers
 import InvenTree.helpers_model
 import InvenTree.tasks
+from common.models import CustomUnit, InvenTreeSetting
+from common.settings import currency_codes
 from InvenTree.sanitizer import sanitize_svg
 from InvenTree.unit_test import InvenTreeTestCase
+from part.models import Part, PartCategory
+from stock.models import StockItem, StockLocation
 
 from . import config, helpers, ready, status, version
 from .tasks import offload_task
@@ -103,11 +103,7 @@
             self.assertAlmostEqual(q, expected, 3)
 
     def test_invalid_units(self):
-<<<<<<< HEAD
         """Test conversion with bad units."""
-=======
-        """Test conversion with bad units"""
->>>>>>> 4b149865
         tests = {'3': '10', '13': '-?-', '-3': 'xyz', '-12': '-12', '1/0': '1/0'}
 
         for val, unit in tests.items():
@@ -115,11 +111,7 @@
                 InvenTree.conversion.convert_physical_value(val, unit)
 
     def test_invalid_values(self):
-<<<<<<< HEAD
         """Test conversion of invalid inputs."""
-=======
-        """Test conversion of invalid inputs"""
->>>>>>> 4b149865
         inputs = ['-x', '1/0', 'xyz', '12B45C']
 
         for val in inputs:
@@ -358,11 +350,7 @@
     """Tests for InvenTree helper functions."""
 
     def test_absolute_url(self):
-<<<<<<< HEAD
         """Test helper function for generating an absolute URL."""
-=======
-        """Test helper function for generating an absolute URL"""
->>>>>>> 4b149865
         base = 'https://demo.inventree.org:12345'
 
         InvenTreeSetting.set_setting('INVENTREE_BASE_URL', base, change_user=None)
@@ -1105,18 +1093,6 @@
         )
 
         self.assertTrue(
-<<<<<<< HEAD
-=======
-            offload_task(
-                'dummy_tasks.stock',
-                item=StockItem.objects.get(pk=1),
-                loc=StockLocation.objects.get(pk=1),
-                force_async=True,
-            )
-        )
-
-        self.assertTrue(
->>>>>>> 4b149865
             offload_task('dummy_task.numbers', 1, 2, 3, 4, 5, force_async=True)
         )
 
