"""Test general functions and helpers."""

import json
import os
import time
from decimal import Decimal
from unittest import mock

import django.core.exceptions as django_exceptions
from django.conf import settings
from django.contrib.auth import get_user_model
from django.contrib.sites.models import Site
from django.core.exceptions import ValidationError
from django.test import TestCase, override_settings

from djmoney.contrib.exchange.exceptions import MissingRate
from djmoney.contrib.exchange.models import Rate, convert_money
from djmoney.money import Money

import InvenTree.tasks
from common.models import InvenTreeSetting
from common.settings import currency_codes
from part.models import Part, PartCategory
from stock.models import StockItem, StockLocation

from . import config, helpers, ready, status, version
<<<<<<< HEAD
from .models import ReferenceIndexingMixin
from .validators import (validate_overage, validate_part_name,
                         validate_reference_pattern)
=======
from .tasks import offload_task
from .validators import validate_overage, validate_part_name
>>>>>>> efbef2dc


class ValidatorTest(TestCase):
    """Simple tests for custom field validators."""

    def test_part_name(self):
        """Test part name validator."""
        validate_part_name('hello world')

        with self.assertRaises(django_exceptions.ValidationError):
            validate_part_name('This | name is not } valid')

    def test_overage(self):
        """Test overage validator."""
        validate_overage("100%")
        validate_overage("10")
        validate_overage("45.2 %")

        with self.assertRaises(django_exceptions.ValidationError):
            validate_overage("-1")

        with self.assertRaises(django_exceptions.ValidationError):
            validate_overage("-2.04 %")

        with self.assertRaises(django_exceptions.ValidationError):
            validate_overage("105%")

        with self.assertRaises(django_exceptions.ValidationError):
            validate_overage("xxx %")

        with self.assertRaises(django_exceptions.ValidationError):
            validate_overage("aaaa")

    def test_reference_pattern(self):
        """Tests for the reference pattern validator"""

        # Valid tests must pass
        valid_values = [
            'BO-#####',
            'BO-%d%m%y-#####',
            'BO-*',
            '######',
            '??#####??',
            "BO-%d%m%y-#####",
        ]

        for value in valid_values:
            validate_reference_pattern(value)

        # Invalid due to illegal characters or combos
        invalid_values = [
            'BO-#####-$',
            '^^^',
            'ABC-123-&###',
            '||',
            'BO-#####-####',
            '####-####',
            '#.#.#.#',
            '##-BO-##',
            'BO-1234-%5'
        ]

        for value in invalid_values:
            with self.assertRaises(ValidationError):
                validate_reference_pattern(value)

    def test_reference_regex(self):
        """Test that a 'reference pattern' is correctly converted to a regex"""

        class TestClass(ReferenceIndexingMixin):
            """Test class used only for unit testing"""

            REFERENCE_PATTERN_SETTING = 'TEST_REFERENCE_PATTERN'

        cls = TestClass()

        # Check that the 'pattern' string is correctly compiled to a valid regex

        examples = {
            'ABC.???-#####': r'^ABC\....\-(\d+)$',
            '*-12345-*': r'^.+\-12345\-.+$',
            'PO-%Y-####': r'^PO\-%Y\-(\d+)$'
        }

        for pattern, regex in examples.items():
            InvenTreeSetting.set_setting('TEST_REFERENCE_PATTERN', pattern, None)

            self.assertEqual(cls.get_reference_pattern(), pattern)
            self.assertEqual(cls.get_reference_regex(), regex)

        # Construct a pattern to test validation against
        pattern = 'AB?-[XYZ]-%Y.%d-#####'
        InvenTreeSetting.set_setting('TEST_REFERENCE_PATTERN', pattern, None)

        # The following reference values should all work
        for ref in [
            'ABC-X-2022.21-11111',
            'ABQ-Y-1999.21-23',
            'AB1-Z-1999.02-12345',
            'ABD-X-1448.10-9999'
        ]:
            cls.reference = ref
            cls.validate_reference_field()

        # The following reference values will *not* work, and will raise a ValidationError
        for ref in [
            'ABC-Q-2022.21-11111',
            'AB-X-1999.21-23',
            'AB1-Z.1999.02-12345',
            'ABD-X-1448.10-9999-',
            '_ABC-Q-2022.21-11111',
        ]:
            cls.reference = ref
            with self.assertRaises(ValidationError):
                cls.validate_reference_field()

        # The following reference values will also fail, due to illegal characters
        for ref in [
            'AB$-Z-2022.21-11111',
            'AB+-Z-2022.21-11111',
        ]:
            cls.reference = ref
            with self.assertRaises(ValidationError):
                cls.validate_reference_field()


class TestHelpers(TestCase):
    """Tests for InvenTree helper functions."""

    def test_image_url(self):
        """Test if a filename looks like an image."""
        for name in ['ape.png', 'bat.GiF', 'apple.WeBP', 'BiTMap.Bmp']:
            self.assertTrue(helpers.TestIfImageURL(name))

        for name in ['no.doc', 'nah.pdf', 'whatpng']:
            self.assertFalse(helpers.TestIfImageURL(name))

    def test_str2bool(self):
        """Test string to boolean conversion."""
        for s in ['yes', 'Y', 'ok', '1', 'OK', 'Ok', 'tRuE', 'oN']:
            self.assertTrue(helpers.str2bool(s))
            self.assertFalse(helpers.str2bool(s, test=False))

        for s in ['nO', '0', 'none', 'noNE', None, False, 'falSe', 'off']:
            self.assertFalse(helpers.str2bool(s))
            self.assertTrue(helpers.str2bool(s, test=False))

        for s in ['wombat', '', 'xxxx']:
            self.assertFalse(helpers.str2bool(s))
            self.assertFalse(helpers.str2bool(s, test=False))

    def test_isnull(self):
        """Test isNull."""
        for s in ['null', 'none', '', '-1', 'false']:
            self.assertTrue(helpers.isNull(s))

        for s in ['yes', 'frog', 'llama', 'true']:
            self.assertFalse(helpers.isNull(s))

    def testStaticUrl(self):
        """Test static url helpers."""
        self.assertEqual(helpers.getStaticUrl('test.jpg'), '/static/test.jpg')
        self.assertEqual(helpers.getBlankImage(), '/static/img/blank_image.png')
        self.assertEqual(helpers.getBlankThumbnail(), '/static/img/blank_image.thumbnail.png')

    def testMediaUrl(self):
        """Test getMediaUrl."""
        self.assertEqual(helpers.getMediaUrl('xx/yy.png'), '/media/xx/yy.png')

    def testDecimal2String(self):
        """Test decimal2string."""
        self.assertEqual(helpers.decimal2string(Decimal('1.2345000')), '1.2345')
        self.assertEqual(helpers.decimal2string('test'), 'test')


class TestQuoteWrap(TestCase):
    """Tests for string wrapping."""

    def test_single(self):
        """Test WrapWithQuotes."""
        self.assertEqual(helpers.WrapWithQuotes('hello'), '"hello"')
        self.assertEqual(helpers.WrapWithQuotes('hello"'), '"hello"')


class TestIncrement(TestCase):
    """Tests for increment function."""

    def tests(self):
        """Test 'intelligent' incrementing function."""
        tests = [
            ("", ""),
            (1, "2"),
            ("001", "002"),
            ("1001", "1002"),
            ("ABC123", "ABC124"),
            ("XYZ0", "XYZ1"),
            ("123Q", "123Q"),
            ("QQQ", "QQQ"),
        ]

        for test in tests:
            a, b = test

            result = helpers.increment(a)
            self.assertEqual(result, b)


class TestMakeBarcode(TestCase):
    """Tests for barcode string creation."""

    def test_barcode_extended(self):
        """Test creation of barcode with extended data."""
        bc = helpers.MakeBarcode(
            "part",
            3,
            {
                "id": 3,
                "url": "www.google.com",
            },
            brief=False
        )

        self.assertIn('part', bc)
        self.assertIn('tool', bc)
        self.assertIn('"tool": "InvenTree"', bc)

        data = json.loads(bc)

        self.assertEqual(data['part']['id'], 3)
        self.assertEqual(data['part']['url'], 'www.google.com')

    def test_barcode_brief(self):
        """Test creation of simple barcode."""
        bc = helpers.MakeBarcode(
            "stockitem",
            7,
        )

        data = json.loads(bc)
        self.assertEqual(len(data), 1)
        self.assertEqual(data['stockitem'], 7)


class TestDownloadFile(TestCase):
    """Tests for DownloadFile."""

    def test_download(self):
        """Tests for DownloadFile."""
        helpers.DownloadFile("hello world", "out.txt")
        helpers.DownloadFile(bytes(b"hello world"), "out.bin")


class TestMPTT(TestCase):
    """Tests for the MPTT tree models."""

    fixtures = [
        'location',
    ]

    def setUp(self):
        """Setup for all tests."""
        super().setUp()

        StockLocation.objects.rebuild()

    def test_self_as_parent(self):
        """Test that we cannot set self as parent."""
        loc = StockLocation.objects.get(pk=4)
        loc.parent = loc

        with self.assertRaises(ValidationError):
            loc.save()

    def test_child_as_parent(self):
        """Test that we cannot set a child as parent."""
        parent = StockLocation.objects.get(pk=4)
        child = StockLocation.objects.get(pk=5)

        parent.parent = child

        with self.assertRaises(ValidationError):
            parent.save()

    def test_move(self):
        """Move an item to a different tree."""
        drawer = StockLocation.objects.get(name='Drawer_1')

        # Record the tree ID
        tree = drawer.tree_id

        home = StockLocation.objects.get(name='Home')

        drawer.parent = home
        drawer.save()

        self.assertNotEqual(tree, drawer.tree_id)


class TestSerialNumberExtraction(TestCase):
    """Tests for serial number extraction code."""

    def test_simple(self):
        """Test simple serial numbers."""
        e = helpers.extract_serial_numbers

        sn = e("1-5", 5, 1)
        self.assertEqual(len(sn), 5, 1)
        for i in range(1, 6):
            self.assertIn(i, sn)

        sn = e("1, 2, 3, 4, 5", 5, 1)
        self.assertEqual(len(sn), 5)

        # Test partially specifying serials
        sn = e("1, 2, 4+", 5, 1)
        self.assertEqual(len(sn), 5)
        self.assertEqual(sn, [1, 2, 4, 5, 6])

        # Test groups are not interpolated if enough serials are supplied
        sn = e("1, 2, 3, AF5-69H, 5", 5, 1)
        self.assertEqual(len(sn), 5)
        self.assertEqual(sn, [1, 2, 3, "AF5-69H", 5])

        # Test groups are not interpolated with more than one hyphen in a word
        sn = e("1, 2, TG-4SR-92, 4+", 5, 1)
        self.assertEqual(len(sn), 5)
        self.assertEqual(sn, [1, 2, "TG-4SR-92", 4, 5])

        # Test groups are not interpolated with alpha characters
        sn = e("1, A-2, 3+", 5, 1)
        self.assertEqual(len(sn), 5)
        self.assertEqual(sn, [1, "A-2", 3, 4, 5])

        # Test multiple placeholders
        sn = e("1 2 ~ ~ ~", 5, 3)
        self.assertEqual(len(sn), 5)
        self.assertEqual(sn, [1, 2, 3, 4, 5])

        sn = e("1-5, 10-15", 11, 1)
        self.assertIn(3, sn)
        self.assertIn(13, sn)

        sn = e("1+", 10, 1)
        self.assertEqual(len(sn), 10)
        self.assertEqual(sn, [_ for _ in range(1, 11)])

        sn = e("4, 1+2", 4, 1)
        self.assertEqual(len(sn), 4)
        self.assertEqual(sn, [4, 1, 2, 3])

        sn = e("~", 1, 1)
        self.assertEqual(len(sn), 1)
        self.assertEqual(sn, [1])

        sn = e("~", 1, 3)
        self.assertEqual(len(sn), 1)
        self.assertEqual(sn, [3])

        sn = e("~+", 2, 5)
        self.assertEqual(len(sn), 2)
        self.assertEqual(sn, [5, 6])

        sn = e("~+3", 4, 5)
        self.assertEqual(len(sn), 4)
        self.assertEqual(sn, [5, 6, 7, 8])

    def test_failures(self):
        """Test wron serial numbers."""
        e = helpers.extract_serial_numbers

        # Test duplicates
        with self.assertRaises(ValidationError):
            e("1,2,3,3,3", 5, 1)

        # Test invalid length
        with self.assertRaises(ValidationError):
            e("1,2,3", 5, 1)

        # Test empty string
        with self.assertRaises(ValidationError):
            e(", , ,", 0, 1)

        # Test incorrect sign in group
        with self.assertRaises(ValidationError):
            e("10-2", 8, 1)

        # Test invalid group
        with self.assertRaises(ValidationError):
            e("1-5-10", 10, 1)

        with self.assertRaises(ValidationError):
            e("10, a, 7-70j", 4, 1)

        # Test groups are not interpolated with word characters
        with self.assertRaises(ValidationError):
            e("1, 2, 3, E-5", 5, 1)

    def test_combinations(self):
        """Test complex serial number combinations."""
        e = helpers.extract_serial_numbers

        sn = e("1 3-5 9+2", 7, 1)
        self.assertEqual(len(sn), 7)
        self.assertEqual(sn, [1, 3, 4, 5, 9, 10, 11])

        sn = e("1,3-5,9+2", 7, 1)
        self.assertEqual(len(sn), 7)
        self.assertEqual(sn, [1, 3, 4, 5, 9, 10, 11])

        sn = e("~+2", 3, 14)
        self.assertEqual(len(sn), 3)
        self.assertEqual(sn, [14, 15, 16])

        sn = e("~+", 2, 14)
        self.assertEqual(len(sn), 2)
        self.assertEqual(sn, [14, 15])


class TestVersionNumber(TestCase):
    """Unit tests for version number functions."""

    def test_tuple(self):
        """Test inventreeVersionTuple."""
        v = version.inventreeVersionTuple()
        self.assertEqual(len(v), 3)

        s = '.'.join([str(i) for i in v])

        self.assertTrue(s in version.inventreeVersion())

    def test_comparison(self):
        """Test direct comparison of version numbers."""
        v_a = version.inventreeVersionTuple('1.2.0')
        v_b = version.inventreeVersionTuple('1.2.3')
        v_c = version.inventreeVersionTuple('1.2.4')
        v_d = version.inventreeVersionTuple('2.0.0')

        self.assertTrue(v_b > v_a)
        self.assertTrue(v_c > v_b)
        self.assertTrue(v_d > v_c)
        self.assertTrue(v_d > v_a)

    def test_commit_info(self):
        """Test that the git commit information is extracted successfully."""
        envs = {
            'INVENTREE_COMMIT_HASH': 'abcdef',
            'INVENTREE_COMMIT_DATE': '2022-12-31'
        }

        # Check that the environment variables take priority

        with mock.patch.dict(os.environ, envs):
            self.assertEqual(version.inventreeCommitHash(), 'abcdef')
            self.assertEqual(version.inventreeCommitDate(), '2022-12-31')

        import subprocess

        # Check that the current .git values work too

        hash = str(subprocess.check_output('git rev-parse --short HEAD'.split()), 'utf-8').strip()
        self.assertEqual(hash, version.inventreeCommitHash())

        d = str(subprocess.check_output('git show -s --format=%ci'.split()), 'utf-8').strip().split(' ')[0]
        self.assertEqual(d, version.inventreeCommitDate())


class CurrencyTests(TestCase):
    """Unit tests for currency / exchange rate functionality."""

    def test_rates(self):
        """Test exchange rate update."""
        # Initially, there will not be any exchange rate information
        rates = Rate.objects.all()

        self.assertEqual(rates.count(), 0)

        # Without rate information, we cannot convert anything...
        with self.assertRaises(MissingRate):
            convert_money(Money(100, 'USD'), 'AUD')

        with self.assertRaises(MissingRate):
            convert_money(Money(100, 'AUD'), 'USD')

        update_successful = False

        # Note: the update sometimes fails in CI, let's give it a few chances
        for _ in range(10):
            InvenTree.tasks.update_exchange_rates()

            rates = Rate.objects.all()

            if rates.count() == len(currency_codes()):
                update_successful = True
                break

            else:  # pragma: no cover
                print("Exchange rate update failed - retrying")
                time.sleep(1)

        self.assertTrue(update_successful)

        # Now that we have some exchange rate information, we can perform conversions

        # Forwards
        convert_money(Money(100, 'USD'), 'AUD')

        # Backwards
        convert_money(Money(100, 'AUD'), 'USD')

        # Convert between non base currencies
        convert_money(Money(100, 'CAD'), 'NZD')

        # Convert to a symbol which is not covered
        with self.assertRaises(MissingRate):
            convert_money(Money(100, 'GBP'), 'ZWL')


class TestStatus(TestCase):
    """Unit tests for status functions."""

    def test_check_system_healt(self):
        """Test that the system health check is false in testing -> background worker not running."""
        self.assertEqual(status.check_system_health(), False)

    def test_TestMode(self):
        """Test isInTestMode check."""
        self.assertTrue(ready.isInTestMode())

    def test_Importing(self):
        """Test isImportingData check."""
        self.assertEqual(ready.isImportingData(), False)


class TestSettings(helpers.InvenTreeTestCase):
    """Unit tests for settings."""

    superuser = True

    def in_env_context(self, envs=None):
        """Patch the env to include the given dict."""
        # Set default - see B006
        if envs is None:
            envs = {}

        return mock.patch.dict(os.environ, envs)

    def run_reload(self, envs=None):
        """Helper function to reload InvenTree."""
        # Set default - see B006
        if envs is None:
            envs = {}

        from plugin import registry

        with self.in_env_context(envs):
            settings.USER_ADDED = False
            registry.reload_plugins()

    @override_settings(TESTING_ENV=True)
    def test_set_user_to_few(self):
        """Test adding an admin user via env variables."""
        user_model = get_user_model()
        # add shortcut
        user_count = user_model.objects.count
        # enable testing mode
        settings.TESTING_ENV = True

        # nothing set
        self.run_reload()
        self.assertEqual(user_count(), 1)

        # not enough set
        self.run_reload({
            'INVENTREE_ADMIN_USER': 'admin'
        })
        self.assertEqual(user_count(), 1)

        # enough set
        self.run_reload({
            'INVENTREE_ADMIN_USER': 'admin',  # set username
            'INVENTREE_ADMIN_EMAIL': 'info@example.com',  # set email
            'INVENTREE_ADMIN_PASSWORD': 'password123'  # set password
        })
        self.assertEqual(user_count(), 2)

        username2 = 'testuser1'
        email2 = 'test1@testing.com'
        password2 = 'password1'

        # create user manually
        user_model.objects.create_user(username2, email2, password2)
        self.assertEqual(user_count(), 3)
        # check it will not be created again
        self.run_reload({
            'INVENTREE_ADMIN_USER': username2,
            'INVENTREE_ADMIN_EMAIL': email2,
            'INVENTREE_ADMIN_PASSWORD': password2,
        })
        self.assertEqual(user_count(), 3)

        # make sure to clean up
        settings.TESTING_ENV = False

    def test_initial_install(self):
        """Test if install of plugins on startup works."""
        from plugin import registry

        # Check an install run
        response = registry.install_plugin_file()
        self.assertEqual(response, 'first_run')

        # Set dynamic setting to True and rerun to launch install
        InvenTreeSetting.set_setting('PLUGIN_ON_STARTUP', True, self.user)
        registry.reload_plugins(full_reload=True)

        # Check that there was anotehr run
        response = registry.install_plugin_file()
        self.assertEqual(response, True)

    def test_helpers_cfg_file(self):
        """Test get_config_file."""
        # normal run - not configured

        valid = [
            'inventree/config.yaml',
            'inventree/dev/config.yaml',
        ]

        self.assertTrue(any([opt in config.get_config_file().lower() for opt in valid]))

        # with env set
        with self.in_env_context({'INVENTREE_CONFIG_FILE': 'my_special_conf.yaml'}):
            self.assertIn('inventree/my_special_conf.yaml', config.get_config_file().lower())

    def test_helpers_plugin_file(self):
        """Test get_plugin_file."""
        # normal run - not configured

        valid = [
            'inventree/plugins.txt',
            'inventree/dev/plugins.txt',
        ]

        self.assertTrue(any([opt in config.get_plugin_file().lower() for opt in valid]))

        # with env set
        with self.in_env_context({'INVENTREE_PLUGIN_FILE': 'my_special_plugins.txt'}):
            self.assertIn('my_special_plugins.txt', config.get_plugin_file())

    def test_helpers_setting(self):
        """Test get_setting."""
        TEST_ENV_NAME = '123TEST'
        # check that default gets returned if not present
        self.assertEqual(config.get_setting(TEST_ENV_NAME, None, '123!'), '123!')

        # with env set
        with self.in_env_context({TEST_ENV_NAME: '321'}):
            self.assertEqual(config.get_setting(TEST_ENV_NAME, None), '321')


class TestInstanceName(helpers.InvenTreeTestCase):
    """Unit tests for instance name."""

    def test_instance_name(self):
        """Test instance name settings."""
        # default setting
        self.assertEqual(version.inventreeInstanceTitle(), 'InvenTree')

        # set up required setting
        InvenTreeSetting.set_setting("INVENTREE_INSTANCE_TITLE", True, self.user)
        InvenTreeSetting.set_setting("INVENTREE_INSTANCE", "Testing title", self.user)

        self.assertEqual(version.inventreeInstanceTitle(), 'Testing title')

        # The site should also be changed
        site_obj = Site.objects.all().order_by('id').first()
        self.assertEqual(site_obj.name, 'Testing title')

    def test_instance_url(self):
        """Test instance url settings."""
        # Set up required setting
        InvenTreeSetting.set_setting("INVENTREE_BASE_URL", "http://127.1.2.3", self.user)

        # The site should also be changed
        site_obj = Site.objects.all().order_by('id').first()
        self.assertEqual(site_obj.domain, 'http://127.1.2.3')


class TestOffloadTask(helpers.InvenTreeTestCase):
    """Tests for offloading tasks to the background worker"""

    fixtures = [
        'category',
        'part',
        'location',
        'stock',
    ]

    def test_offload_tasks(self):
        """Test that we can offload various tasks to the background worker thread.

        This set of tests also ensures that various types of objects
        can be encoded by the django-q serialization layer!

        Note that as the background worker is not actually running for the tests,
        the call to 'offload_task' won't really *do* anything!

        However, it serves as a validation that object serialization works!

        Ref: https://github.com/inventree/InvenTree/pull/3273
        """

        offload_task(
            'dummy_tasks.parts',
            part=Part.objects.get(pk=1),
            cat=PartCategory.objects.get(pk=1),
            force_async=True
        )

        offload_task(
            'dummy_tasks.stock',
            item=StockItem.objects.get(pk=1),
            loc=StockLocation.objects.get(pk=1),
            force_async=True
        )

        offload_task(
            'dummy_task.numbers',
            1, 2, 3, 4, 5,
            force_async=True
        )<|MERGE_RESOLUTION|>--- conflicted
+++ resolved
@@ -24,14 +24,8 @@
 from stock.models import StockItem, StockLocation
 
 from . import config, helpers, ready, status, version
-<<<<<<< HEAD
-from .models import ReferenceIndexingMixin
-from .validators import (validate_overage, validate_part_name,
-                         validate_reference_pattern)
-=======
 from .tasks import offload_task
 from .validators import validate_overage, validate_part_name
->>>>>>> efbef2dc
 
 
 class ValidatorTest(TestCase):
@@ -64,98 +58,6 @@
 
         with self.assertRaises(django_exceptions.ValidationError):
             validate_overage("aaaa")
-
-    def test_reference_pattern(self):
-        """Tests for the reference pattern validator"""
-
-        # Valid tests must pass
-        valid_values = [
-            'BO-#####',
-            'BO-%d%m%y-#####',
-            'BO-*',
-            '######',
-            '??#####??',
-            "BO-%d%m%y-#####",
-        ]
-
-        for value in valid_values:
-            validate_reference_pattern(value)
-
-        # Invalid due to illegal characters or combos
-        invalid_values = [
-            'BO-#####-$',
-            '^^^',
-            'ABC-123-&###',
-            '||',
-            'BO-#####-####',
-            '####-####',
-            '#.#.#.#',
-            '##-BO-##',
-            'BO-1234-%5'
-        ]
-
-        for value in invalid_values:
-            with self.assertRaises(ValidationError):
-                validate_reference_pattern(value)
-
-    def test_reference_regex(self):
-        """Test that a 'reference pattern' is correctly converted to a regex"""
-
-        class TestClass(ReferenceIndexingMixin):
-            """Test class used only for unit testing"""
-
-            REFERENCE_PATTERN_SETTING = 'TEST_REFERENCE_PATTERN'
-
-        cls = TestClass()
-
-        # Check that the 'pattern' string is correctly compiled to a valid regex
-
-        examples = {
-            'ABC.???-#####': r'^ABC\....\-(\d+)$',
-            '*-12345-*': r'^.+\-12345\-.+$',
-            'PO-%Y-####': r'^PO\-%Y\-(\d+)$'
-        }
-
-        for pattern, regex in examples.items():
-            InvenTreeSetting.set_setting('TEST_REFERENCE_PATTERN', pattern, None)
-
-            self.assertEqual(cls.get_reference_pattern(), pattern)
-            self.assertEqual(cls.get_reference_regex(), regex)
-
-        # Construct a pattern to test validation against
-        pattern = 'AB?-[XYZ]-%Y.%d-#####'
-        InvenTreeSetting.set_setting('TEST_REFERENCE_PATTERN', pattern, None)
-
-        # The following reference values should all work
-        for ref in [
-            'ABC-X-2022.21-11111',
-            'ABQ-Y-1999.21-23',
-            'AB1-Z-1999.02-12345',
-            'ABD-X-1448.10-9999'
-        ]:
-            cls.reference = ref
-            cls.validate_reference_field()
-
-        # The following reference values will *not* work, and will raise a ValidationError
-        for ref in [
-            'ABC-Q-2022.21-11111',
-            'AB-X-1999.21-23',
-            'AB1-Z.1999.02-12345',
-            'ABD-X-1448.10-9999-',
-            '_ABC-Q-2022.21-11111',
-        ]:
-            cls.reference = ref
-            with self.assertRaises(ValidationError):
-                cls.validate_reference_field()
-
-        # The following reference values will also fail, due to illegal characters
-        for ref in [
-            'AB$-Z-2022.21-11111',
-            'AB+-Z-2022.21-11111',
-        ]:
-            cls.reference = ref
-            with self.assertRaises(ValidationError):
-                cls.validate_reference_field()
 
 
 class TestHelpers(TestCase):
