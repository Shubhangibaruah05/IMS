--- conflicted
+++ resolved
@@ -6,11 +6,7 @@
 import os  # pragma: no cover
 import pathlib  # pragma: no cover
 
-<<<<<<< HEAD
-from InvenTree.unit_tests import InvenTreeTestCase  # pragma: no cover
-=======
 from InvenTree.unit_test import InvenTreeTestCase  # pragma: no cover
->>>>>>> 8ca02cb1
 
 
 class RenderJavascriptFiles(InvenTreeTestCase):  # pragma: no cover
