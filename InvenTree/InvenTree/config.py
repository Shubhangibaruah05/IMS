--- conflicted
+++ resolved
@@ -4,18 +4,12 @@
 import json
 import logging
 import os
-<<<<<<< HEAD
-import logging
-
-from django.core.files.storage import default_storage
-
-=======
 import random
-import shutil
 import string
 import warnings
 from pathlib import Path
->>>>>>> b372db89
+
+from django.core.files.storage import default_storage
 
 logger = logging.getLogger('inventree')
 CONFIG_DATA = None
@@ -94,34 +88,18 @@
 
     cfg_filename = os.getenv('INVENTREE_CONFIG_FILE')
 
-<<<<<<< HEAD
     if not cfg_filename:
         # Config file is *not* specified - use the default
         cfg_filename = 'config.yaml'
 
     if not default_storage.exists(cfg_filename):
-        print("InvenTree configuration file 'config.yaml' not found - creating default file")
-
-        cfg_template = os.path.join(base_dir, "config_template.yaml")
-        default_storage.save(cfg_filename, open(cfg_template, 'rb').read())
-        print(f"Created config file {cfg_filename}")
-=======
-    if cfg_filename:
-        cfg_filename = Path(cfg_filename.strip()).resolve()
-    else:
-        # Config file is *not* specified - use the default
-        cfg_filename = base_dir.joinpath('config.yaml').resolve()
-
-    if not cfg_filename.exists() and create:
         print(
             "InvenTree configuration file 'config.yaml' not found - creating default file"
         )
-        ensure_dir(cfg_filename.parent)
-
-        cfg_template = base_dir.joinpath('config_template.yaml')
-        shutil.copyfile(cfg_template, cfg_filename)
+
+        cfg_template = os.path.join(base_dir, 'config_template.yaml')
+        default_storage.save(cfg_filename, open(cfg_template, 'rb').read())
         print(f'Created config file {cfg_filename}')
->>>>>>> b372db89
 
     return cfg_filename
 
@@ -303,19 +281,6 @@
     # Check if the plugin.txt file (specifying required plugins) is specified
     plugin_file = get_setting('INVENTREE_PLUGIN_FILE', 'plugin_file')
 
-<<<<<<< HEAD
-    if not PLUGIN_FILE:
-        # If not specified, put into media root
-        PLUGIN_FILE = 'plugins.txt'
-
-    if not default_storage.exists(PLUGIN_FILE):
-        logger.warning("Plugin configuration file does not exist")
-        logger.info(f"Creating plugin file at '{PLUGIN_FILE}'")
-
-        # If opening the file fails (no write permission, for example), then this will throw an error
-        with default_storage.open(PLUGIN_FILE, 'w') as plugin_file:
-            plugin_file.write("# InvenTree Plugins (uses PIP framework to install)\n\n")
-=======
     if not plugin_file:
         # If not specified, look in the same directory as the configuration file
         config_dir = get_config_file().parent
@@ -338,7 +303,6 @@
 
     return plugin_file
 
->>>>>>> b372db89
 
 def get_plugin_dir():
     """Returns the path of the custom plugins directory."""
