from django.shortcuts import HttpResponseRedirect
from django.urls import reverse_lazy, Resolver404
from django.db import connection
from django.shortcuts import redirect
from django.conf.urls import include, url
import logging
import time
import operator

from rest_framework.authtoken.models import Token
from allauth_2fa.middleware import BaseRequire2FAMiddleware, AllauthTwoFactorMiddleware

from InvenTree.urls import frontendpatterns
from common.models import InvenTreeSetting


logger = logging.getLogger("inventree")


class AuthRequiredMiddleware(object):
    def __init__(self, get_response):
        self.get_response = get_response

    def __call__(self, request):
        # Code to be executed for each request before
        # the view (and later middleware) are called.

        assert hasattr(request, 'user')

        # API requests are handled by the DRF library
        if request.path_info.startswith('/api/'):
            return self.get_response(request)

        if not request.user.is_authenticated:
            """
            Normally, a web-based session would use csrftoken based authentication.
            However when running an external application (e.g. the InvenTree app or Python library),
            we must validate the user token manually.
            """

            authorized = False

            # Allow static files to be accessed without auth
            # Important for e.g. login page
            if request.path_info.startswith('/static/'):
                authorized = True

            # Unauthorized users can access the login page
            elif request.path_info.startswith('/accounts/'):
                authorized = True

            elif 'Authorization' in request.headers.keys() or 'authorization' in request.headers.keys():
                auth = request.headers.get('Authorization', request.headers.get('authorization')).strip()

                if auth.lower().startswith('token') and len(auth.split()) == 2:
                    token_key = auth.split()[1]

                    # Does the provided token match a valid user?
                    try:
                        token = Token.objects.get(key=token_key)

                        # Provide the user information to the request
                        request.user = token.user
                        authorized = True

                    except Token.DoesNotExist:
                        logger.warning(f"Access denied for unknown token {token_key}")
<<<<<<< HEAD
                        pass
=======
>>>>>>> 887e6295

            # No authorization was found for the request
            if not authorized:
                # A logout request will redirect the user to the login screen
                if request.path_info == reverse_lazy('account_logout'):
                    return HttpResponseRedirect(reverse_lazy('account_login'))

                path = request.path_info

                # List of URL endpoints we *do not* want to redirect to
                urls = [
                    reverse_lazy('account_login'),
                    reverse_lazy('account_logout'),
                    reverse_lazy('admin:login'),
                    reverse_lazy('admin:logout'),
                ]

                if path not in urls and not path.startswith('/api/'):
                    # Save the 'next' parameter to pass through to the login view

                    return redirect('%s?next=%s' % (reverse_lazy('account_login'), request.path))

        response = self.get_response(request)

        return response


class QueryCountMiddleware(object):
    """
    This middleware will log the number of queries run
    and the total time taken for each request (with a
    status code of 200). It does not currently support
    multi-db setups.

    To enable this middleware, set 'log_queries: True' in the local InvenTree config file.

    Reference: https://www.dabapps.com/blog/logging-sql-queries-django-13/

    Note: 2020-08-15 - This is no longer used, instead we now rely on the django-debug-toolbar addon
    """

    def __init__(self, get_response):
        self.get_response = get_response

    def __call__(self, request):

        t_start = time.time()
        response = self.get_response(request)
        t_stop = time.time()

        if response.status_code == 200:
            total_time = 0

            if len(connection.queries) > 0:

                queries = {}

                for query in connection.queries:
                    query_time = query.get('time')

                    sql = query.get('sql').split('.')[0]

                    if sql in queries:
                        queries[sql] += 1
                    else:
                        queries[sql] = 1

                    if query_time is None:
                        # django-debug-toolbar monkeypatches the connection
                        # cursor wrapper and adds extra information in each
                        # item in connection.queries. The query time is stored
                        # under the key "duration" rather than "time" and is
                        # in milliseconds, not seconds.
                        query_time = float(query.get('duration', 0))

                    total_time += float(query_time)

                logger.debug('{n} queries run, {a:.3f}s / {b:.3f}s'.format(
                    n=len(connection.queries),
                    a=total_time,
                    b=(t_stop - t_start)))

                for x in sorted(queries.items(), key=operator.itemgetter(1), reverse=True):
                    print(x[0], ':', x[1])

        return response


url_matcher = url('', include(frontendpatterns))


class Check2FAMiddleware(BaseRequire2FAMiddleware):
    """check if user is required to have MFA enabled"""
    def require_2fa(self, request):
        # Superusers are require to have 2FA.
        try:
            if url_matcher.resolve(request.path[1:]):
                return InvenTreeSetting.get_setting('LOGIN_ENFORCE_MFA')
        except Resolver404:
            pass
        return False


class CustomAllauthTwoFactorMiddleware(AllauthTwoFactorMiddleware):
    """This function ensures only frontend code triggers the MFA auth cycle"""
    def process_request(self, request):
        try:
            if not url_matcher.resolve(request.path[1:]):
                super().process_request(request)
        except Resolver404:
            pass<|MERGE_RESOLUTION|>--- conflicted
+++ resolved
@@ -65,10 +65,6 @@
 
                     except Token.DoesNotExist:
                         logger.warning(f"Access denied for unknown token {token_key}")
-<<<<<<< HEAD
-                        pass
-=======
->>>>>>> 887e6295
 
             # No authorization was found for the request
             if not authorized:
