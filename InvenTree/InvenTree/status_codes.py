--- conflicted
+++ resolved
@@ -151,21 +151,18 @@
     }
 
     colors = {
-<<<<<<< HEAD
         PENDING: 'blue',
         SHIPPED: 'green',
         CANCELLED: 'red',
         LOST: 'yellow',
         IN_BASKET:"purple",
         RETURNED: 'yellow',
-        WAITING_FOR_PACKING: 'orange'
-=======
+        WAITING_FOR_PACKING: 'orange',
         PENDING: 'primary',
         SHIPPED: 'success',
         CANCELLED: 'danger',
         LOST: 'warning',
         RETURNED: 'warning',
->>>>>>> 6c8f04b3
     }
 
     # Open orders
