--- conflicted
+++ resolved
@@ -1,22 +1,20 @@
 """InvenTree API version information."""
 
 # InvenTree API version
-INVENTREE_API_VERSION = 179
+INVENTREE_API_VERSION = 180
 """Increment this API version number whenever there is a significant change to the API that any clients need to know about."""
 
 INVENTREE_API_TEXT = """
 
-<<<<<<< HEAD
-v179 - 2024-02-21 : https://github.com/inventree/InvenTree/pull/6541
+v180 - 2024-02-21 : https://github.com/inventree/InvenTree/pull/6541
     - Adds "width" and "height" fields to the LabelTemplate API endpoint
     - Adds "page_size" and "landscape" fields to the ReportTemplate API endpoint
-=======
+
 v179 - 2024-03-01 : https://github.com/inventree/InvenTree/pull/6605
     - Adds "subcategories" count to PartCategory serializer
     - Adds "sublocations" count to StockLocation serializer
     - Adds "image" field to PartBrief serializer
     - Adds "image" field to CompanyBrief serializer
->>>>>>> 69871699
 
 v178 - 2024-02-29 : https://github.com/inventree/InvenTree/pull/6604
     - Adds "external_stock" field to the Part API endpoint
