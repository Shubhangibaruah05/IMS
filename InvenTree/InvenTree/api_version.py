"""InvenTree API version information."""


# InvenTree API version
INVENTREE_API_VERSION = 144

"""
Increment this API version number whenever there is a significant change to the API that any clients need to know about

<<<<<<< HEAD
v144 -> 2023-10-30: https://github.com/inventree/InvenTree/pull/5786
    - Allow printing labels via POST including printing options in the body
=======
v144 -> 2023-10-23: https://github.com/inventree/InvenTree/pull/5811
    - Adds version information API endpoint
>>>>>>> 59f17a98

v143 -> 2023-10-29: https://github.com/inventree/InvenTree/pull/5810
    - Extends the status endpoint to include information about system status and health

v142 -> 2023-10-20: https://github.com/inventree/InvenTree/pull/5759
    - Adds generic API endpoints for looking up status models

v141 -> 2023-10-23 : https://github.com/inventree/InvenTree/pull/5774
    - Changed 'part.responsible' from User to Owner

v140 -> 2023-10-20 : https://github.com/inventree/InvenTree/pull/5664
    - Expand API token functionality
    - Multiple API tokens can be generated per user

v139 -> 2023-10-11 : https://github.com/inventree/InvenTree/pull/5509
    - Add new BarcodePOReceive endpoint to receive line items by scanning supplier barcodes

v138 -> 2023-10-11 : https://github.com/inventree/InvenTree/pull/5679
    - Settings keys are no longer case sensitive
    - Include settings units in API serializer

v137 -> 2023-10-04 : https://github.com/inventree/InvenTree/pull/5588
    - Adds StockLocationType API endpoints
    - Adds custom_icon, location_type to StockLocation endpoint

v136 -> 2023-09-23 : https://github.com/inventree/InvenTree/pull/5595
    - Adds structural to StockLocation and PartCategory tree endpoints

v135 -> 2023-09-19 : https://github.com/inventree/InvenTree/pull/5569
    - Adds location path detail to StockLocation and StockItem API endpoints
    - Adds category path detail to PartCategory and Part API endpoints

v134 -> 2023-09-11 : https://github.com/inventree/InvenTree/pull/5525
    - Allow "Attachment" list endpoints to be searched by attachment, link and comment fields

v133 -> 2023-09-08 : https://github.com/inventree/InvenTree/pull/5518
    - Add extra optional fields which can be used for StockAdjustment endpoints

v132 -> 2023-09-07 : https://github.com/inventree/InvenTree/pull/5515
    - Add 'issued_by' filter to BuildOrder API list endpoint

v131 -> 2023-08-09 : https://github.com/inventree/InvenTree/pull/5415
    - Annotate 'available_variant_stock' to the SalesOrderLine serializer

v130 -> 2023-07-14 : https://github.com/inventree/InvenTree/pull/5251
    - Refactor label printing interface

v129 -> 2023-07-06 : https://github.com/inventree/InvenTree/pull/5189
    - Changes 'serial_lte' and 'serial_gte' stock filters to point to 'serial_int' field

v128 -> 2023-07-06 : https://github.com/inventree/InvenTree/pull/5186
    - Adds 'available' filter for BuildLine API endpoint

v127 -> 2023-06-24 : https://github.com/inventree/InvenTree/pull/5094
    - Enhancements for the PartParameter API endpoints

v126 -> 2023-06-19 : https://github.com/inventree/InvenTree/pull/5075
    - Adds API endpoint for setting the "category" for multiple parts simultaneously

v125 -> 2023-06-17 : https://github.com/inventree/InvenTree/pull/5064
    - Adds API endpoint for setting the "status" field for multiple stock items simultaneously

v124 -> 2023-06-17 : https://github.com/inventree/InvenTree/pull/5057
    - Add "created_before" and "created_after" filters to the Part API

v123 -> 2023-06-15 : https://github.com/inventree/InvenTree/pull/5019
    - Add Metadata to: Plugin Config

v122 -> 2023-06-14 : https://github.com/inventree/InvenTree/pull/5034
    - Adds new BuildLineLabel label type

v121 -> 2023-06-14 : https://github.com/inventree/InvenTree/pull/4808
    - Adds "ProjectCode" link to Build model

v120 -> 2023-06-07 : https://github.com/inventree/InvenTree/pull/4855
    - Major overhaul of the build order API
    - Adds new BuildLine model

v119 -> 2023-06-01 : https://github.com/inventree/InvenTree/pull/4898
    - Add Metadata to:  Part test templates, Part parameters, Part category parameter templates, BOM item substitute, Related Parts, Stock item test result

v118 -> 2023-06-01 : https://github.com/inventree/InvenTree/pull/4935
    - Adds extra fields for the PartParameterTemplate model

v117 -> 2023-05-22 : https://github.com/inventree/InvenTree/pull/4854
    - Part.units model now supports physical units (e.g. "kg", "m", "mm", etc)
    - Replaces SupplierPart "pack_size" field with "pack_quantity"
    - New field supports physical units, and allows for conversion between compatible units

v116 -> 2023-05-18 : https://github.com/inventree/InvenTree/pull/4823
    - Updates to part parameter implementation, to use physical units

v115 - > 2023-05-18 : https://github.com/inventree/InvenTree/pull/4846
    - Adds ability to partially scrap a build output

v114 -> 2023-05-16 : https://github.com/inventree/InvenTree/pull/4825
    - Adds "delivery_date" to shipments

v113 -> 2023-05-13 : https://github.com/inventree/InvenTree/pull/4800
    - Adds API endpoints for scrapping a build output

v112 -> 2023-05-13: https://github.com/inventree/InvenTree/pull/4741
    - Adds flag use_pack_size to the stock addition API, which allows adding packs

v111 -> 2023-05-02 : https://github.com/inventree/InvenTree/pull/4367
    - Adds tags to the Part serializer
    - Adds tags to the SupplierPart serializer
    - Adds tags to the ManufacturerPart serializer
    - Adds tags to the StockItem serializer
    - Adds tags to the StockLocation serializer

v110 -> 2023-04-26 : https://github.com/inventree/InvenTree/pull/4698
    - Adds 'order_currency' field for PurchaseOrder / SalesOrder endpoints

v109 -> 2023-04-19 : https://github.com/inventree/InvenTree/pull/4636
    - Adds API endpoints for the "ProjectCode" model

v108 -> 2023-04-17 : https://github.com/inventree/InvenTree/pull/4615
    - Adds functionality to upload images for rendering in markdown notes

v107 -> 2023-04-04 : https://github.com/inventree/InvenTree/pull/4575
    - Adds barcode support for PurchaseOrder model
    - Adds barcode support for ReturnOrder model
    - Adds barcode support for SalesOrder model
    - Adds barcode support for BuildOrder model

v106 -> 2023-04-03 : https://github.com/inventree/InvenTree/pull/4566
    - Adds 'search_regex' parameter to all searchable API endpoints

v105 -> 2023-03-31 : https://github.com/inventree/InvenTree/pull/4543
    - Adds API endpoints for status label information on various models

v104 -> 2023-03-23 : https://github.com/inventree/InvenTree/pull/4488
    - Adds various endpoints for new "ReturnOrder" models
    - Adds various endpoints for new "ReturnOrderReport" templates
    - Exposes API endpoints for "Contact" model

v103 -> 2023-03-17 : https://github.com/inventree/InvenTree/pull/4410
    - Add metadata to several more models

v102 -> 2023-03-18 : https://github.com/inventree/InvenTree/pull/4505
- Adds global search API endpoint for consolidated search results

v101 -> 2023-03-07 : https://github.com/inventree/InvenTree/pull/4462
    - Adds 'total_in_stock' to Part serializer, and supports API ordering

v100 -> 2023-03-04 : https://github.com/inventree/InvenTree/pull/4452
     - Adds bulk delete of PurchaseOrderLineItems to API

v99 -> 2023-03-03 : https://github.com/inventree/InvenTree/pull/4445
    - Adds sort by "responsible" to PurchaseOrderAPI

v98 -> 2023-02-24 : https://github.com/inventree/InvenTree/pull/4408
    - Adds "responsible" filter to Build API

v97 -> 2023-02-20 : https://github.com/inventree/InvenTree/pull/4377
    - Adds "external" attribute to StockLocation model

v96 -> 2023-02-16 : https://github.com/inventree/InvenTree/pull/4345
    - Adds stocktake report generation functionality

v95 -> 2023-02-16 : https://github.com/inventree/InvenTree/pull/4346
    - Adds "CompanyAttachment" model (and associated API endpoints)

v94 -> 2023-02-10 : https://github.com/inventree/InvenTree/pull/4327
    - Adds API endpoints for the "Group" auth model

v93 -> 2023-02-03 : https://github.com/inventree/InvenTree/pull/4300
    - Adds extra information to the currency exchange endpoint
    - Adds API endpoint for manually updating exchange rates

v92 -> 2023-02-02 : https://github.com/inventree/InvenTree/pull/4293
    - Adds API endpoint for currency exchange information

v91 -> 2023-01-31 : https://github.com/inventree/InvenTree/pull/4281
    - Improves the API endpoint for creating new Part instances

v90 -> 2023-01-25 : https://github.com/inventree/InvenTree/pull/4186/files
    - Adds a dedicated endpoint to activate a plugin

v89 -> 2023-01-25 : https://github.com/inventree/InvenTree/pull/4214
    - Adds updated field to SupplierPart API
    - Adds API date ordering for supplier part list

v88 -> 2023-01-17: https://github.com/inventree/InvenTree/pull/4225
    - Adds 'priority' field to Build model and api endpoints

v87 -> 2023-01-04 : https://github.com/inventree/InvenTree/pull/4067
    - Add API date filter for stock table on Expiry date

v86 -> 2022-12-22 : https://github.com/inventree/InvenTree/pull/4069
    - Adds API endpoints for part stocktake

v85 -> 2022-12-21 : https://github.com/inventree/InvenTree/pull/3858
    - Add endpoints serving ICS calendars for purchase and sales orders through API

v84 -> 2022-12-21: https://github.com/inventree/InvenTree/pull/4083
    - Add support for listing PO, BO, SO by their reference

v83 -> 2022-11-19 : https://github.com/inventree/InvenTree/pull/3949
    - Add support for structural Stock locations

v82 -> 2022-11-16 : https://github.com/inventree/InvenTree/pull/3931
    - Add support for structural Part categories

v81 -> 2022-11-08 : https://github.com/inventree/InvenTree/pull/3710
    - Adds cached pricing information to Part API
    - Adds cached pricing information to BomItem API
    - Allows Part and BomItem list endpoints to be filtered by 'has_pricing'
    - Remove calculated 'price_string' values from API endpoints
    - Allows PurchaseOrderLineItem API endpoint to be filtered by 'has_pricing'
    - Allows SalesOrderLineItem API endpoint to be filtered by 'has_pricing'
    - Allows SalesOrderLineItem API endpoint to be filtered by 'order_status'
    - Adds more information to SupplierPriceBreak serializer

v80 -> 2022-11-07 : https://github.com/inventree/InvenTree/pull/3906
    - Adds 'barcode_hash' to Part API serializer
    - Adds 'barcode_hash' to StockLocation API serializer
    - Adds 'barcode_hash' to SupplierPart API serializer

v79 -> 2022-11-03 : https://github.com/inventree/InvenTree/pull/3895
    - Add metadata to Company

v78 -> 2022-10-25 : https://github.com/inventree/InvenTree/pull/3854
    - Make PartCategory to be filtered by name and description

v77 -> 2022-10-12 : https://github.com/inventree/InvenTree/pull/3772
    - Adds model permission checks for barcode assignment actions

v76 -> 2022-09-10 : https://github.com/inventree/InvenTree/pull/3640
    - Refactor of barcode data on the API
    - StockItem.uid renamed to StockItem.barcode_hash

v75 -> 2022-09-05 : https://github.com/inventree/InvenTree/pull/3644
    - Adds "pack_size" attribute to SupplierPart API serializer

v74 -> 2022-08-28 : https://github.com/inventree/InvenTree/pull/3615
    - Add confirmation field for completing PurchaseOrder if the order has incomplete lines
    - Add confirmation field for completing SalesOrder if the order has incomplete lines

v73 -> 2022-08-24 : https://github.com/inventree/InvenTree/pull/3605
    - Add 'description' field to PartParameterTemplate model

v72 -> 2022-08-18 : https://github.com/inventree/InvenTree/pull/3567
    - Allow PurchaseOrder to be duplicated via the API

v71 -> 2022-08-18 : https://github.com/inventree/InvenTree/pull/3564
    - Updates to the "part scheduling" API endpoint

v70 -> 2022-08-02 : https://github.com/inventree/InvenTree/pull/3451
    - Adds a 'depth' parameter to the PartCategory list API
    - Adds a 'depth' parameter to the StockLocation list API

v69 -> 2022-08-01 : https://github.com/inventree/InvenTree/pull/3443
    - Updates the PartCategory list API:
        - Improve query efficiency: O(n) becomes O(1)
        - Rename 'parts' field to 'part_count'
    - Updates the StockLocation list API:
        - Improve query efficiency: O(n) becomes O(1)

v68 -> 2022-07-27 : https://github.com/inventree/InvenTree/pull/3417
    - Allows SupplierPart list to be filtered by SKU value
    - Allows SupplierPart list to be filtered by MPN value

v67 -> 2022-07-25 : https://github.com/inventree/InvenTree/pull/3395
    - Adds a 'requirements' endpoint for Part instance
    - Provides information on outstanding order requirements for a given part

v66 -> 2022-07-24 : https://github.com/inventree/InvenTree/pull/3393
    - Part images can now be downloaded from a remote URL via the API
    - Company images can now be downloaded from a remote URL via the API

v65 -> 2022-07-15 : https://github.com/inventree/InvenTree/pull/3335
    - Annotates 'in_stock' quantity to the SupplierPart API

v64 -> 2022-07-08 : https://github.com/inventree/InvenTree/pull/3310
    - Annotate 'on_order' quantity to BOM list API
    - Allow BOM List API endpoint to be filtered by "on_order" parameter

v63 -> 2022-07-06 : https://github.com/inventree/InvenTree/pull/3301
    - Allow BOM List API endpoint to be filtered by "available_stock" parameter

v62 -> 2022-07-05 : https://github.com/inventree/InvenTree/pull/3296
    - Allows search on BOM List API endpoint
    - Allows ordering on BOM List API endpoint

v61 -> 2022-06-12 : https://github.com/inventree/InvenTree/pull/3183
    - Migrate the "Convert Stock Item" form class to use the API
    - There is now an API endpoint for converting a stock item to a valid variant

v60 -> 2022-06-08 : https://github.com/inventree/InvenTree/pull/3148
    - Add availability data fields to the SupplierPart model

v59 -> 2022-06-07 : https://github.com/inventree/InvenTree/pull/3154
    - Adds further improvements to BulkDelete mixin class
    - Fixes multiple bugs in custom OPTIONS metadata implementation
    - Adds 'bulk delete' for Notifications

v58 -> 2022-06-06 : https://github.com/inventree/InvenTree/pull/3146
    - Adds a BulkDelete API mixin class for fast, safe deletion of multiple objects with a single API request

v57 -> 2022-06-05 : https://github.com/inventree/InvenTree/pull/3130
    - Transfer PartCategoryTemplateParameter actions to the API

v56 -> 2022-06-02 : https://github.com/inventree/InvenTree/pull/3123
    - Expose the PartParameterTemplate model to use the API

v55 -> 2022-06-02 : https://github.com/inventree/InvenTree/pull/3120
    - Converts the 'StockItemReturn' functionality to make use of the API

v54 -> 2022-06-02 : https://github.com/inventree/InvenTree/pull/3117
    - Adds 'available_stock' annotation on the SalesOrderLineItem API
    - Adds (well, fixes) 'overdue' annotation on the SalesOrderLineItem API

v53 -> 2022-06-01 : https://github.com/inventree/InvenTree/pull/3110
    - Adds extra search fields to the BuildOrder list API endpoint

v52 -> 2022-05-31 : https://github.com/inventree/InvenTree/pull/3103
    - Allow part list API to be searched by supplier SKU

v51 -> 2022-05-24 : https://github.com/inventree/InvenTree/pull/3058
    - Adds new fields to the SalesOrderShipment model

v50 -> 2022-05-18 : https://github.com/inventree/InvenTree/pull/2912
    - Implement Attachments for manufacturer parts

v49 -> 2022-05-09 : https://github.com/inventree/InvenTree/pull/2957
    - Allows filtering of plugin list by 'active' status
    - Allows filtering of plugin list by 'mixin' support
    - Adds endpoint to "identify" or "locate" stock items and locations (using plugins)

v48 -> 2022-05-12 : https://github.com/inventree/InvenTree/pull/2977
    - Adds "export to file" functionality for PurchaseOrder API endpoint
    - Adds "export to file" functionality for SalesOrder API endpoint
    - Adds "export to file" functionality for BuildOrder API endpoint

v47 -> 2022-05-10 : https://github.com/inventree/InvenTree/pull/2964
    - Fixes barcode API error response when scanning a StockItem which does not exist
    - Fixes barcode API error response when scanning a StockLocation which does not exist

v46 -> 2022-05-09
    - Fixes read permissions on settings API
    - Allows non-staff users to read global settings via the API

v45 -> 2022-05-08 : https://github.com/inventree/InvenTree/pull/2944
    - Settings are now accessed via the API using their unique key, not their PK
    - This allows the settings to be accessed without prior knowledge of the PK

v44 -> 2022-05-04 : https://github.com/inventree/InvenTree/pull/2931
    - Converting more server-side rendered forms to the API
    - Exposes more core functionality to API endpoints

v43 -> 2022-04-26 : https://github.com/inventree/InvenTree/pull/2875
    - Adds API detail endpoint for PartSalePrice model
    - Adds API detail endpoint for PartInternalPrice model

v42 -> 2022-04-26 : https://github.com/inventree/InvenTree/pull/2833
    - Adds variant stock information to the Part and BomItem serializers

v41 -> 2022-04-26
    - Fixes 'variant_of' filter for Part list endpoint

v40 -> 2022-04-19
    - Adds ability to filter StockItem list by "tracked" parameter
        - This checks the serial number or batch code fields

v39 -> 2022-04-18
    - Adds ability to filter StockItem list by "has_batch" parameter

v38 -> 2022-04-14 : https://github.com/inventree/InvenTree/pull/2828
    - Adds the ability to include stock test results for "installed items"

v37 -> 2022-04-07 : https://github.com/inventree/InvenTree/pull/2806
    - Adds extra stock availability information to the BomItem serializer

v36 -> 2022-04-03
    - Adds ability to filter part list endpoint by unallocated_stock argument

v35 -> 2022-04-01 : https://github.com/inventree/InvenTree/pull/2797
    - Adds stock allocation information to the Part API
    - Adds calculated field for "unallocated_quantity"

v34 -> 2022-03-25
    - Change permissions for "plugin list" API endpoint (now allows any authenticated user)

v33 -> 2022-03-24
    - Adds "plugins_enabled" information to root API endpoint

v32 -> 2022-03-19
    - Adds "parameters" detail to Part API endpoint (use &parameters=true)
    - Adds ability to filter PartParameterTemplate API by Part instance
    - Adds ability to filter PartParameterTemplate API by PartCategory instance

v31 -> 2022-03-14
    - Adds "updated" field to SupplierPriceBreakList and SupplierPriceBreakDetail API endpoints

v30 -> 2022-03-09
    - Adds "exclude_location" field to BuildAutoAllocation API endpoint
    - Allows BuildItem API endpoint to be filtered by BomItem relation

v29 -> 2022-03-08
    - Adds "scheduling" endpoint for predicted stock scheduling information

v28 -> 2022-03-04
    - Adds an API endpoint for auto allocation of stock items against a build order
    - Ref: https://github.com/inventree/InvenTree/pull/2713

v27 -> 2022-02-28
    - Adds target_date field to individual line items for purchase orders and sales orders

v26 -> 2022-02-17
    - Adds API endpoint for uploading a BOM file and extracting data

v25 -> 2022-02-17
    - Adds ability to filter "part" list endpoint by "in_bom_for" argument

v24 -> 2022-02-10
    - Adds API endpoint for deleting (cancelling) build order outputs

v23 -> 2022-02-02
    - Adds API endpoints for managing plugin classes
    - Adds API endpoints for managing plugin settings

v22 -> 2021-12-20
    - Adds API endpoint to "merge" multiple stock items

v21 -> 2021-12-04
    - Adds support for multiple "Shipments" against a SalesOrder
    - Refactors process for stock allocation against a SalesOrder

v20 -> 2021-12-03
    - Adds ability to filter POLineItem endpoint by "base_part"
    - Adds optional "order_detail" to POLineItem list endpoint

v19 -> 2021-12-02
    - Adds the ability to filter the StockItem API by "part_tree"
    - Returns only stock items which match a particular part.tree_id field

v18 -> 2021-11-15
    - Adds the ability to filter BomItem API by "uses" field
    - This returns a list of all BomItems which "use" the specified part
    - Includes inherited BomItem objects

v17 -> 2021-11-09
    - Adds API endpoints for GLOBAL and USER settings objects
    - Ref: https://github.com/inventree/InvenTree/pull/2275

v16 -> 2021-10-17
    - Adds API endpoint for completing build order outputs

v15 -> 2021-10-06
    - Adds detail endpoint for SalesOrderAllocation model
    - Allows use of the API forms interface for adjusting SalesOrderAllocation objects

v14 -> 2021-10-05
    - Stock adjustment actions API is improved, using native DRF serializer support
    - However adjustment actions now only support 'pk' as a lookup field

v13 -> 2021-10-05
    - Adds API endpoint to allocate stock items against a BuildOrder
    - Updates StockItem API with improved filtering against BomItem data

v12 -> 2021-09-07
    - Adds API endpoint to receive stock items against a PurchaseOrder

v11 -> 2021-08-26
    - Adds "units" field to PartBriefSerializer
    - This allows units to be introspected from the "part_detail" field in the StockItem serializer

v10 -> 2021-08-23
    - Adds "purchase_price_currency" to StockItem serializer
    - Adds "purchase_price_string" to StockItem serializer
    - Purchase price is now writable for StockItem serializer

v9  -> 2021-08-09
    - Adds "price_string" to part pricing serializers

v8  -> 2021-07-19
    - Refactors the API interface for SupplierPart and ManufacturerPart models
    - ManufacturerPart objects can no longer be created via the SupplierPart API endpoint

v7  -> 2021-07-03
    - Introduced the concept of "API forms" in https://github.com/inventree/InvenTree/pull/1716
    - API OPTIONS endpoints provide comprehensive field metedata
    - Multiple new API endpoints added for database models

v6  -> 2021-06-23
    - Part and Company images can now be directly uploaded via the REST API

v5  -> 2021-06-21
    - Adds API interface for manufacturer part parameters

v4  -> 2021-06-01
    - BOM items can now accept "variant stock" to be assigned against them
    - Many slight API tweaks were needed to get this to work properly!

v3  -> 2021-05-22:
    - The updated StockItem "history tracking" now uses a different interface

"""<|MERGE_RESOLUTION|>--- conflicted
+++ resolved
@@ -2,18 +2,16 @@
 
 
 # InvenTree API version
-INVENTREE_API_VERSION = 144
+INVENTREE_API_VERSION = 145
 
 """
 Increment this API version number whenever there is a significant change to the API that any clients need to know about
 
-<<<<<<< HEAD
-v144 -> 2023-10-30: https://github.com/inventree/InvenTree/pull/5786
+v145 -> 2023-10-30: https://github.com/inventree/InvenTree/pull/5786
     - Allow printing labels via POST including printing options in the body
-=======
+
 v144 -> 2023-10-23: https://github.com/inventree/InvenTree/pull/5811
     - Adds version information API endpoint
->>>>>>> 59f17a98
 
 v143 -> 2023-10-29: https://github.com/inventree/InvenTree/pull/5810
     - Extends the status endpoint to include information about system status and health
