--- conflicted
+++ resolved
@@ -2,23 +2,20 @@
 
 
 # InvenTree API version
-INVENTREE_API_VERSION = 111
+INVENTREE_API_VERSION = 112
 
 """
 Increment this API version number whenever there is a significant change to the API that any clients need to know about
 
-<<<<<<< HEAD
-v111 -> 2023-04-26 : https://github.com/inventree/InvenTree/pull/4646
+v112 -> 2023-05-04 : https://github.com/inventree/InvenTree/pull/4646
     - Adds "project_code" support for the build order model
 
-=======
 v111 -> 2023-05-02 : https://github.com/inventree/InvenTree/pull/4367
     - Adds tags to the Part serializer
     - Adds tags to the SupplierPart serializer
     - Adds tags to the ManufacturerPart serializer
     - Adds tags to the StockItem serializer
     - Adds tags to the StockLocation serializer
->>>>>>> f5c2591f
 v110 -> 2023-04-26 : https://github.com/inventree/InvenTree/pull/4698
     - Adds 'order_currency' field for PurchaseOrder / SalesOrder endpoints
 
