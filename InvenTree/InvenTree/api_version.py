"""InvenTree API version information."""


# InvenTree API version
INVENTREE_API_VERSION = 157
"""Increment this API version number whenever there is a significant change to the API that any clients need to know about."""

INVENTREE_API_TEXT = """

<<<<<<< HEAD
v157 -> 2023-11-21 : https://github.com/inventree/InvenTree/pull/5953
    - Adds API endpoint for listing all settings of a particular plugin
    - Adds API endpoint for registry status (errors)
=======
v157 -> 2023-12-02 : https://github.com/inventree/InvenTree/pull/6021
    - Add write-only "existing_image" field to Part API serializer
>>>>>>> bbf4d2f2

v156 -> 2023-11-26 : https://github.com/inventree/InvenTree/pull/5982
    - Add POST endpoint for report and label creation

v155 -> 2023-11-24 : https://github.com/inventree/InvenTree/pull/5979
    - Add "creation_date" field to Part instance serializer

v154 -> 2023-11-21 : https://github.com/inventree/InvenTree/pull/5944
    - Adds "responsible" field to the ProjectCode table

v153 -> 2023-11-21 : https://github.com/inventree/InvenTree/pull/5956
    - Adds override_min and override_max fields to part pricing API

v152 -> 2023-11-20 : https://github.com/inventree/InvenTree/pull/5949
    - Adds barcode support for manufacturerpart model
    - Adds API endpoint for adding parts to purchase order using barcode scan

v151 -> 2023-11-13 : https://github.com/inventree/InvenTree/pull/5906
    - Allow user list API to be filtered by user active status
    - Allow owner list API to be filtered by user active status

v150 -> 2023-11-07: https://github.com/inventree/InvenTree/pull/5875
    - Extended user API endpoints to enable ordering
    - Extended user API endpoints to enable user role changes
    - Added endpoint to create a new user

v149 -> 2023-11-07 : https://github.com/inventree/InvenTree/pull/5876
    - Add 'building' quantity to BomItem serializer
    - Add extra ordering options for the BomItem list API

v148 -> 2023-11-06 : https://github.com/inventree/InvenTree/pull/5872
    - Allow "quantity" to be specified when installing an item into another item

v147 -> 2023-11-04: https://github.com/inventree/InvenTree/pull/5860
    - Adds "completed_lines" field to SalesOrder API endpoint
    - Adds "completed_lines" field to PurchaseOrder API endpoint

v146 -> 2023-11-02: https://github.com/inventree/InvenTree/pull/5822
    - Extended SSO Provider endpoint to contain if a provider is configured
    - Adds API endpoints for Email Address model

v145 -> 2023-10-30: https://github.com/inventree/InvenTree/pull/5786
    - Allow printing labels via POST including printing options in the body

v144 -> 2023-10-23: https://github.com/inventree/InvenTree/pull/5811
    - Adds version information API endpoint

v143 -> 2023-10-29: https://github.com/inventree/InvenTree/pull/5810
    - Extends the status endpoint to include information about system status and health

v142 -> 2023-10-20: https://github.com/inventree/InvenTree/pull/5759
    - Adds generic API endpoints for looking up status models

v141 -> 2023-10-23 : https://github.com/inventree/InvenTree/pull/5774
    - Changed 'part.responsible' from User to Owner

v140 -> 2023-10-20 : https://github.com/inventree/InvenTree/pull/5664
    - Expand API token functionality
    - Multiple API tokens can be generated per user

v139 -> 2023-10-11 : https://github.com/inventree/InvenTree/pull/5509
    - Add new BarcodePOReceive endpoint to receive line items by scanning supplier barcodes

v138 -> 2023-10-11 : https://github.com/inventree/InvenTree/pull/5679
    - Settings keys are no longer case sensitive
    - Include settings units in API serializer

v137 -> 2023-10-04 : https://github.com/inventree/InvenTree/pull/5588
    - Adds StockLocationType API endpoints
    - Adds custom_icon, location_type to StockLocation endpoint

v136 -> 2023-09-23 : https://github.com/inventree/InvenTree/pull/5595
    - Adds structural to StockLocation and PartCategory tree endpoints

v135 -> 2023-09-19 : https://github.com/inventree/InvenTree/pull/5569
    - Adds location path detail to StockLocation and StockItem API endpoints
    - Adds category path detail to PartCategory and Part API endpoints

v134 -> 2023-09-11 : https://github.com/inventree/InvenTree/pull/5525
    - Allow "Attachment" list endpoints to be searched by attachment, link and comment fields

v133 -> 2023-09-08 : https://github.com/inventree/InvenTree/pull/5518
    - Add extra optional fields which can be used for StockAdjustment endpoints

v132 -> 2023-09-07 : https://github.com/inventree/InvenTree/pull/5515
    - Add 'issued_by' filter to BuildOrder API list endpoint

v131 -> 2023-08-09 : https://github.com/inventree/InvenTree/pull/5415
    - Annotate 'available_variant_stock' to the SalesOrderLine serializer

v130 -> 2023-07-14 : https://github.com/inventree/InvenTree/pull/5251
    - Refactor label printing interface

v129 -> 2023-07-06 : https://github.com/inventree/InvenTree/pull/5189
    - Changes 'serial_lte' and 'serial_gte' stock filters to point to 'serial_int' field

v128 -> 2023-07-06 : https://github.com/inventree/InvenTree/pull/5186
    - Adds 'available' filter for BuildLine API endpoint

v127 -> 2023-06-24 : https://github.com/inventree/InvenTree/pull/5094
    - Enhancements for the PartParameter API endpoints

v126 -> 2023-06-19 : https://github.com/inventree/InvenTree/pull/5075
    - Adds API endpoint for setting the "category" for multiple parts simultaneously

v125 -> 2023-06-17 : https://github.com/inventree/InvenTree/pull/5064
    - Adds API endpoint for setting the "status" field for multiple stock items simultaneously

v124 -> 2023-06-17 : https://github.com/inventree/InvenTree/pull/5057
    - Add "created_before" and "created_after" filters to the Part API

v123 -> 2023-06-15 : https://github.com/inventree/InvenTree/pull/5019
    - Add Metadata to: Plugin Config

v122 -> 2023-06-14 : https://github.com/inventree/InvenTree/pull/5034
    - Adds new BuildLineLabel label type

v121 -> 2023-06-14 : https://github.com/inventree/InvenTree/pull/4808
    - Adds "ProjectCode" link to Build model

v120 -> 2023-06-07 : https://github.com/inventree/InvenTree/pull/4855
    - Major overhaul of the build order API
    - Adds new BuildLine model

v119 -> 2023-06-01 : https://github.com/inventree/InvenTree/pull/4898
    - Add Metadata to:  Part test templates, Part parameters, Part category parameter templates, BOM item substitute, Related Parts, Stock item test result

v118 -> 2023-06-01 : https://github.com/inventree/InvenTree/pull/4935
    - Adds extra fields for the PartParameterTemplate model

v117 -> 2023-05-22 : https://github.com/inventree/InvenTree/pull/4854
    - Part.units model now supports physical units (e.g. "kg", "m", "mm", etc)
    - Replaces SupplierPart "pack_size" field with "pack_quantity"
    - New field supports physical units, and allows for conversion between compatible units

v116 -> 2023-05-18 : https://github.com/inventree/InvenTree/pull/4823
    - Updates to part parameter implementation, to use physical units

v115 -> 2023-05-18 : https://github.com/inventree/InvenTree/pull/4846
    - Adds ability to partially scrap a build output

v114 -> 2023-05-16 : https://github.com/inventree/InvenTree/pull/4825
    - Adds "delivery_date" to shipments

v113 -> 2023-05-13 : https://github.com/inventree/InvenTree/pull/4800
    - Adds API endpoints for scrapping a build output

v112 -> 2023-05-13: https://github.com/inventree/InvenTree/pull/4741
    - Adds flag use_pack_size to the stock addition API, which allows adding packs

v111 -> 2023-05-02 : https://github.com/inventree/InvenTree/pull/4367
    - Adds tags to the Part serializer
    - Adds tags to the SupplierPart serializer
    - Adds tags to the ManufacturerPart serializer
    - Adds tags to the StockItem serializer
    - Adds tags to the StockLocation serializer

v110 -> 2023-04-26 : https://github.com/inventree/InvenTree/pull/4698
    - Adds 'order_currency' field for PurchaseOrder / SalesOrder endpoints

v109 -> 2023-04-19 : https://github.com/inventree/InvenTree/pull/4636
    - Adds API endpoints for the "ProjectCode" model

v108 -> 2023-04-17 : https://github.com/inventree/InvenTree/pull/4615
    - Adds functionality to upload images for rendering in markdown notes

v107 -> 2023-04-04 : https://github.com/inventree/InvenTree/pull/4575
    - Adds barcode support for PurchaseOrder model
    - Adds barcode support for ReturnOrder model
    - Adds barcode support for SalesOrder model
    - Adds barcode support for BuildOrder model

v106 -> 2023-04-03 : https://github.com/inventree/InvenTree/pull/4566
    - Adds 'search_regex' parameter to all searchable API endpoints

v105 -> 2023-03-31 : https://github.com/inventree/InvenTree/pull/4543
    - Adds API endpoints for status label information on various models

v104 -> 2023-03-23 : https://github.com/inventree/InvenTree/pull/4488
    - Adds various endpoints for new "ReturnOrder" models
    - Adds various endpoints for new "ReturnOrderReport" templates
    - Exposes API endpoints for "Contact" model

v103 -> 2023-03-17 : https://github.com/inventree/InvenTree/pull/4410
    - Add metadata to several more models

v102 -> 2023-03-18 : https://github.com/inventree/InvenTree/pull/4505
- Adds global search API endpoint for consolidated search results

v101 -> 2023-03-07 : https://github.com/inventree/InvenTree/pull/4462
    - Adds 'total_in_stock' to Part serializer, and supports API ordering

v100 -> 2023-03-04 : https://github.com/inventree/InvenTree/pull/4452
     - Adds bulk delete of PurchaseOrderLineItems to API

v99 -> 2023-03-03 : https://github.com/inventree/InvenTree/pull/4445
    - Adds sort by "responsible" to PurchaseOrderAPI

v98 -> 2023-02-24 : https://github.com/inventree/InvenTree/pull/4408
    - Adds "responsible" filter to Build API

v97 -> 2023-02-20 : https://github.com/inventree/InvenTree/pull/4377
    - Adds "external" attribute to StockLocation model

v96 -> 2023-02-16 : https://github.com/inventree/InvenTree/pull/4345
    - Adds stocktake report generation functionality

v95 -> 2023-02-16 : https://github.com/inventree/InvenTree/pull/4346
    - Adds "CompanyAttachment" model (and associated API endpoints)

v94 -> 2023-02-10 : https://github.com/inventree/InvenTree/pull/4327
    - Adds API endpoints for the "Group" auth model

v93 -> 2023-02-03 : https://github.com/inventree/InvenTree/pull/4300
    - Adds extra information to the currency exchange endpoint
    - Adds API endpoint for manually updating exchange rates

v92 -> 2023-02-02 : https://github.com/inventree/InvenTree/pull/4293
    - Adds API endpoint for currency exchange information

v91 -> 2023-01-31 : https://github.com/inventree/InvenTree/pull/4281
    - Improves the API endpoint for creating new Part instances

v90 -> 2023-01-25 : https://github.com/inventree/InvenTree/pull/4186/files
    - Adds a dedicated endpoint to activate a plugin

v89 -> 2023-01-25 : https://github.com/inventree/InvenTree/pull/4214
    - Adds updated field to SupplierPart API
    - Adds API date ordering for supplier part list

v88 -> 2023-01-17: https://github.com/inventree/InvenTree/pull/4225
    - Adds 'priority' field to Build model and api endpoints

v87 -> 2023-01-04 : https://github.com/inventree/InvenTree/pull/4067
    - Add API date filter for stock table on Expiry date

v86 -> 2022-12-22 : https://github.com/inventree/InvenTree/pull/4069
    - Adds API endpoints for part stocktake

v85 -> 2022-12-21 : https://github.com/inventree/InvenTree/pull/3858
    - Add endpoints serving ICS calendars for purchase and sales orders through API

v84 -> 2022-12-21: https://github.com/inventree/InvenTree/pull/4083
    - Add support for listing PO, BO, SO by their reference

v83 -> 2022-11-19 : https://github.com/inventree/InvenTree/pull/3949
    - Add support for structural Stock locations

v82 -> 2022-11-16 : https://github.com/inventree/InvenTree/pull/3931
    - Add support for structural Part categories

v81 -> 2022-11-08 : https://github.com/inventree/InvenTree/pull/3710
    - Adds cached pricing information to Part API
    - Adds cached pricing information to BomItem API
    - Allows Part and BomItem list endpoints to be filtered by 'has_pricing'
    - Remove calculated 'price_string' values from API endpoints
    - Allows PurchaseOrderLineItem API endpoint to be filtered by 'has_pricing'
    - Allows SalesOrderLineItem API endpoint to be filtered by 'has_pricing'
    - Allows SalesOrderLineItem API endpoint to be filtered by 'order_status'
    - Adds more information to SupplierPriceBreak serializer

v80 -> 2022-11-07 : https://github.com/inventree/InvenTree/pull/3906
    - Adds 'barcode_hash' to Part API serializer
    - Adds 'barcode_hash' to StockLocation API serializer
    - Adds 'barcode_hash' to SupplierPart API serializer

v79 -> 2022-11-03 : https://github.com/inventree/InvenTree/pull/3895
    - Add metadata to Company

v78 -> 2022-10-25 : https://github.com/inventree/InvenTree/pull/3854
    - Make PartCategory to be filtered by name and description

v77 -> 2022-10-12 : https://github.com/inventree/InvenTree/pull/3772
    - Adds model permission checks for barcode assignment actions

v76 -> 2022-09-10 : https://github.com/inventree/InvenTree/pull/3640
    - Refactor of barcode data on the API
    - StockItem.uid renamed to StockItem.barcode_hash

v75 -> 2022-09-05 : https://github.com/inventree/InvenTree/pull/3644
    - Adds "pack_size" attribute to SupplierPart API serializer

v74 -> 2022-08-28 : https://github.com/inventree/InvenTree/pull/3615
    - Add confirmation field for completing PurchaseOrder if the order has incomplete lines
    - Add confirmation field for completing SalesOrder if the order has incomplete lines

v73 -> 2022-08-24 : https://github.com/inventree/InvenTree/pull/3605
    - Add 'description' field to PartParameterTemplate model

v72 -> 2022-08-18 : https://github.com/inventree/InvenTree/pull/3567
    - Allow PurchaseOrder to be duplicated via the API

v71 -> 2022-08-18 : https://github.com/inventree/InvenTree/pull/3564
    - Updates to the "part scheduling" API endpoint

v70 -> 2022-08-02 : https://github.com/inventree/InvenTree/pull/3451
    - Adds a 'depth' parameter to the PartCategory list API
    - Adds a 'depth' parameter to the StockLocation list API

v69 -> 2022-08-01 : https://github.com/inventree/InvenTree/pull/3443
    - Updates the PartCategory list API:
        - Improve query efficiency: O(n) becomes O(1)
        - Rename 'parts' field to 'part_count'
    - Updates the StockLocation list API:
        - Improve query efficiency: O(n) becomes O(1)

v68 -> 2022-07-27 : https://github.com/inventree/InvenTree/pull/3417
    - Allows SupplierPart list to be filtered by SKU value
    - Allows SupplierPart list to be filtered by MPN value

v67 -> 2022-07-25 : https://github.com/inventree/InvenTree/pull/3395
    - Adds a 'requirements' endpoint for Part instance
    - Provides information on outstanding order requirements for a given part

v66 -> 2022-07-24 : https://github.com/inventree/InvenTree/pull/3393
    - Part images can now be downloaded from a remote URL via the API
    - Company images can now be downloaded from a remote URL via the API

v65 -> 2022-07-15 : https://github.com/inventree/InvenTree/pull/3335
    - Annotates 'in_stock' quantity to the SupplierPart API

v64 -> 2022-07-08 : https://github.com/inventree/InvenTree/pull/3310
    - Annotate 'on_order' quantity to BOM list API
    - Allow BOM List API endpoint to be filtered by "on_order" parameter

v63 -> 2022-07-06 : https://github.com/inventree/InvenTree/pull/3301
    - Allow BOM List API endpoint to be filtered by "available_stock" parameter

v62 -> 2022-07-05 : https://github.com/inventree/InvenTree/pull/3296
    - Allows search on BOM List API endpoint
    - Allows ordering on BOM List API endpoint

v61 -> 2022-06-12 : https://github.com/inventree/InvenTree/pull/3183
    - Migrate the "Convert Stock Item" form class to use the API
    - There is now an API endpoint for converting a stock item to a valid variant

v60 -> 2022-06-08 : https://github.com/inventree/InvenTree/pull/3148
    - Add availability data fields to the SupplierPart model

v59 -> 2022-06-07 : https://github.com/inventree/InvenTree/pull/3154
    - Adds further improvements to BulkDelete mixin class
    - Fixes multiple bugs in custom OPTIONS metadata implementation
    - Adds 'bulk delete' for Notifications

v58 -> 2022-06-06 : https://github.com/inventree/InvenTree/pull/3146
    - Adds a BulkDelete API mixin class for fast, safe deletion of multiple objects with a single API request

v57 -> 2022-06-05 : https://github.com/inventree/InvenTree/pull/3130
    - Transfer PartCategoryTemplateParameter actions to the API

v56 -> 2022-06-02 : https://github.com/inventree/InvenTree/pull/3123
    - Expose the PartParameterTemplate model to use the API

v55 -> 2022-06-02 : https://github.com/inventree/InvenTree/pull/3120
    - Converts the 'StockItemReturn' functionality to make use of the API

v54 -> 2022-06-02 : https://github.com/inventree/InvenTree/pull/3117
    - Adds 'available_stock' annotation on the SalesOrderLineItem API
    - Adds (well, fixes) 'overdue' annotation on the SalesOrderLineItem API

v53 -> 2022-06-01 : https://github.com/inventree/InvenTree/pull/3110
    - Adds extra search fields to the BuildOrder list API endpoint

v52 -> 2022-05-31 : https://github.com/inventree/InvenTree/pull/3103
    - Allow part list API to be searched by supplier SKU

v51 -> 2022-05-24 : https://github.com/inventree/InvenTree/pull/3058
    - Adds new fields to the SalesOrderShipment model

v50 -> 2022-05-18 : https://github.com/inventree/InvenTree/pull/2912
    - Implement Attachments for manufacturer parts

v49 -> 2022-05-09 : https://github.com/inventree/InvenTree/pull/2957
    - Allows filtering of plugin list by 'active' status
    - Allows filtering of plugin list by 'mixin' support
    - Adds endpoint to "identify" or "locate" stock items and locations (using plugins)

v48 -> 2022-05-12 : https://github.com/inventree/InvenTree/pull/2977
    - Adds "export to file" functionality for PurchaseOrder API endpoint
    - Adds "export to file" functionality for SalesOrder API endpoint
    - Adds "export to file" functionality for BuildOrder API endpoint

v47 -> 2022-05-10 : https://github.com/inventree/InvenTree/pull/2964
    - Fixes barcode API error response when scanning a StockItem which does not exist
    - Fixes barcode API error response when scanning a StockLocation which does not exist

v46 -> 2022-05-09
    - Fixes read permissions on settings API
    - Allows non-staff users to read global settings via the API

v45 -> 2022-05-08 : https://github.com/inventree/InvenTree/pull/2944
    - Settings are now accessed via the API using their unique key, not their PK
    - This allows the settings to be accessed without prior knowledge of the PK

v44 -> 2022-05-04 : https://github.com/inventree/InvenTree/pull/2931
    - Converting more server-side rendered forms to the API
    - Exposes more core functionality to API endpoints

v43 -> 2022-04-26 : https://github.com/inventree/InvenTree/pull/2875
    - Adds API detail endpoint for PartSalePrice model
    - Adds API detail endpoint for PartInternalPrice model

v42 -> 2022-04-26 : https://github.com/inventree/InvenTree/pull/2833
    - Adds variant stock information to the Part and BomItem serializers

v41 -> 2022-04-26
    - Fixes 'variant_of' filter for Part list endpoint

v40 -> 2022-04-19
    - Adds ability to filter StockItem list by "tracked" parameter
        - This checks the serial number or batch code fields

v39 -> 2022-04-18
    - Adds ability to filter StockItem list by "has_batch" parameter

v38 -> 2022-04-14 : https://github.com/inventree/InvenTree/pull/2828
    - Adds the ability to include stock test results for "installed items"

v37 -> 2022-04-07 : https://github.com/inventree/InvenTree/pull/2806
    - Adds extra stock availability information to the BomItem serializer

v36 -> 2022-04-03
    - Adds ability to filter part list endpoint by unallocated_stock argument

v35 -> 2022-04-01 : https://github.com/inventree/InvenTree/pull/2797
    - Adds stock allocation information to the Part API
    - Adds calculated field for "unallocated_quantity"

v34 -> 2022-03-25
    - Change permissions for "plugin list" API endpoint (now allows any authenticated user)

v33 -> 2022-03-24
    - Adds "plugins_enabled" information to root API endpoint

v32 -> 2022-03-19
    - Adds "parameters" detail to Part API endpoint (use &parameters=true)
    - Adds ability to filter PartParameterTemplate API by Part instance
    - Adds ability to filter PartParameterTemplate API by PartCategory instance

v31 -> 2022-03-14
    - Adds "updated" field to SupplierPriceBreakList and SupplierPriceBreakDetail API endpoints

v30 -> 2022-03-09
    - Adds "exclude_location" field to BuildAutoAllocation API endpoint
    - Allows BuildItem API endpoint to be filtered by BomItem relation

v29 -> 2022-03-08
    - Adds "scheduling" endpoint for predicted stock scheduling information

v28 -> 2022-03-04
    - Adds an API endpoint for auto allocation of stock items against a build order
    - Ref: https://github.com/inventree/InvenTree/pull/2713

v27 -> 2022-02-28
    - Adds target_date field to individual line items for purchase orders and sales orders

v26 -> 2022-02-17
    - Adds API endpoint for uploading a BOM file and extracting data

v25 -> 2022-02-17
    - Adds ability to filter "part" list endpoint by "in_bom_for" argument

v24 -> 2022-02-10
    - Adds API endpoint for deleting (cancelling) build order outputs

v23 -> 2022-02-02
    - Adds API endpoints for managing plugin classes
    - Adds API endpoints for managing plugin settings

v22 -> 2021-12-20
    - Adds API endpoint to "merge" multiple stock items

v21 -> 2021-12-04
    - Adds support for multiple "Shipments" against a SalesOrder
    - Refactors process for stock allocation against a SalesOrder

v20 -> 2021-12-03
    - Adds ability to filter POLineItem endpoint by "base_part"
    - Adds optional "order_detail" to POLineItem list endpoint

v19 -> 2021-12-02
    - Adds the ability to filter the StockItem API by "part_tree"
    - Returns only stock items which match a particular part.tree_id field

v18 -> 2021-11-15
    - Adds the ability to filter BomItem API by "uses" field
    - This returns a list of all BomItems which "use" the specified part
    - Includes inherited BomItem objects

v17 -> 2021-11-09
    - Adds API endpoints for GLOBAL and USER settings objects
    - Ref: https://github.com/inventree/InvenTree/pull/2275

v16 -> 2021-10-17
    - Adds API endpoint for completing build order outputs

v15 -> 2021-10-06
    - Adds detail endpoint for SalesOrderAllocation model
    - Allows use of the API forms interface for adjusting SalesOrderAllocation objects

v14 -> 2021-10-05
    - Stock adjustment actions API is improved, using native DRF serializer support
    - However adjustment actions now only support 'pk' as a lookup field

v13 -> 2021-10-05
    - Adds API endpoint to allocate stock items against a BuildOrder
    - Updates StockItem API with improved filtering against BomItem data

v12 -> 2021-09-07
    - Adds API endpoint to receive stock items against a PurchaseOrder

v11 -> 2021-08-26
    - Adds "units" field to PartBriefSerializer
    - This allows units to be introspected from the "part_detail" field in the StockItem serializer

v10 -> 2021-08-23
    - Adds "purchase_price_currency" to StockItem serializer
    - Adds "purchase_price_string" to StockItem serializer
    - Purchase price is now writable for StockItem serializer

v9  -> 2021-08-09
    - Adds "price_string" to part pricing serializers

v8  -> 2021-07-19
    - Refactors the API interface for SupplierPart and ManufacturerPart models
    - ManufacturerPart objects can no longer be created via the SupplierPart API endpoint

v7  -> 2021-07-03
    - Introduced the concept of "API forms" in https://github.com/inventree/InvenTree/pull/1716
    - API OPTIONS endpoints provide comprehensive field metedata
    - Multiple new API endpoints added for database models

v6  -> 2021-06-23
    - Part and Company images can now be directly uploaded via the REST API

v5  -> 2021-06-21
    - Adds API interface for manufacturer part parameters

v4  -> 2021-06-01
    - BOM items can now accept "variant stock" to be assigned against them
    - Many slight API tweaks were needed to get this to work properly!

v3  -> 2021-05-22:
    - The updated StockItem "history tracking" now uses a different interface

"""<|MERGE_RESOLUTION|>--- conflicted
+++ resolved
@@ -2,19 +2,17 @@
 
 
 # InvenTree API version
-INVENTREE_API_VERSION = 157
+INVENTREE_API_VERSION = 158
 """Increment this API version number whenever there is a significant change to the API that any clients need to know about."""
 
 INVENTREE_API_TEXT = """
 
-<<<<<<< HEAD
-v157 -> 2023-11-21 : https://github.com/inventree/InvenTree/pull/5953
+v158 -> 2023-11-21 : https://github.com/inventree/InvenTree/pull/5953
     - Adds API endpoint for listing all settings of a particular plugin
     - Adds API endpoint for registry status (errors)
-=======
+
 v157 -> 2023-12-02 : https://github.com/inventree/InvenTree/pull/6021
     - Add write-only "existing_image" field to Part API serializer
->>>>>>> bbf4d2f2
 
 v156 -> 2023-11-26 : https://github.com/inventree/InvenTree/pull/5982
     - Add POST endpoint for report and label creation
