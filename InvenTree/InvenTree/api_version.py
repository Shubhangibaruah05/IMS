"""InvenTree API version information."""

# InvenTree API version
INVENTREE_API_VERSION = 182
"""Increment this API version number whenever there is a significant change to the API that any clients need to know about."""

INVENTREE_API_TEXT = """

<<<<<<< HEAD
v182 - 2024-03-08 : https://github.com/inventree/InvenTree/pull/5972
    - Adds "category_default_location" annotated field to parts
=======
v182 - 2024-03-15 : https://github.com/inventree/InvenTree/pull/6714
    - Expose ReportSnippet model to the /report/snippet/ API endpoint
    - Expose ReportAsset model to the /report/asset/ API endpoint
>>>>>>> 6abd33f0

v181 - 2024-02-21 : https://github.com/inventree/InvenTree/pull/6541
    - Adds "width" and "height" fields to the LabelTemplate API endpoint
    - Adds "page_size" and "landscape" fields to the ReportTemplate API endpoint

v180 - 2024-3-02 : https://github.com/inventree/InvenTree/pull/6463
    - Tweaks to API documentation to allow automatic documentation generation

v179 - 2024-03-01 : https://github.com/inventree/InvenTree/pull/6605
    - Adds "subcategories" count to PartCategory serializer
    - Adds "sublocations" count to StockLocation serializer
    - Adds "image" field to PartBrief serializer
    - Adds "image" field to CompanyBrief serializer

v178 - 2024-02-29 : https://github.com/inventree/InvenTree/pull/6604
    - Adds "external_stock" field to the Part API endpoint
    - Adds "external_stock" field to the BomItem API endpoint
    - Adds "external_stock" field to the BuildLine API endpoint
    - Stock quantites represented in the BuildLine API endpoint are now filtered by Build.source_location

v177 - 2024-02-27 : https://github.com/inventree/InvenTree/pull/6581
    - Adds "subcategoies" count to PartCategoryTree serializer
    - Adds "sublocations" count to StockLocationTree serializer

v176 - 2024-02-26 : https://github.com/inventree/InvenTree/pull/6535
    - Adds the field "plugins_install_disabled" to the Server info API endpoint

v175 - 2024-02-21 : https://github.com/inventree/InvenTree/pull/6538
    - Adds "parts" count to PartParameterTemplate serializer

v174 - 2024-02-21 : https://github.com/inventree/InvenTree/pull/6536
    - Expose PartCategory filters to the API documentation
    - Expose StockLocation filters to the API documentation

v173 - 2024-02-20 : https://github.com/inventree/InvenTree/pull/6483
    - Adds "merge_items" to the PurchaseOrderLine create API endpoint
    - Adds "auto_pricing" to the PurchaseOrderLine create/update API endpoint

v172 - 2024-02-20 : https://github.com/inventree/InvenTree/pull/6526
    - Adds "enabled" field to the PartTestTemplate API endpoint
    - Adds "enabled" filter to the PartTestTemplate list
    - Adds "enabled" filter to the StockItemTestResult list

v171 - 2024-02-19 : https://github.com/inventree/InvenTree/pull/6516
    - Adds "key" as a filterable parameter to PartTestTemplate list endpoint

v170 -> 2024-02-19 : https://github.com/inventree/InvenTree/pull/6514
    - Adds "has_results" filter to the PartTestTemplate list endpoint

v169 -> 2024-02-14 : https://github.com/inventree/InvenTree/pull/6430
    - Adds 'key' field to PartTestTemplate API endpoint
    - Adds annotated 'results' field to PartTestTemplate API endpoint
    - Adds 'template' field to StockItemTestResult API endpoint

v168 -> 2024-02-14 : https://github.com/inventree/InvenTree/pull/4824
    - Adds machine CRUD API endpoints
    - Adds machine settings API endpoints
    - Adds machine restart API endpoint
    - Adds machine types/drivers list API endpoints
    - Adds machine registry status API endpoint
    - Adds 'required' field to the global Settings API
    - Discover sub-sub classes of the StatusCode API

v167 -> 2024-02-07: https://github.com/inventree/InvenTree/pull/6440
    - Fixes for OpenAPI schema generation

v166 -> 2024-02-04 : https://github.com/inventree/InvenTree/pull/6400
    - Adds package_name to plugin API
    - Adds mechanism for uninstalling plugins via the API

v165 -> 2024-01-28 : https://github.com/inventree/InvenTree/pull/6040
    - Adds supplier_part.name, part.creation_user, part.required_for_sales_order

v164 -> 2024-01-24 : https://github.com/inventree/InvenTree/pull/6343
    - Adds "building" quantity to BuildLine API serializer

v163 -> 2024-01-22 : https://github.com/inventree/InvenTree/pull/6314
    - Extends API endpoint to expose auth configuration information for signin pages

v162 -> 2024-01-14 : https://github.com/inventree/InvenTree/pull/6230
    - Adds API endpoints to provide information on background tasks

v161 -> 2024-01-13 : https://github.com/inventree/InvenTree/pull/6222
    - Adds API endpoint for system error information

v160 -> 2023-12-11 : https://github.com/inventree/InvenTree/pull/6072
    - Adds API endpoint for allocating stock items against a sales order via barcode scan

v159 -> 2023-12-08 : https://github.com/inventree/InvenTree/pull/6056
    - Adds API endpoint for reloading plugin registry

v158 -> 2023-11-21 : https://github.com/inventree/InvenTree/pull/5953
    - Adds API endpoint for listing all settings of a particular plugin
    - Adds API endpoint for registry status (errors)

v157 -> 2023-12-02 : https://github.com/inventree/InvenTree/pull/6021
    - Add write-only "existing_image" field to Part API serializer

v156 -> 2023-11-26 : https://github.com/inventree/InvenTree/pull/5982
    - Add POST endpoint for report and label creation

v155 -> 2023-11-24 : https://github.com/inventree/InvenTree/pull/5979
    - Add "creation_date" field to Part instance serializer

v154 -> 2023-11-21 : https://github.com/inventree/InvenTree/pull/5944
    - Adds "responsible" field to the ProjectCode table

v153 -> 2023-11-21 : https://github.com/inventree/InvenTree/pull/5956
    - Adds override_min and override_max fields to part pricing API

v152 -> 2023-11-20 : https://github.com/inventree/InvenTree/pull/5949
    - Adds barcode support for manufacturerpart model
    - Adds API endpoint for adding parts to purchase order using barcode scan

v151 -> 2023-11-13 : https://github.com/inventree/InvenTree/pull/5906
    - Allow user list API to be filtered by user active status
    - Allow owner list API to be filtered by user active status

v150 -> 2023-11-07: https://github.com/inventree/InvenTree/pull/5875
    - Extended user API endpoints to enable ordering
    - Extended user API endpoints to enable user role changes
    - Added endpoint to create a new user

v149 -> 2023-11-07 : https://github.com/inventree/InvenTree/pull/5876
    - Add 'building' quantity to BomItem serializer
    - Add extra ordering options for the BomItem list API

v148 -> 2023-11-06 : https://github.com/inventree/InvenTree/pull/5872
    - Allow "quantity" to be specified when installing an item into another item

v147 -> 2023-11-04: https://github.com/inventree/InvenTree/pull/5860
    - Adds "completed_lines" field to SalesOrder API endpoint
    - Adds "completed_lines" field to PurchaseOrder API endpoint

v146 -> 2023-11-02: https://github.com/inventree/InvenTree/pull/5822
    - Extended SSO Provider endpoint to contain if a provider is configured
    - Adds API endpoints for Email Address model

v145 -> 2023-10-30: https://github.com/inventree/InvenTree/pull/5786
    - Allow printing labels via POST including printing options in the body

v144 -> 2023-10-23: https://github.com/inventree/InvenTree/pull/5811
    - Adds version information API endpoint

v143 -> 2023-10-29: https://github.com/inventree/InvenTree/pull/5810
    - Extends the status endpoint to include information about system status and health

v142 -> 2023-10-20: https://github.com/inventree/InvenTree/pull/5759
    - Adds generic API endpoints for looking up status models

v141 -> 2023-10-23 : https://github.com/inventree/InvenTree/pull/5774
    - Changed 'part.responsible' from User to Owner

v140 -> 2023-10-20 : https://github.com/inventree/InvenTree/pull/5664
    - Expand API token functionality
    - Multiple API tokens can be generated per user

v139 -> 2023-10-11 : https://github.com/inventree/InvenTree/pull/5509
    - Add new BarcodePOReceive endpoint to receive line items by scanning supplier barcodes

v138 -> 2023-10-11 : https://github.com/inventree/InvenTree/pull/5679
    - Settings keys are no longer case sensitive
    - Include settings units in API serializer

v137 -> 2023-10-04 : https://github.com/inventree/InvenTree/pull/5588
    - Adds StockLocationType API endpoints
    - Adds custom_icon, location_type to StockLocation endpoint

v136 -> 2023-09-23 : https://github.com/inventree/InvenTree/pull/5595
    - Adds structural to StockLocation and PartCategory tree endpoints

v135 -> 2023-09-19 : https://github.com/inventree/InvenTree/pull/5569
    - Adds location path detail to StockLocation and StockItem API endpoints
    - Adds category path detail to PartCategory and Part API endpoints

v134 -> 2023-09-11 : https://github.com/inventree/InvenTree/pull/5525
    - Allow "Attachment" list endpoints to be searched by attachment, link and comment fields

v133 -> 2023-09-08 : https://github.com/inventree/InvenTree/pull/5518
    - Add extra optional fields which can be used for StockAdjustment endpoints

v132 -> 2023-09-07 : https://github.com/inventree/InvenTree/pull/5515
    - Add 'issued_by' filter to BuildOrder API list endpoint

v131 -> 2023-08-09 : https://github.com/inventree/InvenTree/pull/5415
    - Annotate 'available_variant_stock' to the SalesOrderLine serializer

v130 -> 2023-07-14 : https://github.com/inventree/InvenTree/pull/5251
    - Refactor label printing interface

v129 -> 2023-07-06 : https://github.com/inventree/InvenTree/pull/5189
    - Changes 'serial_lte' and 'serial_gte' stock filters to point to 'serial_int' field

v128 -> 2023-07-06 : https://github.com/inventree/InvenTree/pull/5186
    - Adds 'available' filter for BuildLine API endpoint

v127 -> 2023-06-24 : https://github.com/inventree/InvenTree/pull/5094
    - Enhancements for the PartParameter API endpoints

v126 -> 2023-06-19 : https://github.com/inventree/InvenTree/pull/5075
    - Adds API endpoint for setting the "category" for multiple parts simultaneously

v125 -> 2023-06-17 : https://github.com/inventree/InvenTree/pull/5064
    - Adds API endpoint for setting the "status" field for multiple stock items simultaneously

v124 -> 2023-06-17 : https://github.com/inventree/InvenTree/pull/5057
    - Add "created_before" and "created_after" filters to the Part API

v123 -> 2023-06-15 : https://github.com/inventree/InvenTree/pull/5019
    - Add Metadata to: Plugin Config

v122 -> 2023-06-14 : https://github.com/inventree/InvenTree/pull/5034
    - Adds new BuildLineLabel label type

v121 -> 2023-06-14 : https://github.com/inventree/InvenTree/pull/4808
    - Adds "ProjectCode" link to Build model

v120 -> 2023-06-07 : https://github.com/inventree/InvenTree/pull/4855
    - Major overhaul of the build order API
    - Adds new BuildLine model

v119 -> 2023-06-01 : https://github.com/inventree/InvenTree/pull/4898
    - Add Metadata to:  Part test templates, Part parameters, Part category parameter templates, BOM item substitute, Related Parts, Stock item test result

v118 -> 2023-06-01 : https://github.com/inventree/InvenTree/pull/4935
    - Adds extra fields for the PartParameterTemplate model

v117 -> 2023-05-22 : https://github.com/inventree/InvenTree/pull/4854
    - Part.units model now supports physical units (e.g. "kg", "m", "mm", etc)
    - Replaces SupplierPart "pack_size" field with "pack_quantity"
    - New field supports physical units, and allows for conversion between compatible units

v116 -> 2023-05-18 : https://github.com/inventree/InvenTree/pull/4823
    - Updates to part parameter implementation, to use physical units

v115 -> 2023-05-18 : https://github.com/inventree/InvenTree/pull/4846
    - Adds ability to partially scrap a build output

v114 -> 2023-05-16 : https://github.com/inventree/InvenTree/pull/4825
    - Adds "delivery_date" to shipments

v113 -> 2023-05-13 : https://github.com/inventree/InvenTree/pull/4800
    - Adds API endpoints for scrapping a build output

v112 -> 2023-05-13: https://github.com/inventree/InvenTree/pull/4741
    - Adds flag use_pack_size to the stock addition API, which allows adding packs

v111 -> 2023-05-02 : https://github.com/inventree/InvenTree/pull/4367
    - Adds tags to the Part serializer
    - Adds tags to the SupplierPart serializer
    - Adds tags to the ManufacturerPart serializer
    - Adds tags to the StockItem serializer
    - Adds tags to the StockLocation serializer

v110 -> 2023-04-26 : https://github.com/inventree/InvenTree/pull/4698
    - Adds 'order_currency' field for PurchaseOrder / SalesOrder endpoints

v109 -> 2023-04-19 : https://github.com/inventree/InvenTree/pull/4636
    - Adds API endpoints for the "ProjectCode" model

v108 -> 2023-04-17 : https://github.com/inventree/InvenTree/pull/4615
    - Adds functionality to upload images for rendering in markdown notes

v107 -> 2023-04-04 : https://github.com/inventree/InvenTree/pull/4575
    - Adds barcode support for PurchaseOrder model
    - Adds barcode support for ReturnOrder model
    - Adds barcode support for SalesOrder model
    - Adds barcode support for BuildOrder model

v106 -> 2023-04-03 : https://github.com/inventree/InvenTree/pull/4566
    - Adds 'search_regex' parameter to all searchable API endpoints

v105 -> 2023-03-31 : https://github.com/inventree/InvenTree/pull/4543
    - Adds API endpoints for status label information on various models

v104 -> 2023-03-23 : https://github.com/inventree/InvenTree/pull/4488
    - Adds various endpoints for new "ReturnOrder" models
    - Adds various endpoints for new "ReturnOrderReport" templates
    - Exposes API endpoints for "Contact" model

v103 -> 2023-03-17 : https://github.com/inventree/InvenTree/pull/4410
    - Add metadata to several more models

v102 -> 2023-03-18 : https://github.com/inventree/InvenTree/pull/4505
- Adds global search API endpoint for consolidated search results

v101 -> 2023-03-07 : https://github.com/inventree/InvenTree/pull/4462
    - Adds 'total_in_stock' to Part serializer, and supports API ordering

v100 -> 2023-03-04 : https://github.com/inventree/InvenTree/pull/4452
     - Adds bulk delete of PurchaseOrderLineItems to API

v99 -> 2023-03-03 : https://github.com/inventree/InvenTree/pull/4445
    - Adds sort by "responsible" to PurchaseOrderAPI

v98 -> 2023-02-24 : https://github.com/inventree/InvenTree/pull/4408
    - Adds "responsible" filter to Build API

v97 -> 2023-02-20 : https://github.com/inventree/InvenTree/pull/4377
    - Adds "external" attribute to StockLocation model

v96 -> 2023-02-16 : https://github.com/inventree/InvenTree/pull/4345
    - Adds stocktake report generation functionality

v95 -> 2023-02-16 : https://github.com/inventree/InvenTree/pull/4346
    - Adds "CompanyAttachment" model (and associated API endpoints)

v94 -> 2023-02-10 : https://github.com/inventree/InvenTree/pull/4327
    - Adds API endpoints for the "Group" auth model

v93 -> 2023-02-03 : https://github.com/inventree/InvenTree/pull/4300
    - Adds extra information to the currency exchange endpoint
    - Adds API endpoint for manually updating exchange rates

v92 -> 2023-02-02 : https://github.com/inventree/InvenTree/pull/4293
    - Adds API endpoint for currency exchange information

v91 -> 2023-01-31 : https://github.com/inventree/InvenTree/pull/4281
    - Improves the API endpoint for creating new Part instances

v90 -> 2023-01-25 : https://github.com/inventree/InvenTree/pull/4186/files
    - Adds a dedicated endpoint to activate a plugin

v89 -> 2023-01-25 : https://github.com/inventree/InvenTree/pull/4214
    - Adds updated field to SupplierPart API
    - Adds API date ordering for supplier part list

v88 -> 2023-01-17: https://github.com/inventree/InvenTree/pull/4225
    - Adds 'priority' field to Build model and api endpoints

v87 -> 2023-01-04 : https://github.com/inventree/InvenTree/pull/4067
    - Add API date filter for stock table on Expiry date

v86 -> 2022-12-22 : https://github.com/inventree/InvenTree/pull/4069
    - Adds API endpoints for part stocktake

v85 -> 2022-12-21 : https://github.com/inventree/InvenTree/pull/3858
    - Add endpoints serving ICS calendars for purchase and sales orders through API

v84 -> 2022-12-21: https://github.com/inventree/InvenTree/pull/4083
    - Add support for listing PO, BO, SO by their reference

v83 -> 2022-11-19 : https://github.com/inventree/InvenTree/pull/3949
    - Add support for structural Stock locations

v82 -> 2022-11-16 : https://github.com/inventree/InvenTree/pull/3931
    - Add support for structural Part categories

v81 -> 2022-11-08 : https://github.com/inventree/InvenTree/pull/3710
    - Adds cached pricing information to Part API
    - Adds cached pricing information to BomItem API
    - Allows Part and BomItem list endpoints to be filtered by 'has_pricing'
    - Remove calculated 'price_string' values from API endpoints
    - Allows PurchaseOrderLineItem API endpoint to be filtered by 'has_pricing'
    - Allows SalesOrderLineItem API endpoint to be filtered by 'has_pricing'
    - Allows SalesOrderLineItem API endpoint to be filtered by 'order_status'
    - Adds more information to SupplierPriceBreak serializer

v80 -> 2022-11-07 : https://github.com/inventree/InvenTree/pull/3906
    - Adds 'barcode_hash' to Part API serializer
    - Adds 'barcode_hash' to StockLocation API serializer
    - Adds 'barcode_hash' to SupplierPart API serializer

v79 -> 2022-11-03 : https://github.com/inventree/InvenTree/pull/3895
    - Add metadata to Company

v78 -> 2022-10-25 : https://github.com/inventree/InvenTree/pull/3854
    - Make PartCategory to be filtered by name and description

v77 -> 2022-10-12 : https://github.com/inventree/InvenTree/pull/3772
    - Adds model permission checks for barcode assignment actions

v76 -> 2022-09-10 : https://github.com/inventree/InvenTree/pull/3640
    - Refactor of barcode data on the API
    - StockItem.uid renamed to StockItem.barcode_hash

v75 -> 2022-09-05 : https://github.com/inventree/InvenTree/pull/3644
    - Adds "pack_size" attribute to SupplierPart API serializer

v74 -> 2022-08-28 : https://github.com/inventree/InvenTree/pull/3615
    - Add confirmation field for completing PurchaseOrder if the order has incomplete lines
    - Add confirmation field for completing SalesOrder if the order has incomplete lines

v73 -> 2022-08-24 : https://github.com/inventree/InvenTree/pull/3605
    - Add 'description' field to PartParameterTemplate model

v72 -> 2022-08-18 : https://github.com/inventree/InvenTree/pull/3567
    - Allow PurchaseOrder to be duplicated via the API

v71 -> 2022-08-18 : https://github.com/inventree/InvenTree/pull/3564
    - Updates to the "part scheduling" API endpoint

v70 -> 2022-08-02 : https://github.com/inventree/InvenTree/pull/3451
    - Adds a 'depth' parameter to the PartCategory list API
    - Adds a 'depth' parameter to the StockLocation list API

v69 -> 2022-08-01 : https://github.com/inventree/InvenTree/pull/3443
    - Updates the PartCategory list API:
        - Improve query efficiency: O(n) becomes O(1)
        - Rename 'parts' field to 'part_count'
    - Updates the StockLocation list API:
        - Improve query efficiency: O(n) becomes O(1)

v68 -> 2022-07-27 : https://github.com/inventree/InvenTree/pull/3417
    - Allows SupplierPart list to be filtered by SKU value
    - Allows SupplierPart list to be filtered by MPN value

v67 -> 2022-07-25 : https://github.com/inventree/InvenTree/pull/3395
    - Adds a 'requirements' endpoint for Part instance
    - Provides information on outstanding order requirements for a given part

v66 -> 2022-07-24 : https://github.com/inventree/InvenTree/pull/3393
    - Part images can now be downloaded from a remote URL via the API
    - Company images can now be downloaded from a remote URL via the API

v65 -> 2022-07-15 : https://github.com/inventree/InvenTree/pull/3335
    - Annotates 'in_stock' quantity to the SupplierPart API

v64 -> 2022-07-08 : https://github.com/inventree/InvenTree/pull/3310
    - Annotate 'on_order' quantity to BOM list API
    - Allow BOM List API endpoint to be filtered by "on_order" parameter

v63 -> 2022-07-06 : https://github.com/inventree/InvenTree/pull/3301
    - Allow BOM List API endpoint to be filtered by "available_stock" parameter

v62 -> 2022-07-05 : https://github.com/inventree/InvenTree/pull/3296
    - Allows search on BOM List API endpoint
    - Allows ordering on BOM List API endpoint

v61 -> 2022-06-12 : https://github.com/inventree/InvenTree/pull/3183
    - Migrate the "Convert Stock Item" form class to use the API
    - There is now an API endpoint for converting a stock item to a valid variant

v60 -> 2022-06-08 : https://github.com/inventree/InvenTree/pull/3148
    - Add availability data fields to the SupplierPart model

v59 -> 2022-06-07 : https://github.com/inventree/InvenTree/pull/3154
    - Adds further improvements to BulkDelete mixin class
    - Fixes multiple bugs in custom OPTIONS metadata implementation
    - Adds 'bulk delete' for Notifications

v58 -> 2022-06-06 : https://github.com/inventree/InvenTree/pull/3146
    - Adds a BulkDelete API mixin class for fast, safe deletion of multiple objects with a single API request

v57 -> 2022-06-05 : https://github.com/inventree/InvenTree/pull/3130
    - Transfer PartCategoryTemplateParameter actions to the API

v56 -> 2022-06-02 : https://github.com/inventree/InvenTree/pull/3123
    - Expose the PartParameterTemplate model to use the API

v55 -> 2022-06-02 : https://github.com/inventree/InvenTree/pull/3120
    - Converts the 'StockItemReturn' functionality to make use of the API

v54 -> 2022-06-02 : https://github.com/inventree/InvenTree/pull/3117
    - Adds 'available_stock' annotation on the SalesOrderLineItem API
    - Adds (well, fixes) 'overdue' annotation on the SalesOrderLineItem API

v53 -> 2022-06-01 : https://github.com/inventree/InvenTree/pull/3110
    - Adds extra search fields to the BuildOrder list API endpoint

v52 -> 2022-05-31 : https://github.com/inventree/InvenTree/pull/3103
    - Allow part list API to be searched by supplier SKU

v51 -> 2022-05-24 : https://github.com/inventree/InvenTree/pull/3058
    - Adds new fields to the SalesOrderShipment model

v50 -> 2022-05-18 : https://github.com/inventree/InvenTree/pull/2912
    - Implement Attachments for manufacturer parts

v49 -> 2022-05-09 : https://github.com/inventree/InvenTree/pull/2957
    - Allows filtering of plugin list by 'active' status
    - Allows filtering of plugin list by 'mixin' support
    - Adds endpoint to "identify" or "locate" stock items and locations (using plugins)

v48 -> 2022-05-12 : https://github.com/inventree/InvenTree/pull/2977
    - Adds "export to file" functionality for PurchaseOrder API endpoint
    - Adds "export to file" functionality for SalesOrder API endpoint
    - Adds "export to file" functionality for BuildOrder API endpoint

v47 -> 2022-05-10 : https://github.com/inventree/InvenTree/pull/2964
    - Fixes barcode API error response when scanning a StockItem which does not exist
    - Fixes barcode API error response when scanning a StockLocation which does not exist

v46 -> 2022-05-09
    - Fixes read permissions on settings API
    - Allows non-staff users to read global settings via the API

v45 -> 2022-05-08 : https://github.com/inventree/InvenTree/pull/2944
    - Settings are now accessed via the API using their unique key, not their PK
    - This allows the settings to be accessed without prior knowledge of the PK

v44 -> 2022-05-04 : https://github.com/inventree/InvenTree/pull/2931
    - Converting more server-side rendered forms to the API
    - Exposes more core functionality to API endpoints

v43 -> 2022-04-26 : https://github.com/inventree/InvenTree/pull/2875
    - Adds API detail endpoint for PartSalePrice model
    - Adds API detail endpoint for PartInternalPrice model

v42 -> 2022-04-26 : https://github.com/inventree/InvenTree/pull/2833
    - Adds variant stock information to the Part and BomItem serializers

v41 -> 2022-04-26
    - Fixes 'variant_of' filter for Part list endpoint

v40 -> 2022-04-19
    - Adds ability to filter StockItem list by "tracked" parameter
        - This checks the serial number or batch code fields

v39 -> 2022-04-18
    - Adds ability to filter StockItem list by "has_batch" parameter

v38 -> 2022-04-14 : https://github.com/inventree/InvenTree/pull/2828
    - Adds the ability to include stock test results for "installed items"

v37 -> 2022-04-07 : https://github.com/inventree/InvenTree/pull/2806
    - Adds extra stock availability information to the BomItem serializer

v36 -> 2022-04-03
    - Adds ability to filter part list endpoint by unallocated_stock argument

v35 -> 2022-04-01 : https://github.com/inventree/InvenTree/pull/2797
    - Adds stock allocation information to the Part API
    - Adds calculated field for "unallocated_quantity"

v34 -> 2022-03-25
    - Change permissions for "plugin list" API endpoint (now allows any authenticated user)

v33 -> 2022-03-24
    - Adds "plugins_enabled" information to root API endpoint

v32 -> 2022-03-19
    - Adds "parameters" detail to Part API endpoint (use &parameters=true)
    - Adds ability to filter PartParameterTemplate API by Part instance
    - Adds ability to filter PartParameterTemplate API by PartCategory instance

v31 -> 2022-03-14
    - Adds "updated" field to SupplierPriceBreakList and SupplierPriceBreakDetail API endpoints

v30 -> 2022-03-09
    - Adds "exclude_location" field to BuildAutoAllocation API endpoint
    - Allows BuildItem API endpoint to be filtered by BomItem relation

v29 -> 2022-03-08
    - Adds "scheduling" endpoint for predicted stock scheduling information

v28 -> 2022-03-04
    - Adds an API endpoint for auto allocation of stock items against a build order
    - Ref: https://github.com/inventree/InvenTree/pull/2713

v27 -> 2022-02-28
    - Adds target_date field to individual line items for purchase orders and sales orders

v26 -> 2022-02-17
    - Adds API endpoint for uploading a BOM file and extracting data

v25 -> 2022-02-17
    - Adds ability to filter "part" list endpoint by "in_bom_for" argument

v24 -> 2022-02-10
    - Adds API endpoint for deleting (cancelling) build order outputs

v23 -> 2022-02-02
    - Adds API endpoints for managing plugin classes
    - Adds API endpoints for managing plugin settings

v22 -> 2021-12-20
    - Adds API endpoint to "merge" multiple stock items

v21 -> 2021-12-04
    - Adds support for multiple "Shipments" against a SalesOrder
    - Refactors process for stock allocation against a SalesOrder

v20 -> 2021-12-03
    - Adds ability to filter POLineItem endpoint by "base_part"
    - Adds optional "order_detail" to POLineItem list endpoint

v19 -> 2021-12-02
    - Adds the ability to filter the StockItem API by "part_tree"
    - Returns only stock items which match a particular part.tree_id field

v18 -> 2021-11-15
    - Adds the ability to filter BomItem API by "uses" field
    - This returns a list of all BomItems which "use" the specified part
    - Includes inherited BomItem objects

v17 -> 2021-11-09
    - Adds API endpoints for GLOBAL and USER settings objects
    - Ref: https://github.com/inventree/InvenTree/pull/2275

v16 -> 2021-10-17
    - Adds API endpoint for completing build order outputs

v15 -> 2021-10-06
    - Adds detail endpoint for SalesOrderAllocation model
    - Allows use of the API forms interface for adjusting SalesOrderAllocation objects

v14 -> 2021-10-05
    - Stock adjustment actions API is improved, using native DRF serializer support
    - However adjustment actions now only support 'pk' as a lookup field

v13 -> 2021-10-05
    - Adds API endpoint to allocate stock items against a BuildOrder
    - Updates StockItem API with improved filtering against BomItem data

v12 -> 2021-09-07
    - Adds API endpoint to receive stock items against a PurchaseOrder

v11 -> 2021-08-26
    - Adds "units" field to PartBriefSerializer
    - This allows units to be introspected from the "part_detail" field in the StockItem serializer

v10 -> 2021-08-23
    - Adds "purchase_price_currency" to StockItem serializer
    - Adds "purchase_price_string" to StockItem serializer
    - Purchase price is now writable for StockItem serializer

v9  -> 2021-08-09
    - Adds "price_string" to part pricing serializers

v8  -> 2021-07-19
    - Refactors the API interface for SupplierPart and ManufacturerPart models
    - ManufacturerPart objects can no longer be created via the SupplierPart API endpoint

v7  -> 2021-07-03
    - Introduced the concept of "API forms" in https://github.com/inventree/InvenTree/pull/1716
    - API OPTIONS endpoints provide comprehensive field metedata
    - Multiple new API endpoints added for database models

v6  -> 2021-06-23
    - Part and Company images can now be directly uploaded via the REST API

v5  -> 2021-06-21
    - Adds API interface for manufacturer part parameters

v4  -> 2021-06-01
    - BOM items can now accept "variant stock" to be assigned against them
    - Many slight API tweaks were needed to get this to work properly!

v3  -> 2021-05-22:
    - The updated StockItem "history tracking" now uses a different interface

"""<|MERGE_RESOLUTION|>--- conflicted
+++ resolved
@@ -6,14 +6,15 @@
 
 INVENTREE_API_TEXT = """
 
-<<<<<<< HEAD
-v182 - 2024-03-08 : https://github.com/inventree/InvenTree/pull/5972
-    - Adds "category_default_location" annotated field to parts
-=======
+v183 - 2024-03-08 : https://github.com/inventree/InvenTree/pull/5972
+    - Adds "part_detail.category_default_location" annotated field to part serializer
+    - Adds "part_detail.category_default_location" annotated field to stock item serializer
+    - Adds "part_detail.category_default_location" annotated field to purchase order line serializer
+    - Adds "parent_default_location" annotated field to category serializer
+
 v182 - 2024-03-15 : https://github.com/inventree/InvenTree/pull/6714
     - Expose ReportSnippet model to the /report/snippet/ API endpoint
     - Expose ReportAsset model to the /report/asset/ API endpoint
->>>>>>> 6abd33f0
 
 v181 - 2024-02-21 : https://github.com/inventree/InvenTree/pull/6541
     - Adds "width" and "height" fields to the LabelTemplate API endpoint
