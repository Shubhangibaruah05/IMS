--- conflicted
+++ resolved
@@ -4,19 +4,17 @@
 
 
 # InvenTree API version
-INVENTREE_API_VERSION = 53
+INVENTREE_API_VERSION = 54
 
 """
 Increment this API version number whenever there is a significant change to the API that any clients need to know about
 
-<<<<<<< HEAD
-v53 -> 2022-06-01 : https://github.com/inventree/InvenTree/pull/2934
+v54 -> 2022-06-01 : https://github.com/inventree/InvenTree/pull/2934
     - Converting more server-side actions to use the API
     - Build orders can now be deleted via the API
-=======
-v52 -> 2022-06-01 : https://github.com/inventree/InvenTree/pull/3110
+
+v53 -> 2022-06-01 : https://github.com/inventree/InvenTree/pull/3110
     - Adds extra search fields to the BuildOrder list API endpoint
->>>>>>> 66a69152
 
 v52 -> 2022-05-31 : https://github.com/inventree/InvenTree/pull/3103
     - Allow part list API to be searched by supplier SKU
