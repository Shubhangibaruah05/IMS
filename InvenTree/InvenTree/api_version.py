"""InvenTree API version information."""


# InvenTree API version
<<<<<<< HEAD
INVENTREE_API_VERSION = 90

"""
Increment this API version number whenever there is a significant change to the API that any clients need to know about
v90 -> 2023-01-25 : https://github.com/inventree/InvenTree/pull/4186/files
    - Adds a dedicated endpoint to activate a plugin
=======
INVENTREE_API_VERSION = 107

"""
Increment this API version number whenever there is a significant change to the API that any clients need to know about

v107 -> 2023-04-04 : https://github.com/inventree/InvenTree/pull/4575
    - Adds barcode support for PurchaseOrder model
    - Adds barcode support for ReturnOrder model
    - Adds barcode support for SalesOrder model
    - Adds barcode support for BuildOrder model

v106 -> 2023-04-03 : https://github.com/inventree/InvenTree/pull/4566
    - Adds 'search_regex' parameter to all searchable API endpoints

v105 -> 2023-03-31 : https://github.com/inventree/InvenTree/pull/4543
    - Adds API endpoints for status label information on various models

v104 -> 2023-03-23 : https://github.com/inventree/InvenTree/pull/4488
    - Adds various endpoints for new "ReturnOrder" models
    - Adds various endpoints for new "ReturnOrderReport" templates
    - Exposes API endpoints for "Contact" model

v103 -> 2023-03-17 : https://github.com/inventree/InvenTree/pull/4410
    - Add metadata to several more models

v102 -> 2023-03-18 : https://github.com/inventree/InvenTree/pull/4505
- Adds global search API endpoint for consolidated search results

v101 -> 2023-03-07 : https://github.com/inventree/InvenTree/pull/4462
    - Adds 'total_in_stock' to Part serializer, and supports API ordering

v100 -> 2023-03-04 : https://github.com/inventree/InvenTree/pull/4452
     - Adds bulk delete of PurchaseOrderLineItems to API

v99 -> 2023-03-03 : https://github.com/inventree/InvenTree/pull/4445
    - Adds sort by "responsible" to PurchaseOrderAPI

v98 -> 2023-02-24 : https://github.com/inventree/InvenTree/pull/4408
    - Adds "responsible" filter to Build API

v97 -> 2023-02-20 : https://github.com/inventree/InvenTree/pull/4377
    - Adds "external" attribute to StockLocation model

v96 -> 2023-02-16 : https://github.com/inventree/InvenTree/pull/4345
    - Adds stocktake report generation functionality

v95 -> 2023-02-16 : https://github.com/inventree/InvenTree/pull/4346
    - Adds "CompanyAttachment" model (and associated API endpoints)

v94 -> 2023-02-10 : https://github.com/inventree/InvenTree/pull/4327
    - Adds API endpoints for the "Group" auth model

v93 -> 2023-02-03 : https://github.com/inventree/InvenTree/pull/4300
    - Adds extra information to the currency exchange endpoint
    - Adds API endpoint for manually updating exchange rates

v92 -> 2023-02-02 : https://github.com/inventree/InvenTree/pull/4293
    - Adds API endpoint for currency exchange information

v91 -> 2023-01-31 : https://github.com/inventree/InvenTree/pull/4281
    - Improves the API endpoint for creating new Part instances

v90 -> 2023-01-25 : https://github.com/inventree/InvenTree/pull/4186/files
    - Adds a dedicated endpoint to activate a plugin

>>>>>>> 9d5522c1
v89 -> 2023-01-25 : https://github.com/inventree/InvenTree/pull/4214
    - Adds updated field to SupplierPart API
    - Adds API date orddering for supplier part list

v88 -> 2023-01-17: https://github.com/inventree/InvenTree/pull/4225
    - Adds 'priority' field to Build model and api endpoints

v87 -> 2023-01-04 : https://github.com/inventree/InvenTree/pull/4067
    - Add API date filter for stock table on Expiry date

v86 -> 2022-12-22 : https://github.com/inventree/InvenTree/pull/4069
    - Adds API endpoints for part stocktake

v85 -> 2022-12-21 : https://github.com/inventree/InvenTree/pull/3858
    - Add endpoints serving ICS calendars for purchase and sales orders through API

v84 -> 2022-12-21: https://github.com/inventree/InvenTree/pull/4083
    - Add support for listing PO, BO, SO by their reference

v83 -> 2022-11-19 : https://github.com/inventree/InvenTree/pull/3949
    - Add support for structural Stock locations

v82 -> 2022-11-16 : https://github.com/inventree/InvenTree/pull/3931
    - Add support for structural Part categories

v81 -> 2022-11-08 : https://github.com/inventree/InvenTree/pull/3710
    - Adds cached pricing information to Part API
    - Adds cached pricing information to BomItem API
    - Allows Part and BomItem list endpoints to be filtered by 'has_pricing'
    - Remove calculated 'price_string' values from API endpoints
    - Allows PurchaseOrderLineItem API endpoint to be filtered by 'has_pricing'
    - Allows SalesOrderLineItem API endpoint to be filtered by 'has_pricing'
    - Allows SalesOrderLineItem API endpoint to be filtered by 'order_status'
    - Adds more information to SupplierPriceBreak serializer

v80 -> 2022-11-07 : https://github.com/inventree/InvenTree/pull/3906
    - Adds 'barcode_hash' to Part API serializer
    - Adds 'barcode_hash' to StockLocation API serializer
    - Adds 'barcode_hash' to SupplierPart API serializer

v79 -> 2022-11-03 : https://github.com/inventree/InvenTree/pull/3895
    - Add metadata to Company

v78 -> 2022-10-25 : https://github.com/inventree/InvenTree/pull/3854
    - Make PartCategory to be filtered by name and description

v77 -> 2022-10-12 : https://github.com/inventree/InvenTree/pull/3772
    - Adds model permission checks for barcode assignment actions

v76 -> 2022-09-10 : https://github.com/inventree/InvenTree/pull/3640
    - Refactor of barcode data on the API
    - StockItem.uid renamed to StockItem.barcode_hash

v75 -> 2022-09-05 : https://github.com/inventree/InvenTree/pull/3644
    - Adds "pack_size" attribute to SupplierPart API serializer

v74 -> 2022-08-28 : https://github.com/inventree/InvenTree/pull/3615
    - Add confirmation field for completing PurchaseOrder if the order has incomplete lines
    - Add confirmation field for completing SalesOrder if the order has incomplete lines

v73 -> 2022-08-24 : https://github.com/inventree/InvenTree/pull/3605
    - Add 'description' field to PartParameterTemplate model

v72 -> 2022-08-18 : https://github.com/inventree/InvenTree/pull/3567
    - Allow PurchaseOrder to be duplicated via the API

v71 -> 2022-08-18 : https://github.com/inventree/InvenTree/pull/3564
    - Updates to the "part scheduling" API endpoint

v70 -> 2022-08-02 : https://github.com/inventree/InvenTree/pull/3451
    - Adds a 'depth' parameter to the PartCategory list API
    - Adds a 'depth' parameter to the StockLocation list API

v69 -> 2022-08-01 : https://github.com/inventree/InvenTree/pull/3443
    - Updates the PartCategory list API:
        - Improve query efficiency: O(n) becomes O(1)
        - Rename 'parts' field to 'part_count'
    - Updates the StockLocation list API:
        - Improve query efficiency: O(n) becomes O(1)

v68 -> 2022-07-27 : https://github.com/inventree/InvenTree/pull/3417
    - Allows SupplierPart list to be filtered by SKU value
    - Allows SupplierPart list to be filtered by MPN value

v67 -> 2022-07-25 : https://github.com/inventree/InvenTree/pull/3395
    - Adds a 'requirements' endpoint for Part instance
    - Provides information on outstanding order requirements for a given part

v66 -> 2022-07-24 : https://github.com/inventree/InvenTree/pull/3393
    - Part images can now be downloaded from a remote URL via the API
    - Company images can now be downloaded from a remote URL via the API

v65 -> 2022-07-15 : https://github.com/inventree/InvenTree/pull/3335
    - Annotates 'in_stock' quantity to the SupplierPart API

v64 -> 2022-07-08 : https://github.com/inventree/InvenTree/pull/3310
    - Annotate 'on_order' quantity to BOM list API
    - Allow BOM List API endpoint to be filtered by "on_order" parameter

v63 -> 2022-07-06 : https://github.com/inventree/InvenTree/pull/3301
    - Allow BOM List API endpoint to be filtered by "available_stock" paramater

v62 -> 2022-07-05 : https://github.com/inventree/InvenTree/pull/3296
    - Allows search on BOM List API endpoint
    - Allows ordering on BOM List API endpoint

v61 -> 2022-06-12 : https://github.com/inventree/InvenTree/pull/3183
    - Migrate the "Convert Stock Item" form class to use the API
    - There is now an API endpoint for converting a stock item to a valid variant

v60 -> 2022-06-08 : https://github.com/inventree/InvenTree/pull/3148
    - Add availability data fields to the SupplierPart model

v59 -> 2022-06-07 : https://github.com/inventree/InvenTree/pull/3154
    - Adds further improvements to BulkDelete mixin class
    - Fixes multiple bugs in custom OPTIONS metadata implementation
    - Adds 'bulk delete' for Notifications

v58 -> 2022-06-06 : https://github.com/inventree/InvenTree/pull/3146
    - Adds a BulkDelete API mixin class for fast, safe deletion of multiple objects with a single API request

v57 -> 2022-06-05 : https://github.com/inventree/InvenTree/pull/3130
    - Transfer PartCategoryTemplateParameter actions to the API

v56 -> 2022-06-02 : https://github.com/inventree/InvenTree/pull/3123
    - Expose the PartParameterTemplate model to use the API

v55 -> 2022-06-02 : https://github.com/inventree/InvenTree/pull/3120
    - Converts the 'StockItemReturn' functionality to make use of the API

v54 -> 2022-06-02 : https://github.com/inventree/InvenTree/pull/3117
    - Adds 'available_stock' annotation on the SalesOrderLineItem API
    - Adds (well, fixes) 'overdue' annotation on the SalesOrderLineItem API

v53 -> 2022-06-01 : https://github.com/inventree/InvenTree/pull/3110
    - Adds extra search fields to the BuildOrder list API endpoint

v52 -> 2022-05-31 : https://github.com/inventree/InvenTree/pull/3103
    - Allow part list API to be searched by supplier SKU

v51 -> 2022-05-24 : https://github.com/inventree/InvenTree/pull/3058
    - Adds new fields to the SalesOrderShipment model

v50 -> 2022-05-18 : https://github.com/inventree/InvenTree/pull/2912
    - Implement Attachments for manufacturer parts

v49 -> 2022-05-09 : https://github.com/inventree/InvenTree/pull/2957
    - Allows filtering of plugin list by 'active' status
    - Allows filtering of plugin list by 'mixin' support
    - Adds endpoint to "identify" or "locate" stock items and locations (using plugins)

v48 -> 2022-05-12 : https://github.com/inventree/InvenTree/pull/2977
    - Adds "export to file" functionality for PurchaseOrder API endpoint
    - Adds "export to file" functionality for SalesOrder API endpoint
    - Adds "export to file" functionality for BuildOrder API endpoint

v47 -> 2022-05-10 : https://github.com/inventree/InvenTree/pull/2964
    - Fixes barcode API error response when scanning a StockItem which does not exist
    - Fixes barcode API error response when scanning a StockLocation which does not exist

v46 -> 2022-05-09
    - Fixes read permissions on settings API
    - Allows non-staff users to read global settings via the API

v45 -> 2022-05-08 : https://github.com/inventree/InvenTree/pull/2944
    - Settings are now accessed via the API using their unique key, not their PK
    - This allows the settings to be accessed without prior knowledge of the PK

v44 -> 2022-05-04 : https://github.com/inventree/InvenTree/pull/2931
    - Converting more server-side rendered forms to the API
    - Exposes more core functionality to API endpoints

v43 -> 2022-04-26 : https://github.com/inventree/InvenTree/pull/2875
    - Adds API detail endpoint for PartSalePrice model
    - Adds API detail endpoint for PartInternalPrice model

v42 -> 2022-04-26 : https://github.com/inventree/InvenTree/pull/2833
    - Adds variant stock information to the Part and BomItem serializers

v41 -> 2022-04-26
    - Fixes 'variant_of' filter for Part list endpoint

v40 -> 2022-04-19
    - Adds ability to filter StockItem list by "tracked" parameter
        - This checks the serial number or batch code fields

v39 -> 2022-04-18
    - Adds ability to filter StockItem list by "has_batch" parameter

v38 -> 2022-04-14 : https://github.com/inventree/InvenTree/pull/2828
    - Adds the ability to include stock test results for "installed items"

v37 -> 2022-04-07 : https://github.com/inventree/InvenTree/pull/2806
    - Adds extra stock availability information to the BomItem serializer

v36 -> 2022-04-03
    - Adds ability to filter part list endpoint by unallocated_stock argument

v35 -> 2022-04-01 : https://github.com/inventree/InvenTree/pull/2797
    - Adds stock allocation information to the Part API
    - Adds calculated field for "unallocated_quantity"

v34 -> 2022-03-25
    - Change permissions for "plugin list" API endpoint (now allows any authenticated user)

v33 -> 2022-03-24
    - Adds "plugins_enabled" information to root API endpoint

v32 -> 2022-03-19
    - Adds "parameters" detail to Part API endpoint (use &parameters=true)
    - Adds ability to filter PartParameterTemplate API by Part instance
    - Adds ability to filter PartParameterTemplate API by PartCategory instance

v31 -> 2022-03-14
    - Adds "updated" field to SupplierPriceBreakList and SupplierPriceBreakDetail API endpoints

v30 -> 2022-03-09
    - Adds "exclude_location" field to BuildAutoAllocation API endpoint
    - Allows BuildItem API endpoint to be filtered by BomItem relation

v29 -> 2022-03-08
    - Adds "scheduling" endpoint for predicted stock scheduling information

v28 -> 2022-03-04
    - Adds an API endpoint for auto allocation of stock items against a build order
    - Ref: https://github.com/inventree/InvenTree/pull/2713

v27 -> 2022-02-28
    - Adds target_date field to individual line items for purchase orders and sales orders

v26 -> 2022-02-17
    - Adds API endpoint for uploading a BOM file and extracting data

v25 -> 2022-02-17
    - Adds ability to filter "part" list endpoint by "in_bom_for" argument

v24 -> 2022-02-10
    - Adds API endpoint for deleting (cancelling) build order outputs

v23 -> 2022-02-02
    - Adds API endpoints for managing plugin classes
    - Adds API endpoints for managing plugin settings

v22 -> 2021-12-20
    - Adds API endpoint to "merge" multiple stock items

v21 -> 2021-12-04
    - Adds support for multiple "Shipments" against a SalesOrder
    - Refactors process for stock allocation against a SalesOrder

v20 -> 2021-12-03
    - Adds ability to filter POLineItem endpoint by "base_part"
    - Adds optional "order_detail" to POLineItem list endpoint

v19 -> 2021-12-02
    - Adds the ability to filter the StockItem API by "part_tree"
    - Returns only stock items which match a particular part.tree_id field

v18 -> 2021-11-15
    - Adds the ability to filter BomItem API by "uses" field
    - This returns a list of all BomItems which "use" the specified part
    - Includes inherited BomItem objects

v17 -> 2021-11-09
    - Adds API endpoints for GLOBAL and USER settings objects
    - Ref: https://github.com/inventree/InvenTree/pull/2275

v16 -> 2021-10-17
    - Adds API endpoint for completing build order outputs

v15 -> 2021-10-06
    - Adds detail endpoint for SalesOrderAllocation model
    - Allows use of the API forms interface for adjusting SalesOrderAllocation objects

v14 -> 2021-10-05
    - Stock adjustment actions API is improved, using native DRF serializer support
    - However adjustment actions now only support 'pk' as a lookup field

v13 -> 2021-10-05
    - Adds API endpoint to allocate stock items against a BuildOrder
    - Updates StockItem API with improved filtering against BomItem data

v12 -> 2021-09-07
    - Adds API endpoint to receive stock items against a PurchaseOrder

v11 -> 2021-08-26
    - Adds "units" field to PartBriefSerializer
    - This allows units to be introspected from the "part_detail" field in the StockItem serializer

v10 -> 2021-08-23
    - Adds "purchase_price_currency" to StockItem serializer
    - Adds "purchase_price_string" to StockItem serializer
    - Purchase price is now writable for StockItem serializer

v9  -> 2021-08-09
    - Adds "price_string" to part pricing serializers

v8  -> 2021-07-19
    - Refactors the API interface for SupplierPart and ManufacturerPart models
    - ManufacturerPart objects can no longer be created via the SupplierPart API endpoint

v7  -> 2021-07-03
    - Introduced the concept of "API forms" in https://github.com/inventree/InvenTree/pull/1716
    - API OPTIONS endpoints provide comprehensive field metedata
    - Multiple new API endpoints added for database models

v6  -> 2021-06-23
    - Part and Company images can now be directly uploaded via the REST API

v5  -> 2021-06-21
    - Adds API interface for manufacturer part parameters

v4  -> 2021-06-01
    - BOM items can now accept "variant stock" to be assigned against them
    - Many slight API tweaks were needed to get this to work properly!

v3  -> 2021-05-22:
    - The updated StockItem "history tracking" now uses a different interface

"""<|MERGE_RESOLUTION|>--- conflicted
+++ resolved
@@ -2,14 +2,6 @@
 
 
 # InvenTree API version
-<<<<<<< HEAD
-INVENTREE_API_VERSION = 90
-
-"""
-Increment this API version number whenever there is a significant change to the API that any clients need to know about
-v90 -> 2023-01-25 : https://github.com/inventree/InvenTree/pull/4186/files
-    - Adds a dedicated endpoint to activate a plugin
-=======
 INVENTREE_API_VERSION = 107
 
 """
@@ -75,7 +67,6 @@
 v90 -> 2023-01-25 : https://github.com/inventree/InvenTree/pull/4186/files
     - Adds a dedicated endpoint to activate a plugin
 
->>>>>>> 9d5522c1
 v89 -> 2023-01-25 : https://github.com/inventree/InvenTree/pull/4214
     - Adds updated field to SupplierPart API
     - Adds API date orddering for supplier part list
