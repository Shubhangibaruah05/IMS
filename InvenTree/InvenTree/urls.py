--- conflicted
+++ resolved
@@ -20,6 +20,7 @@
 import common.api
 import company.api
 import label.api
+import machine.api
 import order.api
 import part.api
 import plugin.api
@@ -30,12 +31,6 @@
 from common.urls import common_urls
 from company.urls import (company_urls, manufacturer_part_urls,
                           supplier_part_urls)
-<<<<<<< HEAD
-from label.api import label_api_urls
-from machine.api import machine_api_urls
-from order.api import order_api_urls
-=======
->>>>>>> e674ca74
 from order.urls import order_urls
 from part.urls import part_urls
 from plugin.urls import get_plugin_urls
@@ -64,20 +59,6 @@
     # Global search
     path('search/', APISearchView.as_view(), name='api-search'),
 
-<<<<<<< HEAD
-    re_path(r'^settings/', include(settings_api_urls)),
-    re_path(r'^part/', include(part_api_urls)),
-    re_path(r'^bom/', include(bom_api_urls)),
-    re_path(r'^company/', include(company_api_urls)),
-    re_path(r'^stock/', include(stock_api_urls)),
-    re_path(r'^build/', include(build_api_urls)),
-    re_path(r'^order/', include(order_api_urls)),
-    re_path(r'^label/', include(label_api_urls)),
-    re_path(r'^report/', include(report_api_urls)),
-    re_path(r'^machine/', include(machine_api_urls)),
-    re_path(r'^user/', include(user_urls)),
-    re_path(r'^admin/', include(admin_api_urls)),
-=======
     re_path(r'^settings/', include(common.api.settings_api_urls)),
     re_path(r'^part/', include(part.api.part_api_urls)),
     re_path(r'^bom/', include(part.api.bom_api_urls)),
@@ -87,9 +68,9 @@
     re_path(r'^order/', include(order.api.order_api_urls)),
     re_path(r'^label/', include(label.api.label_api_urls)),
     re_path(r'^report/', include(report.api.report_api_urls)),
+    re_path(r'^machine/', include(machine.api.machine_api_urls)),
     re_path(r'^user/', include(users.api.user_urls)),
     re_path(r'^admin/', include(common.api.admin_api_urls)),
->>>>>>> e674ca74
 
     # Plugin endpoints
     path('', include(plugin.api.plugin_api_urls)),
