"""Top-level URL lookup for InvenTree application.

Passes URL lookup downstream to each app as required.
"""

from django.conf import settings
from django.conf.urls.static import static
from django.contrib import admin
from django.urls import include, path, re_path
from django.views.generic.base import RedirectView

<<<<<<< HEAD
from dj_rest_auth.registration.views import (SocialAccountDisconnectView,
                                             SocialAccountListView)
from rest_framework.documentation import include_docs_urls
=======
from drf_spectacular.views import SpectacularAPIView, SpectacularRedocView
>>>>>>> 2623c22b

from build.api import build_api_urls
from build.urls import build_urls
from common.api import admin_api_urls, common_api_urls, settings_api_urls
from common.urls import common_urls
from company.api import company_api_urls
from company.urls import (company_urls, manufacturer_part_urls,
                          supplier_part_urls)
from label.api import label_api_urls
from order.api import order_api_urls
from order.urls import order_urls
from part.api import bom_api_urls, part_api_urls
from part.urls import part_urls
from plugin.api import plugin_api_urls
from plugin.urls import get_plugin_urls
from report.api import report_api_urls
from stock.api import stock_api_urls
from stock.urls import stock_urls
from users.api import user_urls

from .api import APISearchView, InfoView, NotFoundView
from .views import (AboutView, AppearanceSelectView, CustomConnectionsView,
                    CustomEmailView, CustomLoginView,
                    CustomPasswordResetFromKeyView,
                    CustomSessionDeleteOtherView, CustomSessionDeleteView,
                    CustomTwoFactorRemove, DatabaseStatsView, DynamicJsView,
                    EditUserView, IndexView, NotificationsView, SearchView,
                    SetPasswordView, SettingsView, auth_request)

admin.site.site_header = "InvenTree Admin"


apipatterns = [

    # Global search
    path('search/', APISearchView.as_view(), name='api-search'),

    re_path(r'^settings/', include(settings_api_urls)),
    re_path(r'^part/', include(part_api_urls)),
    re_path(r'^bom/', include(bom_api_urls)),
    re_path(r'^company/', include(company_api_urls)),
    re_path(r'^stock/', include(stock_api_urls)),
    re_path(r'^build/', include(build_api_urls)),
    re_path(r'^order/', include(order_api_urls)),
    re_path(r'^label/', include(label_api_urls)),
    re_path(r'^report/', include(report_api_urls)),
    re_path(r'^user/', include(user_urls)),
    re_path(r'^admin/', include(admin_api_urls)),

    # Plugin endpoints
    path('', include(plugin_api_urls)),

    # Common endpoints enpoint
    path('', include(common_api_urls)),

    # OpenAPI Schema
    re_path('schema/', SpectacularAPIView.as_view(custom_settings={'SCHEMA_PATH_PREFIX': '/api/'}), name='schema'),

    # InvenTree information endpoint
    path('', InfoView.as_view(), name='api-inventree-info'),

    # Third party API endpoints
    path('auth/', include('dj_rest_auth.urls')),
    path('auth/registration/', include('dj_rest_auth.registration.urls')),
    # TODO - Add social auth endpoints
    path('auth/social/', SocialAccountListView.as_view(), name='social_account_list'),
    path('auth/social/<int:pk>/disconnect/', SocialAccountDisconnectView.as_view(), name='social_account_disconnect'),

    # Unknown endpoint
    re_path(r'^.*$', NotFoundView.as_view(), name='api-404'),
]

settings_urls = [

    re_path(r'^i18n/?', include('django.conf.urls.i18n')),

    re_path(r'^appearance/?', AppearanceSelectView.as_view(), name='settings-appearance'),

    # Catch any other urls
    re_path(r'^.*$', SettingsView.as_view(template_name='InvenTree/settings/settings.html'), name='settings'),
]

notifications_urls = [

    # Catch any other urls
    re_path(r'^.*$', NotificationsView.as_view(), name='notifications'),
]

# These javascript files are served "dynamically" - i.e. rendered on demand
dynamic_javascript_urls = [
    re_path(r'^calendar.js', DynamicJsView.as_view(template_name='js/dynamic/calendar.js'), name='calendar.js'),
    re_path(r'^nav.js', DynamicJsView.as_view(template_name='js/dynamic/nav.js'), name='nav.js'),
    re_path(r'^settings.js', DynamicJsView.as_view(template_name='js/dynamic/settings.js'), name='settings.js'),
]

# These javascript files are pased through the Django translation layer
translated_javascript_urls = [
    re_path(r'^api.js', DynamicJsView.as_view(template_name='js/translated/api.js'), name='api.js'),
    re_path(r'^attachment.js', DynamicJsView.as_view(template_name='js/translated/attachment.js'), name='attachment.js'),
    re_path(r'^barcode.js', DynamicJsView.as_view(template_name='js/translated/barcode.js'), name='barcode.js'),
    re_path(r'^bom.js', DynamicJsView.as_view(template_name='js/translated/bom.js'), name='bom.js'),
    re_path(r'^build.js', DynamicJsView.as_view(template_name='js/translated/build.js'), name='build.js'),
    re_path(r'^charts.js', DynamicJsView.as_view(template_name='js/translated/charts.js'), name='charts.js'),
    re_path(r'^company.js', DynamicJsView.as_view(template_name='js/translated/company.js'), name='company.js'),
    re_path(r'^filters.js', DynamicJsView.as_view(template_name='js/translated/filters.js'), name='filters.js'),
    re_path(r'^forms.js', DynamicJsView.as_view(template_name='js/translated/forms.js'), name='forms.js'),
    re_path(r'^helpers.js', DynamicJsView.as_view(template_name='js/translated/helpers.js'), name='helpers.js'),
    re_path(r'^label.js', DynamicJsView.as_view(template_name='js/translated/label.js'), name='label.js'),
    re_path(r'^model_renderers.js', DynamicJsView.as_view(template_name='js/translated/model_renderers.js'), name='model_renderers.js'),
    re_path(r'^modals.js', DynamicJsView.as_view(template_name='js/translated/modals.js'), name='modals.js'),
    re_path(r'^order.js', DynamicJsView.as_view(template_name='js/translated/order.js'), name='order.js'),
    re_path(r'^part.js', DynamicJsView.as_view(template_name='js/translated/part.js'), name='part.js'),
    re_path(r'^purchase_order.js', DynamicJsView.as_view(template_name='js/translated/purchase_order.js'), name='purchase_order.js'),
    re_path(r'^return_order.js', DynamicJsView.as_view(template_name='js/translated/return_order.js'), name='return_order.js'),
    re_path(r'^report.js', DynamicJsView.as_view(template_name='js/translated/report.js'), name='report.js'),
    re_path(r'^sales_order.js', DynamicJsView.as_view(template_name='js/translated/sales_order.js'), name='sales_order.js'),
    re_path(r'^search.js', DynamicJsView.as_view(template_name='js/translated/search.js'), name='search.js'),
    re_path(r'^stock.js', DynamicJsView.as_view(template_name='js/translated/stock.js'), name='stock.js'),
    re_path(r'^status_codes.js', DynamicJsView.as_view(template_name='js/translated/status_codes.js'), name='status_codes.js'),
    re_path(r'^plugin.js', DynamicJsView.as_view(template_name='js/translated/plugin.js'), name='plugin.js'),
    re_path(r'^pricing.js', DynamicJsView.as_view(template_name='js/translated/pricing.js'), name='pricing.js'),
    re_path(r'^news.js', DynamicJsView.as_view(template_name='js/translated/news.js'), name='news.js'),
    re_path(r'^tables.js', DynamicJsView.as_view(template_name='js/translated/tables.js'), name='tables.js'),
    re_path(r'^table_filters.js', DynamicJsView.as_view(template_name='js/translated/table_filters.js'), name='table_filters.js'),
    re_path(r'^notification.js', DynamicJsView.as_view(template_name='js/translated/notification.js'), name='notification.js'),
]

backendpatterns = [
    # "Dynamic" javascript files which are rendered using InvenTree templating.
    re_path(r'^js/dynamic/', include(dynamic_javascript_urls)),
    re_path(r'^js/i18n/', include(translated_javascript_urls)),

    re_path(r'^auth/', include('rest_framework.urls', namespace='rest_framework')),
    re_path(r'^auth/?', auth_request),

    re_path(r'^api/', include(apipatterns)),
    re_path(r'^api-doc/', SpectacularRedocView.as_view(url_name='schema'), name='api-doc'),
]

frontendpatterns = [

    # Apps
    re_path(r'^build/', include(build_urls)),
    re_path(r'^common/', include(common_urls)),
    re_path(r'^company/', include(company_urls)),
    re_path(r'^order/', include(order_urls)),
    re_path(r'^manufacturer-part/', include(manufacturer_part_urls)),
    re_path(r'^part/', include(part_urls)),
    re_path(r'^stock/', include(stock_urls)),
    re_path(r'^supplier-part/', include(supplier_part_urls)),

    re_path(r'^edit-user/', EditUserView.as_view(), name='edit-user'),
    re_path(r'^set-password/', SetPasswordView.as_view(), name='set-password'),

    re_path(r'^index/', IndexView.as_view(), name='index'),
    re_path(r'^notifications/', include(notifications_urls)),
    re_path(r'^search/', SearchView.as_view(), name='search'),
    re_path(r'^settings/', include(settings_urls)),
    re_path(r'^about/', AboutView.as_view(), name='about'),
    re_path(r'^stats/', DatabaseStatsView.as_view(), name='stats'),

    # admin sites
    re_path(f'^{settings.INVENTREE_ADMIN_URL}/error_log/', include('error_report.urls')),
    re_path(f'^{settings.INVENTREE_ADMIN_URL}/', admin.site.urls, name='inventree-admin'),

    # DB user sessions
    path('accounts/sessions/other/delete/', view=CustomSessionDeleteOtherView.as_view(), name='session_delete_other', ),
    re_path(r'^accounts/sessions/(?P<pk>\w+)/delete/$', view=CustomSessionDeleteView.as_view(), name='session_delete', ),

    # Single Sign On / allauth
    # overrides of urlpatterns
    re_path(r'^accounts/email/', CustomEmailView.as_view(), name='account_email'),
    re_path(r'^accounts/social/connections/', CustomConnectionsView.as_view(), name='socialaccount_connections'),
    re_path(r"^accounts/password/reset/key/(?P<uidb36>[0-9A-Za-z]+)-(?P<key>.+)/$", CustomPasswordResetFromKeyView.as_view(), name="account_reset_password_from_key"),

    # Temporary fix for django-allauth-2fa # TODO remove
    # See https://github.com/inventree/InvenTree/security/advisories/GHSA-8j76-mm54-52xq
    re_path(r'^accounts/two_factor/remove/?$', CustomTwoFactorRemove.as_view(), name='two-factor-remove'),

    # Override login page
    re_path("accounts/login/", CustomLoginView.as_view(), name="account_login"),

    re_path(r'^accounts/', include('allauth_2fa.urls')),    # MFA support
    re_path(r'^accounts/', include('allauth.urls')),        # included urlpatterns
]

# Append custom plugin URLs (if plugin support is enabled)
if settings.PLUGINS_ENABLED:
    frontendpatterns.append(get_plugin_urls())

urlpatterns = [
    re_path('', include(frontendpatterns)),
    re_path('', include(backendpatterns)),
]

# Server running in "DEBUG" mode?
if settings.DEBUG:
    # Static file access
    urlpatterns += static(settings.STATIC_URL, document_root=settings.STATIC_ROOT)

    # Media file access
    urlpatterns += static(settings.MEDIA_URL, document_root=settings.MEDIA_ROOT)

    # Debug toolbar access (only allowed in DEBUG mode)
    if settings.DEBUG_TOOLBAR_ENABLED:
        import debug_toolbar
        urlpatterns = [
            path('__debug__/', include(debug_toolbar.urls)),
        ] + urlpatterns

# Send any unknown URLs to the parts page
urlpatterns += [re_path(r'^.*$', RedirectView.as_view(url='/index/', permanent=False), name='index')]<|MERGE_RESOLUTION|>--- conflicted
+++ resolved
@@ -9,13 +9,9 @@
 from django.urls import include, path, re_path
 from django.views.generic.base import RedirectView
 
-<<<<<<< HEAD
 from dj_rest_auth.registration.views import (SocialAccountDisconnectView,
                                              SocialAccountListView)
-from rest_framework.documentation import include_docs_urls
-=======
 from drf_spectacular.views import SpectacularAPIView, SpectacularRedocView
->>>>>>> 2623c22b
 
 from build.api import build_api_urls
 from build.urls import build_urls
