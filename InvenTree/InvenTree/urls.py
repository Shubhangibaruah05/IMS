--- conflicted
+++ resolved
@@ -14,19 +14,14 @@
 
 from build.api import build_api_urls
 from build.urls import build_urls
-<<<<<<< HEAD
-from order.urls import order_urls
-from oobe.urls import oobe_urls
-from plugin.urls import get_plugin_urls
-
-=======
->>>>>>> 840ade25
 from common.api import common_api_urls, settings_api_urls
 from common.urls import common_urls
 from company.api import company_api_urls
 from company.urls import (company_urls, manufacturer_part_urls,
                           supplier_part_urls)
 from label.api import label_api_urls
+from oobe.api import oobe_api_urls
+from oobe.urls import oobe_urls
 from order.api import order_api_urls
 from order.urls import order_urls
 from part.api import bom_api_urls, part_api_urls
@@ -37,7 +32,6 @@
 from stock.api import stock_api_urls
 from stock.urls import stock_urls
 from users.api import user_urls
-from oobe.api import oobe_api_urls
 
 from .api import InfoView, NotFoundView
 from .views import (AppearanceSelectView, CurrencyRefreshView,
