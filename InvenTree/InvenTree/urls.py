--- conflicted
+++ resolved
@@ -444,15 +444,6 @@
     # Media file access
     urlpatterns += static(settings.MEDIA_URL, document_root=settings.MEDIA_ROOT)
 
-<<<<<<< HEAD
-    # Debug toolbar access (only allowed in DEBUG mode)
-    if settings.DEBUG_TOOLBAR_ENABLED:
-        import debug_toolbar
-
-        urlpatterns = [path('__debug__/', include(debug_toolbar.urls))] + urlpatterns
-
-=======
->>>>>>> d1cc81fc
 # Redirect for favicon.ico
 urlpatterns.append(
     path(
