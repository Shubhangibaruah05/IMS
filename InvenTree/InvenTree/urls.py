"""Top-level URL lookup for InvenTree application.

Passes URL lookup downstream to each app as required.
"""

from django.conf import settings
from django.conf.urls.static import static
from django.contrib import admin
from django.urls import include, path, re_path
from django.views.decorators.csrf import csrf_exempt
from django.views.generic.base import RedirectView

from dj_rest_auth.registration.views import (
    ConfirmEmailView,
    SocialAccountDisconnectView,
    SocialAccountListView,
)
from drf_spectacular.views import SpectacularAPIView, SpectacularRedocView
from sesame.views import LoginView

import build.api
import common.api
import company.api
import label.api
import order.api
import part.api
import plugin.api
import report.api
import stock.api
import users.api
from build.urls import build_urls
from common.urls import common_urls
from company.urls import company_urls, manufacturer_part_urls, supplier_part_urls
from order.urls import order_urls
from part.urls import part_urls
from plugin.urls import get_plugin_urls
from stock.urls import stock_urls
from web.urls import urlpatterns as platform_urls

from .api import APISearchView, InfoView, NotFoundView, VersionTextView, VersionView
from .magic_login import GetSimpleLoginView
from .social_auth_urls import (
    EmailListView,
    EmailPrimaryView,
    EmailRemoveView,
    EmailVerifyView,
    SocialProviderListView,
    social_auth_urlpatterns,
)
from .views import (
    AboutView,
    AppearanceSelectView,
    CustomConnectionsView,
    CustomEmailView,
    CustomLoginView,
    CustomPasswordResetFromKeyView,
    CustomSessionDeleteOtherView,
    CustomSessionDeleteView,
    DatabaseStatsView,
    DynamicJsView,
    EditUserView,
    IndexView,
    NotificationsView,
    SearchView,
    SetPasswordView,
    SettingsView,
    auth_request,
)

admin.site.site_header = 'InvenTree Admin'


apipatterns = [
    # Global search
    path('search/', APISearchView.as_view(), name='api-search'),
<<<<<<< HEAD

    path('settings/', include(common.api.settings_api_urls)),
    path('part/', include(part.api.part_api_urls)),
    path('bom/', include(part.api.bom_api_urls)),
    path('company/', include(company.api.company_api_urls)),
    path('stock/', include(stock.api.stock_api_urls)),
    path('build/', include(build.api.build_api_urls)),
    path('order/', include(order.api.order_api_urls)),
    path('label/', include(label.api.label_api_urls)),
    path('report/', include(report.api.report_api_urls)),
    path('user/', include(users.api.user_urls)),
    path('admin/', include(common.api.admin_api_urls)),

=======
    re_path(r'^settings/', include(common.api.settings_api_urls)),
    re_path(r'^part/', include(part.api.part_api_urls)),
    re_path(r'^bom/', include(part.api.bom_api_urls)),
    re_path(r'^company/', include(company.api.company_api_urls)),
    re_path(r'^stock/', include(stock.api.stock_api_urls)),
    re_path(r'^build/', include(build.api.build_api_urls)),
    re_path(r'^order/', include(order.api.order_api_urls)),
    re_path(r'^label/', include(label.api.label_api_urls)),
    re_path(r'^report/', include(report.api.report_api_urls)),
    re_path(r'^user/', include(users.api.user_urls)),
    re_path(r'^admin/', include(common.api.admin_api_urls)),
>>>>>>> 9db3efa0
    # Plugin endpoints
    path('', include(plugin.api.plugin_api_urls)),
    # Common endpoints endpoint
    path('', include(common.api.common_api_urls)),
    # OpenAPI Schema
    re_path(
        'schema/',
        SpectacularAPIView.as_view(custom_settings={'SCHEMA_PATH_PREFIX': '/api/'}),
        name='schema',
    ),
    # InvenTree information endpoints
    path(
        'version-text', VersionTextView.as_view(), name='api-version-text'
    ),  # version text
    path('version/', VersionView.as_view(), name='api-version'),  # version info
    path('', InfoView.as_view(), name='api-inventree-info'),  # server info
    # Auth API endpoints
    path(
        'auth/',
        include([
            re_path(
                r'^registration/account-confirm-email/(?P<key>[-:\w]+)/$',
                ConfirmEmailView.as_view(),
                name='account_confirm_email',
            ),
            path('registration/', include('dj_rest_auth.registration.urls')),
            path(
                'providers/', SocialProviderListView.as_view(), name='social_providers'
            ),
            path(
                'emails/',
                include([
                    path(
                        '<int:pk>/',
                        include([
                            path(
                                'primary/',
                                EmailPrimaryView.as_view(),
                                name='email-primary',
                            ),
                            path(
                                'verify/',
                                EmailVerifyView.as_view(),
                                name='email-verify',
                            ),
                            path(
                                'remove/',
                                EmailRemoveView().as_view(),
                                name='email-remove',
                            ),
                        ]),
                    ),
                    path('', EmailListView.as_view(), name='email-list'),
                ]),
            ),
            path('social/', include(social_auth_urlpatterns)),
            path(
                'social/', SocialAccountListView.as_view(), name='social_account_list'
            ),
            path(
                'social/<int:pk>/disconnect/',
                SocialAccountDisconnectView.as_view(),
                name='social_account_disconnect',
            ),
            path('', include('dj_rest_auth.urls')),
        ]),
    ),
    # Magic login URLs
    path(
        'email/generate/',
        csrf_exempt(GetSimpleLoginView().as_view()),
        name='sesame-generate',
    ),
    path('email/login/', LoginView.as_view(), name='sesame-login'),
    # Unknown endpoint
    re_path(r'^.*$', NotFoundView.as_view(), name='api-404'),
]

settings_urls = [
    re_path(r'^i18n/?', include('django.conf.urls.i18n')),
    re_path(
        r'^appearance/?', AppearanceSelectView.as_view(), name='settings-appearance'
    ),
    # Catch any other urls
    re_path(
        r'^.*$',
        SettingsView.as_view(template_name='InvenTree/settings/settings.html'),
        name='settings',
    ),
]

notifications_urls = [
    # Catch any other urls
    re_path(r'^.*$', NotificationsView.as_view(), name='notifications')
]

# These javascript files are served "dynamically" - i.e. rendered on demand
dynamic_javascript_urls = [
    re_path(
        r'^calendar.js',
        DynamicJsView.as_view(template_name='js/dynamic/calendar.js'),
        name='calendar.js',
    ),
    re_path(
        r'^nav.js',
        DynamicJsView.as_view(template_name='js/dynamic/nav.js'),
        name='nav.js',
    ),
    re_path(
        r'^permissions.js',
        DynamicJsView.as_view(template_name='js/dynamic/permissions.js'),
        name='permissions.js',
    ),
    re_path(
        r'^settings.js',
        DynamicJsView.as_view(template_name='js/dynamic/settings.js'),
        name='settings.js',
    ),
]

# These javascript files are passed through the Django translation layer
translated_javascript_urls = [
    re_path(
        r'^api.js',
        DynamicJsView.as_view(template_name='js/translated/api.js'),
        name='api.js',
    ),
    re_path(
        r'^attachment.js',
        DynamicJsView.as_view(template_name='js/translated/attachment.js'),
        name='attachment.js',
    ),
    re_path(
        r'^barcode.js',
        DynamicJsView.as_view(template_name='js/translated/barcode.js'),
        name='barcode.js',
    ),
    re_path(
        r'^bom.js',
        DynamicJsView.as_view(template_name='js/translated/bom.js'),
        name='bom.js',
    ),
    re_path(
        r'^build.js',
        DynamicJsView.as_view(template_name='js/translated/build.js'),
        name='build.js',
    ),
    re_path(
        r'^charts.js',
        DynamicJsView.as_view(template_name='js/translated/charts.js'),
        name='charts.js',
    ),
    re_path(
        r'^company.js',
        DynamicJsView.as_view(template_name='js/translated/company.js'),
        name='company.js',
    ),
    re_path(
        r'^filters.js',
        DynamicJsView.as_view(template_name='js/translated/filters.js'),
        name='filters.js',
    ),
    re_path(
        r'^forms.js',
        DynamicJsView.as_view(template_name='js/translated/forms.js'),
        name='forms.js',
    ),
    re_path(
        r'^helpers.js',
        DynamicJsView.as_view(template_name='js/translated/helpers.js'),
        name='helpers.js',
    ),
    re_path(
        r'^index.js',
        DynamicJsView.as_view(template_name='js/translated/index.js'),
        name='index.js',
    ),
    re_path(
        r'^label.js',
        DynamicJsView.as_view(template_name='js/translated/label.js'),
        name='label.js',
    ),
    re_path(
        r'^model_renderers.js',
        DynamicJsView.as_view(template_name='js/translated/model_renderers.js'),
        name='model_renderers.js',
    ),
    re_path(
        r'^modals.js',
        DynamicJsView.as_view(template_name='js/translated/modals.js'),
        name='modals.js',
    ),
    re_path(
        r'^order.js',
        DynamicJsView.as_view(template_name='js/translated/order.js'),
        name='order.js',
    ),
    re_path(
        r'^part.js',
        DynamicJsView.as_view(template_name='js/translated/part.js'),
        name='part.js',
    ),
    re_path(
        r'^purchase_order.js',
        DynamicJsView.as_view(template_name='js/translated/purchase_order.js'),
        name='purchase_order.js',
    ),
    re_path(
        r'^return_order.js',
        DynamicJsView.as_view(template_name='js/translated/return_order.js'),
        name='return_order.js',
    ),
    re_path(
        r'^report.js',
        DynamicJsView.as_view(template_name='js/translated/report.js'),
        name='report.js',
    ),
    re_path(
        r'^sales_order.js',
        DynamicJsView.as_view(template_name='js/translated/sales_order.js'),
        name='sales_order.js',
    ),
    re_path(
        r'^search.js',
        DynamicJsView.as_view(template_name='js/translated/search.js'),
        name='search.js',
    ),
    re_path(
        r'^stock.js',
        DynamicJsView.as_view(template_name='js/translated/stock.js'),
        name='stock.js',
    ),
    re_path(
        r'^status_codes.js',
        DynamicJsView.as_view(template_name='js/translated/status_codes.js'),
        name='status_codes.js',
    ),
    re_path(
        r'^plugin.js',
        DynamicJsView.as_view(template_name='js/translated/plugin.js'),
        name='plugin.js',
    ),
    re_path(
        r'^pricing.js',
        DynamicJsView.as_view(template_name='js/translated/pricing.js'),
        name='pricing.js',
    ),
    re_path(
        r'^news.js',
        DynamicJsView.as_view(template_name='js/translated/news.js'),
        name='news.js',
    ),
    re_path(
        r'^tables.js',
        DynamicJsView.as_view(template_name='js/translated/tables.js'),
        name='tables.js',
    ),
    re_path(
        r'^table_filters.js',
        DynamicJsView.as_view(template_name='js/translated/table_filters.js'),
        name='table_filters.js',
    ),
    re_path(
        r'^notification.js',
        DynamicJsView.as_view(template_name='js/translated/notification.js'),
        name='notification.js',
    ),
]

backendpatterns = [
    # "Dynamic" javascript files which are rendered using InvenTree templating.
<<<<<<< HEAD
    path('js/dynamic/', include(dynamic_javascript_urls)),
    path('js/i18n/', include(translated_javascript_urls)),

    path('auth/', include('rest_framework.urls', namespace='rest_framework')),
    re_path(r'^auth/?', auth_request),

    path('api/', include(apipatterns)),
    re_path(r'^api-doc/', SpectacularRedocView.as_view(url_name='schema'), name='api-doc'),
=======
    re_path(r'^js/dynamic/', include(dynamic_javascript_urls)),
    re_path(r'^js/i18n/', include(translated_javascript_urls)),
    re_path(r'^auth/', include('rest_framework.urls', namespace='rest_framework')),
    re_path(r'^auth/?', auth_request),
    re_path(r'^api/', include(apipatterns)),
    re_path(
        r'^api-doc/', SpectacularRedocView.as_view(url_name='schema'), name='api-doc'
    ),
>>>>>>> 9db3efa0
]

classic_frontendpatterns = [
    # Apps
<<<<<<< HEAD
    path('build/', include(build_urls)),
    path('common/', include(common_urls)),
    path('company/', include(company_urls)),
    path('order/', include(order_urls)),
    path('manufacturer-part/', include(manufacturer_part_urls)),
    path('part/', include(part_urls)),
    path('stock/', include(stock_urls)),
    path('supplier-part/', include(supplier_part_urls)),

=======
    re_path(r'^build/', include(build_urls)),
    re_path(r'^common/', include(common_urls)),
    re_path(r'^company/', include(company_urls)),
    re_path(r'^order/', include(order_urls)),
    re_path(r'^manufacturer-part/', include(manufacturer_part_urls)),
    re_path(r'^part/', include(part_urls)),
    re_path(r'^stock/', include(stock_urls)),
    re_path(r'^supplier-part/', include(supplier_part_urls)),
>>>>>>> 9db3efa0
    re_path(r'^edit-user/', EditUserView.as_view(), name='edit-user'),
    re_path(r'^set-password/', SetPasswordView.as_view(), name='set-password'),
    re_path(r'^index/', IndexView.as_view(), name='index'),
    path('notifications/', include(notifications_urls)),
    re_path(r'^search/', SearchView.as_view(), name='search'),
    path('settings/', include(settings_urls)),
    re_path(r'^about/', AboutView.as_view(), name='about'),
    re_path(r'^stats/', DatabaseStatsView.as_view(), name='stats'),
    # DB user sessions
    path(
        'accounts/sessions/other/delete/',
        view=CustomSessionDeleteOtherView.as_view(),
        name='session_delete_other',
    ),
    re_path(
        r'^accounts/sessions/(?P<pk>\w+)/delete/$',
        view=CustomSessionDeleteView.as_view(),
        name='session_delete',
    ),
    # Single Sign On / allauth
    # overrides of urlpatterns
    re_path(r'^accounts/email/', CustomEmailView.as_view(), name='account_email'),
    re_path(
        r'^accounts/social/connections/',
        CustomConnectionsView.as_view(),
        name='socialaccount_connections',
    ),
    re_path(
        r'^accounts/password/reset/key/(?P<uidb36>[0-9A-Za-z]+)-(?P<key>.+)/$',
        CustomPasswordResetFromKeyView.as_view(),
        name='account_reset_password_from_key',
    ),
    # Override login page
<<<<<<< HEAD
    re_path("accounts/login/", CustomLoginView.as_view(), name="account_login"),

    path('accounts/', include('allauth_2fa.urls')),    # MFA support
    path('accounts/', include('allauth.urls')),        # included urlpatterns
=======
    re_path('accounts/login/', CustomLoginView.as_view(), name='account_login'),
    re_path(r'^accounts/', include('allauth_2fa.urls')),  # MFA support
    re_path(r'^accounts/', include('allauth.urls')),  # included urlpatterns
>>>>>>> 9db3efa0
]

urlpatterns = []

if settings.INVENTREE_ADMIN_ENABLED:
    admin_url = (settings.INVENTREE_ADMIN_URL,)
    urlpatterns += [
        path(f'{admin_url}/error_log/', include('error_report.urls')),
        path(f'{admin_url}/', admin.site.urls, name='inventree-admin'),
    ]

urlpatterns += backendpatterns

frontendpatterns = []

if settings.ENABLE_CLASSIC_FRONTEND:
    frontendpatterns += classic_frontendpatterns
if settings.ENABLE_PLATFORM_FRONTEND:
    frontendpatterns += platform_urls

urlpatterns += frontendpatterns

# Append custom plugin URLs (if plugin support is enabled)
if settings.PLUGINS_ENABLED:
    urlpatterns.append(get_plugin_urls())

# Server running in "DEBUG" mode?
if settings.DEBUG:
    # Static file access
    urlpatterns += static(settings.STATIC_URL, document_root=settings.STATIC_ROOT)

    # Media file access
    urlpatterns += static(settings.MEDIA_URL, document_root=settings.MEDIA_ROOT)

# Redirect for favicon.ico
urlpatterns.append(
    path(
        'favicon.ico',
        RedirectView.as_view(url=f'{settings.STATIC_URL}img/favicon/favicon.ico'),
    )
)

# Send any unknown URLs to the parts page
urlpatterns += [
    re_path(r'^.*$', RedirectView.as_view(url='/index/', permanent=False), name='index')
]<|MERGE_RESOLUTION|>--- conflicted
+++ resolved
@@ -73,8 +73,6 @@
 apipatterns = [
     # Global search
     path('search/', APISearchView.as_view(), name='api-search'),
-<<<<<<< HEAD
-
     path('settings/', include(common.api.settings_api_urls)),
     path('part/', include(part.api.part_api_urls)),
     path('bom/', include(part.api.bom_api_urls)),
@@ -86,20 +84,6 @@
     path('report/', include(report.api.report_api_urls)),
     path('user/', include(users.api.user_urls)),
     path('admin/', include(common.api.admin_api_urls)),
-
-=======
-    re_path(r'^settings/', include(common.api.settings_api_urls)),
-    re_path(r'^part/', include(part.api.part_api_urls)),
-    re_path(r'^bom/', include(part.api.bom_api_urls)),
-    re_path(r'^company/', include(company.api.company_api_urls)),
-    re_path(r'^stock/', include(stock.api.stock_api_urls)),
-    re_path(r'^build/', include(build.api.build_api_urls)),
-    re_path(r'^order/', include(order.api.order_api_urls)),
-    re_path(r'^label/', include(label.api.label_api_urls)),
-    re_path(r'^report/', include(report.api.report_api_urls)),
-    re_path(r'^user/', include(users.api.user_urls)),
-    re_path(r'^admin/', include(common.api.admin_api_urls)),
->>>>>>> 9db3efa0
     # Plugin endpoints
     path('', include(plugin.api.plugin_api_urls)),
     # Common endpoints endpoint
@@ -371,30 +355,18 @@
 
 backendpatterns = [
     # "Dynamic" javascript files which are rendered using InvenTree templating.
-<<<<<<< HEAD
     path('js/dynamic/', include(dynamic_javascript_urls)),
     path('js/i18n/', include(translated_javascript_urls)),
-
     path('auth/', include('rest_framework.urls', namespace='rest_framework')),
     re_path(r'^auth/?', auth_request),
-
     path('api/', include(apipatterns)),
-    re_path(r'^api-doc/', SpectacularRedocView.as_view(url_name='schema'), name='api-doc'),
-=======
-    re_path(r'^js/dynamic/', include(dynamic_javascript_urls)),
-    re_path(r'^js/i18n/', include(translated_javascript_urls)),
-    re_path(r'^auth/', include('rest_framework.urls', namespace='rest_framework')),
-    re_path(r'^auth/?', auth_request),
-    re_path(r'^api/', include(apipatterns)),
     re_path(
         r'^api-doc/', SpectacularRedocView.as_view(url_name='schema'), name='api-doc'
     ),
->>>>>>> 9db3efa0
 ]
 
 classic_frontendpatterns = [
     # Apps
-<<<<<<< HEAD
     path('build/', include(build_urls)),
     path('common/', include(common_urls)),
     path('company/', include(company_urls)),
@@ -403,17 +375,6 @@
     path('part/', include(part_urls)),
     path('stock/', include(stock_urls)),
     path('supplier-part/', include(supplier_part_urls)),
-
-=======
-    re_path(r'^build/', include(build_urls)),
-    re_path(r'^common/', include(common_urls)),
-    re_path(r'^company/', include(company_urls)),
-    re_path(r'^order/', include(order_urls)),
-    re_path(r'^manufacturer-part/', include(manufacturer_part_urls)),
-    re_path(r'^part/', include(part_urls)),
-    re_path(r'^stock/', include(stock_urls)),
-    re_path(r'^supplier-part/', include(supplier_part_urls)),
->>>>>>> 9db3efa0
     re_path(r'^edit-user/', EditUserView.as_view(), name='edit-user'),
     re_path(r'^set-password/', SetPasswordView.as_view(), name='set-password'),
     re_path(r'^index/', IndexView.as_view(), name='index'),
@@ -447,16 +408,9 @@
         name='account_reset_password_from_key',
     ),
     # Override login page
-<<<<<<< HEAD
-    re_path("accounts/login/", CustomLoginView.as_view(), name="account_login"),
-
-    path('accounts/', include('allauth_2fa.urls')),    # MFA support
-    path('accounts/', include('allauth.urls')),        # included urlpatterns
-=======
     re_path('accounts/login/', CustomLoginView.as_view(), name='account_login'),
-    re_path(r'^accounts/', include('allauth_2fa.urls')),  # MFA support
-    re_path(r'^accounts/', include('allauth.urls')),  # included urlpatterns
->>>>>>> 9db3efa0
+    path('accounts/', include('allauth_2fa.urls')),  # MFA support
+    path('accounts/', include('allauth.urls')),  # included urlpatterns
 ]
 
 urlpatterns = []
