"""
Top-level URL lookup for InvenTree application.

Passes URL lookup downstream to each app as required.
"""


from django.conf.urls import url, include
from django.urls import path
from django.contrib import admin

from company.urls import company_urls
from company.urls import manufacturer_part_urls
from company.urls import supplier_part_urls

from common.urls import common_urls
from part.urls import part_urls
from stock.urls import stock_urls
from build.urls import build_urls
from order.urls import order_urls
from plugin.urls import get_plugin_urls

from barcodes.api import barcode_api_urls
from common.api import common_api_urls
from part.api import part_api_urls, bom_api_urls
from company.api import company_api_urls
from stock.api import stock_api_urls
from build.api import build_api_urls
from order.api import order_api_urls
from label.api import label_api_urls
from report.api import report_api_urls
from plugin.api import plugin_api_urls

from django.conf import settings
from django.conf.urls.static import static

from django.views.generic.base import RedirectView
from rest_framework.documentation import include_docs_urls

from .views import auth_request
from .views import IndexView, SearchView, DatabaseStatsView
from .views import SettingsView, EditUserView, SetPasswordView, CustomEmailView, CustomConnectionsView, CustomPasswordResetFromKeyView
from .views import CustomSessionDeleteView, CustomSessionDeleteOtherView
from .views import CurrencyRefreshView
from .views import AppearanceSelectView, SettingCategorySelectView
from .views import DynamicJsView

from .api import InfoView, NotFoundView
from .api import ActionPluginView

from users.api import user_urls

admin.site.site_header = "InvenTree Admin"

apipatterns = [
    url(r'^barcode/', include(barcode_api_urls)),
    url(r'^settings/', include(common_api_urls)),
    url(r'^part/', include(part_api_urls)),
    url(r'^bom/', include(bom_api_urls)),
    url(r'^company/', include(company_api_urls)),
    url(r'^stock/', include(stock_api_urls)),
    url(r'^build/', include(build_api_urls)),
    url(r'^order/', include(order_api_urls)),
    url(r'^label/', include(label_api_urls)),
    url(r'^report/', include(report_api_urls)),
    url(r'^plugin/', include(plugin_api_urls)),

    # User URLs
    url(r'^user/', include(user_urls)),

    # Plugin endpoints
    url(r'^action/', ActionPluginView.as_view(), name='api-action-plugin'),

    # InvenTree information endpoint
    url(r'^$', InfoView.as_view(), name='api-inventree-info'),

    # Unknown endpoint
    url(r'^.*$', NotFoundView.as_view(), name='api-404'),
]

settings_urls = [

    url(r'^i18n/?', include('django.conf.urls.i18n')),

    url(r'^appearance/?', AppearanceSelectView.as_view(), name='settings-appearance'),
    url(r'^currencies-refresh/', CurrencyRefreshView.as_view(), name='settings-currencies-refresh'),

    url(r'^category/', SettingCategorySelectView.as_view(), name='settings-category'),

    # Catch any other urls
    url(r'^.*$', SettingsView.as_view(template_name='InvenTree/settings/settings.html'), name='settings'),
]

# These javascript files are served "dynamically" - i.e. rendered on demand
dynamic_javascript_urls = [
    url(r'^calendar.js', DynamicJsView.as_view(template_name='js/dynamic/calendar.js'), name='calendar.js'),
    url(r'^nav.js', DynamicJsView.as_view(template_name='js/dynamic/nav.js'), name='nav.js'),
    url(r'^settings.js', DynamicJsView.as_view(template_name='js/dynamic/settings.js'), name='settings.js'),
]

# These javascript files are pased through the Django translation layer
translated_javascript_urls = [
    url(r'^api.js', DynamicJsView.as_view(template_name='js/translated/api.js'), name='api.js'),
    url(r'^attachment.js', DynamicJsView.as_view(template_name='js/translated/attachment.js'), name='attachment.js'),
    url(r'^barcode.js', DynamicJsView.as_view(template_name='js/translated/barcode.js'), name='barcode.js'),
    url(r'^bom.js', DynamicJsView.as_view(template_name='js/translated/bom.js'), name='bom.js'),
    url(r'^build.js', DynamicJsView.as_view(template_name='js/translated/build.js'), name='build.js'),
    url(r'^company.js', DynamicJsView.as_view(template_name='js/translated/company.js'), name='company.js'),
    url(r'^filters.js', DynamicJsView.as_view(template_name='js/translated/filters.js'), name='filters.js'),
    url(r'^forms.js', DynamicJsView.as_view(template_name='js/translated/forms.js'), name='forms.js'),
    url(r'^helpers.js', DynamicJsView.as_view(template_name='js/translated/helpers.js'), name='helpers.js'),
    url(r'^label.js', DynamicJsView.as_view(template_name='js/translated/label.js'), name='label.js'),
    url(r'^model_renderers.js', DynamicJsView.as_view(template_name='js/translated/model_renderers.js'), name='model_renderers.js'),
    url(r'^modals.js', DynamicJsView.as_view(template_name='js/translated/modals.js'), name='modals.js'),
    url(r'^order.js', DynamicJsView.as_view(template_name='js/translated/order.js'), name='order.js'),
    url(r'^part.js', DynamicJsView.as_view(template_name='js/translated/part.js'), name='part.js'),
    url(r'^report.js', DynamicJsView.as_view(template_name='js/translated/report.js'), name='report.js'),
    url(r'^stock.js', DynamicJsView.as_view(template_name='js/translated/stock.js'), name='stock.js'),
    url(r'^plugin.js', DynamicJsView.as_view(template_name='js/translated/plugin.js'), name='plugin.js'),
    url(r'^tables.js', DynamicJsView.as_view(template_name='js/translated/tables.js'), name='tables.js'),
    url(r'^table_filters.js', DynamicJsView.as_view(template_name='js/translated/table_filters.js'), name='table_filters.js'),
]

backendpatterns = [
    # "Dynamic" javascript files which are rendered using InvenTree templating.
    url(r'^js/dynamic/', include(dynamic_javascript_urls)),
    url(r'^js/i18n/', include(translated_javascript_urls)),

    url(r'^auth/', include('rest_framework.urls', namespace='rest_framework')),
    url(r'^auth/?', auth_request),

    url(r'^admin/error_log/', include('error_report.urls')),
    url(r'^admin/shell/', include('django_admin_shell.urls')),
    url(r'^admin/', admin.site.urls, name='inventree-admin'),

    url(r'^api/', include(apipatterns)),
    url(r'^api-doc/', include_docs_urls(title='InvenTree API')),

    url(r'^markdownx/', include('markdownx.urls')),
]

frontendpatterns = [
    url(r'^part/', include(part_urls)),
    url(r'^manufacturer-part/', include(manufacturer_part_urls)),
    url(r'^supplier-part/', include(supplier_part_urls)),

    url(r'^common/', include(common_urls)),

    url(r'^stock/', include(stock_urls)),

    url(r'^company/', include(company_urls)),
    url(r'^order/', include(order_urls)),

    url(r'^build/', include(build_urls)),

    url(r'^settings/', include(settings_urls)),

    url(r'^edit-user/', EditUserView.as_view(), name='edit-user'),
    url(r'^set-password/', SetPasswordView.as_view(), name='set-password'),

    url(r'^index/', IndexView.as_view(), name='index'),
    url(r'^search/', SearchView.as_view(), name='search'),
    url(r'^stats/', DatabaseStatsView.as_view(), name='stats'),

<<<<<<< HEAD
=======
    url(r'^auth/?', auth_request),

    url(r'^api/', include(apipatterns)),
    url(r'^api-doc/', include_docs_urls(title='InvenTree API')),

    # plugin urls
    get_plugin_urls(),  # appends currently loaded plugin urls = None

    url(r'^markdownx/', include('markdownx.urls')),

>>>>>>> 88840e6a
    # DB user sessions
    url(r'^accounts/sessions/other/delete/$', view=CustomSessionDeleteOtherView.as_view(), name='session_delete_other', ),
    url(r'^accounts/sessions/(?P<pk>\w+)/delete/$', view=CustomSessionDeleteView.as_view(), name='session_delete', ),

    # Single Sign On / allauth
    # overrides of urlpatterns
    url(r'^accounts/email/', CustomEmailView.as_view(), name='account_email'),
    url(r'^accounts/social/connections/', CustomConnectionsView.as_view(), name='socialaccount_connections'),
    url(r"^accounts/password/reset/key/(?P<uidb36>[0-9A-Za-z]+)-(?P<key>.+)/$", CustomPasswordResetFromKeyView.as_view(), name="account_reset_password_from_key"),
    url(r'^accounts/', include('allauth_2fa.urls')),    # MFA support
    url(r'^accounts/', include('allauth.urls')),        # included urlpatterns
]

urlpatterns = [
    url('', include(frontendpatterns)),
    url('', include(backendpatterns)),
]

# Server running in "DEBUG" mode?
if settings.DEBUG:
    # Static file access
    urlpatterns += static(settings.STATIC_URL, document_root=settings.STATIC_ROOT)

    # Media file access
    urlpatterns += static(settings.MEDIA_URL, document_root=settings.MEDIA_ROOT)

    # Debug toolbar access (only allowed in DEBUG mode)
    if 'debug_toolbar' in settings.INSTALLED_APPS:
        import debug_toolbar
        urlpatterns = [
            path('__debug/', include(debug_toolbar.urls)),
        ] + urlpatterns

# Send any unknown URLs to the parts page
urlpatterns += [url(r'^.*$', RedirectView.as_view(url='/index/', permanent=False), name='index')]<|MERGE_RESOLUTION|>--- conflicted
+++ resolved
@@ -162,19 +162,9 @@
     url(r'^search/', SearchView.as_view(), name='search'),
     url(r'^stats/', DatabaseStatsView.as_view(), name='stats'),
 
-<<<<<<< HEAD
-=======
-    url(r'^auth/?', auth_request),
-
-    url(r'^api/', include(apipatterns)),
-    url(r'^api-doc/', include_docs_urls(title='InvenTree API')),
-
     # plugin urls
     get_plugin_urls(),  # appends currently loaded plugin urls = None
 
-    url(r'^markdownx/', include('markdownx.urls')),
-
->>>>>>> 88840e6a
     # DB user sessions
     url(r'^accounts/sessions/other/delete/$', view=CustomSessionDeleteOtherView.as_view(), name='session_delete_other', ),
     url(r'^accounts/sessions/(?P<pk>\w+)/delete/$', view=CustomSessionDeleteView.as_view(), name='session_delete', ),
