--- conflicted
+++ resolved
@@ -45,12 +45,6 @@
 from .views import NotificationsView
 
 from .api import InfoView, NotFoundView
-<<<<<<< HEAD
-from .api import ActionPluginView, LocatePluginView
-
-from users.api import user_urls
-=======
->>>>>>> a26840d7
 
 admin.site.site_header = "InvenTree Admin"
 
@@ -68,13 +62,7 @@
     re_path(r'^user/', include(user_urls)),
 
     # Plugin endpoints
-<<<<<<< HEAD
-    re_path(r'^action/', ActionPluginView.as_view(), name='api-action-plugin'),
-    re_path(r'^barcode/', include(barcode_api_urls)),
-    re_path(r'^locate/', LocatePluginView.as_view(), name='api-locate-plugin'),
-=======
     path('', include(plugin_api_urls)),
->>>>>>> a26840d7
 
     # Webhook enpoint
     path('', include(common_api_urls)),
