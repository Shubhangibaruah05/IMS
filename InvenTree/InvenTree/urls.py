--- conflicted
+++ resolved
@@ -74,22 +74,6 @@
 apipatterns = [
     # Global search
     path('search/', APISearchView.as_view(), name='api-search'),
-<<<<<<< HEAD
-
-    re_path(r'^settings/', include(common.api.settings_api_urls)),
-    re_path(r'^part/', include(part.api.part_api_urls)),
-    re_path(r'^bom/', include(part.api.bom_api_urls)),
-    re_path(r'^company/', include(company.api.company_api_urls)),
-    re_path(r'^stock/', include(stock.api.stock_api_urls)),
-    re_path(r'^build/', include(build.api.build_api_urls)),
-    re_path(r'^order/', include(order.api.order_api_urls)),
-    re_path(r'^label/', include(label.api.label_api_urls)),
-    re_path(r'^report/', include(report.api.report_api_urls)),
-    re_path(r'^machine/', include(machine.api.machine_api_urls)),
-    re_path(r'^user/', include(users.api.user_urls)),
-    re_path(r'^admin/', include(common.api.admin_api_urls)),
-
-=======
     path('settings/', include(common.api.settings_api_urls)),
     path('part/', include(part.api.part_api_urls)),
     path('bom/', include(part.api.bom_api_urls)),
@@ -99,9 +83,9 @@
     path('order/', include(order.api.order_api_urls)),
     path('label/', include(label.api.label_api_urls)),
     path('report/', include(report.api.report_api_urls)),
+    path('machine/', include(machine.api.machine_api_urls)),
     path('user/', include(users.api.user_urls)),
     path('admin/', include(common.api.admin_api_urls)),
->>>>>>> 0f2675c1
     # Plugin endpoints
     path('', include(plugin.api.plugin_api_urls)),
     # Common endpoints endpoint
