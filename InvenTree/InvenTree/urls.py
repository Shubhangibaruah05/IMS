"""Top-level URL lookup for InvenTree application.

Passes URL lookup downstream to each app as required.
"""

from django.conf import settings
from django.conf.urls.static import static
from django.contrib import admin
from django.urls import include, path, re_path
from django.views.decorators.csrf import csrf_exempt
from django.views.generic.base import RedirectView

from dj_rest_auth.registration.views import (SocialAccountDisconnectView,
                                             SocialAccountListView)
from drf_spectacular.views import SpectacularAPIView, SpectacularRedocView
from sesame.views import LoginView

from build.api import build_api_urls
from build.urls import build_urls
from common.api import admin_api_urls, common_api_urls, settings_api_urls
from common.urls import common_urls
from company.api import company_api_urls
from company.urls import (company_urls, manufacturer_part_urls,
                          supplier_part_urls)
from label.api import label_api_urls
from order.api import order_api_urls
from order.urls import order_urls
from part.api import bom_api_urls, part_api_urls
from part.urls import part_urls
from plugin.api import plugin_api_urls
from plugin.urls import get_plugin_urls
from report.api import report_api_urls
from stock.api import stock_api_urls
from stock.urls import stock_urls
from users.api import user_urls
<<<<<<< HEAD
from web.urls import spa_view
=======
>>>>>>> 81e2c2f8
from web.urls import urlpatterns as platform_urls

from .api import APISearchView, InfoView, NotFoundView
from .magic_login import GetSimpleLoginView
from .social_auth_urls import SocialProvierListView, social_auth_urlpatterns
from .views import (AboutView, AppearanceSelectView, CustomConnectionsView,
                    CustomEmailView, CustomLoginView,
                    CustomPasswordResetFromKeyView,
                    CustomSessionDeleteOtherView, CustomSessionDeleteView,
                    DatabaseStatsView, DynamicJsView, EditUserView, IndexView,
                    NotificationsView, SearchView, SetPasswordView,
                    SettingsView, auth_request)

admin.site.site_header = "InvenTree Admin"


apipatterns = [

    # Global search
    path('search/', APISearchView.as_view(), name='api-search'),

    re_path(r'^settings/', include(settings_api_urls)),
    re_path(r'^part/', include(part_api_urls)),
    re_path(r'^bom/', include(bom_api_urls)),
    re_path(r'^company/', include(company_api_urls)),
    re_path(r'^stock/', include(stock_api_urls)),
    re_path(r'^build/', include(build_api_urls)),
    re_path(r'^order/', include(order_api_urls)),
    re_path(r'^label/', include(label_api_urls)),
    re_path(r'^report/', include(report_api_urls)),
    re_path(r'^user/', include(user_urls)),
    re_path(r'^admin/', include(admin_api_urls)),

    # Plugin endpoints
    path('', include(plugin_api_urls)),

    # Common endpoints endpoint
    path('', include(common_api_urls)),

    # OpenAPI Schema
    re_path('schema/', SpectacularAPIView.as_view(custom_settings={'SCHEMA_PATH_PREFIX': '/api/'}), name='schema'),

    # InvenTree information endpoint
    path('', InfoView.as_view(), name='api-inventree-info'),

    # Third party API endpoints
    path('auth/', include('dj_rest_auth.urls')),
    path('auth/registration/', include('dj_rest_auth.registration.urls')),
    path('auth/providers/', SocialProvierListView.as_view(), name='social_providers'),
    path('auth/social/', include(social_auth_urlpatterns)),
    path('auth/social/', SocialAccountListView.as_view(), name='social_account_list'),
    path('auth/social/<int:pk>/disconnect/', SocialAccountDisconnectView.as_view(), name='social_account_disconnect'),

    # Magic login URLs
    path("email/generate/", csrf_exempt(GetSimpleLoginView().as_view()), name="sesame-generate",),
    path("email/login/", LoginView.as_view(), name="sesame-login"),

    # Unknown endpoint
    re_path(r'^.*$', NotFoundView.as_view(), name='api-404'),
]

settings_urls = [

    re_path(r'^i18n/?', include('django.conf.urls.i18n')),

    re_path(r'^appearance/?', AppearanceSelectView.as_view(), name='settings-appearance'),

    # Catch any other urls
    re_path(r'^.*$', SettingsView.as_view(template_name='InvenTree/settings/settings.html'), name='settings'),
]

notifications_urls = [

    # Catch any other urls
    re_path(r'^.*$', NotificationsView.as_view(), name='notifications'),
]

# These javascript files are served "dynamically" - i.e. rendered on demand
dynamic_javascript_urls = [
    re_path(r'^calendar.js', DynamicJsView.as_view(template_name='js/dynamic/calendar.js'), name='calendar.js'),
    re_path(r'^nav.js', DynamicJsView.as_view(template_name='js/dynamic/nav.js'), name='nav.js'),
    re_path(r'^permissions.js', DynamicJsView.as_view(template_name='js/dynamic/permissions.js'), name='permissions.js'),
    re_path(r'^settings.js', DynamicJsView.as_view(template_name='js/dynamic/settings.js'), name='settings.js'),
]

# These javascript files are passed through the Django translation layer
translated_javascript_urls = [
    re_path(r'^api.js', DynamicJsView.as_view(template_name='js/translated/api.js'), name='api.js'),
    re_path(r'^attachment.js', DynamicJsView.as_view(template_name='js/translated/attachment.js'), name='attachment.js'),
    re_path(r'^barcode.js', DynamicJsView.as_view(template_name='js/translated/barcode.js'), name='barcode.js'),
    re_path(r'^bom.js', DynamicJsView.as_view(template_name='js/translated/bom.js'), name='bom.js'),
    re_path(r'^build.js', DynamicJsView.as_view(template_name='js/translated/build.js'), name='build.js'),
    re_path(r'^charts.js', DynamicJsView.as_view(template_name='js/translated/charts.js'), name='charts.js'),
    re_path(r'^company.js', DynamicJsView.as_view(template_name='js/translated/company.js'), name='company.js'),
    re_path(r'^filters.js', DynamicJsView.as_view(template_name='js/translated/filters.js'), name='filters.js'),
    re_path(r'^forms.js', DynamicJsView.as_view(template_name='js/translated/forms.js'), name='forms.js'),
    re_path(r'^helpers.js', DynamicJsView.as_view(template_name='js/translated/helpers.js'), name='helpers.js'),
    re_path(r'^index.js', DynamicJsView.as_view(template_name='js/translated/index.js'), name='index.js'),
    re_path(r'^label.js', DynamicJsView.as_view(template_name='js/translated/label.js'), name='label.js'),
    re_path(r'^model_renderers.js', DynamicJsView.as_view(template_name='js/translated/model_renderers.js'), name='model_renderers.js'),
    re_path(r'^modals.js', DynamicJsView.as_view(template_name='js/translated/modals.js'), name='modals.js'),
    re_path(r'^order.js', DynamicJsView.as_view(template_name='js/translated/order.js'), name='order.js'),
    re_path(r'^part.js', DynamicJsView.as_view(template_name='js/translated/part.js'), name='part.js'),
    re_path(r'^purchase_order.js', DynamicJsView.as_view(template_name='js/translated/purchase_order.js'), name='purchase_order.js'),
    re_path(r'^return_order.js', DynamicJsView.as_view(template_name='js/translated/return_order.js'), name='return_order.js'),
    re_path(r'^report.js', DynamicJsView.as_view(template_name='js/translated/report.js'), name='report.js'),
    re_path(r'^sales_order.js', DynamicJsView.as_view(template_name='js/translated/sales_order.js'), name='sales_order.js'),
    re_path(r'^search.js', DynamicJsView.as_view(template_name='js/translated/search.js'), name='search.js'),
    re_path(r'^stock.js', DynamicJsView.as_view(template_name='js/translated/stock.js'), name='stock.js'),
    re_path(r'^status_codes.js', DynamicJsView.as_view(template_name='js/translated/status_codes.js'), name='status_codes.js'),
    re_path(r'^plugin.js', DynamicJsView.as_view(template_name='js/translated/plugin.js'), name='plugin.js'),
    re_path(r'^pricing.js', DynamicJsView.as_view(template_name='js/translated/pricing.js'), name='pricing.js'),
    re_path(r'^news.js', DynamicJsView.as_view(template_name='js/translated/news.js'), name='news.js'),
    re_path(r'^tables.js', DynamicJsView.as_view(template_name='js/translated/tables.js'), name='tables.js'),
    re_path(r'^table_filters.js', DynamicJsView.as_view(template_name='js/translated/table_filters.js'), name='table_filters.js'),
    re_path(r'^notification.js', DynamicJsView.as_view(template_name='js/translated/notification.js'), name='notification.js'),
]

backendpatterns = [
    # "Dynamic" javascript files which are rendered using InvenTree templating.
    re_path(r'^js/dynamic/', include(dynamic_javascript_urls)),
    re_path(r'^js/i18n/', include(translated_javascript_urls)),

    re_path(r'^auth/', include('rest_framework.urls', namespace='rest_framework')),
    re_path(r'^auth/?', auth_request),

    re_path(r'^api/', include(apipatterns)),
    re_path(r'^api-doc/', SpectacularRedocView.as_view(url_name='schema'), name='api-doc'),
]

classic_frontendpatterns = [

    # Apps
    re_path(r'^build/', include(build_urls)),
    re_path(r'^common/', include(common_urls)),
    re_path(r'^company/', include(company_urls)),
    re_path(r'^order/', include(order_urls)),
    re_path(r'^manufacturer-part/', include(manufacturer_part_urls)),
    re_path(r'^part/', include(part_urls)),
    re_path(r'^stock/', include(stock_urls)),
    re_path(r'^supplier-part/', include(supplier_part_urls)),

    re_path(r'^edit-user/', EditUserView.as_view(), name='edit-user'),
    re_path(r'^set-password/', SetPasswordView.as_view(), name='set-password'),

    re_path(r'^index/', IndexView.as_view(), name='index'),
    re_path(r'^notifications/', include(notifications_urls)),
    re_path(r'^search/', SearchView.as_view(), name='search'),
    re_path(r'^settings/', include(settings_urls)),
    re_path(r'^about/', AboutView.as_view(), name='about'),
    re_path(r'^stats/', DatabaseStatsView.as_view(), name='stats'),

    # admin sites
    re_path(f'^{settings.INVENTREE_ADMIN_URL}/error_log/', include('error_report.urls')),
    re_path(f'^{settings.INVENTREE_ADMIN_URL}/', admin.site.urls, name='inventree-admin'),

    # DB user sessions
    path('accounts/sessions/other/delete/', view=CustomSessionDeleteOtherView.as_view(), name='session_delete_other', ),
    re_path(r'^accounts/sessions/(?P<pk>\w+)/delete/$', view=CustomSessionDeleteView.as_view(), name='session_delete', ),

    # Single Sign On / allauth
    # overrides of urlpatterns
    re_path(r'^accounts/email/', CustomEmailView.as_view(), name='account_email'),
    re_path(r'^accounts/social/connections/', CustomConnectionsView.as_view(), name='socialaccount_connections'),
    re_path(r"^accounts/password/reset/key/(?P<uidb36>[0-9A-Za-z]+)-(?P<key>.+)/$", CustomPasswordResetFromKeyView.as_view(), name="account_reset_password_from_key"),

    # Override login page
    re_path("accounts/login/", CustomLoginView.as_view(), name="account_login"),

    re_path(r'^accounts/', include('allauth_2fa.urls')),    # MFA support
    re_path(r'^accounts/', include('allauth.urls')),        # included urlpatterns
]


new_frontendpatterns = [
    # Platform urls
    re_path(r'^platform/', include(platform_urls)),
<<<<<<< HEAD
    re_path(r'^platform', spa_view, name='platform'),
=======
>>>>>>> 81e2c2f8

]

# Load patterns for frontend according to settings
frontendpatterns = []
if settings.ENABLE_CLASSIC_FRONTEND:
    frontendpatterns.append(re_path('', include(classic_frontendpatterns)))
if settings.ENABLE_PLATFORM_FRONTEND:
    frontendpatterns.append(re_path('', include(new_frontendpatterns)))


# Append custom plugin URLs (if plugin support is enabled)
if settings.PLUGINS_ENABLED:
    frontendpatterns.append(get_plugin_urls())

urlpatterns = [
    re_path('', include(frontendpatterns)),
    re_path('', include(backendpatterns)),
]

# Server running in "DEBUG" mode?
if settings.DEBUG:
    # Static file access
    urlpatterns += static(settings.STATIC_URL, document_root=settings.STATIC_ROOT)

    # Media file access
    urlpatterns += static(settings.MEDIA_URL, document_root=settings.MEDIA_ROOT)

    # Debug toolbar access (only allowed in DEBUG mode)
    if settings.DEBUG_TOOLBAR_ENABLED:
        import debug_toolbar
        urlpatterns = [
            path('__debug__/', include(debug_toolbar.urls)),
        ] + urlpatterns

# Send any unknown URLs to the parts page
urlpatterns += [re_path(r'^.*$', RedirectView.as_view(url='/index/', permanent=False), name='index')]<|MERGE_RESOLUTION|>--- conflicted
+++ resolved
@@ -33,10 +33,7 @@
 from stock.api import stock_api_urls
 from stock.urls import stock_urls
 from users.api import user_urls
-<<<<<<< HEAD
 from web.urls import spa_view
-=======
->>>>>>> 81e2c2f8
 from web.urls import urlpatterns as platform_urls
 
 from .api import APISearchView, InfoView, NotFoundView
@@ -214,11 +211,7 @@
 new_frontendpatterns = [
     # Platform urls
     re_path(r'^platform/', include(platform_urls)),
-<<<<<<< HEAD
     re_path(r'^platform', spa_view, name='platform'),
-=======
->>>>>>> 81e2c2f8
-
 ]
 
 # Load patterns for frontend according to settings
