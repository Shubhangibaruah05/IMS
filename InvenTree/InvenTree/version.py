""" Version information for InvenTree.
Provides information on the current InvenTree version
"""

import subprocess
import django
import re

import common.models

# InvenTree software version
INVENTREE_SW_VERSION = "0.7.0 dev"

# InvenTree API version
INVENTREE_API_VERSION = 28

"""
Increment this API version number whenever there is a significant change to the API that any clients need to know about

<<<<<<< HEAD
v28 -> 2022-03-01
    - Adds "scheduling" endpoint for predicted stock scheduling information
=======
v28 -> 2022-03-04
    - Adds an API endpoint for auto allocation of stock items against a build order
    - Ref: https://github.com/inventree/InvenTree/pull/2713
>>>>>>> 8a8fd1b4

v27 -> 2022-02-28
    - Adds target_date field to individual line items for purchase orders and sales orders

v26 -> 2022-02-17
    - Adds API endpoint for uploading a BOM file and extracting data

v25 -> 2022-02-17
    - Adds ability to filter "part" list endpoint by "in_bom_for" argument

v24 -> 2022-02-10
    - Adds API endpoint for deleting (cancelling) build order outputs

v23 -> 2022-02-02
    - Adds API endpoints for managing plugin classes
    - Adds API endpoints for managing plugin settings

v22 -> 2021-12-20
    - Adds API endpoint to "merge" multiple stock items

v21 -> 2021-12-04
    - Adds support for multiple "Shipments" against a SalesOrder
    - Refactors process for stock allocation against a SalesOrder

v20 -> 2021-12-03
    - Adds ability to filter POLineItem endpoint by "base_part"
    - Adds optional "order_detail" to POLineItem list endpoint

v19 -> 2021-12-02
    - Adds the ability to filter the StockItem API by "part_tree"
    - Returns only stock items which match a particular part.tree_id field

v18 -> 2021-11-15
    - Adds the ability to filter BomItem API by "uses" field
    - This returns a list of all BomItems which "use" the specified part
    - Includes inherited BomItem objects

v17 -> 2021-11-09
    - Adds API endpoints for GLOBAL and USER settings objects
    - Ref: https://github.com/inventree/InvenTree/pull/2275

v16 -> 2021-10-17
    - Adds API endpoint for completing build order outputs

v15 -> 2021-10-06
    - Adds detail endpoint for SalesOrderAllocation model
    - Allows use of the API forms interface for adjusting SalesOrderAllocation objects

v14 -> 2021-10-05
    - Stock adjustment actions API is improved, using native DRF serializer support
    - However adjustment actions now only support 'pk' as a lookup field

v13 -> 2021-10-05
    - Adds API endpoint to allocate stock items against a BuildOrder
    - Updates StockItem API with improved filtering against BomItem data

v12 -> 2021-09-07
    - Adds API endpoint to receive stock items against a PurchaseOrder

v11 -> 2021-08-26
    - Adds "units" field to PartBriefSerializer
    - This allows units to be introspected from the "part_detail" field in the StockItem serializer

v10 -> 2021-08-23
    - Adds "purchase_price_currency" to StockItem serializer
    - Adds "purchase_price_string" to StockItem serializer
    - Purchase price is now writable for StockItem serializer

v9  -> 2021-08-09
    - Adds "price_string" to part pricing serializers

v8  -> 2021-07-19
    - Refactors the API interface for SupplierPart and ManufacturerPart models
    - ManufacturerPart objects can no longer be created via the SupplierPart API endpoint

v7  -> 2021-07-03
    - Introduced the concept of "API forms" in https://github.com/inventree/InvenTree/pull/1716
    - API OPTIONS endpoints provide comprehensive field metedata
    - Multiple new API endpoints added for database models

v6  -> 2021-06-23
    - Part and Company images can now be directly uploaded via the REST API

v5  -> 2021-06-21
    - Adds API interface for manufacturer part parameters

v4  -> 2021-06-01
    - BOM items can now accept "variant stock" to be assigned against them
    - Many slight API tweaks were needed to get this to work properly!

v3  -> 2021-05-22:
    - The updated StockItem "history tracking" now uses a different interface

"""


def inventreeInstanceName():
    """ Returns the InstanceName settings for the current database """
    return common.models.InvenTreeSetting.get_setting("INVENTREE_INSTANCE", "")


def inventreeInstanceTitle():
    """ Returns the InstanceTitle for the current database """
    if common.models.InvenTreeSetting.get_setting("INVENTREE_INSTANCE_TITLE", False):
        return common.models.InvenTreeSetting.get_setting("INVENTREE_INSTANCE", "")
    else:
        return 'InvenTree'


def inventreeVersion():
    """ Returns the InvenTree version string """
    return INVENTREE_SW_VERSION.lower().strip()


def inventreeVersionTuple(version=None):
    """ Return the InvenTree version string as (maj, min, sub) tuple """

    if version is None:
        version = INVENTREE_SW_VERSION

    match = re.match(r"^.*(\d+)\.(\d+)\.(\d+).*$", str(version))

    return [int(g) for g in match.groups()]


def isInvenTreeDevelopmentVersion():
    """
    Return True if current InvenTree version is a "development" version
    """
    return inventreeVersion().endswith('dev')


def inventreeDocsVersion():
    """
    Return the version string matching the latest documentation.

    Development -> "latest"
    Release -> "major.minor.sub" e.g. "0.5.2"

    """

    if isInvenTreeDevelopmentVersion():
        return "latest"
    else:
        return INVENTREE_SW_VERSION


def isInvenTreeUpToDate():
    """
    Test if the InvenTree instance is "up to date" with the latest version.

    A background task periodically queries GitHub for latest version,
    and stores it to the database as INVENTREE_LATEST_VERSION
    """

    latest = common.models.InvenTreeSetting.get_setting('INVENTREE_LATEST_VERSION', None)

    # No record for "latest" version - we must assume we are up to date!
    if not latest:
        return True

    # Extract "tuple" version (Python can directly compare version tuples)
    latest_version = inventreeVersionTuple(latest)
    inventree_version = inventreeVersionTuple()

    return inventree_version >= latest_version


def inventreeApiVersion():
    return INVENTREE_API_VERSION


def inventreeDjangoVersion():
    """ Return the version of Django library """
    return django.get_version()


def inventreeCommitHash():
    """ Returns the git commit hash for the running codebase """

    try:
        return str(subprocess.check_output('git rev-parse --short HEAD'.split()), 'utf-8').strip()
    except:
        return None


def inventreeCommitDate():
    """ Returns the git commit date for the running codebase """

    try:
        d = str(subprocess.check_output('git show -s --format=%ci'.split()), 'utf-8').strip()
        return d.split(' ')[0]
    except:
        return None<|MERGE_RESOLUTION|>--- conflicted
+++ resolved
@@ -12,19 +12,17 @@
 INVENTREE_SW_VERSION = "0.7.0 dev"
 
 # InvenTree API version
-INVENTREE_API_VERSION = 28
+INVENTREE_API_VERSION = 29
 
 """
 Increment this API version number whenever there is a significant change to the API that any clients need to know about
 
-<<<<<<< HEAD
-v28 -> 2022-03-01
+v29 -> 2022-03-08
     - Adds "scheduling" endpoint for predicted stock scheduling information
-=======
+
 v28 -> 2022-03-04
     - Adds an API endpoint for auto allocation of stock items against a build order
     - Ref: https://github.com/inventree/InvenTree/pull/2713
->>>>>>> 8a8fd1b4
 
 v27 -> 2022-02-28
     - Adds target_date field to individual line items for purchase orders and sales orders
