import certifi
import ssl
from urllib.request import urlopen

from common.settings import currency_code_default, currency_codes
<<<<<<< HEAD
from urllib.error import HTTPError, URLError
=======
from urllib.error import URLError
>>>>>>> 887e6295

from djmoney.contrib.exchange.backends.base import SimpleExchangeBackend
from django.db.utils import OperationalError


class InvenTreeExchange(SimpleExchangeBackend):
    """
    Backend for automatically updating currency exchange rates.

    Uses the exchangerate.host service API
    """

    name = "InvenTreeExchange"

    def __init__(self):
        self.url = "https://api.exchangerate.host/latest"

        super().__init__()

    def get_params(self):
        # No API key is required
        return {
        }

    def get_response(self, **kwargs):
        """
        Custom code to get response from server.
        Note: Adds a 5-second timeout
        """

        url = self.get_url(**kwargs)

        try:
            context = ssl.create_default_context(cafile=certifi.where())
            response = urlopen(url, timeout=5, context=context)
            return response.read()
        except:
            # Returning None here will raise an error upstream
            return None

    def update_rates(self, base_currency=currency_code_default()):

        symbols = ','.join(currency_codes())

        try:
            super().update_rates(base=base_currency, symbols=symbols)
        # catch connection errors
<<<<<<< HEAD
        except (HTTPError, URLError):
            print('Encountered connection error while updating')
=======
        except URLError:
            print('Encountered connection error while updating')
        except OperationalError as e:
            if 'SerializationFailure' in e.__cause__.__class__.__name__:
                print('Serialization Failure while updating exchange rates')
                # We are just going to swallow this exception because the
                # exchange rates will be updated later by the scheduled task
            else:
                # Other operational errors probably are still show stoppers
                # so reraise them so that the log contains the stacktrace
                raise
>>>>>>> 887e6295
<|MERGE_RESOLUTION|>--- conflicted
+++ resolved
@@ -3,11 +3,7 @@
 from urllib.request import urlopen
 
 from common.settings import currency_code_default, currency_codes
-<<<<<<< HEAD
-from urllib.error import HTTPError, URLError
-=======
 from urllib.error import URLError
->>>>>>> 887e6295
 
 from djmoney.contrib.exchange.backends.base import SimpleExchangeBackend
 from django.db.utils import OperationalError
@@ -55,10 +51,6 @@
         try:
             super().update_rates(base=base_currency, symbols=symbols)
         # catch connection errors
-<<<<<<< HEAD
-        except (HTTPError, URLError):
-            print('Encountered connection error while updating')
-=======
         except URLError:
             print('Encountered connection error while updating')
         except OperationalError as e:
@@ -69,5 +61,4 @@
             else:
                 # Other operational errors probably are still show stoppers
                 # so reraise them so that the log contains the stacktrace
-                raise
->>>>>>> 887e6295
+                raise