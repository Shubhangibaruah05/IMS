--- conflicted
+++ resolved
@@ -57,14 +57,9 @@
 
     def start_background_tasks(self):
         """Start all background tests for InvenTree."""
-        try:
-            from django_q.models import Schedule
-        except AppRegistryNotReady:  # pragma: no cover
-            logger.warning("Cannot start background tasks - app registry not ready")
-            return
 
         logger.info("Starting background tasks...")
-<<<<<<< HEAD
+
         for task in InvenTree.tasks.tasks.task_list:
             ref_name = f'{task.func.__module__}.{task.func.__name__}'
             InvenTree.tasks.schedule_task(
@@ -72,64 +67,8 @@
                 schedule_type=task.interval,
                 minutes=task.minutes,
             )
+
         logger.info("Started background tasks...")
-=======
-
-        # Remove successful task results from the database
-        InvenTree.tasks.schedule_task(
-            'InvenTree.tasks.delete_successful_tasks',
-            schedule_type=Schedule.DAILY,
-        )
-
-        # Check for InvenTree updates
-        InvenTree.tasks.schedule_task(
-            'InvenTree.tasks.check_for_updates',
-            schedule_type=Schedule.DAILY
-        )
-
-        # Heartbeat to let the server know the background worker is running
-        InvenTree.tasks.schedule_task(
-            'InvenTree.tasks.heartbeat',
-            schedule_type=Schedule.MINUTES,
-            minutes=15
-        )
-
-        # Keep exchange rates up to date
-        InvenTree.tasks.schedule_task(
-            'InvenTree.tasks.update_exchange_rates',
-            schedule_type=Schedule.DAILY,
-        )
-
-        # Delete old error messages
-        InvenTree.tasks.schedule_task(
-            'InvenTree.tasks.delete_old_error_logs',
-            schedule_type=Schedule.DAILY,
-        )
-
-        # Delete old notification records
-        InvenTree.tasks.schedule_task(
-            'common.tasks.delete_old_notifications',
-            schedule_type=Schedule.DAILY,
-        )
-
-        # Check for overdue purchase orders
-        InvenTree.tasks.schedule_task(
-            'order.tasks.check_overdue_purchase_orders',
-            schedule_type=Schedule.DAILY
-        )
-
-        # Check for overdue sales orders
-        InvenTree.tasks.schedule_task(
-            'order.tasks.check_overdue_sales_orders',
-            schedule_type=Schedule.DAILY,
-        )
-
-        # Check for overdue build orders
-        InvenTree.tasks.schedule_task(
-            'build.tasks.check_overdue_build_orders',
-            schedule_type=Schedule.DAILY
-        )
->>>>>>> c1064906
 
     def collect_tasks(self):
         """Collect all background tasks."""
