--- conflicted
+++ resolved
@@ -10,28 +10,20 @@
 from django.db.utils import OperationalError, ProgrammingError
 from django.utils.translation import gettext_lazy as _
 
+import requests
+from djmoney.contrib.exchange.models import convert_money
+from djmoney.money import Money
+from PIL import Image
+
 import common.models
-import requests
+import InvenTree
+import InvenTree.helpers_model
+import InvenTree.version
 from common.notifications import (
     InvenTreeNotificationBodies,
     NotificationBody,
     trigger_notification,
 )
-from djmoney.contrib.exchange.models import convert_money
-from djmoney.money import Money
-from PIL import Image
-
-import InvenTree
-import InvenTree.helpers_model
-import InvenTree.version
-<<<<<<< HEAD
-=======
-from common.notifications import (
-    InvenTreeNotificationBodies,
-    NotificationBody,
-    trigger_notification,
-)
->>>>>>> 4b149865
 from InvenTree.format import format_money
 
 logger = logging.getLogger('inventree')
@@ -201,11 +193,7 @@
     min_decimal_places=None,
     max_decimal_places=None,
 ):
-<<<<<<< HEAD
     """Render a currency / Money object to a formatted string (e.g. for reports).
-=======
-    """Render a currency / Money object to a formatted string (e.g. for reports)
->>>>>>> 4b149865
 
     Arguments:
         money: The Money instance to be rendered
