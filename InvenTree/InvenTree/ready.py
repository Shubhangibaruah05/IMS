"""Functions to check if certain parts of InvenTree are ready."""

import os
import sys


def isInTestMode():
    """Returns True if the database is in testing mode."""
    return 'test' in sys.argv


def isImportingData():
    """Returns True if the database is currently importing data, e.g. 'loaddata' command is performed."""
    return 'loaddata' in sys.argv


<<<<<<< HEAD
def isInMainThread():
    """Django starts two processes, one for the actual dev server and the other to reload the application.

    The RUN_MAIN env is set in that case. However if --noreload is applied, this variable
    is not set because there are no different threads.
    """
    if '--noreload' in sys.argv:
        return True

    return os.environ.get('RUN_MAIN', None) == 'true'
=======
def isRunningMigrations():
    """Return True if the database is currently running migrations."""
    return 'migrate' in sys.argv or 'makemigrations' in sys.argv
>>>>>>> 831693e9


def canAppAccessDatabase(allow_test: bool = False, allow_plugins: bool = False, allow_shell: bool = False):
    """Returns True if the apps.py file can access database records.

    There are some circumstances where we don't want the ready function in apps.py
    to touch the database
    """
    # If any of the following management commands are being executed,
    # prevent custom "on load" code from running!
    excluded_commands = [
        'flush',
        'loaddata',
        'dumpdata',
        'check',
        'createsuperuser',
        'wait_for_db',
        'prerender',
        'rebuild_models',
        'rebuild_thumbnails',
        'makemessages',
        'compilemessages',
        'backup',
        'dbbackup',
        'mediabackup',
        'restore',
        'dbrestore',
        'mediarestore',
    ]

    if not allow_shell:
        excluded_commands.append('shell')

    if not allow_test:
        # Override for testing mode?
        excluded_commands.append('test')

    if not allow_plugins:
        excluded_commands.extend([
            'makemigrations',
            'migrate',
            'collectstatic',
        ])

    for cmd in excluded_commands:
        if cmd in sys.argv:
            return False

    return True


def isPluginRegistryLoaded():
    """The plugin registry reloads all apps onetime after starting so that the discovered AppConfigs are added to Django.

    This triggeres the ready function of AppConfig to execute twice. Add this check to prevent from running two times.

    Returns: 'False' if the apps have not been reloaded already to prevent running the ready function twice
    """
    from django.conf import settings

    # If plugins are not enabled, there wont be a second load
    if not settings.PLUGINS_ENABLED:
        return True

    from plugin import registry

    return not registry.is_loading<|MERGE_RESOLUTION|>--- conflicted
+++ resolved
@@ -14,7 +14,11 @@
     return 'loaddata' in sys.argv
 
 
-<<<<<<< HEAD
+def isRunningMigrations():
+    """Return True if the database is currently running migrations."""
+    return 'migrate' in sys.argv or 'makemigrations' in sys.argv
+
+
 def isInMainThread():
     """Django starts two processes, one for the actual dev server and the other to reload the application.
 
@@ -25,11 +29,6 @@
         return True
 
     return os.environ.get('RUN_MAIN', None) == 'true'
-=======
-def isRunningMigrations():
-    """Return True if the database is currently running migrations."""
-    return 'migrate' in sys.argv or 'makemigrations' in sys.argv
->>>>>>> 831693e9
 
 
 def canAppAccessDatabase(allow_test: bool = False, allow_plugins: bool = False, allow_shell: bool = False):
@@ -84,13 +83,13 @@
 def isPluginRegistryLoaded():
     """The plugin registry reloads all apps onetime after starting so that the discovered AppConfigs are added to Django.
 
-    This triggeres the ready function of AppConfig to execute twice. Add this check to prevent from running two times.
+    This triggers the ready function of AppConfig to execute twice. Add this check to prevent from running two times.
 
     Returns: 'False' if the apps have not been reloaded already to prevent running the ready function twice
     """
     from django.conf import settings
 
-    # If plugins are not enabled, there wont be a second load
+    # If plugins are not enabled, there won't be a second load
     if not settings.PLUGINS_ENABLED:
         return True
 
