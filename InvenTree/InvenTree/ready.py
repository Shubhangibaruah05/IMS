"""Functions to check if certain parts of InvenTree are ready."""

import os
import sys


def isInTestMode():
    """Returns True if the database is in testing mode."""
    return 'test' in sys.argv


def isImportingData():
    """Returns True if the database is currently importing data, e.g. 'loaddata' command is performed."""
    return 'loaddata' in sys.argv


<<<<<<< HEAD
def isInMainThread():
    """Django starts two processes, one for the actual dev server and the other to reload the application.

    - The RUN_MAIN env is set in that case. However if --noreload is applied, this variable
    is not set because there are no different threads.
    - If this app is run in gunicorn there are several threads having "equal rights" so there is no real
    main thread so we skip this check
    """
    if '--noreload' in sys.argv or "gunicorn" in os.environ.get("SERVER_SOFTWARE", ""):
        return True

    print("IS_IN_MAIN_THREAD", os.environ.get('RUN_MAIN', None) == 'true')
    return True

    return os.environ.get('RUN_MAIN', None) == 'true'
=======
def isRunningMigrations():
    """Return True if the database is currently running migrations."""
    return 'migrate' in sys.argv or 'makemigrations' in sys.argv
>>>>>>> 01f2aa5f


def canAppAccessDatabase(allow_test: bool = False, allow_plugins: bool = False, allow_shell: bool = False):
    """Returns True if the apps.py file can access database records.

    There are some circumstances where we don't want the ready function in apps.py
    to touch the database
    """
    # If any of the following management commands are being executed,
    # prevent custom "on load" code from running!
    excluded_commands = [
        'flush',
        'loaddata',
        'dumpdata',
        'check',
        'createsuperuser',
        'wait_for_db',
        'prerender',
        'rebuild_models',
        'rebuild_thumbnails',
        'makemessages',
        'compilemessages',
        'backup',
        'dbbackup',
        'mediabackup',
        'restore',
        'dbrestore',
        'mediarestore',
    ]

    if not allow_shell:
        excluded_commands.append('shell')

    if not allow_test:
        # Override for testing mode?
        excluded_commands.append('test')

    if not allow_plugins:
        excluded_commands.extend([
            'makemigrations',
            'migrate',
            'collectstatic',
        ])

    for cmd in excluded_commands:
        if cmd in sys.argv:
            return False

    return True


def isPluginRegistryLoaded():
    """The plugin registry reloads all apps onetime after starting so that the discovered AppConfigs are added to Django.

    This triggers the ready function of AppConfig to execute twice. Add this check to prevent from running two times.

    Returns: 'False' if the apps have not been reloaded already to prevent running the ready function twice
    """
    from django.conf import settings

    # If plugins are not enabled, there won't be a second load
    if not settings.PLUGINS_ENABLED:
        return True

    from plugin import registry
    print("IS_PLUGIN_REGISTRY_LOADED", not registry.is_loading)
    return True

    return not registry.is_loading<|MERGE_RESOLUTION|>--- conflicted
+++ resolved
@@ -14,7 +14,11 @@
     return 'loaddata' in sys.argv
 
 
-<<<<<<< HEAD
+def isRunningMigrations():
+    """Return True if the database is currently running migrations."""
+    return 'migrate' in sys.argv or 'makemigrations' in sys.argv
+
+
 def isInMainThread():
     """Django starts two processes, one for the actual dev server and the other to reload the application.
 
@@ -30,11 +34,6 @@
     return True
 
     return os.environ.get('RUN_MAIN', None) == 'true'
-=======
-def isRunningMigrations():
-    """Return True if the database is currently running migrations."""
-    return 'migrate' in sys.argv or 'makemigrations' in sys.argv
->>>>>>> 01f2aa5f
 
 
 def canAppAccessDatabase(allow_test: bool = False, allow_plugins: bool = False, allow_shell: bool = False):
