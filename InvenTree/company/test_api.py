--- conflicted
+++ resolved
@@ -4,11 +4,7 @@
 
 from rest_framework import status
 
-<<<<<<< HEAD
-from InvenTree.unit_tests import InvenTreeAPITestCase
-=======
 from InvenTree.unit_test import InvenTreeAPITestCase
->>>>>>> 8ca02cb1
 
 from .models import Company, Contact, ManufacturerPart, SupplierPart
 
@@ -472,7 +468,7 @@
         self.assertIsNone(sp.availability_updated)
         self.assertEqual(sp.available, 0)
 
-        # Now, *update* the availabile quantity via the API
+        # Now, *update* the available quantity via the API
         self.patch(
             reverse('api-supplier-part-detail', kwargs={'pk': sp.pk}),
             {
