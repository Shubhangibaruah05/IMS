--- conflicted
+++ resolved
@@ -2,11 +2,7 @@
 
 from django.urls import reverse
 
-<<<<<<< HEAD
-from InvenTree.unit_tests import InvenTreeTestCase
-=======
 from InvenTree.unit_test import InvenTreeTestCase
->>>>>>> 8ca02cb1
 
 
 class CompanyViewTest(InvenTreeTestCase):
