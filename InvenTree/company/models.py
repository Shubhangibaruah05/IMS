--- conflicted
+++ resolved
@@ -97,16 +97,12 @@
                             help_text=_('Company name'),
                             verbose_name=_('Company name'))
 
-<<<<<<< HEAD
-    description = models.CharField(max_length=500, blank=True, verbose_name=_('Company description'), help_text=_('Description of the company'))
-=======
     description = models.CharField(
         max_length=500,
         verbose_name=_('Company description'),
         help_text=_('Description of the company'),
         blank=True,
     )
->>>>>>> 72f83771
 
     website = models.URLField(blank=True, verbose_name=_('Website'), help_text=_('Company website URL'))
 
