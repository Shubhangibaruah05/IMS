"""Company database model definitions."""

import os
from datetime import datetime
from decimal import Decimal

from django.apps import apps
from django.core.exceptions import ValidationError
from django.core.validators import MinValueValidator
from django.db import models
from django.db.models import Q, Sum, UniqueConstraint
from django.db.models.signals import post_delete, post_save
from django.dispatch import receiver
from django.urls import reverse
from django.utils.translation import gettext_lazy as _
from django.utils.translation import pgettext_lazy as __

import common.models
import common.settings
from common.settings import currency_code_default
from moneyed import CURRENCIES
from stdimage.models import StdImageField
from taggit.managers import TaggableManager

import InvenTree.conversion
import InvenTree.fields
import InvenTree.helpers
import InvenTree.ready
import InvenTree.tasks
import InvenTree.validators
from InvenTree.fields import InvenTreeURLField, RoundingDecimalField
from InvenTree.models import (
    InvenTreeAttachment,
    InvenTreeBarcodeMixin,
    InvenTreeNotesMixin,
    MetadataMixin,
)
from InvenTree.status_codes import PurchaseOrderStatusGroups


def rename_company_image(instance, filename):
    """Function to rename a company image after upload.

    Args:
        instance: Company object
        filename: uploaded image filename

    Returns:
        New image filename
    """
    base = 'company_images'

    if filename.count('.') > 0:
        ext = filename.split('.')[-1]
    else:
        ext = ''

    fn = f'company_{instance.pk}_img'

    if ext:
        fn += '.' + ext

    return os.path.join(base, fn)


class Company(InvenTreeNotesMixin, MetadataMixin, models.Model):
    """A Company object represents an external company.

    It may be a supplier or a customer or a manufacturer (or a combination)

    - A supplier is a company from which parts can be purchased
    - A customer is a company to which parts can be sold
    - A manufacturer is a company which manufactures a raw good (they may or may not be a "supplier" also)


    Attributes:
        name: Brief name of the company
        description: Longer form description
        website: URL for the company website
        address: One-line string representation of primary address
        phone: contact phone number
        email: contact email address
        link: Secondary URL e.g. for link to internal Wiki page
        image: Company image / logo
        notes: Extra notes about the company
        is_customer: boolean value, is this company a customer
        is_supplier: boolean value, is this company a supplier
        is_manufacturer: boolean value, is this company a manufacturer
        currency_code: Specifies the default currency for the company
    """

    class Meta:
<<<<<<< HEAD
        """Metaclass defines extra model options."""
=======
        """Metaclass defines extra model options"""
>>>>>>> 4b149865

        ordering = ['name']
        constraints = [
            UniqueConstraint(fields=['name', 'email'], name='unique_name_email_pair')
        ]
        verbose_name_plural = 'Companies'

    @staticmethod
    def get_api_url():
        """Return the API URL associated with the Company model."""
        return reverse('api-company-list')

    name = models.CharField(
        max_length=100,
        blank=False,
        help_text=_('Company name'),
        verbose_name=_('Company name'),
    )

    description = models.CharField(
        max_length=500,
        verbose_name=_('Company description'),
        help_text=_('Description of the company'),
        blank=True,
    )

    website = InvenTreeURLField(
        blank=True, verbose_name=_('Website'), help_text=_('Company website URL')
    )

    phone = models.CharField(
        max_length=50,
        verbose_name=_('Phone number'),
        blank=True,
        help_text=_('Contact phone number'),
    )

    email = models.EmailField(
        blank=True,
        null=True,
        verbose_name=_('Email'),
        help_text=_('Contact email address'),
    )

    contact = models.CharField(
        max_length=100,
        verbose_name=_('Contact'),
        blank=True,
        help_text=_('Point of contact'),
    )

    link = InvenTreeURLField(
        blank=True,
        verbose_name=_('Link'),
        help_text=_('Link to external company information'),
    )

    image = StdImageField(
        upload_to=rename_company_image,
        null=True,
        blank=True,
        variations={'thumbnail': (128, 128), 'preview': (256, 256)},
        delete_orphans=True,
        verbose_name=_('Image'),
    )

    is_customer = models.BooleanField(
        default=False,
        verbose_name=_('is customer'),
        help_text=_('Do you sell items to this company?'),
    )

    is_supplier = models.BooleanField(
        default=True,
        verbose_name=_('is supplier'),
        help_text=_('Do you purchase items from this company?'),
    )

    is_manufacturer = models.BooleanField(
        default=False,
        verbose_name=_('is manufacturer'),
        help_text=_('Does this company manufacture parts?'),
    )

    currency = models.CharField(
        max_length=3,
        verbose_name=_('Currency'),
        blank=True,
        default=currency_code_default,
        help_text=_('Default currency used for this company'),
        validators=[InvenTree.validators.validate_currency_code],
    )

    @property
    def address(self):
        """Return the string representation for the primary address.

        This property exists for backwards compatibility
        """
        addr = self.primary_address

        return str(addr) if addr is not None else None

    @property
    def primary_address(self):
        """Returns address object of primary address. Parsed by serializer."""
        return Address.objects.filter(company=self.id).filter(primary=True).first()

    @property
    def currency_code(self):
        """Return the currency code associated with this company.

        - If the currency code is invalid, use the default currency
        - If the currency code is not specified, use the default currency
        """
        code = self.currency

        if code not in CURRENCIES:
            code = common.settings.currency_code_default()

        return code

    def __str__(self):
        """Get string representation of a Company."""
        return f'{self.name} - {self.description}'

    def get_absolute_url(self):
        """Get the web URL for the detail view for this Company."""
        return reverse('company-detail', kwargs={'pk': self.id})

    def get_image_url(self):
        """Return the URL of the image for this company."""
        if self.image:
            return InvenTree.helpers.getMediaUrl(self.image.url)
        return InvenTree.helpers.getBlankImage()

    def get_thumbnail_url(self):
        """Return the URL for the thumbnail image for this Company."""
        if self.image:
            return InvenTree.helpers.getMediaUrl(self.image.thumbnail.url)
        return InvenTree.helpers.getBlankThumbnail()

    @property
    def parts(self):
        """Return SupplierPart objects which are supplied or manufactured by this company."""
        return SupplierPart.objects.filter(
            Q(supplier=self.id) | Q(manufacturer_part__manufacturer=self.id)
        ).distinct()

    @property
    def stock_items(self):
        """Return a list of all stock items supplied or manufactured by this company."""
        stock = apps.get_model('stock', 'StockItem')
        return stock.objects.filter(
            Q(supplier_part__supplier=self.id)
            | Q(supplier_part__manufacturer_part__manufacturer=self.id)
        ).distinct()


class CompanyAttachment(InvenTreeAttachment):
    """Model for storing file or URL attachments against a Company object."""

    @staticmethod
    def get_api_url():
        """Return the API URL associated with this model."""
        return reverse('api-company-attachment-list')

    def getSubdir(self):
        """Return the subdirectory where these attachments are uploaded."""
        return os.path.join('company_files', str(self.company.pk))

    company = models.ForeignKey(
        Company,
        on_delete=models.CASCADE,
        verbose_name=_('Company'),
        related_name='attachments',
    )


class Contact(MetadataMixin, models.Model):
    """A Contact represents a person who works at a particular company. A Company may have zero or more associated Contact objects.

    Attributes:
        company: Company link for this contact
        name: Name of the contact
        phone: contact phone number
        email: contact email
        role: position in company
    """

    @staticmethod
    def get_api_url():
        """Return the API URL associated with the Contcat model."""
        return reverse('api-contact-list')

    company = models.ForeignKey(
        Company, related_name='contacts', on_delete=models.CASCADE
    )

    name = models.CharField(max_length=100)

    phone = models.CharField(max_length=100, blank=True)

    email = models.EmailField(blank=True)

    role = models.CharField(max_length=100, blank=True)


class Address(models.Model):
    """An address represents a physical location where the company is located. It is possible for a company to have multiple locations.

    Attributes:
        company: Company link for this address
        title: Human-readable name for the address
        primary: True if this is the company's primary address
        line1: First line of address
        line2: Optional line two for address
        postal_code: Postal code, city and state
        country: Location country
        shipping_notes: Notes for couriers transporting shipments to this address
        internal_shipping_notes: Internal notes regarding shipping to this address
        link: External link to additional address information
    """

    class Meta:
<<<<<<< HEAD
        """Metaclass defines extra model options."""
=======
        """Metaclass defines extra model options"""
>>>>>>> 4b149865

        verbose_name_plural = 'Addresses'

    def __init__(self, *args, **kwargs):
        """Custom init function."""
        super().__init__(*args, **kwargs)

    def __str__(self):
<<<<<<< HEAD
        """Defines string representation of address to supple a one-line to API calls."""
=======
        """Defines string representation of address to supple a one-line to API calls"""
>>>>>>> 4b149865
        available_lines = [
            self.line1,
            self.line2,
            self.postal_code,
            self.postal_city,
            self.province,
            self.country,
        ]

        populated_lines = []
        for line in available_lines:
            if len(line) > 0:
                populated_lines.append(line)

        return ', '.join(populated_lines)

    def save(self, *args, **kwargs):
        """Run checks when saving an address.

        Rules:
        - If this address is marked as "primary", ensure that all other addresses for this company are marked as non-primary
        """
        others = list(
            Address.objects.filter(company=self.company).exclude(pk=self.pk).all()
        )

        # If this is the *only* address for this company, make it the primary one
        if len(others) == 0:
            self.primary = True

        super().save(*args, **kwargs)

        # Once this address is saved, check others
        if self.primary:
            for addr in others:
                if addr.primary:
                    addr.primary = False
                    addr.save()

    @staticmethod
    def get_api_url():
        """Return the API URL associated with the Contcat model."""
        return reverse('api-address-list')

    company = models.ForeignKey(
        Company,
        related_name='addresses',
        on_delete=models.CASCADE,
        verbose_name=_('Company'),
        help_text=_('Select company'),
    )

    title = models.CharField(
        max_length=100,
        verbose_name=_('Address title'),
        help_text=_('Title describing the address entry'),
        blank=False,
    )

    primary = models.BooleanField(
        default=False,
        verbose_name=_('Primary address'),
        help_text=_('Set as primary address'),
    )

    line1 = models.CharField(
        max_length=50,
        verbose_name=_('Line 1'),
        help_text=_('Address line 1'),
        blank=True,
    )

    line2 = models.CharField(
        max_length=50,
        verbose_name=_('Line 2'),
        help_text=_('Address line 2'),
        blank=True,
    )

    postal_code = models.CharField(
        max_length=10,
        verbose_name=_('Postal code'),
        help_text=_('Postal code'),
        blank=True,
    )

    postal_city = models.CharField(
        max_length=50,
        verbose_name=_('City/Region'),
        help_text=_('Postal code city/region'),
        blank=True,
    )

    province = models.CharField(
        max_length=50,
        verbose_name=_('State/Province'),
        help_text=_('State or province'),
        blank=True,
    )

    country = models.CharField(
        max_length=50,
        verbose_name=_('Country'),
        help_text=_('Address country'),
        blank=True,
    )

    shipping_notes = models.CharField(
        max_length=100,
        verbose_name=_('Courier shipping notes'),
        help_text=_('Notes for shipping courier'),
        blank=True,
    )

    internal_shipping_notes = models.CharField(
        max_length=100,
        verbose_name=_('Internal shipping notes'),
        help_text=_('Shipping notes for internal use'),
        blank=True,
    )

    link = InvenTreeURLField(
        blank=True,
        verbose_name=_('Link'),
        help_text=_('Link to address information (external)'),
    )


class ManufacturerPart(MetadataMixin, InvenTreeBarcodeMixin, models.Model):
    """Represents a unique part as provided by a Manufacturer Each ManufacturerPart is identified by a MPN (Manufacturer Part Number) Each ManufacturerPart is also linked to a Part object. A Part may be available from multiple manufacturers.

    Attributes:
        part: Link to the master Part
        manufacturer: Company that manufactures the ManufacturerPart
        MPN: Manufacture part number
        link: Link to external website for this manufacturer part
        description: Descriptive notes field
    """

    class Meta:
<<<<<<< HEAD
        """Metaclass defines extra model options."""
=======
        """Metaclass defines extra model options"""
>>>>>>> 4b149865

        unique_together = ('part', 'manufacturer', 'MPN')

    @staticmethod
    def get_api_url():
        """Return the API URL associated with the ManufacturerPart instance."""
        return reverse('api-manufacturer-part-list')

    part = models.ForeignKey(
        'part.Part',
        on_delete=models.CASCADE,
        related_name='manufacturer_parts',
        verbose_name=_('Base Part'),
        limit_choices_to={'purchaseable': True},
        help_text=_('Select part'),
    )

    manufacturer = models.ForeignKey(
        Company,
        on_delete=models.CASCADE,
        null=True,
        related_name='manufactured_parts',
        limit_choices_to={'is_manufacturer': True},
        verbose_name=_('Manufacturer'),
        help_text=_('Select manufacturer'),
    )

    MPN = models.CharField(
        null=True,
        max_length=100,
        verbose_name=_('MPN'),
        help_text=_('Manufacturer Part Number'),
    )

    link = InvenTreeURLField(
        blank=True,
        null=True,
        verbose_name=_('Link'),
        help_text=_('URL for external manufacturer part link'),
    )

    description = models.CharField(
        max_length=250,
        blank=True,
        null=True,
        verbose_name=_('Description'),
        help_text=_('Manufacturer part description'),
    )

    tags = TaggableManager(blank=True)

    @classmethod
    def create(cls, part, manufacturer, mpn, description, link=None):
        """Check if ManufacturerPart instance does not already exist then create it."""
        manufacturer_part = None

        try:
            manufacturer_part = ManufacturerPart.objects.get(
                part=part, manufacturer=manufacturer, MPN=mpn
            )
        except ManufacturerPart.DoesNotExist:
            pass

        if not manufacturer_part:
            manufacturer_part = ManufacturerPart(
                part=part,
                manufacturer=manufacturer,
                MPN=mpn,
                description=description,
                link=link,
            )
            manufacturer_part.save()

        return manufacturer_part

    def __str__(self):
        """Format a string representation of a ManufacturerPart."""
        s = ''

        if self.manufacturer:
            s += f'{self.manufacturer.name}'
            s += ' | '

        s += f'{self.MPN}'

        return s


class ManufacturerPartAttachment(InvenTreeAttachment):
    """Model for storing file attachments against a ManufacturerPart object."""

    @staticmethod
    def get_api_url():
        """Return the API URL associated with the ManufacturerPartAttachment model."""
        return reverse('api-manufacturer-part-attachment-list')

    def getSubdir(self):
<<<<<<< HEAD
        """Return the subdirectory where attachment files for the ManufacturerPart model are located."""
=======
        """Return the subdirectory where attachment files for the ManufacturerPart model are located"""
>>>>>>> 4b149865
        return os.path.join('manufacturer_part_files', str(self.manufacturer_part.id))

    manufacturer_part = models.ForeignKey(
        ManufacturerPart,
        on_delete=models.CASCADE,
        verbose_name=_('Manufacturer Part'),
        related_name='attachments',
    )


class ManufacturerPartParameter(models.Model):
    """A ManufacturerPartParameter represents a key:value parameter for a MnaufacturerPart.

    This is used to represent parameters / properties for a particular manufacturer part.

    Each parameter is a simple string (text) value.
    """

    class Meta:
<<<<<<< HEAD
        """Metaclass defines extra model options."""
=======
        """Metaclass defines extra model options"""
>>>>>>> 4b149865

        unique_together = ('manufacturer_part', 'name')

    @staticmethod
    def get_api_url():
        """Return the API URL associated with the ManufacturerPartParameter model."""
        return reverse('api-manufacturer-part-parameter-list')

    manufacturer_part = models.ForeignKey(
        ManufacturerPart,
        on_delete=models.CASCADE,
        related_name='parameters',
        verbose_name=_('Manufacturer Part'),
    )

    name = models.CharField(
        max_length=500,
        blank=False,
        verbose_name=_('Name'),
        help_text=_('Parameter name'),
    )

    value = models.CharField(
        max_length=500,
        blank=False,
        verbose_name=_('Value'),
        help_text=_('Parameter value'),
    )

    units = models.CharField(
        max_length=64,
        blank=True,
        null=True,
        verbose_name=_('Units'),
        help_text=_('Parameter units'),
    )


class SupplierPartManager(models.Manager):
    """Define custom SupplierPart objects manager.

    The main purpose of this manager is to improve database hit as the
    SupplierPart model involves A LOT of foreign keys lookups
    """

    def get_queryset(self):
        """Prefetch related fields when querying against the SupplierPart model."""
        # Always prefetch related models
        return (
            super()
            .get_queryset()
            .prefetch_related('part', 'supplier', 'manufacturer_part__manufacturer')
        )


class SupplierPart(MetadataMixin, InvenTreeBarcodeMixin, common.models.MetaMixin):
    """Represents a unique part as provided by a Supplier Each SupplierPart is identified by a SKU (Supplier Part Number) Each SupplierPart is also linked to a Part or ManufacturerPart object. A Part may be available from multiple suppliers.

    Attributes:
        part: Link to the master Part (Obsolete)
        source_item: The sourcing item linked to this SupplierPart instance
        supplier: Company that supplies this SupplierPart object
        SKU: Stock keeping unit (supplier part number)
        link: Link to external website for this supplier part
        description: Descriptive notes field
        note: Longer form note field
        base_cost: Base charge added to order independent of quantity e.g. "Reeling Fee"
        multiple: Multiple that the part is provided in
        lead_time: Supplier lead time
        packaging: packaging that the part is supplied in, e.g. "Reel"
        pack_quantity: Quantity of item supplied in a single pack (e.g. 30ml in a single tube)
        pack_quantity_native: Pack quantity, converted to "native" units of the referenced part
        updated: Date that the SupplierPart was last updated
    """

    class Meta:
<<<<<<< HEAD
        """Metaclass defines extra model options."""
=======
        """Metaclass defines extra model options"""
>>>>>>> 4b149865

        unique_together = ('part', 'supplier', 'SKU')

        # This model was moved from the 'Part' app
        db_table = 'part_supplierpart'

    objects = SupplierPartManager()

    tags = TaggableManager(blank=True)

    @staticmethod
    def get_api_url():
        """Return the API URL associated with the SupplierPart model."""
        return reverse('api-supplier-part-list')

    def get_absolute_url(self):
        """Return the web URL of the detail view for this SupplierPart."""
        return reverse('supplier-part-detail', kwargs={'pk': self.id})

    def api_instance_filters(self):
<<<<<<< HEAD
        """Return custom API filters for this particular instance."""
=======
        """Return custom API filters for this particular instance"""
>>>>>>> 4b149865
        return {'manufacturer_part': {'part': self.part.pk}}

    def clean(self):
        """Custom clean action for the SupplierPart model.

        Rules:
        - Ensure that manufacturer_part.part and part are the same!
        """
        super().clean()

        self.pack_quantity = self.pack_quantity.strip()

        # An empty 'pack_quantity' value is equivalent to '1'
        if self.pack_quantity == '':
            self.pack_quantity = '1'

        # Validate that the UOM is compatible with the base part
        if self.pack_quantity and self.part:
            try:
                # Attempt conversion to specified unit
                native_value = InvenTree.conversion.convert_physical_value(
                    self.pack_quantity, self.part.units, strip_units=False
                )

                # If part units are not provided, value must be dimensionless
                if not self.part.units and not InvenTree.conversion.is_dimensionless(
                    native_value
                ):
                    raise ValidationError({
                        'pack_quantity': _(
                            'Pack units must be compatible with the base part units'
                        )
                    })

                # Native value must be greater than zero
                if float(native_value.magnitude) <= 0:
                    raise ValidationError({
                        'pack_quantity': _('Pack units must be greater than zero')
                    })

                # Update native pack units value
                self.pack_quantity_native = Decimal(native_value.magnitude)

            except ValidationError as e:
                raise ValidationError({'pack_quantity': e.messages})

        # Ensure that the linked manufacturer_part points to the same part!
        if self.manufacturer_part and self.part:
            if self.manufacturer_part.part != self.part:
                raise ValidationError({
                    'manufacturer_part': _(
                        'Linked manufacturer part must reference the same base part'
                    )
                })

    def save(self, *args, **kwargs):
        """Overriding save method to connect an existing ManufacturerPart."""
        manufacturer_part = None

        if all(key in kwargs for key in ('manufacturer', 'MPN')):
            manufacturer_name = kwargs.pop('manufacturer')
            MPN = kwargs.pop('MPN')

            # Retrieve manufacturer part
            try:
                manufacturer_part = ManufacturerPart.objects.get(
                    manufacturer__name=manufacturer_name, MPN=MPN
                )
            except (ValueError, Company.DoesNotExist):
                # ManufacturerPart does not exist
                pass

        if manufacturer_part:
            if not self.manufacturer_part:
                # Connect ManufacturerPart to SupplierPart
                self.manufacturer_part = manufacturer_part
            else:
                raise ValidationError(
                    f'SupplierPart {self.__str__} is already linked to {self.manufacturer_part}'
                )

        self.clean()
        self.validate_unique()

        super().save(*args, **kwargs)

    part = models.ForeignKey(
        'part.Part',
        on_delete=models.CASCADE,
        related_name='supplier_parts',
        verbose_name=_('Base Part'),
        limit_choices_to={'purchaseable': True},
        help_text=_('Select part'),
    )

    supplier = models.ForeignKey(
        Company,
        on_delete=models.CASCADE,
        related_name='supplied_parts',
        limit_choices_to={'is_supplier': True},
        verbose_name=_('Supplier'),
        help_text=_('Select supplier'),
    )

    SKU = models.CharField(
        max_length=100,
        verbose_name=__('SKU = Stock Keeping Unit (supplier part number)', 'SKU'),
        help_text=_('Supplier stock keeping unit'),
    )

    manufacturer_part = models.ForeignKey(
        ManufacturerPart,
        on_delete=models.CASCADE,
        blank=True,
        null=True,
        related_name='supplier_parts',
        verbose_name=_('Manufacturer Part'),
        help_text=_('Select manufacturer part'),
    )

    link = InvenTreeURLField(
        blank=True,
        null=True,
        verbose_name=_('Link'),
        help_text=_('URL for external supplier part link'),
    )

    description = models.CharField(
        max_length=250,
        blank=True,
        null=True,
        verbose_name=_('Description'),
        help_text=_('Supplier part description'),
    )

    note = models.CharField(
        max_length=100,
        blank=True,
        null=True,
        verbose_name=_('Note'),
        help_text=_('Notes'),
    )

    base_cost = models.DecimalField(
        max_digits=10,
        decimal_places=3,
        default=0,
        validators=[MinValueValidator(0)],
        verbose_name=_('base cost'),
        help_text=_('Minimum charge (e.g. stocking fee)'),
    )

    packaging = models.CharField(
        max_length=50,
        blank=True,
        null=True,
        verbose_name=_('Packaging'),
        help_text=_('Part packaging'),
    )

    pack_quantity = models.CharField(
        max_length=25,
        verbose_name=_('Pack Quantity'),
        help_text=_(
            'Total quantity supplied in a single pack. Leave empty for single items.'
        ),
        blank=True,
    )

    pack_quantity_native = RoundingDecimalField(
        max_digits=20, decimal_places=10, default=1, null=True
    )

    def base_quantity(self, quantity=1) -> Decimal:
        """Calculate the base unit quantiy for a given quantity."""
        q = Decimal(quantity) * Decimal(self.pack_quantity_native)
        q = round(q, 10).normalize()

        return q

    multiple = models.PositiveIntegerField(
        default=1,
        validators=[MinValueValidator(1)],
        verbose_name=_('multiple'),
        help_text=_('Order multiple'),
    )

    # TODO - Reimplement lead-time as a charfield with special validation (pattern matching).
    # lead_time = models.DurationField(blank=True, null=True)

    available = models.DecimalField(
        max_digits=10,
        decimal_places=3,
        default=0,
        validators=[MinValueValidator(0)],
        verbose_name=_('Available'),
        help_text=_('Quantity available from supplier'),
    )

    availability_updated = models.DateTimeField(
        null=True,
        blank=True,
        verbose_name=_('Availability Updated'),
        help_text=_('Date of last update of availability data'),
    )

    def update_available_quantity(self, quantity):
        """Update the available quantity for this SupplierPart."""
        self.available = quantity
        self.availability_updated = datetime.now()
        self.save()

    @property
    def manufacturer_string(self):
        """Format a MPN string for this SupplierPart.

        Concatenates manufacture name and part number.
        """
        items = []

        if self.manufacturer_part:
            if self.manufacturer_part.manufacturer:
                items.append(self.manufacturer_part.manufacturer.name)
            if self.manufacturer_part.MPN:
                items.append(self.manufacturer_part.MPN)

        return ' | '.join(items)

    @property
    def has_price_breaks(self):
        """Return True if this SupplierPart has associated price breaks."""
        return self.price_breaks.count() > 0

    @property
    def price_breaks(self):
        """Return the associated price breaks in the correct order."""
        return self.pricebreaks.order_by('quantity').all()

    @property
    def unit_pricing(self):
        """Return the single-quantity pricing for this SupplierPart."""
        return self.get_price(1)

    def add_price_break(self, quantity, price) -> None:
        """Create a new price break for this part.

        Args:
            quantity: Numerical quantity
            price: Must be a Money object
        """
        # Check if a price break at that quantity already exists...
        if self.price_breaks.filter(quantity=quantity, part=self.pk).exists():
            return

        SupplierPriceBreak.objects.create(part=self, quantity=quantity, price=price)

    get_price = common.models.get_price

    def open_orders(self):
        """Return a database query for PurchaseOrder line items for this SupplierPart, limited to purchase orders that are open / outstanding."""
        return self.purchase_order_line_items.prefetch_related('order').filter(
            order__status__in=PurchaseOrderStatusGroups.OPEN
        )

    def on_order(self):
        """Return the total quantity of items currently on order.

        Subtract partially received stock as appropriate
        """
        totals = self.open_orders().aggregate(Sum('quantity'), Sum('received'))

        # Quantity on order
        q = totals.get('quantity__sum', 0)

        # Quantity received
        r = totals.get('received__sum', 0)

        if q is None or r is None:
            return 0
        return max(q - r, 0)

    def purchase_orders(self):
        """Returns a list of purchase orders relating to this supplier part."""
        return [
            line.order
            for line in self.purchase_order_line_items.all().prefetch_related('order')
        ]

    @property
    def pretty_name(self):
        """Format a 'pretty' name for this SupplierPart."""
        return str(self)

    def __str__(self):
        """Format a string representation of a SupplierPart."""
        s = ''

        if self.part.IPN:
            s += f'{self.part.IPN}'
            s += ' | '

        s += f'{self.supplier.name} | {self.SKU}'

        if self.manufacturer_string:
            s = s + ' | ' + self.manufacturer_string

        return s


class SupplierPriceBreak(common.models.PriceBreak):
    """Represents a quantity price break for a SupplierPart.

    - Suppliers can offer discounts at larger quantities
    - SupplierPart(s) may have zero-or-more associated SupplierPriceBreak(s)

    Attributes:
        part: Link to a SupplierPart object that this price break applies to
        updated: Automatic DateTime field that shows last time the price break was updated
        quantity: Quantity required for price break
        cost: Cost at specified quantity
        currency: Reference to the currency of this pricebreak (leave empty for base currency)
    """

    class Meta:
<<<<<<< HEAD
        """Metaclass defines extra model options."""
=======
        """Metaclass defines extra model options"""
>>>>>>> 4b149865

        unique_together = ('part', 'quantity')

        # This model was moved from the 'Part' app
        db_table = 'part_supplierpricebreak'

    def __str__(self):
        """Format a string representation of a SupplierPriceBreak instance."""
        return f'{self.part.SKU} - {self.price} @ {self.quantity}'

    @staticmethod
    def get_api_url():
        """Return the API URL associated with the SupplierPriceBreak model."""
        return reverse('api-part-supplier-price-list')

    part = models.ForeignKey(
        SupplierPart,
        on_delete=models.CASCADE,
        related_name='pricebreaks',
        verbose_name=_('Part'),
    )


@receiver(
    post_save, sender=SupplierPriceBreak, dispatch_uid='post_save_supplier_price_break'
)
def after_save_supplier_price(sender, instance, created, **kwargs):
    """Callback function when a SupplierPriceBreak is created or updated."""
    if InvenTree.ready.canAppAccessDatabase() and not InvenTree.ready.isImportingData():
        if instance.part and instance.part.part:
            instance.part.part.schedule_pricing_update(create=True)


@receiver(
    post_delete,
    sender=SupplierPriceBreak,
    dispatch_uid='post_delete_supplier_price_break',
)
def after_delete_supplier_price(sender, instance, **kwargs):
    """Callback function when a SupplierPriceBreak is deleted."""
    if InvenTree.ready.canAppAccessDatabase() and not InvenTree.ready.isImportingData():
        if instance.part and instance.part.part:
            instance.part.part.schedule_pricing_update(create=False)<|MERGE_RESOLUTION|>--- conflicted
+++ resolved
@@ -15,19 +15,19 @@
 from django.utils.translation import gettext_lazy as _
 from django.utils.translation import pgettext_lazy as __
 
-import common.models
-import common.settings
-from common.settings import currency_code_default
 from moneyed import CURRENCIES
 from stdimage.models import StdImageField
 from taggit.managers import TaggableManager
 
+import common.models
+import common.settings
 import InvenTree.conversion
 import InvenTree.fields
 import InvenTree.helpers
 import InvenTree.ready
 import InvenTree.tasks
 import InvenTree.validators
+from common.settings import currency_code_default
 from InvenTree.fields import InvenTreeURLField, RoundingDecimalField
 from InvenTree.models import (
     InvenTreeAttachment,
@@ -90,11 +90,7 @@
     """
 
     class Meta:
-<<<<<<< HEAD
         """Metaclass defines extra model options."""
-=======
-        """Metaclass defines extra model options"""
->>>>>>> 4b149865
 
         ordering = ['name']
         constraints = [
@@ -320,11 +316,7 @@
     """
 
     class Meta:
-<<<<<<< HEAD
         """Metaclass defines extra model options."""
-=======
-        """Metaclass defines extra model options"""
->>>>>>> 4b149865
 
         verbose_name_plural = 'Addresses'
 
@@ -333,11 +325,7 @@
         super().__init__(*args, **kwargs)
 
     def __str__(self):
-<<<<<<< HEAD
         """Defines string representation of address to supple a one-line to API calls."""
-=======
-        """Defines string representation of address to supple a one-line to API calls"""
->>>>>>> 4b149865
         available_lines = [
             self.line1,
             self.line2,
@@ -478,11 +466,7 @@
     """
 
     class Meta:
-<<<<<<< HEAD
         """Metaclass defines extra model options."""
-=======
-        """Metaclass defines extra model options"""
->>>>>>> 4b149865
 
         unique_together = ('part', 'manufacturer', 'MPN')
 
@@ -580,11 +564,7 @@
         return reverse('api-manufacturer-part-attachment-list')
 
     def getSubdir(self):
-<<<<<<< HEAD
         """Return the subdirectory where attachment files for the ManufacturerPart model are located."""
-=======
-        """Return the subdirectory where attachment files for the ManufacturerPart model are located"""
->>>>>>> 4b149865
         return os.path.join('manufacturer_part_files', str(self.manufacturer_part.id))
 
     manufacturer_part = models.ForeignKey(
@@ -604,11 +584,7 @@
     """
 
     class Meta:
-<<<<<<< HEAD
         """Metaclass defines extra model options."""
-=======
-        """Metaclass defines extra model options"""
->>>>>>> 4b149865
 
         unique_together = ('manufacturer_part', 'name')
 
@@ -685,11 +661,7 @@
     """
 
     class Meta:
-<<<<<<< HEAD
         """Metaclass defines extra model options."""
-=======
-        """Metaclass defines extra model options"""
->>>>>>> 4b149865
 
         unique_together = ('part', 'supplier', 'SKU')
 
@@ -710,11 +682,7 @@
         return reverse('supplier-part-detail', kwargs={'pk': self.id})
 
     def api_instance_filters(self):
-<<<<<<< HEAD
         """Return custom API filters for this particular instance."""
-=======
-        """Return custom API filters for this particular instance"""
->>>>>>> 4b149865
         return {'manufacturer_part': {'part': self.part.pk}}
 
     def clean(self):
@@ -1039,11 +1007,7 @@
     """
 
     class Meta:
-<<<<<<< HEAD
         """Metaclass defines extra model options."""
-=======
-        """Metaclass defines extra model options"""
->>>>>>> 4b149865
 
         unique_together = ('part', 'quantity')
 
