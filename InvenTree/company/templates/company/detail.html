{% extends "company/company_base.html" %}
{% load static %}
{% load i18n %}
{% load markdownify %}

{% block sidebar %}
{% include 'company/sidebar.html' %}
{% endblock %}

{% block page_content %}
<<<<<<< HEAD

<div class='panel panel-default panel-inventree panel-hidden' id='panel-supplier-parts'>
    <div class='panel-heading'>
        <h4>{% trans "Supplier Parts" %}</h4>
    </div>
    <div class='panel-content'>
        {% if roles.purchase_order.change %}
        <div id='supplier-part-button-toolbar'>
            <div class='button-toolbar container-fluid'>
                <div class='btn-group' role='group'>
                    {% if roles.purchase_order.add %}
                        <button class="btn btn-success" id='supplier-part-create' title='{% trans "Create new supplier part" %}'>
                            <span class='fas fa-plus-circle'></span> {% trans "New Supplier Part" %}
                        </button>
                    {% endif %}
                    <div class='btn-group'>
                        <button class="btn btn-primary dropdown-toggle" id='supplier-table-options' type="button" data-toggle="dropdown">{% trans "Options" %}
                            <span class="caret"></span>
                        </button>
                        <ul class="dropdown-menu">
                            {% if roles.purchase_order.add %}
                            <li><a href='#' id='multi-supplier-part-order' title='{% trans "Order parts" %}'>{% trans "Order Parts" %}</a></li>
                            {% endif %}
                            {% if roles.purchase_order.delete %}
                            <li><a href='#' id='multi-supplier-part-delete' title='{% trans "Delete parts" %}'>{% trans "Delete Parts" %}</a></li>
                            {% endif %}
                        </ul>
                    </div>
                </div>
                <div class='filter-list' id='filter-list-supplier-part'>
                    <!-- Empty div (will be filled out with available BOM filters) -->
                </div>
            </div>
        </div>
        {% endif %}

        <table class='table table-striped table-condensed' id='supplier-part-table' data-toolbar='#supplier-part-button-toolbar'>
        </table>
    </div>
</div>

<div class='panel panel-default panel-inventree panel-hidden' id='panel-manufacturer-parts'>
    <div class='panel-heading'>
        <h4>{% trans "Manufacturer Parts" %}</h4>
    </div>
    <div class='panel-content'>
        {% if roles.purchase_order.change %}
        <div id='manufacturer-part-button-toolbar'>
            <div class='button-toolbar container-fluid'>
                <div class='btn-group' role='group'>
                    {% if roles.purchase_order.add %}
                        <button type="button" class="btn btn-success" id='manufacturer-part-create' title='{% trans "Create new manufacturer part" %}'>
                            <span class='fas fa-plus-circle'></span> {% trans "New Manufacturer Part" %}
                        </button>
                    {% endif %}
                    <div class='btn-group' role='group'>
                        <button class="btn btn-primary dropdown-toggle" id='manufacturer-table-options' type="button" data-toggle="dropdown">{% trans "Options" %}
                            <span class="caret"></span>
                        </button>
                        <ul class="dropdown-menu">
                            {% if roles.purchase_order.add %}
                            <li><a href='#' id='multi-manufacturer-part-order' title='{% trans "Order parts" %}'>{% trans "Order Parts" %}</a></li>
                            {% endif %}
                            {% if roles.purchase_order.delete %}
                            <li><a href='#' id='multi-manufacturer-part-delete' title='{% trans "Delete parts" %}'>{% trans "Delete Parts" %}</a></li>
                            {% endif %}
                        </ul>
                    </div> 
                </div>
                <div class='filter-list' id='filter-list-supplier-part'>
                    <!-- Empty div (will be filled out with available BOM filters) -->
                </div>
            </div>
        </div>
        {% endif %}
        <table class='table table-striped table-condensed' id='manufacturer-part-table' data-toolbar='#manufacturer-part-button-toolbar'>
=======

<div class='panel panel-hidden' id='panel-supplier-parts'>
    <div class='panel-heading'>
        <div class='d-flex flex-wrap'>
            <h4>{% trans "Supplier Parts" %}</h4>
            {% include "spacer.html" %}
            <div class='btn-group' role='group'>
                {% if roles.purchase_order.add %}
                    <button class="btn btn-success" id='supplier-part-create' title='{% trans "Create new supplier part" %}'>
                        <span class='fas fa-plus-circle'></span> {% trans "New Supplier Part" %}
                    </button>
                {% endif %}
            </div>
        </div>
    </div>
    <div class='panel-content'>
        {% if roles.purchase_order.change %}
        <div id='supplier-part-button-toolbar'>
            <div class='button-toolbar container-fluid'>
                <div class='btn-group' role='group'>
                    <div class='btn-group'>
                        <button class="btn btn-primary dropdown-toggle" id='supplier-table-options' type="button" data-bs-toggle="dropdown">{% trans "Options" %}
                            <span class="caret"></span>
                        </button>
                        <ul class="dropdown-menu">
                            {% if roles.purchase_order.add %}
                            <li><a class='dropdown-item' href='#' id='multi-supplier-part-order' title='{% trans "Order parts" %}'>
                                <span class='fas fa-shopping-cart'></span> {% trans "Order Parts" %}
                            </a></li>
                            {% endif %}
                            {% if roles.purchase_order.delete %}
                            <li><a class='dropdown-item' href='#' id='multi-supplier-part-delete' title='{% trans "Delete parts" %}'>
                                <span class='fas fa-trash-alt icon-red'></span> {% trans "Delete Parts" %}
                            </a></li>
                            {% endif %}
                        </ul>
                    </div>
                    {% include "filter_list.html" with id="supplier-part" %}
                </div>
            </div>
        </div>
        {% endif %}

        <table class='table table-striped table-condensed' id='supplier-part-table' data-toolbar='#supplier-part-button-toolbar'>
>>>>>>> 887e6295
        </table>
    </div>
</div>

<<<<<<< HEAD
<div class='panel panel-default panel-inventree panel-hidden' id='panel-company-stock'>
    <div class='panel-heading'>
        <h4>{% trans "Supplier Stock" %}</h4>
    </div>
    <div class='panel-content'>
        {% include "stock_table.html" %}
    </div>
</div>

<div class='panel panel-default panel-inventree panel-hidden' id='panel-purchase-orders'>
    <div class='panel-heading'>
        <h4>{% trans "Purchase Orders" %}</h4>
    </div>
    <div class='panel-content'>
        {% if roles.purchase_order.add %}
        <div id='po-button-bar'>
            <div class='button-toolbar container-fluid' style='float: right;'>
                <button class='btn btn-success' type='button' id='company-order2' title='{% trans "Create new purchase order" %}'>
                    <span class='fas fa-plus-circle'></span> {% trans "New Purchase Order" %}</button>
                <div class='filter-list' id='filter-list-purchaseorder'>
                    <!-- Empty div -->
=======
<div class='panel panel-hidden' id='panel-manufacturer-parts'>
    <div class='panel-heading'>
        <div class='d-flex flex-wrap'>
            <h4>{% trans "Manufacturer Parts" %}</h4>
            {% include "spacer.html" %}
            <div class='btn-group' role='group'>
                {% if roles.purchase_order.add %}
                    <button type="button" class="btn btn-success" id='manufacturer-part-create' title='{% trans "Create new manufacturer part" %}'>
                        <span class='fas fa-plus-circle'></span> {% trans "New Manufacturer Part" %}
                    </button>
                {% endif %}
            </div>
        </div>
    </div>
    <div class='panel-content'>
        {% if roles.purchase_order.change %}
        <div id='manufacturer-part-button-toolbar'>
            <div class='button-toolbar container-fluid'>
                <div class='btn-group' role='group'>
                    <div class='btn-group' role='group'>
                        <button class="btn btn-primary dropdown-toggle" id='manufacturer-table-options' type="button" data-bs-toggle="dropdown">{% trans "Options" %}
                            <span class="caret"></span>
                        </button>
                        <ul class="dropdown-menu">
                            {% if roles.purchase_order.add %}
                            <li><a class='dropdown-item' href='#' id='multi-manufacturer-part-order' title='{% trans "Order parts" %}'>
                                <span class='fas fa-shopping-cart'></span> {% trans "Order Parts" %}
                            </a></li>
                            {% endif %}
                            {% if roles.purchase_order.delete %}
                            <li><a class='dropdown-item' href='#' id='multi-manufacturer-part-delete' title='{% trans "Delete parts" %}'>
                                <span class='fas fa-trash-alt icon-red'></span> {% trans "Delete Parts" %}
                            </a></li>
                            {% endif %}
                        </ul>
                    </div> 
                    {% include "filter_list.html" with id="manufacturer-part" %}
>>>>>>> 887e6295
                </div>
            </div>
        </div>
        {% endif %}
<<<<<<< HEAD

        <table class='table table-striped table-condensed po-table' id='purchase-order-table' data-toolbar='#po-button-bar'>
        </table>
    </div>
</div>

<div class='panel panel-default panel-inventree panel-hidden' id='panel-sales-orders'>
    <div class='panel-heading'>
        <h4>{% trans "Sales Orders" %}</h4>
    </div>
    <div class='panel-content'>
        {% if roles.sales_order.add %}
        <div id='so-button-bar'>
            <div class='button-toolbar container-fluid' style='float: right;'>
                <button class='btn btn-success' type='button' id='new-sales-order' title='{% trans "Create new sales order" %}'>
                    <div class='fas fa-plus-circle'></div> {% trans "New Sales Order" %}
                </button>
                <div class='filter-list' id='filter-list-salesorder'>
                    <!-- Empty div -->
                </div>
            </div>
        </div>
        {% endif %}
=======
        <table class='table table-striped table-condensed' id='manufacturer-part-table' data-toolbar='#manufacturer-part-button-toolbar'>
        </table>
    </div>
</div>

<div class='panel panel-hidden' id='panel-company-stock'>
    <div class='panel-heading'>
        <h4>{% trans "Supplier Stock" %}</h4>
    </div>
    <div class='panel-content'>
        {% include "stock_table.html" %}
    </div>
</div>

<div class='panel panel-hidden' id='panel-purchase-orders'>
    <div class='panel-heading'>
        <div class='d-flex flex-wrap'>
            <h4>{% trans "Purchase Orders" %}</h4>
            {% include "spacer.html" %}
            <div class='btn-group' role='group'>
                {% if roles.purchase_order.add %}
                <button class='btn btn-success' type='button' id='company-order2' title='{% trans "Create new purchase order" %}'>
                    <span class='fas fa-plus-circle'></span> {% trans "New Purchase Order" %}
                </button>
                {% endif %}
            </div>
        </div>
    </div>
    <div class='panel-content'>
        <div id='po-button-bar'>
            <div class='button-toolbar container-fluid' style='float: right;'>
                {% include "filter_list.html" with id="purchaseorder" %}
            </div>
        </div>

        <table class='table table-striped table-condensed po-table' id='purchase-order-table' data-toolbar='#po-button-bar'>
        </table>
    </div>
</div>

<div class='panel panel-hidden' id='panel-sales-orders'>
    <div class='panel-heading'>
        <div class='d-flex flex-wrap'>
            <h4>{% trans "Sales Orders" %}</h4>
            {% include "spacer.html" %}
            <div class='btn-group' role='group'>
                {% if roles.sales_order.add %}
                <button class='btn btn-success' type='button' id='new-sales-order' title='{% trans "Create new sales order" %}'>
                    <div class='fas fa-plus-circle'></div> {% trans "New Sales Order" %}
                </button>
                {% endif %}
            </div>
        </div>
    </div>
    <div class='panel-content'>
        <div id='so-button-bar'>
            <div class='button-toolbar container-fluid' style='float: right;'>
                {% include "filter_list.html" with id="salesorder" %}
            </div>
        </div>
>>>>>>> 887e6295

        <table class='table table-striped table-condensed po-table' id='sales-order-table' data-toolbar='#so-button-bar'>
        </table>
    </div>
</div>

<<<<<<< HEAD
<div class='panel panel-default panel-inventree panel-hidden' id='panel-assigned-stock'>
=======
<div class='panel panel-hidden' id='panel-assigned-stock'>
>>>>>>> 887e6295
    <div class='panel-heading'>
        <h4>{% trans "Assigned Stock" %}</h4>
    </div>
    <div class='panel-content'>
        <div id='assigned-stock-button-toolbar'>
<<<<<<< HEAD
            <div class='filter-list' id='filter-list-stock'>
                <!-- An empty div in which the filter list will be constructed -->
            </div>
        </div>
        
        <table class='table table-striped table-condensed' id='assigned-stock-table' data-toolbar='#bassigned-stock-utton-toolbar'></table>
=======
            {% include "filter_list.html" with id="customerstock" %}
        </div>
        
        <table class='table table-striped table-condensed' id='assigned-stock-table' data-toolbar='#assigned-stock-button-toolbar'></table>
>>>>>>> 887e6295
        
    </div>
</div>

<<<<<<< HEAD
<div class='panel panel-default panel-inventree panel-hidden' id='panel-company-notes'>
=======
<div class='panel panel-hidden' id='panel-company-notes'>
>>>>>>> 887e6295
    <div class='panel-heading'>
        <div class='row'>
            <div class='col-sm-6'>
                <h4>{% trans "Company Notes" %}</h4>
            </div>
            <div class='col-sm-6'>
                <div class='btn-group float-right'>
<<<<<<< HEAD
                    <button type='button' id='edit-notes' title='{% trans "Edit Notes" %}' class='btn btn-small btn-default'>
=======
                    <button type='button' id='edit-notes' title='{% trans "Edit Notes" %}' class='btn btn-small btn-outline-secondary'>
>>>>>>> 887e6295
                        <span class='fas fa-edit'>      
                        </span>
                    </button>
                </div>
            </div>
        </div>
    </div>
    <div class='panel-content'>
        {% if company.notes %}
        {{ company.notes | markdownify }}
        {% endif %}
    </div>
</div>

{% endblock %}

{% block js_ready %}
{{ block.super }}

    $('#edit-notes').click(function() {
        constructForm('{% url "api-company-detail" company.pk %}', {
            fields: {
                notes: {
                    multiline: true,
                }
            },
            title: '{% trans "Edit Notes" %}',
            reload: true,
        });
    });

    loadStockTable($("#assigned-stock-table"), {
        params: {
            customer: {{ company.id }},
            part_detail: true,
            location_detail: true,
        },
        url: "{% url 'api-stock-list' %}",
        filterKey: "customerstock",
<<<<<<< HEAD
=======
        filterTarget: '#filter-list-customerstock',
>>>>>>> 887e6295
    });

    {% if company.is_customer %}
    loadSalesOrderTable("#sales-order-table", {
        url: "{% url 'api-so-list' %}",
        params: {
            customer: {{ company.id }},
        }
    });

    $("#new-sales-order").click(function() {

        createSalesOrder({
            customer: {{ company.pk }},
        });
    });
    {% endif %}

    {% if company.is_supplier %}
    loadPurchaseOrderTable("#purchase-order-table", {
        url: "{% url 'api-po-list' %}",
        params: {
            supplier: {{ company.id }},
        }
    });

    function newOrder() {
        createPurchaseOrder({
            supplier: {{ company.pk }},
        });
    }

    $("#company-order").click(function() {
        newOrder();
    });

    $("#company-order2").click(function() {
        newOrder();
    });

    {% endif %}

    loadStockTable($('#stock-table'), {
        url: "{% url 'api-stock-list' %}",
        params: {
            company: {{ company.id }},
            part_detail: true,
            supplier_part_detail: true,
            location_detail: true,
        },
        buttons: [
            '#stock-options',
        ],
        filterKey: "companystock",
    });

    $("#stock-export").click(function() {
        exportStock({
            supplier: {{ company.id }}
        });
    });

    {% if company.is_manufacturer %}

    function reloadManufacturerPartTable() {
        $('#manufacturer-part-table').bootstrapTable('refresh');
    }

    $("#manufacturer-part-create").click(function () {

        createManufacturerPart({
            manufacturer: {{ company.pk }},
            onSuccess: function() {
                $("#part-table").bootstrapTable("refresh");
            }
        });
    });

    loadManufacturerPartTable(
        "#manufacturer-part-table",
        "{% url 'api-manufacturer-part-list' %}",
        {
            params: {
                part_detail: true,
                manufacturer_detail: true,
                manufacturer: {{ company.id }},
            },
        }
    );

    linkButtonsToSelection($("#manufacturer-part-table"), ['#manufacturer-table-options']);

    $("#multi-manufacturer-part-delete").click(function() {
        var selections = $("#manufacturer-part-table").bootstrapTable("getSelections");

        deleteManufacturerParts(selections, {
            onSuccess: function() { 
                $("#manufacturer-part-table").bootstrapTable("refresh");
            }
        });
    });

    $("#multi-manufacturer-part-order").click(function() {
        var selections = $("#manufacturer-part-table").bootstrapTable("getSelections");

        var parts = [];

        selections.forEach(function(item) {
            parts.push(item.part);
        });

        launchModalForm("/order/purchase-order/order-parts/", {
            data: {
                parts: parts,
            },
        });
    });

    {% endif %}

    {% if company.is_supplier %}

    function reloadSupplierPartTable() {
        $('#supplier-part-table').bootstrapTable('refresh');
    }

    $("#supplier-part-create").click(function () {

        createSupplierPart({
            supplier: {{ company.pk }},
            onSuccess: reloadSupplierPartTable,
        });
    });

    loadSupplierPartTable(
        "#supplier-part-table",
        "{% url 'api-supplier-part-list' %}",
        {
            params: {
                part_detail: true,
                supplier_detail: true,
                manufacturer_detail: true,
                supplier: {{ company.id }},
            },
        }
    );

    linkButtonsToSelection($("#supplier-part-table"), ['#supplier-table-options']);

    $("#multi-supplier-part-delete").click(function() {
        var selections = $("#supplier-part-table").bootstrapTable("getSelections");

        var requests = [];

        showQuestionDialog(
            '{% trans "Delete Supplier Parts?" %}',
            '{% trans "All selected supplier parts will be deleted" %}',
            {
                accept: function() {
                    selections.forEach(function(part) {
                        var url = `/api/company/part/${part.pk}/`;
            
                        requests.push(inventreeDelete(url));
                    });
            
                    $.when.apply($, requests).done(function() {
                        $('#supplier-part-table').bootstrapTable('refresh');
                    });
                }
            }
        );
    });

    $("#multi-supplier-part-order").click(function() {
        var selections = $("#supplier-part-table").bootstrapTable("getSelections");

        var parts = [];

        selections.forEach(function(item) {
            parts.push(item.part);
        });

        launchModalForm("/order/purchase-order/order-parts/", {
            data: {
                parts: parts,
            },
        });
    });

    {% endif %}

<<<<<<< HEAD
    attachNavCallbacks({
        name: 'company',
        default: 'company-stock'
    });
=======
    enableSidebar('company');
>>>>>>> 887e6295

{% endblock %}<|MERGE_RESOLUTION|>--- conflicted
+++ resolved
@@ -8,84 +8,6 @@
 {% endblock %}
 
 {% block page_content %}
-<<<<<<< HEAD
-
-<div class='panel panel-default panel-inventree panel-hidden' id='panel-supplier-parts'>
-    <div class='panel-heading'>
-        <h4>{% trans "Supplier Parts" %}</h4>
-    </div>
-    <div class='panel-content'>
-        {% if roles.purchase_order.change %}
-        <div id='supplier-part-button-toolbar'>
-            <div class='button-toolbar container-fluid'>
-                <div class='btn-group' role='group'>
-                    {% if roles.purchase_order.add %}
-                        <button class="btn btn-success" id='supplier-part-create' title='{% trans "Create new supplier part" %}'>
-                            <span class='fas fa-plus-circle'></span> {% trans "New Supplier Part" %}
-                        </button>
-                    {% endif %}
-                    <div class='btn-group'>
-                        <button class="btn btn-primary dropdown-toggle" id='supplier-table-options' type="button" data-toggle="dropdown">{% trans "Options" %}
-                            <span class="caret"></span>
-                        </button>
-                        <ul class="dropdown-menu">
-                            {% if roles.purchase_order.add %}
-                            <li><a href='#' id='multi-supplier-part-order' title='{% trans "Order parts" %}'>{% trans "Order Parts" %}</a></li>
-                            {% endif %}
-                            {% if roles.purchase_order.delete %}
-                            <li><a href='#' id='multi-supplier-part-delete' title='{% trans "Delete parts" %}'>{% trans "Delete Parts" %}</a></li>
-                            {% endif %}
-                        </ul>
-                    </div>
-                </div>
-                <div class='filter-list' id='filter-list-supplier-part'>
-                    <!-- Empty div (will be filled out with available BOM filters) -->
-                </div>
-            </div>
-        </div>
-        {% endif %}
-
-        <table class='table table-striped table-condensed' id='supplier-part-table' data-toolbar='#supplier-part-button-toolbar'>
-        </table>
-    </div>
-</div>
-
-<div class='panel panel-default panel-inventree panel-hidden' id='panel-manufacturer-parts'>
-    <div class='panel-heading'>
-        <h4>{% trans "Manufacturer Parts" %}</h4>
-    </div>
-    <div class='panel-content'>
-        {% if roles.purchase_order.change %}
-        <div id='manufacturer-part-button-toolbar'>
-            <div class='button-toolbar container-fluid'>
-                <div class='btn-group' role='group'>
-                    {% if roles.purchase_order.add %}
-                        <button type="button" class="btn btn-success" id='manufacturer-part-create' title='{% trans "Create new manufacturer part" %}'>
-                            <span class='fas fa-plus-circle'></span> {% trans "New Manufacturer Part" %}
-                        </button>
-                    {% endif %}
-                    <div class='btn-group' role='group'>
-                        <button class="btn btn-primary dropdown-toggle" id='manufacturer-table-options' type="button" data-toggle="dropdown">{% trans "Options" %}
-                            <span class="caret"></span>
-                        </button>
-                        <ul class="dropdown-menu">
-                            {% if roles.purchase_order.add %}
-                            <li><a href='#' id='multi-manufacturer-part-order' title='{% trans "Order parts" %}'>{% trans "Order Parts" %}</a></li>
-                            {% endif %}
-                            {% if roles.purchase_order.delete %}
-                            <li><a href='#' id='multi-manufacturer-part-delete' title='{% trans "Delete parts" %}'>{% trans "Delete Parts" %}</a></li>
-                            {% endif %}
-                        </ul>
-                    </div> 
-                </div>
-                <div class='filter-list' id='filter-list-supplier-part'>
-                    <!-- Empty div (will be filled out with available BOM filters) -->
-                </div>
-            </div>
-        </div>
-        {% endif %}
-        <table class='table table-striped table-condensed' id='manufacturer-part-table' data-toolbar='#manufacturer-part-button-toolbar'>
-=======
 
 <div class='panel panel-hidden' id='panel-supplier-parts'>
     <div class='panel-heading'>
@@ -130,34 +52,10 @@
         {% endif %}
 
         <table class='table table-striped table-condensed' id='supplier-part-table' data-toolbar='#supplier-part-button-toolbar'>
->>>>>>> 887e6295
         </table>
     </div>
 </div>
 
-<<<<<<< HEAD
-<div class='panel panel-default panel-inventree panel-hidden' id='panel-company-stock'>
-    <div class='panel-heading'>
-        <h4>{% trans "Supplier Stock" %}</h4>
-    </div>
-    <div class='panel-content'>
-        {% include "stock_table.html" %}
-    </div>
-</div>
-
-<div class='panel panel-default panel-inventree panel-hidden' id='panel-purchase-orders'>
-    <div class='panel-heading'>
-        <h4>{% trans "Purchase Orders" %}</h4>
-    </div>
-    <div class='panel-content'>
-        {% if roles.purchase_order.add %}
-        <div id='po-button-bar'>
-            <div class='button-toolbar container-fluid' style='float: right;'>
-                <button class='btn btn-success' type='button' id='company-order2' title='{% trans "Create new purchase order" %}'>
-                    <span class='fas fa-plus-circle'></span> {% trans "New Purchase Order" %}</button>
-                <div class='filter-list' id='filter-list-purchaseorder'>
-                    <!-- Empty div -->
-=======
 <div class='panel panel-hidden' id='panel-manufacturer-parts'>
     <div class='panel-heading'>
         <div class='d-flex flex-wrap'>
@@ -195,36 +93,10 @@
                         </ul>
                     </div> 
                     {% include "filter_list.html" with id="manufacturer-part" %}
->>>>>>> 887e6295
                 </div>
             </div>
         </div>
         {% endif %}
-<<<<<<< HEAD
-
-        <table class='table table-striped table-condensed po-table' id='purchase-order-table' data-toolbar='#po-button-bar'>
-        </table>
-    </div>
-</div>
-
-<div class='panel panel-default panel-inventree panel-hidden' id='panel-sales-orders'>
-    <div class='panel-heading'>
-        <h4>{% trans "Sales Orders" %}</h4>
-    </div>
-    <div class='panel-content'>
-        {% if roles.sales_order.add %}
-        <div id='so-button-bar'>
-            <div class='button-toolbar container-fluid' style='float: right;'>
-                <button class='btn btn-success' type='button' id='new-sales-order' title='{% trans "Create new sales order" %}'>
-                    <div class='fas fa-plus-circle'></div> {% trans "New Sales Order" %}
-                </button>
-                <div class='filter-list' id='filter-list-salesorder'>
-                    <!-- Empty div -->
-                </div>
-            </div>
-        </div>
-        {% endif %}
-=======
         <table class='table table-striped table-condensed' id='manufacturer-part-table' data-toolbar='#manufacturer-part-button-toolbar'>
         </table>
     </div>
@@ -285,45 +157,27 @@
                 {% include "filter_list.html" with id="salesorder" %}
             </div>
         </div>
->>>>>>> 887e6295
 
         <table class='table table-striped table-condensed po-table' id='sales-order-table' data-toolbar='#so-button-bar'>
         </table>
     </div>
 </div>
 
-<<<<<<< HEAD
-<div class='panel panel-default panel-inventree panel-hidden' id='panel-assigned-stock'>
-=======
 <div class='panel panel-hidden' id='panel-assigned-stock'>
->>>>>>> 887e6295
     <div class='panel-heading'>
         <h4>{% trans "Assigned Stock" %}</h4>
     </div>
     <div class='panel-content'>
         <div id='assigned-stock-button-toolbar'>
-<<<<<<< HEAD
-            <div class='filter-list' id='filter-list-stock'>
-                <!-- An empty div in which the filter list will be constructed -->
-            </div>
-        </div>
-        
-        <table class='table table-striped table-condensed' id='assigned-stock-table' data-toolbar='#bassigned-stock-utton-toolbar'></table>
-=======
             {% include "filter_list.html" with id="customerstock" %}
         </div>
         
         <table class='table table-striped table-condensed' id='assigned-stock-table' data-toolbar='#assigned-stock-button-toolbar'></table>
->>>>>>> 887e6295
         
     </div>
 </div>
 
-<<<<<<< HEAD
-<div class='panel panel-default panel-inventree panel-hidden' id='panel-company-notes'>
-=======
 <div class='panel panel-hidden' id='panel-company-notes'>
->>>>>>> 887e6295
     <div class='panel-heading'>
         <div class='row'>
             <div class='col-sm-6'>
@@ -331,11 +185,7 @@
             </div>
             <div class='col-sm-6'>
                 <div class='btn-group float-right'>
-<<<<<<< HEAD
-                    <button type='button' id='edit-notes' title='{% trans "Edit Notes" %}' class='btn btn-small btn-default'>
-=======
                     <button type='button' id='edit-notes' title='{% trans "Edit Notes" %}' class='btn btn-small btn-outline-secondary'>
->>>>>>> 887e6295
                         <span class='fas fa-edit'>      
                         </span>
                     </button>
@@ -375,10 +225,7 @@
         },
         url: "{% url 'api-stock-list' %}",
         filterKey: "customerstock",
-<<<<<<< HEAD
-=======
         filterTarget: '#filter-list-customerstock',
->>>>>>> 887e6295
     });
 
     {% if company.is_customer %}
@@ -570,13 +417,6 @@
 
     {% endif %}
 
-<<<<<<< HEAD
-    attachNavCallbacks({
-        name: 'company',
-        default: 'company-stock'
-    });
-=======
     enableSidebar('company');
->>>>>>> 887e6295
 
 {% endblock %}