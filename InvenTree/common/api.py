"""Provides a JSON API for common components."""

import json

from django.conf import settings
from django.http.response import HttpResponse
from django.urls import include, path, re_path
from django.utils.decorators import method_decorator
from django.views.decorators.csrf import csrf_exempt

from django_q.tasks import async_task
from djmoney.contrib.exchange.models import ExchangeBackend, Rate
from rest_framework import permissions, serializers
from rest_framework.exceptions import NotAcceptable, NotFound
from rest_framework.generics import GenericAPIView
from rest_framework.permissions import IsAdminUser
from rest_framework.response import Response

import common.models
import common.serializers
from generic.states.api import AllStatusViews, StatusView
from InvenTree.api import BulkDeleteMixin, MetadataView
from InvenTree.config import CONFIG_LOOKUPS
from InvenTree.filters import ORDER_FILTER, SEARCH_ORDER_FILTER
from InvenTree.helpers import inheritors
from InvenTree.mixins import (
    ListAPI,
    ListCreateAPI,
    RetrieveAPI,
    RetrieveUpdateAPI,
    RetrieveUpdateDestroyAPI,
)
from InvenTree.permissions import IsStaffOrReadOnly, IsSuperuser
from plugin.models import NotificationUserSetting
from plugin.serializers import NotificationUserSettingSerializer


class CsrfExemptMixin(object):
    """Exempts the view from CSRF requirements."""

    @method_decorator(csrf_exempt)
    def dispatch(self, *args, **kwargs):
        """Overwrites dispatch to be extempt from csrf checks."""
        return super().dispatch(*args, **kwargs)


class WebhookView(CsrfExemptMixin, GenericAPIView):
    """Endpoint for receiving webhooks."""

    authentication_classes = []
    permission_classes = []
    model_class = common.models.WebhookEndpoint
    run_async = False

    def post(self, request, endpoint, *args, **kwargs):
        """Process incoming webhook."""
        # get webhook definition
        self._get_webhook(endpoint, request, *args, **kwargs)

        # check headers
        headers = request.headers
        try:
            payload = json.loads(request.body)
        except json.decoder.JSONDecodeError as error:
            raise NotAcceptable(error.msg)

        # validate
        self.webhook.validate_token(payload, headers, request)
        # process data
        message = self.webhook.save_data(payload, headers, request)
        if self.run_async:
            async_task(self._process_payload, message.id)
        else:
            self._process_result(
                self.webhook.process_payload(message, payload, headers), message
            )

        data = self.webhook.get_return(payload, headers, request)
        return HttpResponse(data)

    def _process_payload(self, message_id):
        message = common.models.WebhookMessage.objects.get(message_id=message_id)
        self._process_result(
            self.webhook.process_payload(message, message.body, message.header), message
        )

    def _process_result(self, result, message):
        if result:
            message.worked_on = result
            message.save()
        else:
            message.delete()

    def _escalate_object(self, obj):
        classes = inheritors(obj.__class__)
        for cls in classes:
            mdl_name = cls._meta.model_name
            if hasattr(obj, mdl_name):
                return getattr(obj, mdl_name)
        return obj

    def _get_webhook(self, endpoint, request, *args, **kwargs):
        try:
            webhook = self.model_class.objects.get(endpoint_id=endpoint)
            self.webhook = self._escalate_object(webhook)
            self.webhook.init(request, *args, **kwargs)
            return self.webhook.process_webhook()
        except self.model_class.DoesNotExist:
            raise NotFound()


<<<<<<< HEAD
class CurrencyExchangeView(GenericAPIView):
    """API endpoint for displaying currency information"""
=======
class CurrencyExchangeView(APIView):
    """API endpoint for displaying currency information."""
>>>>>>> df8b480a

    permission_classes = [permissions.IsAuthenticated]

    def get(self, request, format=None):
        """Return information on available currency conversions."""
        # Extract a list of all available rates
        try:
            rates = Rate.objects.all()
        except Exception:
            rates = []

        # Information on last update
        try:
            backend = ExchangeBackend.objects.filter(name='InvenTreeExchange')

            if backend.exists():
                backend = backend.first()
                updated = backend.last_update
            else:
                updated = None
        except Exception:
            updated = None

        response = {
            'base_currency': common.models.InvenTreeSetting.get_setting(
                'INVENTREE_DEFAULT_CURRENCY', 'USD'
            ),
            'exchange_rates': {},
            'updated': updated,
        }

        for rate in rates:
            response['exchange_rates'][rate.currency] = rate.value

        return Response(response)


class CurrencyRefreshView(GenericAPIView):
    """API endpoint for manually refreshing currency exchange rates.

    User must be a 'staff' user to access this endpoint
    """

    permission_classes = [permissions.IsAuthenticated, permissions.IsAdminUser]

    def post(self, request, *args, **kwargs):
        """Performing a POST request will update currency exchange rates."""
        from InvenTree.tasks import update_exchange_rates

        update_exchange_rates(force=True)

        return Response({'success': 'Exchange rates updated'})


class SettingsList(ListAPI):
    """Generic ListView for settings.

    This is inherited by all list views for settings.
    """

    filter_backends = SEARCH_ORDER_FILTER

    ordering_fields = ['pk', 'key', 'name']

    search_fields = ['key']


class GlobalSettingsList(SettingsList):
    """API endpoint for accessing a list of global settings objects."""

    queryset = common.models.InvenTreeSetting.objects.exclude(key__startswith='_')
    serializer_class = common.serializers.GlobalSettingsSerializer

    def list(self, request, *args, **kwargs):
        """Ensure all global settings are created."""
        common.models.InvenTreeSetting.build_default_values()
        return super().list(request, *args, **kwargs)


class GlobalSettingsPermissions(permissions.BasePermission):
    """Special permission class to determine if the user is "staff"."""

    def has_permission(self, request, view):
        """Check that the requesting user is 'admin'."""
        try:
            user = request.user

            if request.method in ['GET', 'HEAD', 'OPTIONS']:
                return True
            # Any other methods require staff access permissions
            return user.is_staff

        except AttributeError:  # pragma: no cover
            return False


class GlobalSettingsDetail(RetrieveUpdateAPI):
    """Detail view for an individual "global setting" object.

    - User must have 'staff' status to view / edit
    """

    lookup_field = 'key'
    queryset = common.models.InvenTreeSetting.objects.exclude(key__startswith='_')
    serializer_class = common.serializers.GlobalSettingsSerializer

    def get_object(self):
        """Attempt to find a global setting object with the provided key."""
        key = str(self.kwargs['key']).upper()

        if (
            key.startswith('_')
            or key not in common.models.InvenTreeSetting.SETTINGS.keys()
        ):
            raise NotFound()

        return common.models.InvenTreeSetting.get_setting_object(
            key, cache=False, create=True
        )

    permission_classes = [permissions.IsAuthenticated, GlobalSettingsPermissions]


class UserSettingsList(SettingsList):
    """API endpoint for accessing a list of user settings objects."""

    queryset = common.models.InvenTreeUserSetting.objects.all()
    serializer_class = common.serializers.UserSettingsSerializer

    def list(self, request, *args, **kwargs):
        """Ensure all user settings are created."""
        common.models.InvenTreeUserSetting.build_default_values(user=request.user)
        return super().list(request, *args, **kwargs)

    def filter_queryset(self, queryset):
        """Only list settings which apply to the current user."""
        try:
            user = self.request.user
        except AttributeError:  # pragma: no cover
            return common.models.InvenTreeUserSetting.objects.none()

        queryset = super().filter_queryset(queryset)

        queryset = queryset.filter(user=user)

        return queryset


class UserSettingsPermissions(permissions.BasePermission):
    """Special permission class to determine if the user can view / edit a particular setting."""

    def has_object_permission(self, request, view, obj):
        """Check if the user that requested is also the object owner."""
        try:
            user = request.user
        except AttributeError:  # pragma: no cover
            return False

        return user == obj.user


class UserSettingsDetail(RetrieveUpdateAPI):
    """Detail view for an individual "user setting" object.

    - User can only view / edit settings their own settings objects
    """

    lookup_field = 'key'
    queryset = common.models.InvenTreeUserSetting.objects.all()
    serializer_class = common.serializers.UserSettingsSerializer

    def get_object(self):
        """Attempt to find a user setting object with the provided key."""
        key = str(self.kwargs['key']).upper()

        if (
            key.startswith('_')
            or key not in common.models.InvenTreeUserSetting.SETTINGS.keys()
        ):
            raise NotFound()

        return common.models.InvenTreeUserSetting.get_setting_object(
            key, user=self.request.user, cache=False, create=True
        )

    permission_classes = [UserSettingsPermissions]


class NotificationUserSettingsList(SettingsList):
    """API endpoint for accessing a list of notification user settings objects."""

    queryset = NotificationUserSetting.objects.all()
    serializer_class = NotificationUserSettingSerializer

    def filter_queryset(self, queryset):
        """Only list settings which apply to the current user."""
        try:
            user = self.request.user
        except AttributeError:
            return NotificationUserSetting.objects.none()

        queryset = super().filter_queryset(queryset)
        queryset = queryset.filter(user=user)
        return queryset


class NotificationUserSettingsDetail(RetrieveUpdateAPI):
    """Detail view for an individual "notification user setting" object.

    - User can only view / edit settings their own settings objects
    """

    queryset = NotificationUserSetting.objects.all()
    serializer_class = NotificationUserSettingSerializer
    permission_classes = [UserSettingsPermissions]


class NotificationMessageMixin:
    """Generic mixin for NotificationMessage."""

    queryset = common.models.NotificationMessage.objects.all()
    serializer_class = common.serializers.NotificationMessageSerializer
    permission_classes = [UserSettingsPermissions]


class NotificationList(NotificationMessageMixin, BulkDeleteMixin, ListAPI):
    """List view for all notifications of the current user."""

    permission_classes = [permissions.IsAuthenticated]

    filter_backends = SEARCH_ORDER_FILTER

    ordering_fields = ['category', 'name', 'read', 'creation']

    search_fields = ['name', 'message']

    filterset_fields = ['category', 'read']

    def filter_queryset(self, queryset):
        """Only list notifications which apply to the current user."""
        try:
            user = self.request.user
        except AttributeError:
            return common.models.NotificationMessage.objects.none()

        queryset = super().filter_queryset(queryset)
        queryset = queryset.filter(user=user)
        return queryset

    def filter_delete_queryset(self, queryset, request):
        """Ensure that the user can only delete their *own* notifications."""
        queryset = queryset.filter(user=request.user)
        return queryset


class NotificationDetail(NotificationMessageMixin, RetrieveUpdateDestroyAPI):
    """Detail view for an individual notification object.

    - User can only view / delete their own notification objects
    """


class NotificationReadAll(NotificationMessageMixin, RetrieveAPI):
    """API endpoint to mark all notifications as read."""

    def get(self, request, *args, **kwargs):
        """Set all messages for the current user as read."""
        try:
            self.queryset.filter(user=request.user, read=False).update(read=True)
            return Response({'status': 'ok'})
        except Exception as exc:
            raise serializers.ValidationError(
                detail=serializers.as_serializer_error(exc)
            )


class NewsFeedMixin:
    """Generic mixin for NewsFeedEntry."""

    queryset = common.models.NewsFeedEntry.objects.all()
    serializer_class = common.serializers.NewsFeedEntrySerializer
    permission_classes = [IsAdminUser]


class NewsFeedEntryList(NewsFeedMixin, BulkDeleteMixin, ListAPI):
    """List view for all news items."""

    filter_backends = ORDER_FILTER

    ordering_fields = ['published', 'author', 'read']

    filterset_fields = ['read']


class NewsFeedEntryDetail(NewsFeedMixin, RetrieveUpdateDestroyAPI):
    """Detail view for an individual news feed object."""


class ConfigList(ListAPI):
    """List view for all accessed configurations."""

    queryset = CONFIG_LOOKUPS
    serializer_class = common.serializers.ConfigSerializer
    permission_classes = [IsSuperuser]


class ConfigDetail(RetrieveAPI):
    """Detail view for an individual configuration."""

    serializer_class = common.serializers.ConfigSerializer
    permission_classes = [IsSuperuser]

    def get_object(self):
        """Attempt to find a config object with the provided key."""
        key = self.kwargs['key']
        value = CONFIG_LOOKUPS.get(key, None)
        if not value:
            raise NotFound()
        return {key: value}


class NotesImageList(ListCreateAPI):
    """List view for all notes images."""

    queryset = common.models.NotesImage.objects.all()
    serializer_class = common.serializers.NotesImageSerializer
    permission_classes = [permissions.IsAuthenticated]

    def perform_create(self, serializer):
        """Create (upload) a new notes image."""
        image = serializer.save()
        image.user = self.request.user
        image.save()


class ProjectCodeList(ListCreateAPI):
    """List view for all project codes."""

    queryset = common.models.ProjectCode.objects.all()
    serializer_class = common.serializers.ProjectCodeSerializer
    permission_classes = [permissions.IsAuthenticated, IsStaffOrReadOnly]
    filter_backends = SEARCH_ORDER_FILTER

    ordering_fields = ['code']

    search_fields = ['code', 'description']


class ProjectCodeDetail(RetrieveUpdateDestroyAPI):
    """Detail view for a particular project code."""

    queryset = common.models.ProjectCode.objects.all()
    serializer_class = common.serializers.ProjectCodeSerializer
    permission_classes = [permissions.IsAuthenticated, IsStaffOrReadOnly]


class CustomUnitList(ListCreateAPI):
    """List view for custom units."""

    queryset = common.models.CustomUnit.objects.all()
    serializer_class = common.serializers.CustomUnitSerializer
    permission_classes = [permissions.IsAuthenticated, IsStaffOrReadOnly]
    filter_backends = SEARCH_ORDER_FILTER


class CustomUnitDetail(RetrieveUpdateDestroyAPI):
    """Detail view for a particular custom unit."""

    queryset = common.models.CustomUnit.objects.all()
    serializer_class = common.serializers.CustomUnitSerializer
    permission_classes = [permissions.IsAuthenticated, IsStaffOrReadOnly]


class FlagList(ListAPI):
    """List view for feature flags."""

    queryset = settings.FLAGS
    serializer_class = common.serializers.FlagSerializer
    permission_classes = [permissions.AllowAny]


class FlagDetail(RetrieveAPI):
    """Detail view for an individual feature flag."""

    serializer_class = common.serializers.FlagSerializer
    permission_classes = [permissions.AllowAny]

    def get_object(self):
        """Attempt to find a config object with the provided key."""
        key = self.kwargs['key']
        value = settings.FLAGS.get(key, None)
        if not value:
            raise NotFound()
        return {key: value}


settings_api_urls = [
    # User settings
    re_path(
        r'^user/',
        include([
            # User Settings Detail
            re_path(
                r'^(?P<key>\w+)/',
                UserSettingsDetail.as_view(),
                name='api-user-setting-detail',
            ),
            # User Settings List
            re_path(r'^.*$', UserSettingsList.as_view(), name='api-user-setting-list'),
        ]),
    ),
    # Notification settings
    re_path(
        r'^notification/',
        include([
            # Notification Settings Detail
            path(
                r'<int:pk>/',
                NotificationUserSettingsDetail.as_view(),
                name='api-notification-setting-detail',
            ),
            # Notification Settings List
            re_path(
                r'^.*$',
                NotificationUserSettingsList.as_view(),
                name='api-notification-setting-list',
            ),
        ]),
    ),
    # Global settings
    re_path(
        r'^global/',
        include([
            # Global Settings Detail
            re_path(
                r'^(?P<key>\w+)/',
                GlobalSettingsDetail.as_view(),
                name='api-global-setting-detail',
            ),
            # Global Settings List
            re_path(
                r'^.*$', GlobalSettingsList.as_view(), name='api-global-setting-list'
            ),
        ]),
    ),
]

common_api_urls = [
    # Webhooks
    path('webhook/<slug:endpoint>/', WebhookView.as_view(), name='api-webhook'),
    # Uploaded images for notes
    re_path(
        r'^notes-image-upload/', NotesImageList.as_view(), name='api-notes-image-list'
    ),
    # Project codes
    re_path(
        r'^project-code/',
        include([
            path(
                r'<int:pk>/',
                include([
                    re_path(
                        r'^metadata/',
                        MetadataView.as_view(),
                        {'model': common.models.ProjectCode},
                        name='api-project-code-metadata',
                    ),
                    re_path(
                        r'^.*$',
                        ProjectCodeDetail.as_view(),
                        name='api-project-code-detail',
                    ),
                ]),
            ),
            re_path(r'^.*$', ProjectCodeList.as_view(), name='api-project-code-list'),
        ]),
    ),
    # Custom physical units
    re_path(
        r'^units/',
        include([
            path(
                r'<int:pk>/',
                include([
                    re_path(
                        r'^.*$',
                        CustomUnitDetail.as_view(),
                        name='api-custom-unit-detail',
                    )
                ]),
            ),
            re_path(r'^.*$', CustomUnitList.as_view(), name='api-custom-unit-list'),
        ]),
    ),
    # Currencies
    re_path(
        r'^currency/',
        include([
            re_path(
                r'^exchange/',
                CurrencyExchangeView.as_view(),
                name='api-currency-exchange',
            ),
            re_path(
                r'^refresh/', CurrencyRefreshView.as_view(), name='api-currency-refresh'
            ),
        ]),
    ),
    # Notifications
    re_path(
        r'^notifications/',
        include([
            # Individual purchase order detail URLs
            path(
                r'<int:pk>/',
                include([
                    re_path(
                        r'.*$',
                        NotificationDetail.as_view(),
                        name='api-notifications-detail',
                    )
                ]),
            ),
            # Read all
            re_path(
                r'^readall/',
                NotificationReadAll.as_view(),
                name='api-notifications-readall',
            ),
            # Notification messages list
            re_path(r'^.*$', NotificationList.as_view(), name='api-notifications-list'),
        ]),
    ),
    # News
    re_path(
        r'^news/',
        include([
            path(
                r'<int:pk>/',
                include([
                    re_path(
                        r'.*$', NewsFeedEntryDetail.as_view(), name='api-news-detail'
                    )
                ]),
            ),
            re_path(r'^.*$', NewsFeedEntryList.as_view(), name='api-news-list'),
        ]),
    ),
    # Flags
    path(
        'flags/',
        include([
            path('<str:key>/', FlagDetail.as_view(), name='api-flag-detail'),
            re_path(r'^.*$', FlagList.as_view(), name='api-flag-list'),
        ]),
    ),
    # Status
    path(
        'generic/status/',
        include([
            path(
                f'<str:{StatusView.MODEL_REF}>/',
                include([path('', StatusView.as_view(), name='api-status')]),
            ),
            path('', AllStatusViews.as_view(), name='api-status-all'),
        ]),
    ),
]

admin_api_urls = [
    # Admin
    path('config/', ConfigList.as_view(), name='api-config-list'),
    path('config/<str:key>/', ConfigDetail.as_view(), name='api-config-detail'),
]<|MERGE_RESOLUTION|>--- conflicted
+++ resolved
@@ -12,9 +12,9 @@
 from djmoney.contrib.exchange.models import ExchangeBackend, Rate
 from rest_framework import permissions, serializers
 from rest_framework.exceptions import NotAcceptable, NotFound
-from rest_framework.generics import GenericAPIView
 from rest_framework.permissions import IsAdminUser
 from rest_framework.response import Response
+from rest_framework.views import APIView
 
 import common.models
 import common.serializers
@@ -44,7 +44,7 @@
         return super().dispatch(*args, **kwargs)
 
 
-class WebhookView(CsrfExemptMixin, GenericAPIView):
+class WebhookView(CsrfExemptMixin, APIView):
     """Endpoint for receiving webhooks."""
 
     authentication_classes = []
@@ -109,13 +109,8 @@
             raise NotFound()
 
 
-<<<<<<< HEAD
-class CurrencyExchangeView(GenericAPIView):
-    """API endpoint for displaying currency information"""
-=======
 class CurrencyExchangeView(APIView):
     """API endpoint for displaying currency information."""
->>>>>>> df8b480a
 
     permission_classes = [permissions.IsAuthenticated]
 
@@ -153,7 +148,7 @@
         return Response(response)
 
 
-class CurrencyRefreshView(GenericAPIView):
+class CurrencyRefreshView(APIView):
     """API endpoint for manually refreshing currency exchange rates.
 
     User must be a 'staff' user to access this endpoint
