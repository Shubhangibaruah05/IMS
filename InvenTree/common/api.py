"""Provides a JSON API for common components."""

import json

from django.conf import settings
from django.http.response import HttpResponse
from django.urls import include, path, re_path
from django.utils.decorators import method_decorator
from django.views.decorators.csrf import csrf_exempt

from django_q.tasks import async_task
from djmoney.contrib.exchange.models import ExchangeBackend, Rate
from rest_framework import permissions, serializers
from rest_framework.exceptions import NotAcceptable, NotFound
from rest_framework.permissions import IsAdminUser
from rest_framework.response import Response
from rest_framework.views import APIView

import common.models
import common.serializers
from generic.states.api import AllStatusViews, StatusView
from InvenTree.api import BulkDeleteMixin, MetadataView
from InvenTree.config import CONFIG_LOOKUPS
from InvenTree.filters import ORDER_FILTER, SEARCH_ORDER_FILTER
from InvenTree.helpers import inheritors
from InvenTree.mixins import (
    ListAPI,
    ListCreateAPI,
    RetrieveAPI,
    RetrieveUpdateAPI,
    RetrieveUpdateDestroyAPI,
)
from InvenTree.permissions import IsStaffOrReadOnly, IsSuperuser
from plugin.models import NotificationUserSetting
from plugin.serializers import NotificationUserSettingSerializer


class CsrfExemptMixin(object):
    """Exempts the view from CSRF requirements."""

    @method_decorator(csrf_exempt)
    def dispatch(self, *args, **kwargs):
        """Overwrites dispatch to be extempt from csrf checks."""
        return super().dispatch(*args, **kwargs)


class WebhookView(CsrfExemptMixin, APIView):
    """Endpoint for receiving webhooks."""

    authentication_classes = []
    permission_classes = []
    model_class = common.models.WebhookEndpoint
    run_async = False

    def post(self, request, endpoint, *args, **kwargs):
        """Process incoming webhook."""
        # get webhook definition
        self._get_webhook(endpoint, request, *args, **kwargs)

        # check headers
        headers = request.headers
        try:
            payload = json.loads(request.body)
        except json.decoder.JSONDecodeError as error:
            raise NotAcceptable(error.msg)

        # validate
        self.webhook.validate_token(payload, headers, request)
        # process data
        message = self.webhook.save_data(payload, headers, request)
        if self.run_async:
            async_task(self._process_payload, message.id)
        else:
            self._process_result(
                self.webhook.process_payload(message, payload, headers), message
            )

        data = self.webhook.get_return(payload, headers, request)
        return HttpResponse(data)

    def _process_payload(self, message_id):
        message = common.models.WebhookMessage.objects.get(message_id=message_id)
        self._process_result(
            self.webhook.process_payload(message, message.body, message.header), message
        )

    def _process_result(self, result, message):
        if result:
            message.worked_on = result
            message.save()
        else:
            message.delete()

    def _escalate_object(self, obj):
        classes = inheritors(obj.__class__)
        for cls in classes:
            mdl_name = cls._meta.model_name
            if hasattr(obj, mdl_name):
                return getattr(obj, mdl_name)
        return obj

    def _get_webhook(self, endpoint, request, *args, **kwargs):
        try:
            webhook = self.model_class.objects.get(endpoint_id=endpoint)
            self.webhook = self._escalate_object(webhook)
            self.webhook.init(request, *args, **kwargs)
            return self.webhook.process_webhook()
        except self.model_class.DoesNotExist:
            raise NotFound()


class CurrencyExchangeView(APIView):
    """API endpoint for displaying currency information"""

    permission_classes = [permissions.IsAuthenticated]

    def get(self, request, format=None):
        """Return information on available currency conversions"""
        # Extract a list of all available rates
        try:
            rates = Rate.objects.all()
        except Exception:
            rates = []

        # Information on last update
        try:
            backend = ExchangeBackend.objects.filter(name='InvenTreeExchange')

            if backend.exists():
                backend = backend.first()
                updated = backend.last_update
            else:
                updated = None
        except Exception:
            updated = None

        response = {
            'base_currency': common.models.InvenTreeSetting.get_setting(
                'INVENTREE_DEFAULT_CURRENCY', 'USD'
            ),
            'exchange_rates': {},
            'updated': updated,
        }

        for rate in rates:
            response['exchange_rates'][rate.currency] = rate.value

        return Response(response)


class CurrencyRefreshView(APIView):
    """API endpoint for manually refreshing currency exchange rates.

    User must be a 'staff' user to access this endpoint
    """

    permission_classes = [permissions.IsAuthenticated, permissions.IsAdminUser]

    def post(self, request, *args, **kwargs):
        """Performing a POST request will update currency exchange rates"""
        from InvenTree.tasks import update_exchange_rates

        update_exchange_rates(force=True)

        return Response({'success': 'Exchange rates updated'})


class SettingsList(ListAPI):
    """Generic ListView for settings.

    This is inherited by all list views for settings.
    """

    filter_backends = SEARCH_ORDER_FILTER

    ordering_fields = ['pk', 'key', 'name']

    search_fields = ['key']


class GlobalSettingsList(SettingsList):
    """API endpoint for accessing a list of global settings objects."""

    queryset = common.models.InvenTreeSetting.objects.exclude(key__startswith='_')
    serializer_class = common.serializers.GlobalSettingsSerializer

    def list(self, request, *args, **kwargs):
        """Ensure all global settings are created"""
        common.models.InvenTreeSetting.build_default_values()
        return super().list(request, *args, **kwargs)


class GlobalSettingsPermissions(permissions.BasePermission):
    """Special permission class to determine if the user is "staff"."""

    def has_permission(self, request, view):
        """Check that the requesting user is 'admin'."""
        try:
            user = request.user

            if request.method in ['GET', 'HEAD', 'OPTIONS']:
                return True
            # Any other methods require staff access permissions
            return user.is_staff

        except AttributeError:  # pragma: no cover
            return False


class GlobalSettingsDetail(RetrieveUpdateAPI):
    """Detail view for an individual "global setting" object.

    - User must have 'staff' status to view / edit
    """

    lookup_field = 'key'
    queryset = common.models.InvenTreeSetting.objects.exclude(key__startswith='_')
    serializer_class = common.serializers.GlobalSettingsSerializer

    def get_object(self):
        """Attempt to find a global setting object with the provided key."""
        key = str(self.kwargs['key']).upper()

        if (
            key.startswith('_')
            or key not in common.models.InvenTreeSetting.SETTINGS.keys()
        ):
            raise NotFound()

        return common.models.InvenTreeSetting.get_setting_object(
            key, cache=False, create=True
        )

    permission_classes = [permissions.IsAuthenticated, GlobalSettingsPermissions]


class UserSettingsList(SettingsList):
    """API endpoint for accessing a list of user settings objects."""

    queryset = common.models.InvenTreeUserSetting.objects.all()
    serializer_class = common.serializers.UserSettingsSerializer

    def list(self, request, *args, **kwargs):
        """Ensure all user settings are created"""
        common.models.InvenTreeUserSetting.build_default_values(user=request.user)
        return super().list(request, *args, **kwargs)

    def filter_queryset(self, queryset):
        """Only list settings which apply to the current user."""
        try:
            user = self.request.user
        except AttributeError:  # pragma: no cover
            return common.models.InvenTreeUserSetting.objects.none()

        queryset = super().filter_queryset(queryset)

        queryset = queryset.filter(user=user)

        return queryset


class UserSettingsPermissions(permissions.BasePermission):
    """Special permission class to determine if the user can view / edit a particular setting."""

    def has_object_permission(self, request, view, obj):
        """Check if the user that requested is also the object owner."""
        try:
            user = request.user
        except AttributeError:  # pragma: no cover
            return False

        return user == obj.user


class UserSettingsDetail(RetrieveUpdateAPI):
    """Detail view for an individual "user setting" object.

    - User can only view / edit settings their own settings objects
    """

    lookup_field = 'key'
    queryset = common.models.InvenTreeUserSetting.objects.all()
    serializer_class = common.serializers.UserSettingsSerializer

    def get_object(self):
        """Attempt to find a user setting object with the provided key."""
        key = str(self.kwargs['key']).upper()

        if (
            key.startswith('_')
            or key not in common.models.InvenTreeUserSetting.SETTINGS.keys()
        ):
            raise NotFound()

        return common.models.InvenTreeUserSetting.get_setting_object(
            key, user=self.request.user, cache=False, create=True
        )

    permission_classes = [UserSettingsPermissions]


class NotificationUserSettingsList(SettingsList):
    """API endpoint for accessing a list of notification user settings objects."""

    queryset = NotificationUserSetting.objects.all()
    serializer_class = NotificationUserSettingSerializer

    def filter_queryset(self, queryset):
        """Only list settings which apply to the current user."""
        try:
            user = self.request.user
        except AttributeError:
            return NotificationUserSetting.objects.none()

        queryset = super().filter_queryset(queryset)
        queryset = queryset.filter(user=user)
        return queryset


class NotificationUserSettingsDetail(RetrieveUpdateAPI):
    """Detail view for an individual "notification user setting" object.

    - User can only view / edit settings their own settings objects
    """

    queryset = NotificationUserSetting.objects.all()
    serializer_class = NotificationUserSettingSerializer
    permission_classes = [UserSettingsPermissions]


class NotificationMessageMixin:
    """Generic mixin for NotificationMessage."""

    queryset = common.models.NotificationMessage.objects.all()
    serializer_class = common.serializers.NotificationMessageSerializer
    permission_classes = [UserSettingsPermissions]


class NotificationList(NotificationMessageMixin, BulkDeleteMixin, ListAPI):
    """List view for all notifications of the current user."""

    permission_classes = [permissions.IsAuthenticated]

    filter_backends = SEARCH_ORDER_FILTER

    ordering_fields = ['category', 'name', 'read', 'creation']

    search_fields = ['name', 'message']

    filterset_fields = ['category', 'read']

    def filter_queryset(self, queryset):
        """Only list notifications which apply to the current user."""
        try:
            user = self.request.user
        except AttributeError:
            return common.models.NotificationMessage.objects.none()

        queryset = super().filter_queryset(queryset)
        queryset = queryset.filter(user=user)
        return queryset

    def filter_delete_queryset(self, queryset, request):
        """Ensure that the user can only delete their *own* notifications"""
        queryset = queryset.filter(user=request.user)
        return queryset


class NotificationDetail(NotificationMessageMixin, RetrieveUpdateDestroyAPI):
    """Detail view for an individual notification object.

    - User can only view / delete their own notification objects
    """


class NotificationReadAll(NotificationMessageMixin, RetrieveAPI):
    """API endpoint to mark all notifications as read."""

    def get(self, request, *args, **kwargs):
        """Set all messages for the current user as read."""
        try:
            self.queryset.filter(user=request.user, read=False).update(read=True)
            return Response({'status': 'ok'})
        except Exception as exc:
            raise serializers.ValidationError(
                detail=serializers.as_serializer_error(exc)
            )


class NewsFeedMixin:
    """Generic mixin for NewsFeedEntry."""

    queryset = common.models.NewsFeedEntry.objects.all()
    serializer_class = common.serializers.NewsFeedEntrySerializer
    permission_classes = [IsAdminUser]


class NewsFeedEntryList(NewsFeedMixin, BulkDeleteMixin, ListAPI):
    """List view for all news items."""

    filter_backends = ORDER_FILTER

    ordering_fields = ['published', 'author', 'read']

    filterset_fields = ['read']


class NewsFeedEntryDetail(NewsFeedMixin, RetrieveUpdateDestroyAPI):
    """Detail view for an individual news feed object."""


class ConfigList(ListAPI):
    """List view for all accessed configurations."""

    queryset = CONFIG_LOOKUPS
    serializer_class = common.serializers.ConfigSerializer
    permission_classes = [IsSuperuser]


class ConfigDetail(RetrieveAPI):
    """Detail view for an individual configuration."""

    serializer_class = common.serializers.ConfigSerializer
    permission_classes = [IsSuperuser]

    def get_object(self):
        """Attempt to find a config object with the provided key."""
        key = self.kwargs['key']
        value = CONFIG_LOOKUPS.get(key, None)
        if not value:
            raise NotFound()
        return {key: value}


class NotesImageList(ListCreateAPI):
    """List view for all notes images."""

    queryset = common.models.NotesImage.objects.all()
    serializer_class = common.serializers.NotesImageSerializer
    permission_classes = [permissions.IsAuthenticated]

    def perform_create(self, serializer):
        """Create (upload) a new notes image"""
        image = serializer.save()
        image.user = self.request.user
        image.save()


class ProjectCodeList(ListCreateAPI):
    """List view for all project codes."""

    queryset = common.models.ProjectCode.objects.all()
    serializer_class = common.serializers.ProjectCodeSerializer
    permission_classes = [permissions.IsAuthenticated, IsStaffOrReadOnly]
    filter_backends = SEARCH_ORDER_FILTER

    ordering_fields = ['code']

    search_fields = ['code', 'description']


class ProjectCodeDetail(RetrieveUpdateDestroyAPI):
    """Detail view for a particular project code"""

    queryset = common.models.ProjectCode.objects.all()
    serializer_class = common.serializers.ProjectCodeSerializer
    permission_classes = [permissions.IsAuthenticated, IsStaffOrReadOnly]


class CustomUnitList(ListCreateAPI):
    """List view for custom units"""

    queryset = common.models.CustomUnit.objects.all()
    serializer_class = common.serializers.CustomUnitSerializer
    permission_classes = [permissions.IsAuthenticated, IsStaffOrReadOnly]
    filter_backends = SEARCH_ORDER_FILTER


class CustomUnitDetail(RetrieveUpdateDestroyAPI):
    """Detail view for a particular custom unit"""

    queryset = common.models.CustomUnit.objects.all()
    serializer_class = common.serializers.CustomUnitSerializer
    permission_classes = [permissions.IsAuthenticated, IsStaffOrReadOnly]


class FlagList(ListAPI):
    """List view for feature flags."""

    queryset = settings.FLAGS
    serializer_class = common.serializers.FlagSerializer
    permission_classes = [permissions.AllowAny]


class FlagDetail(RetrieveAPI):
    """Detail view for an individual feature flag."""

    serializer_class = common.serializers.FlagSerializer
    permission_classes = [permissions.AllowAny]

    def get_object(self):
        """Attempt to find a config object with the provided key."""
        key = self.kwargs['key']
        value = settings.FLAGS.get(key, None)
        if not value:
            raise NotFound()
        return {key: value}


settings_api_urls = [
    # User settings
<<<<<<< HEAD
    path('user/', include([
        # User Settings Detail
        re_path(r'^(?P<key>\w+)/', UserSettingsDetail.as_view(), name='api-user-setting-detail'),

        # User Settings List
        re_path(r'^.*$', UserSettingsList.as_view(), name='api-user-setting-list'),
    ])),

    # Notification settings
    path('notification/', include([
        # Notification Settings Detail
        path(r'<int:pk>/', NotificationUserSettingsDetail.as_view(), name='api-notification-setting-detail'),

        # Notification Settings List
        re_path(r'^.*$', NotificationUserSettingsList.as_view(), name='api-notification-setting-list'),
    ])),

    # Global settings
    path('global/', include([
        # Global Settings Detail
        re_path(r'^(?P<key>\w+)/', GlobalSettingsDetail.as_view(), name='api-global-setting-detail'),

        # Global Settings List
        re_path(r'^.*$', GlobalSettingsList.as_view(), name='api-global-setting-list'),
    ])),
=======
    re_path(
        r'^user/',
        include([
            # User Settings Detail
            re_path(
                r'^(?P<key>\w+)/',
                UserSettingsDetail.as_view(),
                name='api-user-setting-detail',
            ),
            # User Settings List
            re_path(r'^.*$', UserSettingsList.as_view(), name='api-user-setting-list'),
        ]),
    ),
    # Notification settings
    re_path(
        r'^notification/',
        include([
            # Notification Settings Detail
            path(
                r'<int:pk>/',
                NotificationUserSettingsDetail.as_view(),
                name='api-notification-setting-detail',
            ),
            # Notification Settings List
            re_path(
                r'^.*$',
                NotificationUserSettingsList.as_view(),
                name='api-notification-setting-list',
            ),
        ]),
    ),
    # Global settings
    re_path(
        r'^global/',
        include([
            # Global Settings Detail
            re_path(
                r'^(?P<key>\w+)/',
                GlobalSettingsDetail.as_view(),
                name='api-global-setting-detail',
            ),
            # Global Settings List
            re_path(
                r'^.*$', GlobalSettingsList.as_view(), name='api-global-setting-list'
            ),
        ]),
    ),
>>>>>>> 9db3efa0
]

common_api_urls = [
    # Webhooks
    path('webhook/<slug:endpoint>/', WebhookView.as_view(), name='api-webhook'),
    # Uploaded images for notes
    re_path(
        r'^notes-image-upload/', NotesImageList.as_view(), name='api-notes-image-list'
    ),
    # Project codes
<<<<<<< HEAD
    path('project-code/', include([
        path(r'<int:pk>/', include([
            re_path(r'^metadata/', MetadataView.as_view(), {'model': common.models.ProjectCode}, name='api-project-code-metadata'),
            re_path(r'^.*$', ProjectCodeDetail.as_view(), name='api-project-code-detail'),
        ])),
        re_path(r'^.*$', ProjectCodeList.as_view(), name='api-project-code-list'),
    ])),

    # Custom physical units
    path('units/', include([
        path(r'<int:pk>/', include([
            re_path(r'^.*$', CustomUnitDetail.as_view(), name='api-custom-unit-detail'),
        ])),
        re_path(r'^.*$', CustomUnitList.as_view(), name='api-custom-unit-list'),
    ])),

    # Currencies
    path('currency/', include([
        re_path(r'^exchange/', CurrencyExchangeView.as_view(), name='api-currency-exchange'),
        re_path(r'^refresh/', CurrencyRefreshView.as_view(), name='api-currency-refresh'),
    ])),

    # Notifications
    path('notifications/', include([
        # Individual purchase order detail URLs
        path(r'<int:pk>/', include([
            re_path(r'.*$', NotificationDetail.as_view(), name='api-notifications-detail'),
        ])),
        # Read all
        re_path(r'^readall/', NotificationReadAll.as_view(), name='api-notifications-readall'),

        # Notification messages list
        re_path(r'^.*$', NotificationList.as_view(), name='api-notifications-list'),
    ])),

    # News
    path('news/', include([
        path(r'<int:pk>/', include([
            re_path(r'.*$', NewsFeedEntryDetail.as_view(), name='api-news-detail'),
        ])),
        re_path(r'^.*$', NewsFeedEntryList.as_view(), name='api-news-list'),
    ])),

=======
    re_path(
        r'^project-code/',
        include([
            path(
                r'<int:pk>/',
                include([
                    re_path(
                        r'^metadata/',
                        MetadataView.as_view(),
                        {'model': common.models.ProjectCode},
                        name='api-project-code-metadata',
                    ),
                    re_path(
                        r'^.*$',
                        ProjectCodeDetail.as_view(),
                        name='api-project-code-detail',
                    ),
                ]),
            ),
            re_path(r'^.*$', ProjectCodeList.as_view(), name='api-project-code-list'),
        ]),
    ),
    # Custom physical units
    re_path(
        r'^units/',
        include([
            path(
                r'<int:pk>/',
                include([
                    re_path(
                        r'^.*$',
                        CustomUnitDetail.as_view(),
                        name='api-custom-unit-detail',
                    )
                ]),
            ),
            re_path(r'^.*$', CustomUnitList.as_view(), name='api-custom-unit-list'),
        ]),
    ),
    # Currencies
    re_path(
        r'^currency/',
        include([
            re_path(
                r'^exchange/',
                CurrencyExchangeView.as_view(),
                name='api-currency-exchange',
            ),
            re_path(
                r'^refresh/', CurrencyRefreshView.as_view(), name='api-currency-refresh'
            ),
        ]),
    ),
    # Notifications
    re_path(
        r'^notifications/',
        include([
            # Individual purchase order detail URLs
            path(
                r'<int:pk>/',
                include([
                    re_path(
                        r'.*$',
                        NotificationDetail.as_view(),
                        name='api-notifications-detail',
                    )
                ]),
            ),
            # Read all
            re_path(
                r'^readall/',
                NotificationReadAll.as_view(),
                name='api-notifications-readall',
            ),
            # Notification messages list
            re_path(r'^.*$', NotificationList.as_view(), name='api-notifications-list'),
        ]),
    ),
    # News
    re_path(
        r'^news/',
        include([
            path(
                r'<int:pk>/',
                include([
                    re_path(
                        r'.*$', NewsFeedEntryDetail.as_view(), name='api-news-detail'
                    )
                ]),
            ),
            re_path(r'^.*$', NewsFeedEntryList.as_view(), name='api-news-list'),
        ]),
    ),
>>>>>>> 9db3efa0
    # Flags
    path(
        'flags/',
        include([
            path('<str:key>/', FlagDetail.as_view(), name='api-flag-detail'),
            re_path(r'^.*$', FlagList.as_view(), name='api-flag-list'),
        ]),
    ),
    # Status
    path(
        'generic/status/',
        include([
            path(
                f'<str:{StatusView.MODEL_REF}>/',
                include([path('', StatusView.as_view(), name='api-status')]),
            ),
            path('', AllStatusViews.as_view(), name='api-status-all'),
        ]),
    ),
]

admin_api_urls = [
    # Admin
    path('config/', ConfigList.as_view(), name='api-config-list'),
    path('config/<str:key>/', ConfigDetail.as_view(), name='api-config-detail'),
]<|MERGE_RESOLUTION|>--- conflicted
+++ resolved
@@ -509,35 +509,8 @@
 
 settings_api_urls = [
     # User settings
-<<<<<<< HEAD
-    path('user/', include([
-        # User Settings Detail
-        re_path(r'^(?P<key>\w+)/', UserSettingsDetail.as_view(), name='api-user-setting-detail'),
-
-        # User Settings List
-        re_path(r'^.*$', UserSettingsList.as_view(), name='api-user-setting-list'),
-    ])),
-
-    # Notification settings
-    path('notification/', include([
-        # Notification Settings Detail
-        path(r'<int:pk>/', NotificationUserSettingsDetail.as_view(), name='api-notification-setting-detail'),
-
-        # Notification Settings List
-        re_path(r'^.*$', NotificationUserSettingsList.as_view(), name='api-notification-setting-list'),
-    ])),
-
-    # Global settings
-    path('global/', include([
-        # Global Settings Detail
-        re_path(r'^(?P<key>\w+)/', GlobalSettingsDetail.as_view(), name='api-global-setting-detail'),
-
-        # Global Settings List
-        re_path(r'^.*$', GlobalSettingsList.as_view(), name='api-global-setting-list'),
-    ])),
-=======
-    re_path(
-        r'^user/',
+    path(
+        'user/',
         include([
             # User Settings Detail
             re_path(
@@ -550,8 +523,8 @@
         ]),
     ),
     # Notification settings
-    re_path(
-        r'^notification/',
+    path(
+        'notification/',
         include([
             # Notification Settings Detail
             path(
@@ -568,8 +541,8 @@
         ]),
     ),
     # Global settings
-    re_path(
-        r'^global/',
+    path(
+        'global/',
         include([
             # Global Settings Detail
             re_path(
@@ -583,7 +556,6 @@
             ),
         ]),
     ),
->>>>>>> 9db3efa0
 ]
 
 common_api_urls = [
@@ -594,53 +566,8 @@
         r'^notes-image-upload/', NotesImageList.as_view(), name='api-notes-image-list'
     ),
     # Project codes
-<<<<<<< HEAD
-    path('project-code/', include([
-        path(r'<int:pk>/', include([
-            re_path(r'^metadata/', MetadataView.as_view(), {'model': common.models.ProjectCode}, name='api-project-code-metadata'),
-            re_path(r'^.*$', ProjectCodeDetail.as_view(), name='api-project-code-detail'),
-        ])),
-        re_path(r'^.*$', ProjectCodeList.as_view(), name='api-project-code-list'),
-    ])),
-
-    # Custom physical units
-    path('units/', include([
-        path(r'<int:pk>/', include([
-            re_path(r'^.*$', CustomUnitDetail.as_view(), name='api-custom-unit-detail'),
-        ])),
-        re_path(r'^.*$', CustomUnitList.as_view(), name='api-custom-unit-list'),
-    ])),
-
-    # Currencies
-    path('currency/', include([
-        re_path(r'^exchange/', CurrencyExchangeView.as_view(), name='api-currency-exchange'),
-        re_path(r'^refresh/', CurrencyRefreshView.as_view(), name='api-currency-refresh'),
-    ])),
-
-    # Notifications
-    path('notifications/', include([
-        # Individual purchase order detail URLs
-        path(r'<int:pk>/', include([
-            re_path(r'.*$', NotificationDetail.as_view(), name='api-notifications-detail'),
-        ])),
-        # Read all
-        re_path(r'^readall/', NotificationReadAll.as_view(), name='api-notifications-readall'),
-
-        # Notification messages list
-        re_path(r'^.*$', NotificationList.as_view(), name='api-notifications-list'),
-    ])),
-
-    # News
-    path('news/', include([
-        path(r'<int:pk>/', include([
-            re_path(r'.*$', NewsFeedEntryDetail.as_view(), name='api-news-detail'),
-        ])),
-        re_path(r'^.*$', NewsFeedEntryList.as_view(), name='api-news-list'),
-    ])),
-
-=======
-    re_path(
-        r'^project-code/',
+    path(
+        'project-code/',
         include([
             path(
                 r'<int:pk>/',
@@ -662,8 +589,8 @@
         ]),
     ),
     # Custom physical units
-    re_path(
-        r'^units/',
+    path(
+        'units/',
         include([
             path(
                 r'<int:pk>/',
@@ -679,8 +606,8 @@
         ]),
     ),
     # Currencies
-    re_path(
-        r'^currency/',
+    path(
+        'currency/',
         include([
             re_path(
                 r'^exchange/',
@@ -693,8 +620,8 @@
         ]),
     ),
     # Notifications
-    re_path(
-        r'^notifications/',
+    path(
+        'notifications/',
         include([
             # Individual purchase order detail URLs
             path(
@@ -718,8 +645,8 @@
         ]),
     ),
     # News
-    re_path(
-        r'^news/',
+    path(
+        'news/',
         include([
             path(
                 r'<int:pk>/',
@@ -732,7 +659,6 @@
             re_path(r'^.*$', NewsFeedEntryList.as_view(), name='api-news-list'),
         ]),
     ),
->>>>>>> 9db3efa0
     # Flags
     path(
         'flags/',
