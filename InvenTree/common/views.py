--- conflicted
+++ resolved
@@ -97,7 +97,6 @@
 
         return form
 
-<<<<<<< HEAD
 class ExtensionSettingEdit(AjaxUpdateView):
     """
     View for editing an InvenTree key:value settings object,
@@ -151,7 +150,6 @@
             form.fields['value'].help_text = description
 
         return form
-=======
 
 def run_task(request):
     if request.POST:
@@ -168,5 +166,4 @@
         "task_status": task_result.status,
         "task_result": task_result.result
     }
-    return JsonResponse(result, status=200)
->>>>>>> 697c2f09
+    return JsonResponse(result, status=200)