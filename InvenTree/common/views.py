"""Django views for interacting with common models."""

import os

from django.conf import settings
from django.core.files.storage import FileSystemStorage
from django.utils.translation import gettext_lazy as _

from crispy_forms.helper import FormHelper
from formtools.wizard.views import NamedUrlSessionWizardView, SessionWizardView

from InvenTree.views import AjaxView

from . import forms
from .files import FileManager


<<<<<<< HEAD
class InvenTreeMultiStepMixin():
    """Mixin to setup basic methods of multi-step forms"""
=======
class MultiStepFormView(SessionWizardView):
    """Setup basic methods of multi-step form.

    form_list: list of forms
    form_steps_description: description for each form
    """
>>>>>>> 80b10c62

    form_steps_template = []
    form_steps_description = []
    file_manager = None
    media_folder = ''
    file_storage = FileSystemStorage(settings.MEDIA_ROOT)

    def __init__(self, *args, **kwargs):
        """Override init method to set media folder."""
        super().__init__(**kwargs)

        self.process_media_folder()

    def process_media_folder(self):
        """Process media folder."""
        if self.media_folder:
            media_folder_abs = os.path.join(settings.MEDIA_ROOT, self.media_folder)
            if not os.path.exists(media_folder_abs):
                os.mkdir(media_folder_abs)
            self.file_storage = FileSystemStorage(location=media_folder_abs)

    def get_template_names(self):
        """Select template."""
        try:
            # Get template
            template = self.form_steps_template[self.steps.index]
        except IndexError:
            return self.template_name

        return template

    def get_context_data(self, **kwargs):
        """Update context data."""
        # Retrieve current context
        context = super().get_context_data(**kwargs)

        # Get form description
        try:
            description = self.form_steps_description[self.steps.index]
        except IndexError:
            description = ''
        # Add description to form steps
        context.update({'description': description})

        return context


class MultiStepFormView(InvenTreeMultiStepMixin, SessionWizardView):
    """ Setup basic methods of multi-step form

        form_list: list of forms
        form_steps_description: description for each form
    """
    pass


class NamedMultiStepFormView(InvenTreeMultiStepMixin, NamedUrlSessionWizardView):
    """ Setup basic methods of multi-step form

        form_list: list of forms
        form_steps_description: description for each form
    """
    pass


class FileManagementFormView(MultiStepFormView):
    """File management form wizard.

    Perform the following steps:
        1. Upload tabular data file
        2. Match headers to InvenTree fields
        3. Edit row data and match InvenTree items
    """

    name = None
    form_list = [
        ('upload', forms.UploadFileForm),
        ('fields', forms.MatchFieldForm),
        ('items', forms.MatchItemForm),
    ]
    form_steps_description = [
        _("Upload File"),
        _("Match Fields"),
        _("Match Items"),
    ]
    media_folder = 'file_upload/'
    extra_context_data = {}

    def __init__(self, *args, **kwargs):
        """Initialize the FormView."""
        # Perform all checks and inits for MultiStepFormView
        super().__init__(self, *args, **kwargs)

        # Check for file manager class
        if not hasattr(self, 'file_manager_class') and not issubclass(self.file_manager_class, FileManager):
            raise NotImplementedError('A subclass of a file manager class needs to be set!')

    def get_context_data(self, form=None, **kwargs):
        """Handle context data."""
        if form is None:
            form = self.get_form()

        context = super().get_context_data(form=form, **kwargs)

        if self.steps.current in ('fields', 'items'):

            # Get columns and row data
            self.columns = self.file_manager.columns()
            self.rows = self.file_manager.rows()
            # Check for stored data
            stored_data = self.storage.get_step_data(self.steps.current)
            if stored_data:
                self.get_form_table_data(stored_data)
            elif self.steps.current == 'items':
                # Set form table data
                self.set_form_table_data(form=form)

            # Update context
            context.update({'rows': self.rows})
            context.update({'columns': self.columns})

        # Load extra context data
        for key, items in self.extra_context_data.items():
            context.update({key: items})

        return context

    def get_file_manager(self, step=None, form=None):
        """Get FileManager instance from uploaded file."""
        if self.file_manager:
            return

        if step is not None:
            # Retrieve stored files from upload step
            upload_files = self.storage.get_step_files('upload')
            if upload_files:
                # Get file
                file = upload_files.get('upload-file', None)
                if file:
                    self.file_manager = self.file_manager_class(file=file, name=self.name)

    def get_form_kwargs(self, step=None):
        """Update kwargs to dynamically build forms."""
        # Always retrieve FileManager instance from uploaded file
        self.get_file_manager(step)

        if step == 'upload':
            # Dynamically build upload form
            if self.name:
                kwargs = {
                    'name': self.name
                }
                return kwargs
        elif step == 'fields':
            # Dynamically build match field form
            kwargs = {
                'file_manager': self.file_manager
            }
            return kwargs
        elif step == 'items':
            # Dynamically build match item form
            kwargs = {}
            kwargs['file_manager'] = self.file_manager

            # Get data from fields step
            data = self.storage.get_step_data('fields')

            # Process to update columns and rows
            self.rows = self.file_manager.rows()
            self.columns = self.file_manager.columns()
            self.get_form_table_data(data)
            self.set_form_table_data()
            self.get_field_selection()

            kwargs['row_data'] = self.rows

            return kwargs

        return super().get_form_kwargs()

    def get_form(self, step=None, data=None, files=None):
        """Add crispy-form helper to form."""
        form = super().get_form(step=step, data=data, files=files)

        form.helper = FormHelper()
        form.helper.form_show_labels = False

        return form

    def get_form_table_data(self, form_data):
        """Extract table cell data from form data and fields. These data are used to maintain state between sessions.

        Table data keys are as follows:

            col_name_<idx> - Column name at idx as provided in the uploaded file
            col_guess_<idx> - Column guess at idx as selected
            row_<x>_col<y> - Cell data as provided in the uploaded file
        """
        # Map the columns
        self.column_names = {}
        self.column_selections = {}

        self.row_data = {}

        for item, value in form_data.items():

            # Column names as passed as col_name_<idx> where idx is an integer

            # Extract the column names
            if item.startswith('col_name_'):
                try:
                    col_id = int(item.replace('col_name_', ''))
                except ValueError:
                    continue

                self.column_names[col_id] = value

            # Extract the column selections (in the 'select fields' view)
            if item.startswith('fields-'):

                try:
                    col_name = item.replace('fields-', '')
                except ValueError:
                    continue

                for idx, name in self.column_names.items():
                    if name == col_name:
                        self.column_selections[idx] = value
                        break

            # Extract the row data
            if item.startswith('row_'):
                # Item should be of the format row_<r>_col_<c>
                s = item.split('_')

                if len(s) < 4:
                    continue

                # Ignore row/col IDs which are not correct numeric values
                try:
                    row_id = int(s[1])
                    col_id = int(s[3])
                except ValueError:
                    continue

                if row_id not in self.row_data:
                    self.row_data[row_id] = {}

                self.row_data[row_id][col_id] = value

    def set_form_table_data(self, form=None):
        """Set the form table data."""
        if self.column_names:
            # Re-construct the column data
            self.columns = []

            for idx, value in self.column_names.items():
                header = ({
                    'name': value,
                    'guess': self.column_selections.get(idx, ''),
                })
                self.columns.append(header)

        if self.row_data:
            # Re-construct the row data
            self.rows = []

            # Update the row data
            for row_idx, row_key in enumerate(sorted(self.row_data.keys())):
                row_data = self.row_data[row_key]

                data = []

                for idx, item in row_data.items():
                    column_data = {
                        'name': self.column_names[idx],
                        'guess': self.column_selections[idx],
                    }

                    cell_data = {
                        'cell': item,
                        'idx': idx,
                        'column': column_data,
                    }
                    data.append(cell_data)

                row = {
                    'index': row_idx,
                    'data': data,
                    'errors': {},
                }

                self.rows.append(row)

        # In the item selection step: update row data with mapping to form fields
        if form and self.steps.current == 'items':
            # Find field keys
            field_keys = []
            for field in form.fields:
                field_key = field.split('-')[0]
                if field_key not in field_keys:
                    field_keys.append(field_key)

            # Populate rows
            for row in self.rows:
                for field_key in field_keys:
                    # Map row data to field
                    row[field_key] = field_key + '-' + str(row['index'])

    def get_column_index(self, name):
        """Return the index of the column with the given name.

        It named column is not found, return -1
        """
        try:
            idx = list(self.column_selections.values()).index(name)
        except ValueError:
            idx = -1

        return idx

    def get_field_selection(self):
        """Once data columns have been selected, attempt to pre-select the proper data from the database. This function is called once the field selection has been validated. The pre-fill data are then passed through to the part selection form.

        This method is very specific to the type of data found in the file,
        therefore overwrite it in the subclass.
        """
        pass

    def get_clean_items(self):
        """Returns dict with all cleaned values."""
        items = {}

        for form_key, form_value in self.get_all_cleaned_data().items():
            # Split key from row value
            try:
                (field, idx) = form_key.split('-')
            except ValueError:
                continue

            try:
                if idx not in items:
                    # Insert into items
                    items.update({
                        idx: {
                            self.form_field_map[field]: form_value,
                        }
                    })
                else:
                    # Update items
                    items[idx][self.form_field_map[field]] = form_value
            except KeyError:
                pass

        return items

    def check_field_selection(self, form):
        """Check field matching."""
        # Are there any missing columns?
        missing_columns = []

        # Check that all required fields are present
        for col in self.file_manager.REQUIRED_HEADERS:
            if col not in self.column_selections.values():
                missing_columns.append(col)

        # Check that at least one of the part match field is present
        part_match_found = False
        for col in self.file_manager.ITEM_MATCH_HEADERS:
            if col in self.column_selections.values():
                part_match_found = True
                break

        # If not, notify user
        if not part_match_found:
            for col in self.file_manager.ITEM_MATCH_HEADERS:
                missing_columns.append(col)

        # Track any duplicate column selections
        duplicates = []

        for col in self.column_names:

            if col in self.column_selections:
                guess = self.column_selections[col]
            else:
                guess = None

            if guess:
                n = list(self.column_selections.values()).count(self.column_selections[col])
                if n > 1 and self.column_selections[col] not in duplicates:
                    duplicates.append(self.column_selections[col])

        # Store extra context data
        self.extra_context_data = {
            'missing_columns': missing_columns,
            'duplicates': duplicates,
        }

        # Data validation
        valid = not missing_columns and not duplicates

        return valid

    def validate(self, step, form):
        """Validate forms."""
        valid = True

        # Get form table data
        self.get_form_table_data(form.data)

        if step == 'fields':
            # Validate user form data
            valid = self.check_field_selection(form)

            if not valid:
                form.add_error(None, _('Fields matching failed'))

        elif step == 'items':
            pass

        return valid

    def post(self, request, *args, **kwargs):
        """Perform validations before posting data."""
        wizard_goto_step = self.request.POST.get('wizard_goto_step', None)

        form = self.get_form(data=self.request.POST, files=self.request.FILES)

        form_valid = self.validate(self.steps.current, form)

        if not form_valid and not wizard_goto_step:
            # Re-render same step
            return self.render(form)

        return super().post(*args, **kwargs)


class FileManagementAjaxView(AjaxView):
    """Use a FileManagementFormView as base for a AjaxView Inherit this class before inheriting the base FileManagementFormView.

    ajax_form_steps_template: templates for rendering ajax
    validate: function to validate the current form -> normally point to the same function in the base FileManagementFormView
    """

    def post(self, request):
        """Handle wizard step call.

        Possible actions:
        - Step back -> render previous step
        - Invalid  form -> render error
        - Valid form and not done -> render next step
        - Valid form and done -> render final step
        """
        # check if back-step button was selected
        wizard_back = self.request.POST.get('act-btn_back', None)
        if wizard_back:
            back_step_index = self.get_step_index() - 1
            self.storage.current_step = list(self.get_form_list().keys())[back_step_index]
            return self.renderJsonResponse(request, data={'form_valid': None})

        # validate form
        form = self.get_form(data=self.request.POST, files=self.request.FILES)
        form_valid = self.validate(self.steps.current, form)

        # check if valid
        if not form_valid:
            return self.renderJsonResponse(request, data={'form_valid': None})

        # store the cleaned data and files.
        self.storage.set_step_data(self.steps.current, self.process_step(form))
        self.storage.set_step_files(self.steps.current, self.process_step_files(form))

        # check if the current step is the last step
        if self.steps.current == self.steps.last:
            # call done - to process data, returned response is not used
            self.render_done(form)
            data = {'form_valid': True, 'success': _('Parts imported')}
            return self.renderJsonResponse(request, data=data)
        else:
            self.storage.current_step = self.steps.next

        return self.renderJsonResponse(request, data={'form_valid': None})

    def get(self, request):
        """Reset storage if flag is set, proceed to render JsonResponse."""
        if 'reset' in request.GET:
            # reset form
            self.storage.reset()
            self.storage.current_step = self.steps.first
        return self.renderJsonResponse(request)

    def renderJsonResponse(self, request, form=None, data={}, context=None):
        """Always set the right templates before rendering."""
        self.setTemplate()
        return super().renderJsonResponse(request, form=form, data=data, context=context)

    def get_data(self) -> dict:
        """Get extra context data."""
        data = super().get_data()
        data['hideErrorMessage'] = '1'  # hide the error
        buttons = [{'name': 'back', 'title': _('Previous Step')}] if self.get_step_index() > 0 else []
        data['buttons'] = buttons  # set buttons
        return data

    def setTemplate(self):
        """Set template name and title."""
        self.ajax_template_name = self.ajax_form_steps_template[self.get_step_index()]
        self.ajax_form_title = self.form_steps_description[self.get_step_index()]

    def validate(self, obj, form, **kwargs):
        """Generic validate action.

        This is the point to process provided userinput.
        """
        raise NotImplementedError('This function needs to be overridden!')<|MERGE_RESOLUTION|>--- conflicted
+++ resolved
@@ -15,17 +15,8 @@
 from .files import FileManager
 
 
-<<<<<<< HEAD
 class InvenTreeMultiStepMixin():
-    """Mixin to setup basic methods of multi-step forms"""
-=======
-class MultiStepFormView(SessionWizardView):
-    """Setup basic methods of multi-step form.
-
-    form_list: list of forms
-    form_steps_description: description for each form
-    """
->>>>>>> 80b10c62
+    """Mixin to setup basic methods of multi-step forms."""
 
     form_steps_template = []
     form_steps_description = []
