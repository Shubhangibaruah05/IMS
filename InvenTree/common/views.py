--- conflicted
+++ resolved
@@ -20,126 +20,6 @@
 from .files import FileManager
 
 
-<<<<<<< HEAD
-class SettingEdit(AjaxUpdateView):
-    """
-    View for editing an InvenTree key:value settings object,
-    (or creating it if the key does not already exist)
-    """
-
-    model = models.InvenTreeSetting
-    ajax_form_title = _('Change Setting')
-    form_class = forms.SettingEditForm
-    ajax_template_name = "common/edit_setting.html"
-
-    def get_context_data(self, **kwargs):
-        """
-        Add extra context information about the particular setting object.
-        """
-
-        ctx = super().get_context_data(**kwargs)
-
-        setting = self.get_object()
-
-        ctx['key'] = setting.key
-        ctx['value'] = setting.value
-        ctx['name'] = self.model.get_setting_name(setting.key)
-        ctx['description'] = self.model.get_setting_description(setting.key)
-
-        return ctx
-
-    def get_data(self):
-        """
-        Custom data to return to the client after POST success
-        """
-
-        data = {}
-
-        setting = self.get_object()
-
-        data['pk'] = setting.pk
-        data['key'] = setting.key
-        data['value'] = setting.value
-        data['is_bool'] = setting.is_bool()
-        data['is_int'] = setting.is_int()
-
-        return data
-
-    def get_form(self):
-        """
-        Override default get_form behaviour
-        """
-
-        form = super().get_form()
-
-        setting = self.get_object()
-
-        choices = setting.choices()
-
-        if choices is not None:
-            form.fields['value'].widget = Select(choices=choices)
-        elif setting.is_bool():
-            form.fields['value'].widget = CheckboxInput()
-
-            self.object.value = str2bool(setting.value)
-            form.fields['value'].value = str2bool(setting.value)
-
-        name = self.model.get_setting_name(setting.key)
-
-        if name:
-            form.fields['value'].label = name
-
-        description = self.model.get_setting_description(setting.key)
-
-        if description:
-            form.fields['value'].help_text = description
-
-        return form
-
-    def validate(self, setting, form):
-        """
-        Perform custom validation checks on the form data.
-        """
-
-        data = form.cleaned_data
-
-        value = data.get('value', None)
-
-        if setting.choices():
-            """
-            If a set of choices are provided for a given setting,
-            the provided value must be one of those choices.
-            """
-
-            choices = [choice[0] for choice in setting.choices()]
-
-            if value not in choices:
-                form.add_error('value', _('Supplied value is not allowed'))
-
-        if setting.is_bool():
-            """
-            If a setting is defined as a boolean setting,
-            the provided value must look somewhat like a boolean value!
-            """
-
-            if not str2bool(value, test=True) and not str2bool(value, test=False):
-                form.add_error('value', _('Supplied value must be a boolean'))
-
-
-class UserSettingEdit(SettingEdit):
-    """
-    View for editing an InvenTree key:value user  settings object,
-    (or creating it if the key does not already exist)
-    """
-
-    model = models.InvenTreeUserSetting
-    ajax_form_title = _('Change User Setting')
-    form_class = forms.SettingEditForm
-    ajax_template_name = "common/edit_setting.html"
-
-
-=======
->>>>>>> 887e6295
 class MultiStepFormView(SessionWizardView):
     """ Setup basic methods of multi-step form
 
