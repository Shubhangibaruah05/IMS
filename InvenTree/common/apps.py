"""App config for common app."""

import logging

from django.apps import AppConfig

import InvenTree.ready

logger = logging.getLogger('inventree')


class CommonConfig(AppConfig):
    """AppConfig for common app.

    Clears system wide flags on ready.
    """

    name = 'common'

    def ready(self):
        """Initialize restart flag clearance on startup."""

        if InvenTree.ready.isRunningMigrations():
            return

        self.clear_restart_flag()

    def clear_restart_flag(self):
        """Clear the SERVER_RESTART_REQUIRED setting."""
        try:
            import common.models

            if common.models.InvenTreeSetting.get_setting(
                'SERVER_RESTART_REQUIRED', backup_value=False, create=False, cache=False
            ):
                logger.info('Clearing SERVER_RESTART_REQUIRED flag')

<<<<<<< HEAD
                if not isImportingData():
                    common.models.InvenTreeSetting.set_setting(
                        'SERVER_RESTART_REQUIRED', False, None
                    )
=======
                if not InvenTree.ready.isImportingData():
                    common.models.InvenTreeSetting.set_setting('SERVER_RESTART_REQUIRED', False, None)
>>>>>>> 5135d6b5
        except Exception:
            pass<|MERGE_RESOLUTION|>--- conflicted
+++ resolved
@@ -35,14 +35,9 @@
             ):
                 logger.info('Clearing SERVER_RESTART_REQUIRED flag')
 
-<<<<<<< HEAD
-                if not isImportingData():
+                if not InvenTree.ready.isImportingData():
                     common.models.InvenTreeSetting.set_setting(
                         'SERVER_RESTART_REQUIRED', False, None
                     )
-=======
-                if not InvenTree.ready.isImportingData():
-                    common.models.InvenTreeSetting.set_setting('SERVER_RESTART_REQUIRED', False, None)
->>>>>>> 5135d6b5
         except Exception:
             pass