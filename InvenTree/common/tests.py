--- conflicted
+++ resolved
@@ -11,6 +11,7 @@
 
 from InvenTree.api_tester import InvenTreeAPITestCase, PluginMixin
 from InvenTree.helpers import InvenTreeTestCase, str2bool
+from plugin import registry
 from plugin.models import NotificationUserSetting
 
 from .api import WebhookView
@@ -560,18 +561,9 @@
 
     def test_valid_plugin_slug(self):
         """Test that an valid plugin slug runs through."""
-<<<<<<< HEAD
-=======
-        # load plugin configs
-        fixtures = PluginConfig.objects.all()
-        if not fixtures:
-            registry.reload_plugins()
-            fixtures = PluginConfig.objects.all()
-
         # Activate plugin
         registry.set_plugin_state('sample', True)
 
->>>>>>> 314d6cf4
         # get data
         url = reverse('api-plugin-setting-detail', kwargs={'plugin': 'sample', 'key': 'API_KEY'})
         response = self.get(url, expected_code=200)
