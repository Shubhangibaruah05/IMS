
import json
from datetime import timedelta
from http import HTTPStatus

<<<<<<< HEAD
from django.contrib.auth import get_user_model
from django.test import Client, TestCase
from django.urls import reverse

from InvenTree.api_tester import InvenTreeAPITestCase
from InvenTree.helpers import str2bool
=======
from django.test import TestCase, Client
from django.urls import reverse

from InvenTree.api_tester import InvenTreeAPITestCase
from InvenTree.helpers import InvenTreeTestCase, str2bool
from plugin.models import NotificationUserSetting, PluginConfig
>>>>>>> 624a6ebb
from plugin import registry
from plugin.models import NotificationUserSetting, PluginConfig

from .api import WebhookView
from .models import (ColorTheme, InvenTreeSetting, InvenTreeUserSetting,
                     NotificationEntry, WebhookEndpoint, WebhookMessage)

CONTENT_TYPE_JSON = 'application/json'


class SettingsTest(InvenTreeTestCase):
    """
    Tests for the 'settings' model
    """

    fixtures = [
        'settings',
    ]

    def test_settings_objects(self):

        # There should be two settings objects in the database
        settings = InvenTreeSetting.objects.all()

        self.assertTrue(settings.count() >= 2)

        instance_name = InvenTreeSetting.objects.get(pk=1)
        self.assertEqual(instance_name.key, 'INVENTREE_INSTANCE')
        self.assertEqual(instance_name.value, 'My very first InvenTree Instance')

        # Check object lookup (case insensitive)
        self.assertEqual(InvenTreeSetting.get_setting_object('iNvEnTrEE_inSTanCE').pk, 1)

    def test_settings_functions(self):
        """
        Test settings functions and properties
        """
        # define settings to check
        instance_ref = 'INVENTREE_INSTANCE'
        instance_obj = InvenTreeSetting.get_setting_object(instance_ref)

        stale_ref = 'STOCK_STALE_DAYS'
        stale_days = InvenTreeSetting.get_setting_object(stale_ref)

        report_size_obj = InvenTreeSetting.get_setting_object('REPORT_DEFAULT_PAGE_SIZE')
        report_test_obj = InvenTreeSetting.get_setting_object('REPORT_ENABLE_TEST_REPORT')

        # check settings base fields
        self.assertEqual(instance_obj.name, 'Server Instance Name')
        self.assertEqual(instance_obj.get_setting_name(instance_ref), 'Server Instance Name')
        self.assertEqual(instance_obj.description, 'String descriptor for the server instance')
        self.assertEqual(instance_obj.get_setting_description(instance_ref), 'String descriptor for the server instance')

        # check units
        self.assertEqual(instance_obj.units, '')
        self.assertEqual(instance_obj.get_setting_units(instance_ref), '')
        self.assertEqual(instance_obj.get_setting_units(stale_ref), 'days')

        # check as_choice
        self.assertEqual(instance_obj.as_choice(), 'My very first InvenTree Instance')
        self.assertEqual(report_size_obj.as_choice(), 'A4')

        # check is_choice
        self.assertEqual(instance_obj.is_choice(), False)
        self.assertEqual(report_size_obj.is_choice(), True)

        # check setting_type
        self.assertEqual(instance_obj.setting_type(), 'string')
        self.assertEqual(report_test_obj.setting_type(), 'boolean')
        self.assertEqual(stale_days.setting_type(), 'integer')

        # check as_int
        self.assertEqual(stale_days.as_int(), 0)
        self.assertEqual(instance_obj.as_int(), 'InvenTree server')  # not an int -> return default

        # check as_bool
        self.assertEqual(report_test_obj.as_bool(), True)

        # check to_native_value
        self.assertEqual(stale_days.to_native_value(), 0)

    def test_allValues(self):
        """
        Make sure that the allValues functions returns correctly
        """
        # define testing settings

        # check a few keys
        result = InvenTreeSetting.allValues()
        self.assertIn('INVENTREE_INSTANCE', result)
        self.assertIn('PART_COPY_TESTS', result)
        self.assertIn('STOCK_OWNERSHIP_CONTROL', result)
        self.assertIn('SIGNUP_GROUP', result)

    def run_settings_check(self, key, setting):

        self.assertTrue(type(setting) is dict)

        name = setting.get('name', None)

        self.assertIsNotNone(name)
        self.assertIn('django.utils.functional.lazy', str(type(name)))

        description = setting.get('description', None)

        self.assertIsNotNone(description)
        self.assertIn('django.utils.functional.lazy', str(type(description)))

        if key != key.upper():
            raise ValueError(f"Setting key '{key}' is not uppercase")  # pragma: no cover

        # Check that only allowed keys are provided
        allowed_keys = [
            'name',
            'description',
            'default',
            'validator',
            'hidden',
            'choices',
            'units',
            'requires_restart',
        ]

        for k in setting.keys():
            self.assertIn(k, allowed_keys)

        # Check default value for boolean settings
        validator = setting.get('validator', None)

        if validator is bool:
            default = setting.get('default', None)

            # Default value *must* be supplied for boolean setting!
            self.assertIsNotNone(default)

            # Default value for boolean must itself be a boolean
            self.assertIn(default, [True, False])

    def test_setting_data(self):
        """
        - Ensure that every setting has a name, which is translated
        - Ensure that every setting has a description, which is translated
        """

        for key, setting in InvenTreeSetting.SETTINGS.items():

            try:
                self.run_settings_check(key, setting)
            except Exception as exc:
                print(f"run_settings_check failed for global setting '{key}'")
                raise exc

        for key, setting in InvenTreeUserSetting.SETTINGS.items():
            try:
                self.run_settings_check(key, setting)
            except Exception as exc:
                print(f"run_settings_check failed for user setting '{key}'")
                raise exc

    def test_defaults(self):
        """
        Populate the settings with default values
        """

        for key in InvenTreeSetting.SETTINGS.keys():

            value = InvenTreeSetting.get_setting_default(key)

            InvenTreeSetting.set_setting(key, value, self.user)

            self.assertEqual(value, InvenTreeSetting.get_setting(key))

            # Any fields marked as 'boolean' must have a default value specified
            setting = InvenTreeSetting.get_setting_object(key)

            if setting.is_bool():
                if setting.default_value in ['', None]:
                    raise ValueError(f'Default value for boolean setting {key} not provided')  # pragma: no cover

                if setting.default_value not in [True, False]:
                    raise ValueError(f'Non-boolean default value specified for {key}')  # pragma: no cover


class GlobalSettingsApiTest(InvenTreeAPITestCase):
    """
    Tests for the global settings API
    """

    def test_global_settings_api_list(self):
        """
        Test list URL for global settings
        """
        url = reverse('api-global-setting-list')

        # Read out each of the global settings value, to ensure they are instantiated in the database
        for key in InvenTreeSetting.SETTINGS:
            InvenTreeSetting.get_setting_object(key)

        response = self.get(url, expected_code=200)

        # Number of results should match the number of settings
        self.assertEqual(len(response.data), len(InvenTreeSetting.SETTINGS.keys()))

    def test_company_name(self):

        setting = InvenTreeSetting.get_setting_object('INVENTREE_COMPANY_NAME')

        # Check default value
        self.assertEqual(setting.value, 'My company name')

        url = reverse('api-global-setting-detail', kwargs={'key': setting.key})

        # Test getting via the API
        for val in ['test', '123', 'My company nam3']:
            setting.value = val
            setting.save()

            response = self.get(url, expected_code=200)

            self.assertEqual(response.data['value'], val)

        # Test setting via the API
        for val in ['cat', 'hat', 'bat', 'mat']:
            response = self.patch(
                url,
                {
                    'value': val,
                },
                expected_code=200
            )

            self.assertEqual(response.data['value'], val)

            setting.refresh_from_db()
            self.assertEqual(setting.value, val)

    def test_api_detail(self):
        """Test that we can access the detail view for a setting based on the <key>"""

        # These keys are invalid, and should return 404
        for key in ["apple", "carrot", "dog"]:
            response = self.get(
                reverse('api-global-setting-detail', kwargs={'key': key}),
                expected_code=404,
            )

        key = 'INVENTREE_INSTANCE'
        url = reverse('api-global-setting-detail', kwargs={'key': key})

        InvenTreeSetting.objects.filter(key=key).delete()

        # Check that we can access a setting which has not previously been created
        self.assertFalse(InvenTreeSetting.objects.filter(key=key).exists())

        # Access via the API, and the default value should be received
        response = self.get(url, expected_code=200)

        self.assertEqual(response.data['value'], 'InvenTree server')

        # Now, the object should have been created in the DB
        self.patch(
            url,
            {
                'value': 'My new title',
            },
            expected_code=200,
        )

        setting = InvenTreeSetting.objects.get(key=key)

        self.assertEqual(setting.value, 'My new title')

        # And retrieving via the API now returns the updated value
        response = self.get(url, expected_code=200)

        self.assertEqual(response.data['value'], 'My new title')


class UserSettingsApiTest(InvenTreeAPITestCase):
    """
    Tests for the user settings API
    """

    def test_user_settings_api_list(self):
        """
        Test list URL for user settings
        """
        url = reverse('api-user-setting-list')

        self.get(url, expected_code=200)

    def test_user_setting_invalid(self):
        """Test a user setting with an invalid key"""

        url = reverse('api-user-setting-detail', kwargs={'key': 'DONKEY'})

        self.get(url, expected_code=404)

    def test_user_setting_init(self):
        """Test we can retrieve a setting which has not yet been initialized"""

        key = 'HOMEPAGE_PART_LATEST'

        # Ensure it does not actually exist in the database
        self.assertFalse(InvenTreeUserSetting.objects.filter(key=key).exists())

        url = reverse('api-user-setting-detail', kwargs={'key': key})

        response = self.get(url, expected_code=200)

        self.assertEqual(response.data['value'], 'True')

        self.patch(url, {'value': 'False'}, expected_code=200)

        setting = InvenTreeUserSetting.objects.get(key=key, user=self.user)

        self.assertEqual(setting.value, 'False')
        self.assertEqual(setting.to_native_value(), False)

    def test_user_setting_boolean(self):
        """
        Test a boolean user setting value
        """

        # Ensure we have a boolean setting available
        setting = InvenTreeUserSetting.get_setting_object(
            'SEARCH_PREVIEW_SHOW_PARTS',
            user=self.user
        )

        # Check default values
        self.assertEqual(setting.to_native_value(), True)

        # Fetch via API
        url = reverse('api-user-setting-detail', kwargs={'key': setting.key})

        response = self.get(url, expected_code=200)

        self.assertEqual(response.data['pk'], setting.pk)
        self.assertEqual(response.data['key'], 'SEARCH_PREVIEW_SHOW_PARTS')
        self.assertEqual(response.data['description'], 'Display parts in search preview window')
        self.assertEqual(response.data['type'], 'boolean')
        self.assertEqual(len(response.data['choices']), 0)
        self.assertTrue(str2bool(response.data['value']))

        # Assign some truthy values
        for v in ['true', True, 1, 'y', 'TRUE']:
            self.patch(
                url,
                {
                    'value': str(v),
                },
                expected_code=200,
            )

            response = self.get(url, expected_code=200)

            self.assertTrue(str2bool(response.data['value']))

        # Assign some falsey values
        for v in ['false', False, '0', 'n', 'FalSe']:
            self.patch(
                url,
                {
                    'value': str(v),
                },
                expected_code=200,
            )

            response = self.get(url, expected_code=200)

            self.assertFalse(str2bool(response.data['value']))

        # Assign some invalid values
        for v in ['x', '', 'invalid', None, '-1', 'abcde']:
            response = self.patch(
                url,
                {
                    'value': str(v),
                },
                expected_code=200
            )

            # Invalid values evaluate to False
            self.assertFalse(str2bool(response.data['value']))

    def test_user_setting_choice(self):

        setting = InvenTreeUserSetting.get_setting_object(
            'DATE_DISPLAY_FORMAT',
            user=self.user
        )

        url = reverse('api-user-setting-detail', kwargs={'key': setting.key})

        # Check default value
        self.assertEqual(setting.value, 'YYYY-MM-DD')

        # Check that a valid option can be assigned via the API
        for opt in ['YYYY-MM-DD', 'DD-MM-YYYY', 'MM/DD/YYYY']:

            self.patch(
                url,
                {
                    'value': opt,
                },
                expected_code=200,
            )

            setting.refresh_from_db()
            self.assertEqual(setting.value, opt)

        # Send an invalid option
        for opt in ['cat', 'dog', 12345]:

            response = self.patch(
                url,
                {
                    'value': opt,
                },
                expected_code=400,
            )

            self.assertIn('Chosen value is not a valid option', str(response.data))

    def test_user_setting_integer(self):

        setting = InvenTreeUserSetting.get_setting_object(
            'SEARCH_PREVIEW_RESULTS',
            user=self.user
        )

        url = reverse('api-user-setting-detail', kwargs={'key': setting.key})

        # Check default value for this setting
        self.assertEqual(setting.value, 10)

        for v in [1, 9, 99]:
            setting.value = v
            setting.save()

            response = self.get(url)

            self.assertEqual(response.data['value'], str(v))

        # Set valid options via the api
        for v in [5, 15, 25]:
            self.patch(
                url,
                {
                    'value': v,
                },
                expected_code=200,
            )

            setting.refresh_from_db()
            self.assertEqual(setting.to_native_value(), v)

        # Set invalid options via the API
        # Note that this particular setting has a MinValueValidator(1) associated with it
        for v in [0, -1, -5]:

            response = self.patch(
                url,
                {
                    'value': v,
                },
                expected_code=400,
            )


class NotificationUserSettingsApiTest(InvenTreeAPITestCase):
    """Tests for the notification user settings API"""

    def test_api_list(self):
        """Test list URL"""
        url = reverse('api-notifcation-setting-list')

        self.get(url, expected_code=200)

    def test_setting(self):
        """Test the string name for NotificationUserSetting"""
        test_setting = NotificationUserSetting.get_setting_object('NOTIFICATION_METHOD_MAIL', user=self.user)
        self.assertEqual(str(test_setting), 'NOTIFICATION_METHOD_MAIL (for testuser): ')


class PluginSettingsApiTest(InvenTreeAPITestCase):
    """Tests for the plugin settings API"""

    def test_plugin_list(self):
        """List installed plugins via API"""
        url = reverse('api-plugin-list')

        self.get(url, expected_code=200)

    def test_api_list(self):
        """Test list URL"""
        url = reverse('api-plugin-setting-list')

        self.get(url, expected_code=200)

    def test_valid_plugin_slug(self):
        """Test that an valid plugin slug runs through"""
        # load plugin configs
        fixtures = PluginConfig.objects.all()
        if not fixtures:
            registry.reload_plugins()
            fixtures = PluginConfig.objects.all()

        # get data
        url = reverse('api-plugin-setting-detail', kwargs={'plugin': 'sample', 'key': 'API_KEY'})
        response = self.get(url, expected_code=200)

        # check the right setting came through
        self.assertTrue(response.data['key'], 'API_KEY')
        self.assertTrue(response.data['plugin'], 'sample')
        self.assertTrue(response.data['type'], 'string')
        self.assertTrue(response.data['description'], 'Key required for accessing external API')

        # Failure mode tests

        # Non - exsistant plugin
        url = reverse('api-plugin-setting-detail', kwargs={'plugin': 'doesnotexist', 'key': 'doesnotmatter'})
        response = self.get(url, expected_code=404)
        self.assertIn("Plugin 'doesnotexist' not installed", str(response.data))

        # Wrong key
        url = reverse('api-plugin-setting-detail', kwargs={'plugin': 'sample', 'key': 'doesnotexsist'})
        response = self.get(url, expected_code=404)
        self.assertIn("Plugin 'sample' has no setting matching 'doesnotexsist'", str(response.data))

    def test_invalid_setting_key(self):
        """Test that an invalid setting key returns a 404"""
        ...

    def test_uninitialized_setting(self):
        """Test that requesting an uninitialized setting creates the setting"""
        ...


class WebhookMessageTests(TestCase):
    def setUp(self):
        self.endpoint_def = WebhookEndpoint.objects.create()
        self.url = f'/api/webhook/{self.endpoint_def.endpoint_id}/'
        self.client = Client(enforce_csrf_checks=True)

    def test_bad_method(self):
        response = self.client.get(self.url)

        assert response.status_code == HTTPStatus.METHOD_NOT_ALLOWED

    def test_missing_token(self):
        response = self.client.post(
            self.url,
            content_type=CONTENT_TYPE_JSON,
        )

        assert response.status_code == HTTPStatus.FORBIDDEN
        assert (
            json.loads(response.content)['detail'] == WebhookView.model_class.MESSAGE_TOKEN_ERROR
        )

    def test_bad_token(self):
        response = self.client.post(
            self.url,
            content_type=CONTENT_TYPE_JSON,
            **{'HTTP_TOKEN': '1234567fghj'},
        )

        assert response.status_code == HTTPStatus.FORBIDDEN
        assert (json.loads(response.content)['detail'] == WebhookView.model_class.MESSAGE_TOKEN_ERROR)

    def test_bad_url(self):
        response = self.client.post(
            '/api/webhook/1234/',
            content_type=CONTENT_TYPE_JSON,
        )

        assert response.status_code == HTTPStatus.NOT_FOUND

    def test_bad_json(self):
        response = self.client.post(
            self.url,
            data="{'this': 123}",
            content_type=CONTENT_TYPE_JSON,
            **{'HTTP_TOKEN': str(self.endpoint_def.token)},
        )

        assert response.status_code == HTTPStatus.NOT_ACCEPTABLE
        assert (
            json.loads(response.content)['detail'] == 'Expecting property name enclosed in double quotes'
        )

    def test_success_no_token_check(self):
        # delete token
        self.endpoint_def.token = ''
        self.endpoint_def.save()

        # check
        response = self.client.post(
            self.url,
            content_type=CONTENT_TYPE_JSON,
        )

        assert response.status_code == HTTPStatus.OK
        assert str(response.content, 'utf-8') == WebhookView.model_class.MESSAGE_OK

    def test_bad_hmac(self):
        # delete token
        self.endpoint_def.token = ''
        self.endpoint_def.secret = '123abc'
        self.endpoint_def.save()

        # check
        response = self.client.post(
            self.url,
            content_type=CONTENT_TYPE_JSON,
        )

        assert response.status_code == HTTPStatus.FORBIDDEN
        assert (json.loads(response.content)['detail'] == WebhookView.model_class.MESSAGE_TOKEN_ERROR)

    def test_success_hmac(self):
        # delete token
        self.endpoint_def.token = ''
        self.endpoint_def.secret = '123abc'
        self.endpoint_def.save()

        # check
        response = self.client.post(
            self.url,
            content_type=CONTENT_TYPE_JSON,
            **{'HTTP_TOKEN': str('68MXtc/OiXdA5e2Nq9hATEVrZFpLb3Zb0oau7n8s31I=')},
        )

        assert response.status_code == HTTPStatus.OK
        assert str(response.content, 'utf-8') == WebhookView.model_class.MESSAGE_OK

    def test_success(self):
        response = self.client.post(
            self.url,
            data={"this": "is a message"},
            content_type=CONTENT_TYPE_JSON,
            **{'HTTP_TOKEN': str(self.endpoint_def.token)},
        )

        assert response.status_code == HTTPStatus.OK
        assert str(response.content, 'utf-8') == WebhookView.model_class.MESSAGE_OK
        message = WebhookMessage.objects.get()
        assert message.body == {"this": "is a message"}


class NotificationTest(InvenTreeAPITestCase):

    def test_check_notification_entries(self):

        # Create some notification entries

        self.assertEqual(NotificationEntry.objects.count(), 0)

        NotificationEntry.notify('test.notification', 1)

        self.assertEqual(NotificationEntry.objects.count(), 1)

        delta = timedelta(days=1)

        self.assertFalse(NotificationEntry.check_recent('test.notification', 2, delta))
        self.assertFalse(NotificationEntry.check_recent('test.notification2', 1, delta))

        self.assertTrue(NotificationEntry.check_recent('test.notification', 1, delta))

    def test_api_list(self):
        """Test list URL"""
        url = reverse('api-notifications-list')
        self.get(url, expected_code=200)


class LoadingTest(TestCase):
    """
    Tests for the common config
    """

    def test_restart_flag(self):
        """
        Test that the restart flag is reset on start
        """

        import common.models
        from plugin import registry

        # set flag true
        common.models.InvenTreeSetting.set_setting('SERVER_RESTART_REQUIRED', False, None)

        # reload the app
        registry.reload_plugins()

        # now it should be false again
        self.assertFalse(common.models.InvenTreeSetting.get_setting('SERVER_RESTART_REQUIRED'))


class ColorThemeTest(TestCase):
    """Tests for ColorTheme"""

    def test_choices(self):
        """Test that default choices are returned"""
        result = ColorTheme.get_color_themes_choices()

        # skip
        if not result:
            return
        self.assertIn(('default', 'Default'), result)

    def test_valid_choice(self):
        """Check that is_valid_choice works correctly"""
        result = ColorTheme.get_color_themes_choices()

        # skip
        if not result:
            return

        # check wrong reference
        self.assertFalse(ColorTheme.is_valid_choice('abcdd'))

        # create themes
        aa = ColorTheme.objects.create(user='aa', name='testname')
        ab = ColorTheme.objects.create(user='ab', name='darker')

        # check valid theme
        self.assertFalse(ColorTheme.is_valid_choice(aa))
        self.assertTrue(ColorTheme.is_valid_choice(ab))<|MERGE_RESOLUTION|>--- conflicted
+++ resolved
@@ -3,21 +3,11 @@
 from datetime import timedelta
 from http import HTTPStatus
 
-<<<<<<< HEAD
-from django.contrib.auth import get_user_model
 from django.test import Client, TestCase
 from django.urls import reverse
 
 from InvenTree.api_tester import InvenTreeAPITestCase
-from InvenTree.helpers import str2bool
-=======
-from django.test import TestCase, Client
-from django.urls import reverse
-
-from InvenTree.api_tester import InvenTreeAPITestCase
 from InvenTree.helpers import InvenTreeTestCase, str2bool
-from plugin.models import NotificationUserSetting, PluginConfig
->>>>>>> 624a6ebb
 from plugin import registry
 from plugin.models import NotificationUserSetting, PluginConfig
 
