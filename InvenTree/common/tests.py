--- conflicted
+++ resolved
@@ -15,17 +15,11 @@
 from django.urls import reverse
 
 import PIL
-<<<<<<< HEAD
-=======
 
 from InvenTree.helpers import str2bool
 from InvenTree.unit_test import InvenTreeAPITestCase, InvenTreeTestCase, PluginMixin
->>>>>>> 4b149865
 from plugin import registry
 from plugin.models import NotificationUserSetting
-
-from InvenTree.helpers import str2bool
-from InvenTree.unit_test import InvenTreeAPITestCase, InvenTreeTestCase, PluginMixin
 
 from .api import WebhookView
 from .models import (
@@ -882,9 +876,8 @@
 
     def test_restart_flag(self):
         """Test that the restart flag is reset on start."""
+        import common.models
         from plugin import registry
-
-        import common.models
 
         # set flag true
         common.models.InvenTreeSetting.set_setting(
