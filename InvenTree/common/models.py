"""Common database model definitions.

These models are 'generic' and do not fit a particular business logic object.
"""

import base64
import decimal
import hashlib
import hmac
import json
import logging
import math
import os
import re
import uuid
from datetime import datetime, timedelta
from enum import Enum
from secrets import compare_digest
from typing import Any, Callable, Dict, List, Tuple, TypedDict, Union

from django.apps import apps
from django.conf import settings
from django.contrib.auth.models import Group, User
from django.contrib.contenttypes.fields import GenericForeignKey
from django.contrib.contenttypes.models import ContentType
from django.contrib.humanize.templatetags.humanize import naturaltime
from django.contrib.sites.models import Site
from django.core.cache import cache
from django.core.exceptions import AppRegistryNotReady, ValidationError
from django.core.validators import (MaxValueValidator, MinValueValidator,
                                    URLValidator)
from django.db import models, transaction
from django.db.models.signals import post_delete, post_save
from django.db.utils import IntegrityError, OperationalError, ProgrammingError
from django.dispatch.dispatcher import receiver
from django.urls import reverse
from django.utils.timezone import now
from django.utils.translation import gettext_lazy as _

from djmoney.contrib.exchange.exceptions import MissingRate
from djmoney.contrib.exchange.models import convert_money
from djmoney.settings import CURRENCY_CHOICES
from rest_framework.exceptions import PermissionDenied

import build.validators
import InvenTree.fields
import InvenTree.helpers
import InvenTree.models
import InvenTree.ready
import InvenTree.tasks
import InvenTree.validators
import order.validators
from plugin import registry

logger = logging.getLogger('inventree')


class MetaMixin(models.Model):
    """A base class for InvenTree models to include shared meta fields.

    Attributes:
    - updated: The last time this object was updated
    """

    class Meta:
        """Meta options for MetaMixin."""
        abstract = True

    updated = models.DateTimeField(
        verbose_name=_('Updated'),
        help_text=_('Timestamp of last update'),
        auto_now=True,
        null=True,
    )


class BaseURLValidator(URLValidator):
    """Validator for the InvenTree base URL:

    - Allow empty value
    - Allow value without specified TLD (top level domain)
    """

    def __init__(self, schemes=None, **kwargs):
        """Custom init routine"""

        super().__init__(schemes, **kwargs)

        # Override default host_re value - allow optional tld regex
        self.host_re = '(' + self.hostname_re + self.domain_re + f'({self.tld_re})?' + '|localhost)'

    def __call__(self, value):
        """Make sure empty values pass."""
        value = str(value).strip()

        if len(value) == 0:
            pass

        else:
            super().__call__(value)


class ProjectCode(InvenTree.models.MetadataMixin, models.Model):
    """A ProjectCode is a unique identifier for a project."""

    @staticmethod
    def get_api_url():
        """Return the API URL for this model."""
        return reverse('api-project-code-list')

    def __str__(self):
        """String representation of a ProjectCode."""
        return self.code

    code = models.CharField(
        max_length=50,
        unique=True,
        verbose_name=_('Project Code'),
        help_text=_('Unique project code'),
    )

    description = models.CharField(
        max_length=200,
        blank=True,
        verbose_name=_('Description'),
        help_text=_('Project description'),
    )


class SettingsKeyType(TypedDict, total=False):
    """Type definitions for a SettingsKeyType

    Attributes:
        name: Translatable string name of the setting (required)
        description: Translatable string description of the setting (required)
        units: Units of the particular setting (optional)
        validator: Validation function/list of functions for the setting (optional, default: None, e.g: bool, int, str, MinValueValidator, ...)
        default: Default value or function that returns default value (optional)
        choices: (Function that returns) Tuple[str: key, str: display value] (optional)
        hidden: Hide this setting from settings page (optional)
        before_save: Function that gets called after save with *args, **kwargs (optional)
        after_save: Function that gets called after save with *args, **kwargs (optional)
        protected: Protected values are not returned to the client, instead "***" is returned (optional, default: False)
        required: Is this setting required to work, can be used in combination with .check_all_settings(...) (optional, default: False)
        model: Auto create a dropdown menu to select an associated model instance (e.g. 'company.company', 'auth.user' and 'auth.group' are possible too, optional)
    """

    name: str
    description: str
    units: str
    validator: Union[Callable, List[Callable], Tuple[Callable]]
    default: Union[Callable, Any]
    choices: Union[Tuple[str, str], Callable[[], Tuple[str, str]]]
    hidden: bool
    before_save: Callable[..., None]
    after_save: Callable[..., None]
    protected: bool
    required: bool
    model: str


class BaseInvenTreeSetting(models.Model):
    """An base InvenTreeSetting object is a key:value pair used for storing single values (e.g. one-off settings values).

    Attributes:
        SETTINGS: definition of all available settings
        extra_unique_fields: List of extra fields used to be unique, e.g. for PluginConfig -> plugin
    """

    SETTINGS: Dict[str, SettingsKeyType] = {}

    extra_unique_fields: List[str] = []

    class Meta:
        """Meta options for BaseInvenTreeSetting -> abstract stops creation of database entry."""

        abstract = True

    def save(self, *args, **kwargs):
        """Enforce validation and clean before saving."""
        self.key = str(self.key).upper()

        do_cache = kwargs.pop('cache', True)

        self.clean()
        self.validate_unique()

        # Execute before_save action
        self._call_settings_function('before_save', args, kwargs)

        super().save()

        # Update this setting in the cache after it was saved so a pk exists
        if do_cache:
            self.save_to_cache()

        # Execute after_save action
        self._call_settings_function('after_save', args, kwargs)

    def _call_settings_function(self, reference: str, args, kwargs):
        """Call a function associated with a particular setting.

        Args:
            reference (str): The name of the function to call
            args: Positional arguments to pass to the function
            kwargs: Keyword arguments to pass to the function
        """
        # Get action
        setting = self.get_setting_definition(self.key, *args, **{**self.get_filters_for_instance(), **kwargs})
        settings_fnc = setting.get(reference, None)

        # Execute if callable
        if callable(settings_fnc):
            settings_fnc(self)

    @property
    def cache_key(self):
        """Generate a unique cache key for this settings object"""
        return self.__class__.create_cache_key(self.key, **self.get_filters_for_instance())

    def save_to_cache(self):
        """Save this setting object to cache"""

        ckey = self.cache_key

        # skip saving to cache if no pk is set
        if self.pk is None:
            return

        logger.debug("Saving setting '%s' to cache", ckey)

        try:
            cache.set(
                ckey,
                self,
                timeout=3600
            )
        except TypeError:
            # Some characters cause issues with caching; ignore and move on
            pass

    @classmethod
    def create_cache_key(cls, setting_key, **kwargs):
        """Create a unique cache key for a particular setting object.

        The cache key uses the following elements to ensure the key is 'unique':
        - The name of the class
        - The unique KEY string
        - Any key:value kwargs associated with the particular setting type (e.g. user-id)
        """

        key = f"{str(cls.__name__)}:{setting_key}"

        for k, v in kwargs.items():
            key += f"_{k}:{v}"

        return key.replace(" ", "")

    @classmethod
    def get_filters(cls, **kwargs):
        """Enable to filter by other kwargs defined in cls.extra_unique_fields"""
        return {key: value for key, value in kwargs.items() if key in cls.extra_unique_fields}

    def get_filters_for_instance(self):
        """Enable to filter by other fields defined in self.extra_unique_fields"""
        return {key: getattr(self, key, None) for key in self.extra_unique_fields if hasattr(self, key)}

    @classmethod
    def all_settings(cls, *, exclude_hidden=False, settings_definition: Union[Dict[str, SettingsKeyType], None] = None, **kwargs):
        """Return a list of "all" defined settings.

        This performs a single database lookup,
        and then any settings which are not *in* the database
        are assigned their default values
        """
        filters = cls.get_filters(**kwargs)

        results = cls.objects.all()

        if exclude_hidden:
            # Keys which start with an underscore are used for internal functionality
            results = results.exclude(key__startswith='_')

        # Optionally filter by other keys
        results = results.filter(**filters)

        settings: Dict[str, BaseInvenTreeSetting] = {}

        # Query the database
        for setting in results:
            if setting.key:
                settings[setting.key.upper()] = setting

        # Specify any "default" values which are not in the database
        settings_definition = settings_definition or cls.SETTINGS
        for key, setting in settings_definition.items():
            if key.upper() not in settings:
                settings[key.upper()] = cls(
                    key=key.upper(),
                    value=cls.get_setting_default(key, **filters),
                    **filters
                )

            # remove any hidden settings
            if exclude_hidden and setting.get("hidden", False):
                del settings[key.upper()]

        # format settings values and remove protected
        for key, setting in settings.items():
            validator = cls.get_setting_validator(key, **filters)

            if cls.is_protected(key, **filters) and setting.value != "":
                setting.value = '***'
            elif cls.validator_is_bool(validator):
                setting.value = InvenTree.helpers.str2bool(setting.value)
            elif cls.validator_is_int(validator):
                try:
                    setting.value = int(setting.value)
                except ValueError:
                    setting.value = cls.get_setting_default(key, **filters)

        return settings

    @classmethod
    def allValues(cls, *, exclude_hidden=False, settings_definition: Union[Dict[str, SettingsKeyType], None] = None, **kwargs):
        """Return a dict of "all" defined global settings.

        This performs a single database lookup,
        and then any settings which are not *in* the database
        are assigned their default values
        """
        all_settings = cls.all_settings(exclude_hidden=exclude_hidden, settings_definition=settings_definition, **kwargs)

        settings: Dict[str, Any] = {}

        for key, setting in all_settings.items():
            settings[key] = setting.value

        return settings

    @classmethod
    def check_all_settings(cls, *, exclude_hidden=False, settings_definition: Union[Dict[str, SettingsKeyType], None] = None, **kwargs):
        """Check if all required settings are set by definition.

        Returns:
            is_valid: Are all required settings defined
            missing_settings: List of all settings that are missing (empty if is_valid is 'True')
        """
        all_settings = cls.all_settings(exclude_hidden=exclude_hidden, settings_definition=settings_definition, **kwargs)

        missing_settings: List[str] = []

        for setting in all_settings.values():
            if setting.required:
                value = setting.value or cls.get_setting_default(setting.key, **kwargs)

                if value == "":
                    missing_settings.append(setting.key.upper())

        return len(missing_settings) == 0, missing_settings

    @classmethod
    def get_setting_definition(cls, key, **kwargs):
        """Return the 'definition' of a particular settings value, as a dict object.

        - The 'settings' dict can be passed as a kwarg
        - If not passed, look for cls.SETTINGS
        - Returns an empty dict if the key is not found
        """
        settings = kwargs.get('settings', cls.SETTINGS)

        key = str(key).strip().upper()

        if settings is not None and key in settings:
            return settings[key]
        else:
            return {}

    @classmethod
    def get_setting_name(cls, key, **kwargs):
        """Return the name of a particular setting.

        If it does not exist, return an empty string.
        """
        setting = cls.get_setting_definition(key, **kwargs)
        return setting.get('name', '')

    @classmethod
    def get_setting_description(cls, key, **kwargs):
        """Return the description for a particular setting.

        If it does not exist, return an empty string.
        """
        setting = cls.get_setting_definition(key, **kwargs)

        return setting.get('description', '')

    @classmethod
    def get_setting_units(cls, key, **kwargs):
        """Return the units for a particular setting.

        If it does not exist, return an empty string.
        """
        setting = cls.get_setting_definition(key, **kwargs)

        return setting.get('units', '')

    @classmethod
    def get_setting_validator(cls, key, **kwargs):
        """Return the validator for a particular setting.

        If it does not exist, return None
        """
        setting = cls.get_setting_definition(key, **kwargs)

        return setting.get('validator', None)

    @classmethod
    def get_setting_default(cls, key, **kwargs):
        """Return the default value for a particular setting.

        If it does not exist, return an empty string
        """
        setting = cls.get_setting_definition(key, **kwargs)

        default = setting.get('default', '')

        if callable(default):
            return default()
        else:
            return default

    @classmethod
    def get_setting_choices(cls, key, **kwargs):
        """Return the validator choices available for a particular setting."""
        setting = cls.get_setting_definition(key, **kwargs)

        choices = setting.get('choices', None)

        if callable(choices):
            # Evaluate the function (we expect it will return a list of tuples...)
            return choices()

        return choices

    @classmethod
    def get_setting_object(cls, key, **kwargs):
        """Return an InvenTreeSetting object matching the given key.

        - Key is case-insensitive
        - Returns None if no match is made

        First checks the cache to see if this object has recently been accessed,
        and returns the cached version if so.
        """
        key = str(key).strip().upper()

        filters = {
            'key__iexact': key,

            # Optionally filter by other keys
            **cls.get_filters(**kwargs),
        }

        # Unless otherwise specified, attempt to create the setting
        create = kwargs.pop('create', True)

        # Perform cache lookup by default
        do_cache = kwargs.pop('cache', True)

        ckey = cls.create_cache_key(key, **kwargs)

        if do_cache:
            try:
                # First attempt to find the setting object in the cache
                cached_setting = cache.get(ckey)

                if cached_setting is not None:
                    return cached_setting

            except AppRegistryNotReady:
                # Cache is not ready yet
                do_cache = False

        try:
            settings = cls.objects.all()
            setting = settings.filter(**filters).first()
        except (ValueError, cls.DoesNotExist):
            setting = None
        except (IntegrityError, OperationalError, ProgrammingError):
            setting = None

        # Setting does not exist! (Try to create it)
        if not setting:

            # Prevent creation of new settings objects when importing data
            if InvenTree.ready.isImportingData() or not InvenTree.ready.canAppAccessDatabase(allow_test=True, allow_shell=True):
                create = False

            if create:
                # Attempt to create a new settings object

                default_value = cls.get_setting_default(key, **kwargs)

                setting = cls(
                    key=key,
                    value=default_value,
                    **kwargs
                )

                try:
                    # Wrap this statement in "atomic", so it can be rolled back if it fails
                    with transaction.atomic():
                        setting.save(**kwargs)
                except (IntegrityError, OperationalError, ProgrammingError):
                    # It might be the case that the database isn't created yet
                    pass
                except ValidationError:
                    # The setting failed validation - might be due to duplicate keys
                    pass

        if setting and do_cache:
            # Cache this setting object
            setting.save_to_cache()

        return setting

    @classmethod
    def get_setting(cls, key, backup_value=None, **kwargs):
        """Get the value of a particular setting.

        If it does not exist, return the backup value (default = None)
        """
        # If no backup value is specified, attempt to retrieve a "default" value
        if backup_value is None:
            backup_value = cls.get_setting_default(key, **kwargs)

        setting = cls.get_setting_object(key, **kwargs)

        if setting:
            value = setting.value

            # Cast to boolean if necessary
            if setting.is_bool():
                value = InvenTree.helpers.str2bool(value)

            # Cast to integer if necessary
            if setting.is_int():
                try:
                    value = int(value)
                except (ValueError, TypeError):
                    value = backup_value

        else:
            value = backup_value

        return value

    @classmethod
    def set_setting(cls, key, value, change_user, create=True, **kwargs):
        """Set the value of a particular setting. If it does not exist, option to create it.

        Args:
            key: settings key
            value: New value
            change_user: User object (must be staff member to update a core setting)
            create: If True, create a new setting if the specified key does not exist.
        """
        if change_user is not None and not change_user.is_staff:
            return

        filters = {
            'key__iexact': key,

            # Optionally filter by other keys
            **cls.get_filters(**kwargs),
        }

        try:
            setting = cls.objects.get(**filters)
        except cls.DoesNotExist:

            if create:
                setting = cls(key=key, **kwargs)
            else:
                return

        # Enforce standard boolean representation
        if setting.is_bool():
            value = InvenTree.helpers.str2bool(value)

        setting.value = str(value)
        setting.save()

    key = models.CharField(max_length=50, blank=False, unique=False, help_text=_('Settings key (must be unique - case insensitive)'))

    value = models.CharField(max_length=2000, blank=True, unique=False, help_text=_('Settings value'))

    @property
    def name(self):
        """Return name for setting."""
        return self.__class__.get_setting_name(self.key, **self.get_filters_for_instance())

    @property
    def default_value(self):
        """Return default_value for setting."""
        return self.__class__.get_setting_default(self.key, **self.get_filters_for_instance())

    @property
    def description(self):
        """Return description for setting."""
        return self.__class__.get_setting_description(self.key, **self.get_filters_for_instance())

    @property
    def units(self):
        """Return units for setting."""
        return self.__class__.get_setting_units(self.key, **self.get_filters_for_instance())

    def clean(self):
        """If a validator (or multiple validators) are defined for a particular setting key, run them against the 'value' field."""
        super().clean()

        # Encode as native values
        if self.is_int():
            self.value = self.as_int()

        elif self.is_bool():
            self.value = self.as_bool()

        validator = self.__class__.get_setting_validator(self.key, **self.get_filters_for_instance())

        if validator is not None:
            self.run_validator(validator)

        options = self.valid_options()

        if options and self.value not in options:
            raise ValidationError(_("Chosen value is not a valid option"))

    def run_validator(self, validator):
        """Run a validator against the 'value' field for this InvenTreeSetting object."""
        if validator is None:
            return

        value = self.value

        # Boolean validator
        if validator is bool:
            # Value must "look like" a boolean value
            if InvenTree.helpers.is_bool(value):
                # Coerce into either "True" or "False"
                value = InvenTree.helpers.str2bool(value)
            else:
                raise ValidationError({
                    'value': _('Value must be a boolean value')
                })

        # Integer validator
        if validator is int:

            try:
                # Coerce into an integer value
                value = int(value)
            except (ValueError, TypeError):
                raise ValidationError({
                    'value': _('Value must be an integer value'),
                })

        # If a list of validators is supplied, iterate through each one
        if type(validator) in [list, tuple]:
            for v in validator:
                self.run_validator(v)

        if callable(validator):
            # We can accept function validators with a single argument

            if self.is_bool():
                value = self.as_bool()

            if self.is_int():
                value = self.as_int()

            validator(value)

    def validate_unique(self, exclude=None):
        """Ensure that the key:value pair is unique. In addition to the base validators, this ensures that the 'key' is unique, using a case-insensitive comparison.

        Note that sub-classes (UserSetting, PluginSetting) use other filters
        to determine if the setting is 'unique' or not
        """
        super().validate_unique(exclude)

        filters = {
            'key__iexact': self.key,

            # Optionally filter by other keys
            **self.get_filters_for_instance(),
        }

        try:
            # Check if a duplicate setting already exists
            setting = self.__class__.objects.filter(**filters).exclude(id=self.id)

            if setting.exists():
                raise ValidationError({'key': _('Key string must be unique')})

        except self.DoesNotExist:
            pass

    def choices(self):
        """Return the available choices for this setting (or None if no choices are defined)."""
        return self.__class__.get_setting_choices(self.key, **self.get_filters_for_instance())

    def valid_options(self):
        """Return a list of valid options for this setting."""
        choices = self.choices()

        if not choices:
            return None

        return [opt[0] for opt in choices]

    def is_choice(self):
        """Check if this setting is a "choice" field."""
        return self.__class__.get_setting_choices(self.key, **self.get_filters_for_instance()) is not None

    def as_choice(self):
        """Render this setting as the "display" value of a choice field.

        E.g. if the choices are:
        [('A4', 'A4 paper'), ('A3', 'A3 paper')],
        and the value is 'A4',
        then display 'A4 paper'
        """
        choices = self.get_setting_choices(self.key, **self.get_filters_for_instance())

        if not choices:
            return self.value

        for value, display in choices:
            if value == self.value:
                return display

        return self.value

    def is_model(self):
        """Check if this setting references a model instance in the database."""
        return self.model_name() is not None

    def model_name(self):
        """Return the model name associated with this setting."""
        setting = self.get_setting_definition(self.key, **self.get_filters_for_instance())

        return setting.get('model', None)

    def model_class(self):
        """Return the model class associated with this setting.

        If (and only if):
        - It has a defined 'model' parameter
        - The 'model' parameter is of the form app.model
        - The 'model' parameter has matches a known app model
        """
        model_name = self.model_name()

        if not model_name:
            return None

        try:
            (app, mdl) = model_name.strip().split('.')
        except ValueError:
            logger.exception("Invalid 'model' parameter for setting '%s': '%s'", self.key, model_name)
            return None

        app_models = apps.all_models.get(app, None)

        if app_models is None:
            logger.error("Error retrieving model class '%s' for setting '%s' - no app named '%s'", model_name, self.key, app)
            return None

        model = app_models.get(mdl, None)

        if model is None:
            logger.error("Error retrieving model class '%s' for setting '%s' - no model named '%s'", model_name, self.key, mdl)
            return None

        # Looks like we have found a model!
        return model

    def api_url(self):
        """Return the API url associated with the linked model, if provided, and valid!"""
        model_class = self.model_class()

        if model_class:
            # If a valid class has been found, see if it has registered an API URL
            try:
                return model_class.get_api_url()
            except Exception:
                pass

            # Some other model types are hard-coded
            hardcoded_models = {
                'auth.user': 'api-user-list',
                'auth.group': 'api-group-list',
            }

            model_table = f'{model_class._meta.app_label}.{model_class._meta.model_name}'

            if url := hardcoded_models[model_table]:
                return reverse(url)

        return None

    def is_bool(self):
        """Check if this setting is required to be a boolean value."""
        validator = self.__class__.get_setting_validator(self.key, **self.get_filters_for_instance())

        return self.__class__.validator_is_bool(validator)

    def as_bool(self):
        """Return the value of this setting converted to a boolean value.

        Warning: Only use on values where is_bool evaluates to true!
        """
        return InvenTree.helpers.str2bool(self.value)

    def setting_type(self):
        """Return the field type identifier for this setting object."""
        if self.is_bool():
            return 'boolean'

        elif self.is_int():
            return 'integer'

        elif self.is_model():
            return 'related field'

        else:
            return 'string'

    @classmethod
    def validator_is_bool(cls, validator):
        """Return if validator is for bool."""
        if validator == bool:
            return True

        if type(validator) in [list, tuple]:
            for v in validator:
                if v == bool:
                    return True

        return False

    def is_int(self,):
        """Check if the setting is required to be an integer value."""
        validator = self.__class__.get_setting_validator(self.key, **self.get_filters_for_instance())

        return self.__class__.validator_is_int(validator)

    @classmethod
    def validator_is_int(cls, validator):
        """Return if validator is for int."""
        if validator == int:
            return True

        if type(validator) in [list, tuple]:
            for v in validator:
                if v == int:
                    return True

        return False

    def as_int(self):
        """Return the value of this setting converted to a boolean value.

        If an error occurs, return the default value
        """
        try:
            value = int(self.value)
        except (ValueError, TypeError):
            value = self.default_value

        return value

    @classmethod
    def is_protected(cls, key, **kwargs):
        """Check if the setting value is protected."""
        setting = cls.get_setting_definition(key, **cls.get_filters(**kwargs))

        return setting.get('protected', False)

    @property
    def protected(self):
        """Returns if setting is protected from rendering."""
        return self.__class__.is_protected(self.key, **self.get_filters_for_instance())

    @classmethod
    def is_required(cls, key, **kwargs):
        """Check if this setting value is required."""
        setting = cls.get_setting_definition(key, **cls.get_filters(**kwargs))

        return setting.get("required", False)

    @property
    def required(self):
        """Returns if setting is required."""
        return self.__class__.is_required(self.key, **self.get_filters_for_instance())


def settings_group_options():
    """Build up group tuple for settings based on your choices."""
    return [('', _('No group')), *[(str(a.id), str(a)) for a in Group.objects.all()]]


def update_instance_url(setting):
    """Update the first site objects domain to url."""
    site_obj = Site.objects.all().order_by('id').first()
    site_obj.domain = setting.value
    site_obj.save()


def update_instance_name(setting):
    """Update the first site objects name to instance name."""
    site_obj = Site.objects.all().order_by('id').first()
    site_obj.name = setting.value
    site_obj.save()


def validate_email_domains(setting):
    """Validate the email domains setting."""
    if not setting.value:
        return

    domains = setting.value.split(',')
    for domain in domains:
        if not domain:
            raise ValidationError(_('An empty domain is not allowed.'))
        if not re.match(r'^@[a-zA-Z0-9\.\-_]+$', domain):
            raise ValidationError(_(f'Invalid domain name: {domain}'))


def update_exchange_rates(setting):
    """Update exchange rates when base currency is changed"""

    if InvenTree.ready.isImportingData():
        return

    if not InvenTree.ready.canAppAccessDatabase():
        return

    InvenTree.tasks.update_exchange_rates()


class InvenTreeSetting(BaseInvenTreeSetting):
    """An InvenTreeSetting object is a key:value pair used for storing single values (e.g. one-off settings values).

    The class provides a way of retrieving the value for a particular key,
    even if that key does not exist.
    """

    class Meta:
        """Meta options for InvenTreeSetting."""

        verbose_name = "InvenTree Setting"
        verbose_name_plural = "InvenTree Settings"

    def save(self, *args, **kwargs):
        """When saving a global setting, check to see if it requires a server restart.

        If so, set the "SERVER_RESTART_REQUIRED" setting to True
        """
        super().save()

        if self.requires_restart() and not InvenTree.ready.isImportingData():
            InvenTreeSetting.set_setting('SERVER_RESTART_REQUIRED', True, None)

    """
    Dict of all global settings values:

    The key of each item is the name of the value as it appears in the database.

    Each global setting has the following parameters:

    - name: Translatable string name of the setting (required)
    - description: Translatable string description of the setting (required)
    - default: Default value (optional)
    - units: Units of the particular setting (optional)
    - validator: Validation function for the setting (optional)

    The keys must be upper-case
    """

    SETTINGS = {

        'SERVER_RESTART_REQUIRED': {
            'name': _('Restart required'),
            'description': _('A setting has been changed which requires a server restart'),
            'default': False,
            'validator': bool,
            'hidden': True,
        },

        'INVENTREE_INSTANCE': {
            'name': _('Server Instance Name'),
            'default': 'InvenTree',
            'description': _('String descriptor for the server instance'),
            'after_save': update_instance_name,
        },

        'INVENTREE_INSTANCE_TITLE': {
            'name': _('Use instance name'),
            'description': _('Use the instance name in the title-bar'),
            'validator': bool,
            'default': False,
        },

        'INVENTREE_RESTRICT_ABOUT': {
            'name': _('Restrict showing `about`'),
            'description': _('Show the `about` modal only to superusers'),
            'validator': bool,
            'default': False,
        },

        'INVENTREE_COMPANY_NAME': {
            'name': _('Company name'),
            'description': _('Internal company name'),
            'default': 'My company name',
        },

        'INVENTREE_BASE_URL': {
            'name': _('Base URL'),
            'description': _('Base URL for server instance'),
            'validator': BaseURLValidator(),
            'default': '',
            'after_save': update_instance_url,
        },

        'INVENTREE_DEFAULT_CURRENCY': {
            'name': _('Default Currency'),
            'description': _('Select base currency for pricing calculations'),
            'default': 'USD',
            'choices': CURRENCY_CHOICES,
            'after_save': update_exchange_rates,
        },

        'INVENTREE_DOWNLOAD_FROM_URL': {
            'name': _('Download from URL'),
            'description': _('Allow download of remote images and files from external URL'),
            'validator': bool,
            'default': False,
        },

        'INVENTREE_DOWNLOAD_IMAGE_MAX_SIZE': {
            'name': _('Download Size Limit'),
            'description': _('Maximum allowable download size for remote image'),
            'units': 'MB',
            'default': 1,
            'validator': [
                int,
                MinValueValidator(1),
                MaxValueValidator(25),
            ]
        },

        'INVENTREE_DOWNLOAD_FROM_URL_USER_AGENT': {
            'name': _('User-agent used to download from URL'),
            'description': _('Allow to override the user-agent used to download images and files from external URL (leave blank for the default)'),
            'default': '',
        },

        'INVENTREE_REQUIRE_CONFIRM': {
            'name': _('Require confirm'),
            'description': _('Require explicit user confirmation for certain action.'),
            'validator': bool,
            'default': True,
        },

        'INVENTREE_TREE_DEPTH': {
            'name': _('Tree Depth'),
            'description': _('Default tree depth for treeview. Deeper levels can be lazy loaded as they are needed.'),
            'default': 1,
            'validator': [
                int,
                MinValueValidator(0),
            ]
        },

        'INVENTREE_UPDATE_CHECK_INTERVAL': {
            'name': _('Update Check Interval'),
            'description': _('How often to check for updates (set to zero to disable)'),
            'validator': [
                int,
                MinValueValidator(0),
            ],
            'default': 7,
            'units': _('days'),
        },

        'INVENTREE_BACKUP_ENABLE': {
            'name': _('Automatic Backup'),
            'description': _('Enable automatic backup of database and media files'),
            'validator': bool,
            'default': False,
        },

        'INVENTREE_BACKUP_DAYS': {
            'name': _('Auto Backup Interval'),
            'description': _('Specify number of days between automated backup events'),
            'validator': [
                int,
                MinValueValidator(1),
            ],
            'default': 1,
            'units': _('days'),
        },

        'INVENTREE_DELETE_TASKS_DAYS': {
            'name': _('Task Deletion Interval'),
            'description': _('Background task results will be deleted after specified number of days'),
            'default': 30,
            'units': _('days'),
            'validator': [
                int,
                MinValueValidator(7),
            ]
        },

        'INVENTREE_DELETE_ERRORS_DAYS': {
            'name': _('Error Log Deletion Interval'),
            'description': _('Error logs will be deleted after specified number of days'),
            'default': 30,
            'units': _('days'),
            'validator': [
                int,
                MinValueValidator(7)
            ]
        },

        'INVENTREE_DELETE_NOTIFICATIONS_DAYS': {
            'name': _('Notification Deletion Interval'),
            'description': _('User notifications will be deleted after specified number of days'),
            'default': 30,
            'units': _('days'),
            'validator': [
                int,
                MinValueValidator(7),
            ]
        },

        'BARCODE_ENABLE': {
            'name': _('Barcode Support'),
            'description': _('Enable barcode scanner support'),
            'default': True,
            'validator': bool,
        },

        'BARCODE_INPUT_DELAY': {
            'name': _('Barcode Input Delay'),
            'description': _('Barcode input processing delay time'),
            'default': 50,
            'validator': [
                int,
                MinValueValidator(1),
            ],
            'units': 'ms',
        },

        'BARCODE_WEBCAM_SUPPORT': {
            'name': _('Barcode Webcam Support'),
            'description': _('Allow barcode scanning via webcam in browser'),
            'default': True,
            'validator': bool,
        },

        'PART_ENABLE_REVISION': {
            'name': _('Part Revisions'),
            'description': _('Enable revision field for Part'),
            'validator': bool,
            'default': True,
        },

        'PART_IPN_REGEX': {
            'name': _('IPN Regex'),
            'description': _('Regular expression pattern for matching Part IPN')
        },

        'PART_ALLOW_DUPLICATE_IPN': {
            'name': _('Allow Duplicate IPN'),
            'description': _('Allow multiple parts to share the same IPN'),
            'default': True,
            'validator': bool,
        },

        'PART_ALLOW_EDIT_IPN': {
            'name': _('Allow Editing IPN'),
            'description': _('Allow changing the IPN value while editing a part'),
            'default': True,
            'validator': bool,
        },

        'PART_COPY_BOM': {
            'name': _('Copy Part BOM Data'),
            'description': _('Copy BOM data by default when duplicating a part'),
            'default': True,
            'validator': bool,
        },

        'PART_COPY_PARAMETERS': {
            'name': _('Copy Part Parameter Data'),
            'description': _('Copy parameter data by default when duplicating a part'),
            'default': True,
            'validator': bool,
        },

        'PART_COPY_TESTS': {
            'name': _('Copy Part Test Data'),
            'description': _('Copy test data by default when duplicating a part'),
            'default': True,
            'validator': bool
        },

        'PART_CATEGORY_PARAMETERS': {
            'name': _('Copy Category Parameter Templates'),
            'description': _('Copy category parameter templates when creating a part'),
            'default': True,
            'validator': bool
        },

        'PART_TEMPLATE': {
            'name': _('Template'),
            'description': _('Parts are templates by default'),
            'default': False,
            'validator': bool,
        },

        'PART_ASSEMBLY': {
            'name': _('Assembly'),
            'description': _('Parts can be assembled from other components by default'),
            'default': False,
            'validator': bool,
        },

        'PART_COMPONENT': {
            'name': _('Component'),
            'description': _('Parts can be used as sub-components by default'),
            'default': True,
            'validator': bool,
        },

        'PART_PURCHASEABLE': {
            'name': _('Purchaseable'),
            'description': _('Parts are purchaseable by default'),
            'default': True,
            'validator': bool,
        },

        'PART_SALABLE': {
            'name': _('Salable'),
            'description': _('Parts are salable by default'),
            'default': False,
            'validator': bool,
        },

        'PART_TRACKABLE': {
            'name': _('Trackable'),
            'description': _('Parts are trackable by default'),
            'default': False,
            'validator': bool,
        },

        'PART_VIRTUAL': {
            'name': _('Virtual'),
            'description': _('Parts are virtual by default'),
            'default': False,
            'validator': bool,
        },

        'PART_SHOW_IMPORT': {
            'name': _('Show Import in Views'),
            'description': _('Display the import wizard in some part views'),
            'default': False,
            'validator': bool,
        },

        'PART_SHOW_RELATED': {
            'name': _('Show related parts'),
            'description': _('Display related parts for a part'),
            'default': True,
            'validator': bool,
        },

        'PART_CREATE_INITIAL': {
            'name': _('Initial Stock Data'),
            'description': _('Allow creation of initial stock when adding a new part'),
            'default': False,
            'validator': bool,
        },

        'PART_CREATE_SUPPLIER': {
            'name': _('Initial Supplier Data'),
            'description': _('Allow creation of initial supplier data when adding a new part'),
            'default': True,
            'validator': bool,
        },

        'PART_NAME_FORMAT': {
            'name': _('Part Name Display Format'),
            'description': _('Format to display the part name'),
            'default': "{{ part.IPN if part.IPN }}{{ ' | ' if part.IPN }}{{ part.name }}{{ ' | ' if part.revision }}"
                       "{{ part.revision if part.revision }}",
            'validator': InvenTree.validators.validate_part_name_format
        },

        'PART_CATEGORY_DEFAULT_ICON': {
            'name': _('Part Category Default Icon'),
            'description': _('Part category default icon (empty means no icon)'),
            'default': '',
        },

        'PART_PARAMETER_ENFORCE_UNITS': {
            'name': _('Enforce Parameter Units'),
            'description': _('If units are provided, parameter values must match the specified units'),
            'default': True,
            'validator': bool,
        },

        'PRICING_DECIMAL_PLACES_MIN': {
            'name': _('Minimum Pricing Decimal Places'),
            'description': _('Minimum number of decimal places to display when rendering pricing data'),
            'default': 0,
            'validator': [
                int,
                MinValueValidator(0),
                MaxValueValidator(4),
            ]
        },

        'PRICING_DECIMAL_PLACES': {
            'name': _('Maximum Pricing Decimal Places'),
            'description': _('Maximum number of decimal places to display when rendering pricing data'),
            'default': 6,
            'validator': [
                int,
                MinValueValidator(2),
                MaxValueValidator(6)
            ]
        },

        'PRICING_USE_SUPPLIER_PRICING': {
            'name': _('Use Supplier Pricing'),
            'description': _('Include supplier price breaks in overall pricing calculations'),
            'default': True,
            'validator': bool,
        },

        'PRICING_PURCHASE_HISTORY_OVERRIDES_SUPPLIER': {
            'name': _('Purchase History Override'),
            'description': _('Historical purchase order pricing overrides supplier price breaks'),
            'default': False,
            'validator': bool,
        },

        'PRICING_USE_STOCK_PRICING': {
            'name': _('Use Stock Item Pricing'),
            'description': _('Use pricing from manually entered stock data for pricing calculations'),
            'default': True,
            'validator': bool,
        },

        'PRICING_STOCK_ITEM_AGE_DAYS': {
            'name': _('Stock Item Pricing Age'),
            'description': _('Exclude stock items older than this number of days from pricing calculations'),
            'default': 0,
            'units': _('days'),
            'validator': [
                int,
                MinValueValidator(0),
            ]
        },

        'PRICING_USE_VARIANT_PRICING': {
            'name': _('Use Variant Pricing'),
            'description': _('Include variant pricing in overall pricing calculations'),
            'default': True,
            'validator': bool,
        },

        'PRICING_ACTIVE_VARIANTS': {
            'name': _('Active Variants Only'),
            'description': _('Only use active variant parts for calculating variant pricing'),
            'default': False,
            'validator': bool,
        },

        'PRICING_UPDATE_DAYS': {
            'name': _('Pricing Rebuild Interval'),
            'description': _('Number of days before part pricing is automatically updated'),
            'units': _('days'),
            'default': 30,
            'validator': [
                int,
                MinValueValidator(10),
            ]
        },

        'PART_INTERNAL_PRICE': {
            'name': _('Internal Prices'),
            'description': _('Enable internal prices for parts'),
            'default': False,
            'validator': bool
        },

        'PART_BOM_USE_INTERNAL_PRICE': {
            'name': _('Internal Price Override'),
            'description': _('If available, internal prices override price range calculations'),
            'default': False,
            'validator': bool
        },

        'LABEL_ENABLE': {
            'name': _('Enable label printing'),
            'description': _('Enable label printing from the web interface'),
            'default': True,
            'validator': bool,
        },

        'LABEL_DPI': {
            'name': _('Label Image DPI'),
            'description': _('DPI resolution when generating image files to supply to label printing plugins'),
            'default': 300,
            'validator': [
                int,
                MinValueValidator(100),
            ]
        },

        'REPORT_ENABLE': {
            'name': _('Enable Reports'),
            'description': _('Enable generation of reports'),
            'default': False,
            'validator': bool,
        },

        'REPORT_DEBUG_MODE': {
            'name': _('Debug Mode'),
            'description': _('Generate reports in debug mode (HTML output)'),
            'default': False,
            'validator': bool,
        },

        'REPORT_DEFAULT_PAGE_SIZE': {
            'name': _('Page Size'),
            'description': _('Default page size for PDF reports'),
            'default': 'A4',
            'choices': [
                ('A4', 'A4'),
                ('Legal', 'Legal'),
                ('Letter', 'Letter')
            ],
        },

        'REPORT_ENABLE_TEST_REPORT': {
            'name': _('Enable Test Reports'),
            'description': _('Enable generation of test reports'),
            'default': True,
            'validator': bool,
        },

        'REPORT_ATTACH_TEST_REPORT': {
            'name': _('Attach Test Reports'),
            'description': _('When printing a Test Report, attach a copy of the Test Report to the associated Stock Item'),
            'default': False,
            'validator': bool,
        },

        'SERIAL_NUMBER_GLOBALLY_UNIQUE': {
            'name': _('Globally Unique Serials'),
            'description': _('Serial numbers for stock items must be globally unique'),
            'default': False,
            'validator': bool,
        },

        'SERIAL_NUMBER_AUTOFILL': {
            'name': _('Autofill Serial Numbers'),
            'description': _('Autofill serial numbers in forms'),
            'default': False,
            'validator': bool,
        },

        'STOCK_DELETE_DEPLETED_DEFAULT': {
            'name': _('Delete Depleted Stock'),
            'description': _('Determines default behaviour when a stock item is depleted'),
            'default': True,
            'validator': bool,
        },

        'STOCK_BATCH_CODE_TEMPLATE': {
            'name': _('Batch Code Template'),
            'description': _('Template for generating default batch codes for stock items'),
            'default': '',
        },

        'STOCK_ENABLE_EXPIRY': {
            'name': _('Stock Expiry'),
            'description': _('Enable stock expiry functionality'),
            'default': False,
            'validator': bool,
        },

        'STOCK_ALLOW_EXPIRED_SALE': {
            'name': _('Sell Expired Stock'),
            'description': _('Allow sale of expired stock'),
            'default': False,
            'validator': bool,
        },

        'STOCK_STALE_DAYS': {
            'name': _('Stock Stale Time'),
            'description': _('Number of days stock items are considered stale before expiring'),
            'default': 0,
            'units': _('days'),
            'validator': [int],
        },

        'STOCK_ALLOW_EXPIRED_BUILD': {
            'name': _('Build Expired Stock'),
            'description': _('Allow building with expired stock'),
            'default': False,
            'validator': bool,
        },

        'STOCK_OWNERSHIP_CONTROL': {
            'name': _('Stock Ownership Control'),
            'description': _('Enable ownership control over stock locations and items'),
            'default': False,
            'validator': bool,
        },

        'STOCK_LOCATION_DEFAULT_ICON': {
            'name': _('Stock Location Default Icon'),
            'description': _('Stock location default icon (empty means no icon)'),
            'default': '',
        },

        'STOCK_SHOW_INSTALLED_ITEMS': {
            'name': _('Show Installed Stock Items'),
            'description': _('Display installed stock items in stock tables'),
            'default': False,
            'validator': bool,
        },

        'BUILDORDER_REFERENCE_PATTERN': {
            'name': _('Build Order Reference Pattern'),
            'description': _('Required pattern for generating Build Order reference field'),
            'default': 'BO-{ref:04d}',
            'validator': build.validators.validate_build_order_reference_pattern,
        },

        'RETURNORDER_ENABLED': {
            'name': _('Enable Return Orders'),
            'description': _('Enable return order functionality in the user interface'),
            'validator': bool,
            'default': False,
        },

        'RETURNORDER_REFERENCE_PATTERN': {
            'name': _('Return Order Reference Pattern'),
            'description': _('Required pattern for generating Return Order reference field'),
            'default': 'RMA-{ref:04d}',
            'validator': order.validators.validate_return_order_reference_pattern,
        },

        'RETURNORDER_EDIT_COMPLETED_ORDERS': {
            'name': _('Edit Completed Return Orders'),
            'description': _('Allow editing of return orders after they have been completed'),
            'default': False,
            'validator': bool,
        },

        'SALESORDER_REFERENCE_PATTERN': {
            'name': _('Sales Order Reference Pattern'),
            'description': _('Required pattern for generating Sales Order reference field'),
            'default': 'SO-{ref:04d}',
            'validator': order.validators.validate_sales_order_reference_pattern,
        },

        'SALESORDER_DEFAULT_SHIPMENT': {
            'name': _('Sales Order Default Shipment'),
            'description': _('Enable creation of default shipment with sales orders'),
            'default': False,
            'validator': bool,
        },

        'SALESORDER_EDIT_COMPLETED_ORDERS': {
            'name': _('Edit Completed Sales Orders'),
            'description': _('Allow editing of sales orders after they have been shipped or completed'),
            'default': False,
            'validator': bool,
        },

        'PURCHASEORDER_REFERENCE_PATTERN': {
            'name': _('Purchase Order Reference Pattern'),
            'description': _('Required pattern for generating Purchase Order reference field'),
            'default': 'PO-{ref:04d}',
            'validator': order.validators.validate_purchase_order_reference_pattern,
        },

        'PURCHASEORDER_EDIT_COMPLETED_ORDERS': {
            'name': _('Edit Completed Purchase Orders'),
            'description': _('Allow editing of purchase orders after they have been shipped or completed'),
            'default': False,
            'validator': bool,
        },

        # login / SSO
        'LOGIN_ENABLE_PWD_FORGOT': {
            'name': _('Enable password forgot'),
            'description': _('Enable password forgot function on the login pages'),
            'default': True,
            'validator': bool,
        },

        'LOGIN_ENABLE_REG': {
            'name': _('Enable registration'),
            'description': _('Enable self-registration for users on the login pages'),
            'default': False,
            'validator': bool,
        },

        'LOGIN_ENABLE_SSO': {
            'name': _('Enable SSO'),
            'description': _('Enable SSO on the login pages'),
            'default': False,
            'validator': bool,
        },

        'LOGIN_ENABLE_SSO_REG': {
            'name': _('Enable SSO registration'),
            'description': _('Enable self-registration via SSO for users on the login pages'),
            'default': False,
            'validator': bool,
        },

        'LOGIN_MAIL_REQUIRED': {
            'name': _('Email required'),
            'description': _('Require user to supply mail on signup'),
            'default': False,
            'validator': bool,
        },

        'LOGIN_SIGNUP_SSO_AUTO': {
            'name': _('Auto-fill SSO users'),
            'description': _('Automatically fill out user-details from SSO account-data'),
            'default': True,
            'validator': bool,
        },

        'LOGIN_SIGNUP_MAIL_TWICE': {
            'name': _('Mail twice'),
            'description': _('On signup ask users twice for their mail'),
            'default': False,
            'validator': bool,
        },

        'LOGIN_SIGNUP_PWD_TWICE': {
            'name': _('Password twice'),
            'description': _('On signup ask users twice for their password'),
            'default': True,
            'validator': bool,
        },

        'LOGIN_SIGNUP_MAIL_RESTRICTION': {
            'name': _('Allowed domains'),
            'description': _('Restrict signup to certain domains (comma-separated, starting with @)'),
            'default': '',
            'before_save': validate_email_domains,
        },

        'SIGNUP_GROUP': {
            'name': _('Group on signup'),
            'description': _('Group to which new users are assigned on registration'),
            'default': '',
            'choices': settings_group_options
        },

        'LOGIN_ENFORCE_MFA': {
            'name': _('Enforce MFA'),
            'description': _('Users must use multifactor security.'),
            'default': False,
            'validator': bool,
        },

        'PLUGIN_ON_STARTUP': {
            'name': _('Check plugins on startup'),
            'description': _('Check that all plugins are installed on startup - enable in container environments'),
            'default': str(os.getenv('INVENTREE_DOCKER', False)).lower() in ['1', 'true'],
            'validator': bool,
            'requires_restart': True,
        },

        # Settings for plugin mixin features
        'ENABLE_PLUGINS_URL': {
            'name': _('Enable URL integration'),
            'description': _('Allow plugins to add custom URL routes'),
            'default': False,
            'validator': bool,
            'requires_restart': True,
        },

        'ENABLE_PLUGINS_NAVIGATION': {
            'name': _('Enable navigation integration'),
            'description': _('Allow plugins to integrate into navigation'),
            'default': False,
            'validator': bool,
            'requires_restart': True,
        },

        'ENABLE_PLUGINS_APP': {
            'name': _('Enable app integration'),
            'description': _('Allow plugins to add custom apps or models'),
            'default': False,
            'validator': bool,
            'requires_restart': True,
        },

        'ENABLE_PLUGINS_SCHEDULE': {
            'name': _('Enable schedule integration'),
            'description': _('Allow plugins to run custom scheduled tasks'),
            'default': False,
            'validator': bool,
            'requires_restart': True,
        },

        'ENABLE_PLUGINS_EVENTS': {
            'name': _('Enable event integration'),
            'description': _('Allow plugins to respond to internal events'),
            'default': False,
            'validator': bool,
            'requires_restart': True,
        },

        "PROJECT_CODES_ENABLED": {
            'name': _('Enable project codes'),
            'description': _('Enable project codes for tracking projects'),
            'default': False,
            'validator': bool,
        },

        'STOCKTAKE_ENABLE': {
            'name': _('Stocktake Functionality'),
            'description': _('Enable stocktake functionality for recording stock levels and calculating stock value'),
            'validator': bool,
            'default': False,
        },

        'STOCKTAKE_EXCLUDE_EXTERNAL': {
            'name': _('Exclude External Locations'),
            'description': _('Exclude stock items in external locations from stocktake calculations'),
            'validator': bool,
            'default': False,
        },

        'STOCKTAKE_AUTO_DAYS': {
            'name': _('Automatic Stocktake Period'),
            'description': _('Number of days between automatic stocktake recording (set to zero to disable)'),
            'validator': [
                int,
                MinValueValidator(0),
            ],
            'default': 0,
        },

        'STOCKTAKE_DELETE_REPORT_DAYS': {
            'name': _('Report Deletion Interval'),
            'description': _('Stocktake reports will be deleted after specified number of days'),
            'default': 30,
            'units': _('days'),
            'validator': [
                int,
                MinValueValidator(7),
            ]
        },

    }

    typ = 'inventree'

    key = models.CharField(
        max_length=50,
        blank=False,
        unique=True,
        help_text=_('Settings key (must be unique - case insensitive'),
    )

    def to_native_value(self):
        """Return the "pythonic" value, e.g. convert "True" to True, and "1" to 1."""
        return self.__class__.get_setting(self.key)

    def requires_restart(self):
        """Return True if this setting requires a server restart after changing."""
        options = InvenTreeSetting.SETTINGS.get(self.key, None)

        if options:
            return options.get('requires_restart', False)
        else:
            return False


def label_printer_options():
    """Build a list of available label printer options."""
    printers = []
    label_printer_plugins = registry.with_mixin('labels')
    if label_printer_plugins:
        printers.extend([(p.slug, p.name + ' - ' + p.human_name) for p in label_printer_plugins])
    return printers


class InvenTreeUserSetting(BaseInvenTreeSetting):
    """An InvenTreeSetting object with a usercontext."""

    class Meta:
        """Meta options for InvenTreeUserSetting."""

        verbose_name = "InvenTree User Setting"
        verbose_name_plural = "InvenTree User Settings"
        constraints = [
            models.UniqueConstraint(fields=['key', 'user'], name='unique key and user')
        ]

    SETTINGS = {

        'HOMEPAGE_HIDE_INACTIVE': {
            'name': _('Hide inactive parts'),
            'description': _('Hide inactive parts in results displayed on the homepage'),
            'default': True,
            'validator': bool,
        },

        'HOMEPAGE_PART_STARRED': {
            'name': _('Show subscribed parts'),
            'description': _('Show subscribed parts on the homepage'),
            'default': True,
            'validator': bool,
        },

        'HOMEPAGE_CATEGORY_STARRED': {
            'name': _('Show subscribed categories'),
            'description': _('Show subscribed part categories on the homepage'),
            'default': True,
            'validator': bool,
        },

        'HOMEPAGE_PART_LATEST': {
            'name': _('Show latest parts'),
            'description': _('Show latest parts on the homepage'),
            'default': True,
            'validator': bool,
        },

        'HOMEPAGE_BOM_REQUIRES_VALIDATION': {
            'name': _('Show unvalidated BOMs'),
            'description': _('Show BOMs that await validation on the homepage'),
            'default': False,
            'validator': bool,
        },

        'HOMEPAGE_STOCK_RECENT': {
            'name': _('Show recent stock changes'),
            'description': _('Show recently changed stock items on the homepage'),
            'default': True,
            'validator': bool,
        },

        'HOMEPAGE_STOCK_LOW': {
            'name': _('Show low stock'),
            'description': _('Show low stock items on the homepage'),
            'default': True,
            'validator': bool,
        },

        'HOMEPAGE_SHOW_STOCK_DEPLETED': {
            'name': _('Show depleted stock'),
            'description': _('Show depleted stock items on the homepage'),
            'default': False,
            'validator': bool,
        },

        'HOMEPAGE_BUILD_STOCK_NEEDED': {
            'name': _('Show needed stock'),
            'description': _('Show stock items needed for builds on the homepage'),
            'default': False,
            'validator': bool,
        },

        'HOMEPAGE_STOCK_EXPIRED': {
            'name': _('Show expired stock'),
            'description': _('Show expired stock items on the homepage'),
            'default': True,
            'validator': bool,
        },

        'HOMEPAGE_STOCK_STALE': {
            'name': _('Show stale stock'),
            'description': _('Show stale stock items on the homepage'),
            'default': True,
            'validator': bool,
        },

        'HOMEPAGE_BUILD_PENDING': {
            'name': _('Show pending builds'),
            'description': _('Show pending builds on the homepage'),
            'default': True,
            'validator': bool,
        },

        'HOMEPAGE_BUILD_OVERDUE': {
            'name': _('Show overdue builds'),
            'description': _('Show overdue builds on the homepage'),
            'default': True,
            'validator': bool,
        },

        'HOMEPAGE_PO_OUTSTANDING': {
            'name': _('Show outstanding POs'),
            'description': _('Show outstanding POs on the homepage'),
            'default': True,
            'validator': bool,
        },

        'HOMEPAGE_PO_OVERDUE': {
            'name': _('Show overdue POs'),
            'description': _('Show overdue POs on the homepage'),
            'default': True,
            'validator': bool,
        },

        'HOMEPAGE_SO_OUTSTANDING': {
            'name': _('Show outstanding SOs'),
            'description': _('Show outstanding SOs on the homepage'),
            'default': True,
            'validator': bool,
        },

        'HOMEPAGE_SO_OVERDUE': {
            'name': _('Show overdue SOs'),
            'description': _('Show overdue SOs on the homepage'),
            'default': True,
            'validator': bool,
        },

        'HOMEPAGE_SO_SHIPMENTS_PENDING': {
            'name': _('Show pending SO shipments'),
            'description': _('Show pending SO shipments on the homepage'),
            'default': True,
            'validator': bool,
        },

        'HOMEPAGE_NEWS': {
            'name': _('Show News'),
            'description': _('Show news on the homepage'),
            'default': False,
            'validator': bool,
        },

        "LABEL_INLINE": {
            'name': _('Inline label display'),
            'description': _('Display PDF labels in the browser, instead of downloading as a file'),
            'default': True,
            'validator': bool,
        },

        "LABEL_DEFAULT_PRINTER": {
            'name': _('Default label printer'),
            'description': _('Configure which label printer should be selected by default'),
            'default': '',
            'choices': label_printer_options
        },

        "REPORT_INLINE": {
            'name': _('Inline report display'),
            'description': _('Display PDF reports in the browser, instead of downloading as a file'),
            'default': False,
            'validator': bool,
        },

        'SEARCH_PREVIEW_SHOW_PARTS': {
            'name': _('Search Parts'),
            'description': _('Display parts in search preview window'),
            'default': True,
            'validator': bool,
        },

        'SEARCH_PREVIEW_SHOW_SUPPLIER_PARTS': {
            'name': _('Search Supplier Parts'),
            'description': _('Display supplier parts in search preview window'),
            'default': True,
            'validator': bool,
        },

        'SEARCH_PREVIEW_SHOW_MANUFACTURER_PARTS': {
            'name': _('Search Manufacturer Parts'),
            'description': _('Display manufacturer parts in search preview window'),
            'default': True,
            'validator': bool,
        },

        'SEARCH_HIDE_INACTIVE_PARTS': {
            'name': _("Hide Inactive Parts"),
            'description': _('Excluded inactive parts from search preview window'),
            'default': False,
            'validator': bool,
        },

        'SEARCH_PREVIEW_SHOW_CATEGORIES': {
            'name': _('Search Categories'),
            'description': _('Display part categories in search preview window'),
            'default': False,
            'validator': bool,
        },

        'SEARCH_PREVIEW_SHOW_STOCK': {
            'name': _('Search Stock'),
            'description': _('Display stock items in search preview window'),
            'default': True,
            'validator': bool,
        },

        'SEARCH_PREVIEW_HIDE_UNAVAILABLE_STOCK': {
            'name': _('Hide Unavailable Stock Items'),
            'description': _('Exclude stock items which are not available from the search preview window'),
            'validator': bool,
            'default': False,
        },

        'SEARCH_PREVIEW_SHOW_LOCATIONS': {
            'name': _('Search Locations'),
            'description': _('Display stock locations in search preview window'),
            'default': False,
            'validator': bool,
        },

        'SEARCH_PREVIEW_SHOW_COMPANIES': {
            'name': _('Search Companies'),
            'description': _('Display companies in search preview window'),
            'default': True,
            'validator': bool,
        },

        'SEARCH_PREVIEW_SHOW_BUILD_ORDERS': {
            'name': _('Search Build Orders'),
            'description': _('Display build orders in search preview window'),
            'default': True,
            'validator': bool,
        },

        'SEARCH_PREVIEW_SHOW_PURCHASE_ORDERS': {
            'name': _('Search Purchase Orders'),
            'description': _('Display purchase orders in search preview window'),
            'default': True,
            'validator': bool,
        },

        'SEARCH_PREVIEW_EXCLUDE_INACTIVE_PURCHASE_ORDERS': {
            'name': _('Exclude Inactive Purchase Orders'),
            'description': _('Exclude inactive purchase orders from search preview window'),
            'default': True,
            'validator': bool,
        },

        'SEARCH_PREVIEW_SHOW_SALES_ORDERS': {
            'name': _('Search Sales Orders'),
            'description': _('Display sales orders in search preview window'),
            'default': True,
            'validator': bool,
        },

        'SEARCH_PREVIEW_EXCLUDE_INACTIVE_SALES_ORDERS': {
            'name': _('Exclude Inactive Sales Orders'),
            'description': _('Exclude inactive sales orders from search preview window'),
            'validator': bool,
            'default': True,
        },

        'SEARCH_PREVIEW_SHOW_RETURN_ORDERS': {
            'name': _('Search Return Orders'),
            'description': _('Display return orders in search preview window'),
            'default': True,
            'validator': bool,
        },

        'SEARCH_PREVIEW_EXCLUDE_INACTIVE_RETURN_ORDERS': {
            'name': _('Exclude Inactive Return Orders'),
            'description': _('Exclude inactive return orders from search preview window'),
            'validator': bool,
            'default': True,
        },

        'SEARCH_PREVIEW_RESULTS': {
            'name': _('Search Preview Results'),
            'description': _('Number of results to show in each section of the search preview window'),
            'default': 10,
            'validator': [int, MinValueValidator(1)]
        },

        'SEARCH_REGEX': {
            'name': _('Regex Search'),
            'description': _('Enable regular expressions in search queries'),
            'default': False,
            'validator': bool,
        },

        'SEARCH_WHOLE': {
            'name': _('Whole Word Search'),
            'description': _('Search queries return results for whole word matches'),
            'default': False,
            'validator': bool,
        },

        'PART_SHOW_QUANTITY_IN_FORMS': {
            'name': _('Show Quantity in Forms'),
            'description': _('Display available part quantity in some forms'),
            'default': True,
            'validator': bool,
        },

        'FORMS_CLOSE_USING_ESCAPE': {
            'name': _('Escape Key Closes Forms'),
            'description': _('Use the escape key to close modal forms'),
            'default': False,
            'validator': bool,
        },

        'STICKY_HEADER': {
            'name': _('Fixed Navbar'),
            'description': _('The navbar position is fixed to the top of the screen'),
            'default': False,
            'validator': bool,
        },

        'DATE_DISPLAY_FORMAT': {
            'name': _('Date Format'),
            'description': _('Preferred format for displaying dates'),
            'default': 'YYYY-MM-DD',
            'choices': [
                ('YYYY-MM-DD', '2022-02-22'),
                ('YYYY/MM/DD', '2022/22/22'),
                ('DD-MM-YYYY', '22-02-2022'),
                ('DD/MM/YYYY', '22/02/2022'),
                ('MM-DD-YYYY', '02-22-2022'),
                ('MM/DD/YYYY', '02/22/2022'),
                ('MMM DD YYYY', 'Feb 22 2022'),
            ]
        },

        'DISPLAY_SCHEDULE_TAB': {
            'name': _('Part Scheduling'),
            'description': _('Display part scheduling information'),
            'default': True,
            'validator': bool,
        },

        'DISPLAY_STOCKTAKE_TAB': {
            'name': _('Part Stocktake'),
            'description': _('Display part stocktake information (if stocktake functionality is enabled)'),
            'default': True,
            'validator': bool,
        },

        'TABLE_STRING_MAX_LENGTH': {
            'name': _('Table String Length'),
            'description': _('Maximimum length limit for strings displayed in table views'),
            'validator': [
                int,
                MinValueValidator(0),
            ],
            'default': 100,
        },

        'DEFAULT_PART_LABEL_TEMPLATE': {
            'name': _('Default part label template'),
            'description': _('The part label template to be automatically selected'),
            'validator': [
                int,
            ],
            'default': '',
        },

        'DEFAULT_ITEM_LABEL_TEMPLATE': {
            'name': _('Default stock item template'),
            'description': _('The stock item label template to be automatically selected'),
            'validator': [
                int,
            ],
            'default': '',
        },

        'DEFAULT_LOCATION_LABEL_TEMPLATE': {
            'name': _('Default stock location label template'),
            'description': _('The stock location label template to be automatically selected'),
            'validator': [
                int,
            ],
            'default': '',
        },

        'NOTIFICATION_ERROR_REPORT': {
            'name': _('Receive error reports'),
            'description': _('Receive notifications for system errors'),
            'default': True,
            'validator': bool,
        }

    }

    typ = 'user'
    extra_unique_fields = ['user']

    key = models.CharField(
        max_length=50,
        blank=False,
        unique=False,
        help_text=_('Settings key (must be unique - case insensitive'),
    )

    user = models.ForeignKey(
        User,
        on_delete=models.CASCADE,
        blank=True, null=True,
        verbose_name=_('User'),
        help_text=_('User'),
    )

    def to_native_value(self):
        """Return the "pythonic" value, e.g. convert "True" to True, and "1" to 1."""
        return self.__class__.get_setting(self.key, user=self.user)


class PriceBreak(MetaMixin):
    """Represents a PriceBreak model."""

    class Meta:
        """Define this as abstract -> no DB entry is created."""

        abstract = True

    quantity = InvenTree.fields.RoundingDecimalField(
        max_digits=15,
        decimal_places=5,
        default=1,
        validators=[MinValueValidator(1)],
        verbose_name=_('Quantity'),
        help_text=_('Price break quantity'),
    )

    price = InvenTree.fields.InvenTreeModelMoneyField(
        max_digits=19,
        decimal_places=6,
        null=True,
        verbose_name=_('Price'),
        help_text=_('Unit price at specified quantity'),
    )

    def convert_to(self, currency_code):
        """Convert the unit-price at this price break to the specified currency code.

        Args:
            currency_code: The currency code to convert to (e.g "USD" or "AUD")
        """
        try:
            converted = convert_money(self.price, currency_code)
        except MissingRate:
<<<<<<< HEAD
            logger.debug(f"No currency conversion rate available for {self.price_currency} -> {currency_code}")
=======
            logger.warning("No currency conversion rate available for %s -> %s", self.price_currency, currency_code)
>>>>>>> bc197a29
            return self.price.amount

        return converted.amount


def get_price(instance, quantity, moq=True, multiples=True, currency=None, break_name: str = 'price_breaks'):
    """Calculate the price based on quantity price breaks.

    - Don't forget to add in flat-fee cost (base_cost field)
    - If MOQ (minimum order quantity) is required, bump quantity
    - If order multiples are to be observed, then we need to calculate based on that, too
    """
    from common.settings import currency_code_default

    if hasattr(instance, break_name):
        price_breaks = getattr(instance, break_name).all()
    else:
        price_breaks = []

    # No price break information available?
    if len(price_breaks) == 0:
        return None

    # Check if quantity is fraction and disable multiples
    multiples = (quantity % 1 == 0)

    # Order multiples
    if multiples:
        quantity = int(math.ceil(quantity / instance.multiple) * instance.multiple)

    pb_found = False
    pb_quantity = -1
    pb_cost = 0.0

    if currency is None:
        # Default currency selection
        currency = currency_code_default()

    pb_min = None
    for pb in price_breaks:
        # Store smallest price break
        if not pb_min:
            pb_min = pb

        # Ignore this pricebreak (quantity is too high)
        if pb.quantity > quantity:
            continue

        pb_found = True

        # If this price-break quantity is the largest so far, use it!
        if pb.quantity > pb_quantity:
            pb_quantity = pb.quantity

            # Convert everything to the selected currency
            pb_cost = pb.convert_to(currency)

    # Use smallest price break
    if not pb_found and pb_min:
        # Update price break information
        pb_quantity = pb_min.quantity
        pb_cost = pb_min.convert_to(currency)
        # Trigger cost calculation using smallest price break
        pb_found = True

    # Convert quantity to decimal.Decimal format
    quantity = decimal.Decimal(f'{quantity}')

    if pb_found:
        cost = pb_cost * quantity
        return InvenTree.helpers.normalize(cost + instance.base_cost)
    else:
        return None


class ColorTheme(models.Model):
    """Color Theme Setting."""
    name = models.CharField(max_length=20,
                            default='',
                            blank=True)

    user = models.CharField(max_length=150,
                            unique=True)

    @classmethod
    def get_color_themes_choices(cls):
        """Get all color themes from static folder."""
        if not settings.STATIC_COLOR_THEMES_DIR.exists():
            logger.error('Theme directory does not exsist')
            return []

        # Get files list from css/color-themes/ folder
        files_list = []

        for file in settings.STATIC_COLOR_THEMES_DIR.iterdir():
            files_list.append([file.stem, file.suffix])

        # Get color themes choices (CSS sheets)
        choices = [(file_name.lower(), _(file_name.replace('-', ' ').title()))
                   for file_name, file_ext in files_list
                   if file_ext == '.css']

        return choices

    @classmethod
    def is_valid_choice(cls, user_color_theme):
        """Check if color theme is valid choice."""
        try:
            user_color_theme_name = user_color_theme.name
        except AttributeError:
            return False

        for color_theme in cls.get_color_themes_choices():
            if user_color_theme_name == color_theme[0]:
                return True

        return False


class VerificationMethod(Enum):
    """Class to hold method references."""
    NONE = 0
    TOKEN = 1
    HMAC = 2


class WebhookEndpoint(models.Model):
    """Defines a Webhook entdpoint.

    Attributes:
        endpoint_id: Path to the webhook,
        name: Name of the webhook,
        active: Is this webhook active?,
        user: User associated with webhook,
        token: Token for sending a webhook,
        secret: Shared secret for HMAC verification,
    """

    # Token
    TOKEN_NAME = "Token"
    VERIFICATION_METHOD = VerificationMethod.NONE

    MESSAGE_OK = "Message was received."
    MESSAGE_TOKEN_ERROR = "Incorrect token in header."

    endpoint_id = models.CharField(
        max_length=255,
        verbose_name=_('Endpoint'),
        help_text=_('Endpoint at which this webhook is received'),
        default=uuid.uuid4,
        editable=False,
    )

    name = models.CharField(
        max_length=255,
        blank=True, null=True,
        verbose_name=_('Name'),
        help_text=_('Name for this webhook')
    )

    active = models.BooleanField(
        default=True,
        verbose_name=_('Active'),
        help_text=_('Is this webhook active')
    )

    user = models.ForeignKey(
        User,
        on_delete=models.SET_NULL,
        blank=True, null=True,
        verbose_name=_('User'),
        help_text=_('User'),
    )

    token = models.CharField(
        max_length=255,
        blank=True, null=True,
        verbose_name=_('Token'),
        help_text=_('Token for access'),
        default=uuid.uuid4,
    )

    secret = models.CharField(
        max_length=255,
        blank=True, null=True,
        verbose_name=_('Secret'),
        help_text=_('Shared secret for HMAC'),
    )

    # To be overridden

    def init(self, request, *args, **kwargs):
        """Set verification method.

        Args:
            request: Original request object.
        """
        self.verify = self.VERIFICATION_METHOD

    def process_webhook(self):
        """Process the webhook incoming.

        This does not deal with the data itself - that happens in process_payload.
        Do not touch or pickle data here - it was not verified to be safe.
        """
        if self.token:
            self.verify = VerificationMethod.TOKEN
        if self.secret:
            self.verify = VerificationMethod.HMAC
        return True

    def validate_token(self, payload, headers, request):
        """Make sure that the provided token (if any) confirms to the setting for this endpoint.

        This can be overridden to create your own token validation method.
        """
        token = headers.get(self.TOKEN_NAME, "")

        # no token
        if self.verify == VerificationMethod.NONE:
            # do nothing as no method was chosen
            pass

        # static token
        elif self.verify == VerificationMethod.TOKEN:
            if not compare_digest(token, self.token):
                raise PermissionDenied(self.MESSAGE_TOKEN_ERROR)

        # hmac token
        elif self.verify == VerificationMethod.HMAC:
            digest = hmac.new(self.secret.encode('utf-8'), request.body, hashlib.sha256).digest()
            computed_hmac = base64.b64encode(digest)
            if not hmac.compare_digest(computed_hmac, token.encode('utf-8')):
                raise PermissionDenied(self.MESSAGE_TOKEN_ERROR)

        return True

    def save_data(self, payload=None, headers=None, request=None):
        """Safes payload to database.

        Args:
            payload  (optional): Payload that was send along. Defaults to None.
            headers (optional): Headers that were send along. Defaults to None.
            request (optional): Original request object. Defaults to None.
        """
        return WebhookMessage.objects.create(
            host=request.get_host(),
            header=json.dumps(dict(headers.items())),
            body=payload,
            endpoint=self,
        )

    def process_payload(self, message, payload=None, headers=None) -> bool:
        """Process a payload.

        Args:
            message: DB entry for this message mm
            payload (optional): Payload that was send along. Defaults to None.
            headers (optional): Headers that were included. Defaults to None.

        Returns:
            bool: Was the message processed
        """
        return True

    def get_return(self, payload=None, headers=None, request=None) -> str:
        """Returns the message that should be returned to the endpoint caller.

        Args:
            payload  (optional): Payload that was send along. Defaults to None.
            headers (optional): Headers that were send along. Defaults to None.
            request (optional): Original request object. Defaults to None.

        Returns:
            str: Message for caller.
        """
        return self.MESSAGE_OK


class WebhookMessage(models.Model):
    """Defines a webhook message.

    Attributes:
        message_id: Unique identifier for this message,
        host: Host from which this message was received,
        header: Header of this message,
        body: Body of this message,
        endpoint: Endpoint on which this message was received,
        worked_on: Was the work on this message finished?
    """

    message_id = models.UUIDField(
        verbose_name=_('Message ID'),
        help_text=_('Unique identifier for this message'),
        primary_key=True,
        default=uuid.uuid4,
        editable=False,
    )

    host = models.CharField(
        max_length=255,
        verbose_name=_('Host'),
        help_text=_('Host from which this message was received'),
        editable=False,
    )

    header = models.CharField(
        max_length=255,
        blank=True, null=True,
        verbose_name=_('Header'),
        help_text=_('Header of this message'),
        editable=False,
    )

    body = models.JSONField(
        blank=True, null=True,
        verbose_name=_('Body'),
        help_text=_('Body of this message'),
        editable=False,
    )

    endpoint = models.ForeignKey(
        WebhookEndpoint,
        on_delete=models.SET_NULL,
        blank=True, null=True,
        verbose_name=_('Endpoint'),
        help_text=_('Endpoint on which this message was received'),
    )

    worked_on = models.BooleanField(
        default=False,
        verbose_name=_('Worked on'),
        help_text=_('Was the work on this message finished?'),
    )


class NotificationEntry(MetaMixin):
    """A NotificationEntry records the last time a particular notification was sent out.

    It is recorded to ensure that notifications are not sent out "too often" to users.

    Attributes:
    - key: A text entry describing the notification e.g. 'part.notify_low_stock'
    - uid: An (optional) numerical ID for a particular instance
    - date: The last time this notification was sent
    """

    class Meta:
        """Meta options for NotificationEntry."""

        unique_together = [
            ('key', 'uid'),
        ]

    key = models.CharField(
        max_length=250,
        blank=False,
    )

    uid = models.IntegerField(
    )

    @classmethod
    def check_recent(cls, key: str, uid: int, delta: timedelta):
        """Test if a particular notification has been sent in the specified time period."""
        since = datetime.now().date() - delta

        entries = cls.objects.filter(
            key=key,
            uid=uid,
            updated__gte=since
        )

        return entries.exists()

    @classmethod
    def notify(cls, key: str, uid: int):
        """Notify the database that a particular notification has been sent out."""
        entry, created = cls.objects.get_or_create(
            key=key,
            uid=uid
        )

        entry.save()


class NotificationMessage(models.Model):
    """A NotificationMessage is a message sent to a particular user, notifying them of some *important information*

    Notification messages can be generated by a variety of sources.

    Attributes:
        target_object: The 'target' of the notification message
        source_object: The 'source' of the notification message
    """

    # generic link to target
    target_content_type = models.ForeignKey(
        ContentType,
        on_delete=models.CASCADE,
        related_name='notification_target',
    )

    target_object_id = models.PositiveIntegerField()

    target_object = GenericForeignKey('target_content_type', 'target_object_id')

    # generic link to source
    source_content_type = models.ForeignKey(
        ContentType,
        on_delete=models.SET_NULL,
        related_name='notification_source',
        null=True,
        blank=True,
    )

    source_object_id = models.PositiveIntegerField(
        null=True,
        blank=True,
    )

    source_object = GenericForeignKey('source_content_type', 'source_object_id')

    # user that receives the notification
    user = models.ForeignKey(
        User,
        on_delete=models.CASCADE,
        verbose_name=_('User'),
        help_text=_('User'),
        null=True,
        blank=True,
    )

    category = models.CharField(
        max_length=250,
        blank=False,
    )

    name = models.CharField(
        max_length=250,
        blank=False,
    )

    message = models.CharField(
        max_length=250,
        blank=True,
        null=True,
    )

    creation = models.DateTimeField(
        auto_now_add=True,
    )

    read = models.BooleanField(
        default=False,
    )

    @staticmethod
    def get_api_url():
        """Return API endpoint."""
        return reverse('api-notifications-list')

    def age(self):
        """Age of the message in seconds."""
        delta = now() - self.creation
        return delta.seconds

    def age_human(self):
        """Humanized age."""
        return naturaltime(self.creation)


class NewsFeedEntry(models.Model):
    """A NewsFeedEntry represents an entry on the RSS/Atom feed that is generated for InvenTree news.

    Attributes:
    - feed_id: Unique id for the news item
    - title: Title for the news item
    - link: Link to the news item
    - published: Date of publishing of the news item
    - author: Author of news item
    - summary: Summary of the news items content
    - read: Was this iteam already by a superuser?
    """

    feed_id = models.CharField(
        verbose_name=_('Id'),
        unique=True,
        max_length=250,
    )

    title = models.CharField(
        verbose_name=_('Title'),
        max_length=250,
    )

    link = models.URLField(
        verbose_name=_('Link'),
        max_length=250,
    )

    published = models.DateTimeField(
        verbose_name=_('Published'),
        max_length=250,
    )

    author = models.CharField(
        verbose_name=_('Author'),
        max_length=250,
    )

    summary = models.CharField(
        verbose_name=_('Summary'),
        max_length=250,
    )

    read = models.BooleanField(
        verbose_name=_('Read'),
        help_text=_('Was this news item read?'),
        default=False
    )


def rename_notes_image(instance, filename):
    """Function for renaming uploading image file. Will store in the 'notes' directory."""

    fname = os.path.basename(filename)
    return os.path.join('notes', fname)


class NotesImage(models.Model):
    """Model for storing uploading images for the 'notes' fields of various models.

    Simply stores the image file, for use in the 'notes' field (of any models which support markdown)
    """

    image = models.ImageField(
        upload_to=rename_notes_image,
        verbose_name=_('Image'),
        help_text=_('Image file'),
    )

    user = models.ForeignKey(User, on_delete=models.SET_NULL, null=True, blank=True)

    date = models.DateTimeField(auto_now_add=True)


class CustomUnit(models.Model):
    """Model for storing custom physical unit definitions

    Model Attributes:
        name: Name of the unit
        definition: Definition of the unit
        symbol: Symbol for the unit (e.g. 'm' for 'metre') (optional)

    Refer to the pint documentation for further information on unit definitions.
    https://pint.readthedocs.io/en/stable/advanced/defining.html
    """

    def fmt_string(self):
        """Construct a unit definition string e.g. 'dog_year = 52 * day = dy'"""
        fmt = f'{self.name} = {self.definition}'

        if self.symbol:
            fmt += f' = {self.symbol}'

        return fmt

    def clean(self):
        """Validate that the provided custom unit is indeed valid"""

        super().clean()

        from InvenTree.conversion import get_unit_registry

        registry = get_unit_registry()

        # Check that the 'name' field is valid
        self.name = self.name.strip()

        # Cannot be zero length
        if not self.name.isidentifier():
            raise ValidationError({
                'name': _('Unit name must be a valid identifier')
            })

        self.definition = self.definition.strip()

        # Check that the 'definition' is valid, by itself
        try:
            registry.Quantity(self.definition)
        except Exception as exc:
            raise ValidationError({
                'definition': str(exc)
            })

        # Finally, test that the entire custom unit definition is valid
        try:
            registry.define(self.fmt_string())
        except Exception as exc:
            raise ValidationError(str(exc))

    name = models.CharField(
        max_length=50,
        verbose_name=_('Name'),
        help_text=_('Unit name'),
        unique=True, blank=False,
    )

    symbol = models.CharField(
        max_length=10,
        verbose_name=_('Symbol'),
        help_text=_('Optional unit symbol'),
        unique=True, blank=True,
    )

    definition = models.CharField(
        max_length=50,
        verbose_name=_('Definition'),
        help_text=_('Unit definition'),
        blank=False,
    )


@receiver(post_save, sender=CustomUnit, dispatch_uid='custom_unit_saved')
@receiver(post_delete, sender=CustomUnit, dispatch_uid='custom_unit_deleted')
def after_custom_unit_updated(sender, instance, **kwargs):
    """Callback when a custom unit is updated or deleted"""

    # Force reload of the unit registry
    from InvenTree.conversion import reload_unit_registry
    reload_unit_registry()<|MERGE_RESOLUTION|>--- conflicted
+++ resolved
@@ -2269,11 +2269,7 @@
         try:
             converted = convert_money(self.price, currency_code)
         except MissingRate:
-<<<<<<< HEAD
-            logger.debug(f"No currency conversion rate available for {self.price_currency} -> {currency_code}")
-=======
-            logger.warning("No currency conversion rate available for %s -> %s", self.price_currency, currency_code)
->>>>>>> bc197a29
+            logger.info("No currency conversion rate available for %s -> %s", str(self.price_currency), (currency_code))
             return self.price.amount
 
         return converted.amount
