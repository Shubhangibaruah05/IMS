--- conflicted
+++ resolved
@@ -36,22 +36,22 @@
 from django.utils.timezone import now
 from django.utils.translation import gettext_lazy as _
 
-import build.validators
-import order.validators
-import report.helpers
-import users.models
 from djmoney.contrib.exchange.exceptions import MissingRate
 from djmoney.contrib.exchange.models import convert_money
 from djmoney.settings import CURRENCY_CHOICES
-from plugin import registry
 from rest_framework.exceptions import PermissionDenied
 
+import build.validators
 import InvenTree.fields
 import InvenTree.helpers
 import InvenTree.models
 import InvenTree.ready
 import InvenTree.tasks
 import InvenTree.validators
+import order.validators
+import report.helpers
+import users.models
+from plugin import registry
 
 logger = logging.getLogger('inventree')
 
@@ -270,11 +270,7 @@
 
     @property
     def cache_key(self):
-<<<<<<< HEAD
         """Generate a unique cache key for this settings object."""
-=======
-        """Generate a unique cache key for this settings object"""
->>>>>>> 4b149865
         return self.__class__.create_cache_key(
             self.key, **self.get_filters_for_instance()
         )
@@ -313,11 +309,7 @@
 
     @classmethod
     def get_filters(cls, **kwargs):
-<<<<<<< HEAD
         """Enable to filter by other kwargs defined in cls.extra_unique_fields."""
-=======
-        """Enable to filter by other kwargs defined in cls.extra_unique_fields"""
->>>>>>> 4b149865
         return {
             key: value
             for key, value in kwargs.items()
@@ -325,11 +317,7 @@
         }
 
     def get_filters_for_instance(self):
-<<<<<<< HEAD
         """Enable to filter by other fields defined in self.extra_unique_fields."""
-=======
-        """Enable to filter by other fields defined in self.extra_unique_fields"""
->>>>>>> 4b149865
         return {
             key: getattr(self, key, None)
             for key in self.extra_unique_fields
