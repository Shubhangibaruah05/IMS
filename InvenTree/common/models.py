--- conflicted
+++ resolved
@@ -50,11 +50,8 @@
 import InvenTree.tasks
 import InvenTree.validators
 import order.validators
-<<<<<<< HEAD
 from users.models import Owner
-=======
 from plugin import registry
->>>>>>> 62455199
 
 logger = logging.getLogger('inventree')
 
