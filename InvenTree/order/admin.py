"""Admin functionality for the 'order' app"""

from django.contrib import admin
from django.utils.translation import gettext_lazy as _

from import_export import widgets
from import_export.admin import ImportExportModelAdmin
from import_export.fields import Field

from InvenTree.admin import InvenTreeResource
from order import models


class ProjectCodeResourceMixin:
    """Mixin for exporting project code data"""

    project_code = Field(attribute='project_code', column_name=_('Project Code'))

    def dehydrate_project_code(self, order):
        """Return the project code value, not the pk"""
        if order.project_code:
            return order.project_code.code
        return ''


class TotalPriceResourceMixin:
    """Mixin for exporting total price data"""

    total_price = Field(attribute='total_price', column_name=_('Total Price'))

    def dehydrate_total_price(self, order):
        """Return the total price amount, not the object itself"""
        if order.total_price:
            return order.total_price.amount
        return ''


class PriceResourceMixin:
    """Mixin for 'price' field"""

    price = Field(attribute='price', column_name=_('Price'))

    def dehydrate_price(self, line):
        """Return the price amount, not the object itself"""
        if line.price:
            return line.price.amount
        return ''


# region general classes
class GeneralExtraLineAdmin:
    """Admin class template for the 'ExtraLineItem' models"""

    list_display = ('order', 'quantity', 'reference')

    search_fields = ['order__reference', 'order__customer__name', 'reference']

    autocomplete_fields = ('order',)


class GeneralExtraLineMeta:
    """Metaclass template for the 'ExtraLineItem' models"""

    skip_unchanged = True
    report_skipped = False
    clean_model_instances = True


# endregion


class PurchaseOrderLineItemInlineAdmin(admin.StackedInline):
    """Inline admin class for the PurchaseOrderLineItem model"""

    model = models.PurchaseOrderLineItem
    extra = 0


class PurchaseOrderResource(ProjectCodeResourceMixin, TotalPriceResourceMixin, InvenTreeResource):
    """Class for managing import / export of PurchaseOrder data."""

    class Meta:
        """Metaclass"""
        model = models.PurchaseOrder
        skip_unchanged = True
        clean_model_instances = True
        exclude = [
            'metadata',
        ]

    # Add number of line items
    line_items = Field(attribute='line_count', widget=widgets.IntegerWidget(), readonly=True)

    # Is this order overdue?
    overdue = Field(attribute='is_overdue', widget=widgets.BooleanWidget(), readonly=True)


class PurchaseOrderAdmin(ImportExportModelAdmin):
    """Admin class for the PurchaseOrder model"""

<<<<<<< HEAD
    exclude = ['reference_int']
=======
    resource_class = PurchaseOrderResource

    exclude = [
        'reference_int',
    ]
>>>>>>> 5135d6b5

    list_display = ('reference', 'supplier', 'status', 'description', 'creation_date')

    search_fields = ['reference', 'supplier__name', 'description']

    inlines = [PurchaseOrderLineItemInlineAdmin]

    autocomplete_fields = ('supplier',)


class SalesOrderResource(ProjectCodeResourceMixin, TotalPriceResourceMixin, InvenTreeResource):
    """Class for managing import / export of SalesOrder data."""

    class Meta:
        """Metaclass options"""
        model = models.SalesOrder
        skip_unchanged = True
        clean_model_instances = True
        exclude = [
            'metadata',
        ]

    # Add number of line items
    line_items = Field(attribute='line_count', widget=widgets.IntegerWidget(), readonly=True)

    # Is this order overdue?
    overdue = Field(attribute='is_overdue', widget=widgets.BooleanWidget(), readonly=True)


class SalesOrderAdmin(ImportExportModelAdmin):
    """Admin class for the SalesOrder model"""

<<<<<<< HEAD
    exclude = ['reference_int']
=======
    resource_class = SalesOrderResource

    exclude = [
        'reference_int',
    ]
>>>>>>> 5135d6b5

    list_display = ('reference', 'customer', 'status', 'description', 'creation_date')

    search_fields = ['reference', 'customer__name', 'description']

    autocomplete_fields = ('customer',)


<<<<<<< HEAD
class PurchaseOrderResource(
    ProjectCodeResourceMixin, TotalPriceResourceMixin, InvenTreeResource
):
    """Class for managing import / export of PurchaseOrder data."""

    class Meta:
        """Metaclass"""

        model = models.PurchaseOrder
        skip_unchanged = True
        clean_model_instances = True
        exclude = ['metadata']

    # Add number of line items
    line_items = Field(
        attribute='line_count', widget=widgets.IntegerWidget(), readonly=True
    )

    # Is this order overdue?
    overdue = Field(
        attribute='is_overdue', widget=widgets.BooleanWidget(), readonly=True
    )


=======
>>>>>>> 5135d6b5
class PurchaseOrderLineItemResource(PriceResourceMixin, InvenTreeResource):
    """Class for managing import / export of PurchaseOrderLineItem data."""

    class Meta:
        """Metaclass"""

        model = models.PurchaseOrderLineItem
        skip_unchanged = True
        report_skipped = False
        clean_model_instances = True

    part_name = Field(attribute='part__part__name', readonly=True)

    manufacturer = Field(attribute='part__manufacturer', readonly=True)

    MPN = Field(attribute='part__MPN', readonly=True)

    SKU = Field(attribute='part__SKU', readonly=True)

    def dehydrate_purchase_price(self, line):
        """Return a string value of the 'purchase_price' field, rather than the 'Money' object"""
        if line.purchase_price:
            return line.purchase_price.amount
        return ''


class PurchaseOrderExtraLineResource(PriceResourceMixin, InvenTreeResource):
    """Class for managing import / export of PurchaseOrderExtraLine data."""

    class Meta(GeneralExtraLineMeta):
        """Metaclass options."""

        model = models.PurchaseOrderExtraLine


<<<<<<< HEAD
class SalesOrderResource(
    ProjectCodeResourceMixin, TotalPriceResourceMixin, InvenTreeResource
):
    """Class for managing import / export of SalesOrder data."""

    class Meta:
        """Metaclass options"""

        model = models.SalesOrder
        skip_unchanged = True
        clean_model_instances = True
        exclude = ['metadata']

    # Add number of line items
    line_items = Field(
        attribute='line_count', widget=widgets.IntegerWidget(), readonly=True
    )

    # Is this order overdue?
    overdue = Field(
        attribute='is_overdue', widget=widgets.BooleanWidget(), readonly=True
    )


=======
>>>>>>> 5135d6b5
class SalesOrderLineItemResource(PriceResourceMixin, InvenTreeResource):
    """Class for managing import / export of SalesOrderLineItem data."""

    class Meta:
        """Metaclass options"""

        model = models.SalesOrderLineItem
        skip_unchanged = True
        report_skipped = False
        clean_model_instances = True

    part_name = Field(attribute='part__name', readonly=True)

    IPN = Field(attribute='part__IPN', readonly=True)

    description = Field(attribute='part__description', readonly=True)

    fulfilled = Field(attribute='fulfilled_quantity', readonly=True)

    def dehydrate_sale_price(self, item):
        """Return a string value of the 'sale_price' field, rather than the 'Money' object.

        Ref: https://github.com/inventree/InvenTree/issues/2207
        """
        if item.sale_price:
            return str(item.sale_price)
        return ''


class SalesOrderExtraLineResource(PriceResourceMixin, InvenTreeResource):
    """Class for managing import / export of SalesOrderExtraLine data."""

    class Meta(GeneralExtraLineMeta):
        """Metaclass options."""

        model = models.SalesOrderExtraLine


class PurchaseOrderLineItemAdmin(ImportExportModelAdmin):
    """Admin class for the PurchaseOrderLine model"""

    resource_class = PurchaseOrderLineItemResource

    list_display = ('order', 'part', 'quantity', 'reference')

    search_fields = ('reference',)

    autocomplete_fields = ('order', 'part', 'destination')


class PurchaseOrderExtraLineAdmin(GeneralExtraLineAdmin, ImportExportModelAdmin):
    """Admin class for the PurchaseOrderExtraLine model"""

    resource_class = PurchaseOrderExtraLineResource


class SalesOrderLineItemAdmin(ImportExportModelAdmin):
    """Admin class for the SalesOrderLine model"""

    resource_class = SalesOrderLineItemResource

    list_display = ('order', 'part', 'quantity', 'reference')

    search_fields = [
        'part__name',
        'order__reference',
        'order__customer__name',
        'reference',
    ]

    autocomplete_fields = ('order', 'part')


class SalesOrderExtraLineAdmin(GeneralExtraLineAdmin, ImportExportModelAdmin):
    """Admin class for the SalesOrderExtraLine model"""

    resource_class = SalesOrderExtraLineResource


class SalesOrderShipmentAdmin(ImportExportModelAdmin):
    """Admin class for the SalesOrderShipment model"""

    list_display = ['order', 'shipment_date', 'reference']

    search_fields = ['reference', 'order__reference', 'order__customer__name']

    autocomplete_fields = ('order',)


class SalesOrderAllocationAdmin(ImportExportModelAdmin):
    """Admin class for the SalesOrderAllocation model"""

    list_display = ('line', 'item', 'quantity')

    autocomplete_fields = ('line', 'shipment', 'item')


class ReturnOrderResource(
    ProjectCodeResourceMixin, TotalPriceResourceMixin, InvenTreeResource
):
    """Class for managing import / export of ReturnOrder data"""

    class Meta:
        """Metaclass options"""

        model = models.ReturnOrder
        skip_unchanged = True
        clean_model_instances = True
        exclude = ['metadata']


class ReturnOrderAdmin(ImportExportModelAdmin):
    """Admin class for the ReturnOrder model"""

<<<<<<< HEAD
    exclude = ['reference_int']
=======
    resource_class = ReturnOrderResource

    exclude = [
        'reference_int',
    ]
>>>>>>> 5135d6b5

    list_display = ['reference', 'customer', 'status']

    search_fields = ['reference', 'customer__name', 'description']

    autocomplete_fields = ['customer']


class ReturnOrderLineItemResource(PriceResourceMixin, InvenTreeResource):
    """Class for managing import / export of ReturnOrderLineItem data"""

    class Meta:
        """Metaclass options"""

        model = models.ReturnOrderLineItem
        skip_unchanged = True
        report_skipped = False
        clean_model_instances = True


class ReturnOrderLineItemAdmin(ImportExportModelAdmin):
    """Admin class for ReturnOrderLine model"""

    resource_class = ReturnOrderLineItemResource

    list_display = ['order', 'item', 'reference']


class ReturnOrderExtraLineClass(PriceResourceMixin, InvenTreeResource):
    """Class for managing import/export of ReturnOrderExtraLine data"""

    class Meta(GeneralExtraLineMeta):
        """Metaclass options"""

        model = models.ReturnOrderExtraLine


class ReturnOrdeerExtraLineAdmin(GeneralExtraLineAdmin, ImportExportModelAdmin):
    """Admin class for the ReturnOrderExtraLine model"""

    resource_class = ReturnOrderExtraLineClass


# Purchase Order models
admin.site.register(models.PurchaseOrder, PurchaseOrderAdmin)
admin.site.register(models.PurchaseOrderLineItem, PurchaseOrderLineItemAdmin)
admin.site.register(models.PurchaseOrderExtraLine, PurchaseOrderExtraLineAdmin)

# Sales Order models
admin.site.register(models.SalesOrder, SalesOrderAdmin)
admin.site.register(models.SalesOrderLineItem, SalesOrderLineItemAdmin)
admin.site.register(models.SalesOrderExtraLine, SalesOrderExtraLineAdmin)
admin.site.register(models.SalesOrderShipment, SalesOrderShipmentAdmin)
admin.site.register(models.SalesOrderAllocation, SalesOrderAllocationAdmin)

# Return Order models
admin.site.register(models.ReturnOrder, ReturnOrderAdmin)
admin.site.register(models.ReturnOrderLineItem, ReturnOrderLineItemAdmin)
admin.site.register(models.ReturnOrderExtraLine, ReturnOrdeerExtraLineAdmin)<|MERGE_RESOLUTION|>--- conflicted
+++ resolved
@@ -76,87 +76,6 @@
     extra = 0
 
 
-class PurchaseOrderResource(ProjectCodeResourceMixin, TotalPriceResourceMixin, InvenTreeResource):
-    """Class for managing import / export of PurchaseOrder data."""
-
-    class Meta:
-        """Metaclass"""
-        model = models.PurchaseOrder
-        skip_unchanged = True
-        clean_model_instances = True
-        exclude = [
-            'metadata',
-        ]
-
-    # Add number of line items
-    line_items = Field(attribute='line_count', widget=widgets.IntegerWidget(), readonly=True)
-
-    # Is this order overdue?
-    overdue = Field(attribute='is_overdue', widget=widgets.BooleanWidget(), readonly=True)
-
-
-class PurchaseOrderAdmin(ImportExportModelAdmin):
-    """Admin class for the PurchaseOrder model"""
-
-<<<<<<< HEAD
-    exclude = ['reference_int']
-=======
-    resource_class = PurchaseOrderResource
-
-    exclude = [
-        'reference_int',
-    ]
->>>>>>> 5135d6b5
-
-    list_display = ('reference', 'supplier', 'status', 'description', 'creation_date')
-
-    search_fields = ['reference', 'supplier__name', 'description']
-
-    inlines = [PurchaseOrderLineItemInlineAdmin]
-
-    autocomplete_fields = ('supplier',)
-
-
-class SalesOrderResource(ProjectCodeResourceMixin, TotalPriceResourceMixin, InvenTreeResource):
-    """Class for managing import / export of SalesOrder data."""
-
-    class Meta:
-        """Metaclass options"""
-        model = models.SalesOrder
-        skip_unchanged = True
-        clean_model_instances = True
-        exclude = [
-            'metadata',
-        ]
-
-    # Add number of line items
-    line_items = Field(attribute='line_count', widget=widgets.IntegerWidget(), readonly=True)
-
-    # Is this order overdue?
-    overdue = Field(attribute='is_overdue', widget=widgets.BooleanWidget(), readonly=True)
-
-
-class SalesOrderAdmin(ImportExportModelAdmin):
-    """Admin class for the SalesOrder model"""
-
-<<<<<<< HEAD
-    exclude = ['reference_int']
-=======
-    resource_class = SalesOrderResource
-
-    exclude = [
-        'reference_int',
-    ]
->>>>>>> 5135d6b5
-
-    list_display = ('reference', 'customer', 'status', 'description', 'creation_date')
-
-    search_fields = ['reference', 'customer__name', 'description']
-
-    autocomplete_fields = ('customer',)
-
-
-<<<<<<< HEAD
 class PurchaseOrderResource(
     ProjectCodeResourceMixin, TotalPriceResourceMixin, InvenTreeResource
 ):
@@ -181,8 +100,60 @@
     )
 
 
-=======
->>>>>>> 5135d6b5
+class PurchaseOrderAdmin(ImportExportModelAdmin):
+    """Admin class for the PurchaseOrder model"""
+
+    resource_class = PurchaseOrderResource
+
+    exclude = ['reference_int']
+
+    list_display = ('reference', 'supplier', 'status', 'description', 'creation_date')
+
+    search_fields = ['reference', 'supplier__name', 'description']
+
+    inlines = [PurchaseOrderLineItemInlineAdmin]
+
+    autocomplete_fields = ('supplier',)
+
+
+class SalesOrderResource(
+    ProjectCodeResourceMixin, TotalPriceResourceMixin, InvenTreeResource
+):
+    """Class for managing import / export of SalesOrder data."""
+
+    class Meta:
+        """Metaclass options"""
+
+        model = models.SalesOrder
+        skip_unchanged = True
+        clean_model_instances = True
+        exclude = ['metadata']
+
+    # Add number of line items
+    line_items = Field(
+        attribute='line_count', widget=widgets.IntegerWidget(), readonly=True
+    )
+
+    # Is this order overdue?
+    overdue = Field(
+        attribute='is_overdue', widget=widgets.BooleanWidget(), readonly=True
+    )
+
+
+class SalesOrderAdmin(ImportExportModelAdmin):
+    """Admin class for the SalesOrder model"""
+
+    resource_class = SalesOrderResource
+
+    exclude = ['reference_int']
+
+    list_display = ('reference', 'customer', 'status', 'description', 'creation_date')
+
+    search_fields = ['reference', 'customer__name', 'description']
+
+    autocomplete_fields = ('customer',)
+
+
 class PurchaseOrderLineItemResource(PriceResourceMixin, InvenTreeResource):
     """Class for managing import / export of PurchaseOrderLineItem data."""
 
@@ -218,33 +189,6 @@
         model = models.PurchaseOrderExtraLine
 
 
-<<<<<<< HEAD
-class SalesOrderResource(
-    ProjectCodeResourceMixin, TotalPriceResourceMixin, InvenTreeResource
-):
-    """Class for managing import / export of SalesOrder data."""
-
-    class Meta:
-        """Metaclass options"""
-
-        model = models.SalesOrder
-        skip_unchanged = True
-        clean_model_instances = True
-        exclude = ['metadata']
-
-    # Add number of line items
-    line_items = Field(
-        attribute='line_count', widget=widgets.IntegerWidget(), readonly=True
-    )
-
-    # Is this order overdue?
-    overdue = Field(
-        attribute='is_overdue', widget=widgets.BooleanWidget(), readonly=True
-    )
-
-
-=======
->>>>>>> 5135d6b5
 class SalesOrderLineItemResource(PriceResourceMixin, InvenTreeResource):
     """Class for managing import / export of SalesOrderLineItem data."""
 
@@ -359,15 +303,9 @@
 class ReturnOrderAdmin(ImportExportModelAdmin):
     """Admin class for the ReturnOrder model"""
 
-<<<<<<< HEAD
+    resource_class = ReturnOrderResource
+
     exclude = ['reference_int']
-=======
-    resource_class = ReturnOrderResource
-
-    exclude = [
-        'reference_int',
-    ]
->>>>>>> 5135d6b5
 
     list_display = ['reference', 'customer', 'status']
 
