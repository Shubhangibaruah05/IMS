"""
Django views for interacting with Order app
"""

# -*- coding: utf-8 -*-
from __future__ import unicode_literals

from django.db import transaction
from django.shortcuts import get_object_or_404
from django.urls import reverse
from django.utils.translation import ugettext as _
from django.views.generic import DetailView, ListView, UpdateView
from django.forms import HiddenInput
from guardian.mixins import PermissionRequiredMixin, PermissionListMixin

import logging
from decimal import Decimal, InvalidOperation

from .models import PurchaseOrder, PurchaseOrderLineItem
from .admin import POLineItemResource
from build.models import Build
from company.models import Company, SupplierPart
from stock.models import StockItem, StockLocation
from part.models import Part

from . import forms as order_forms

from InvenTree.views import AjaxView, AjaxCreateView, AjaxUpdateView, AjaxDeleteView
from InvenTree.helpers import DownloadFile, str2bool

from InvenTree.status_codes import OrderStatus

logger = logging.getLogger(__name__)


class PurchaseOrderIndex(PermissionListMixin, ListView):
    """ List view for all purchase orders """

    model = PurchaseOrder
    template_name = 'order/purchase_orders.html'
    context_object_name = 'orders'
    permission_required = ('order.view_purchaseorder')

    def get_queryset(self):
        """ Retrieve the list of purchase orders,
        ensure that the most recent ones are returned first. """

        queryset = PurchaseOrder.objects.all().order_by('-creation_date')

        return queryset

    def get_context_data(self, **kwargs):
        ctx = super().get_context_data(**kwargs)

        ctx['OrderStatus'] = OrderStatus

        return ctx


class PurchaseOrderDetail(PermissionRequiredMixin, DetailView):
    """ Detail view for a PurchaseOrder object """

    context_object_name = 'order'
    queryset = PurchaseOrder.objects.all().prefetch_related('lines')
    template_name = 'order/purchase_order_detail.html'
    permission_required = ('order.view_purchaseorder')

    def get_context_data(self, **kwargs):
        ctx = super().get_context_data(**kwargs)

        ctx['OrderStatus'] = OrderStatus

        return ctx


class PurchaseOrderNotes(UpdateView):
    """ View for updating the 'notes' field of a PurchaseOrder """

    context_object_name = 'order'
    template_name = 'order/order_notes.html'
    model = PurchaseOrder

    fields = ['notes']

    def get_success_url(self):

        return reverse('purchase-order-notes', kwargs={'pk': self.get_object().id})

    def get_context_data(self, **kwargs):

        ctx = super().get_context_data(**kwargs)

        ctx['editing'] = str2bool(self.request.GET.get('edit', ''))

        return ctx


class PurchaseOrderCreate(PermissionRequiredMixin, AjaxCreateView):
    """ View for creating a new PurchaseOrder object using a modal form """

    model = PurchaseOrder
    ajax_form_title = _("Create Purchase Order")
    form_class = order_forms.EditPurchaseOrderForm
    permission_required = ('order.add_purchaseorder')
    permission_object = None

    def get_initial(self):
        initials = super().get_initial().copy()

        initials['status'] = OrderStatus.PENDING

        supplier_id = self.request.GET.get('supplier', None)

        if supplier_id:
            try:
                supplier = Company.objects.get(id=supplier_id)
                initials['supplier'] = supplier
            except (Company.DoesNotExist, ValueError):
                pass

        return initials

    def post_save(self, **kwargs):
        # Record the user who created this purchase order

        self.object.created_by = self.request.user
        self.object.save()


class PurchaseOrderEdit(PermissionRequiredMixin, AjaxUpdateView):
    """ View for editing a PurchaseOrder using a modal form """

    model = PurchaseOrder
    ajax_form_title = _('Edit Purchase Order')
    form_class = order_forms.EditPurchaseOrderForm
    permission_required = ('order.change_purchaseorder')

    def get_form(self):

        form = super(AjaxUpdateView, self).get_form()

        order = self.get_object()

        # Prevent user from editing supplier if there are already lines in the order
        if order.lines.count() > 0 or not order.status == OrderStatus.PENDING:
            form.fields['supplier'].widget = HiddenInput()

        return form


class PurchaseOrderCancel(PermissionRequiredMixin, AjaxUpdateView):
    """ View for cancelling a purchase order """

    model = PurchaseOrder
    ajax_form_title = _('Cancel Order')
    ajax_template_name = 'order/order_cancel.html'
    form_class = order_forms.CancelPurchaseOrderForm
    permission_required = ('order.change_purchaseorder')

    def post(self, request, *args, **kwargs):
        """ Mark the PO as 'CANCELLED' """

        order = self.get_object()
        form = self.get_form()

        confirm = str2bool(request.POST.get('confirm', False))

        valid = False

        if not confirm:
            form.errors['confirm'] = [_('Confirm order cancellation')]
        else:
            valid = True

        data = {
            'form_valid': valid
        }

        if valid:
            order.cancel_order()

        return self.renderJsonResponse(request, form, data)


class PurchaseOrderIssue(PermissionRequiredMixin, AjaxUpdateView):
    """ View for changing a purchase order from 'PENDING' to 'ISSUED' """

    model = PurchaseOrder
    ajax_form_title = _('Issue Order')
    ajax_template_name = "order/order_issue.html"
    form_class = order_forms.IssuePurchaseOrderForm
    permission_required = ('order.change_purchaseorder')

    def post(self, request, *args, **kwargs):
        """ Mark the purchase order as 'PLACED' """

        order = self.get_object()
        form = self.get_form()

        confirm = str2bool(request.POST.get('confirm', False))

        valid = False

        if not confirm:
            form.errors['confirm'] = [_('Confirm order placement')]
        else:
            valid = True

        data = {
            'form_valid': valid,
        }

        if valid:
            order.place_order()

        return self.renderJsonResponse(request, form, data)


class PurchaseOrderComplete(PermissionRequiredMixin, AjaxUpdateView):
    """ View for marking a PurchaseOrder as complete.
    """

    form_class = order_forms.CompletePurchaseOrderForm
    model = PurchaseOrder
    ajax_template_name = "order/order_complete.html"
    ajax_form_title = _("Complete Order")
    context_object_name = 'order'
    permission_required = ('order.change_purchaseorder')

    def get_context_data(self):

        ctx = {
            'order': self.get_object(),
        }

        return ctx

    def post(self, request, *args, **kwargs):

        confirm = str2bool(request.POST.get('confirm', False))

        if confirm:
            po = self.get_object()
            po.status = OrderStatus.COMPLETE
            po.save()

        data = {
            'form_valid': confirm
        }

        form = self.get_form()

        return self.renderJsonResponse(request, form, data)


class PurchaseOrderExport(PermissionRequiredMixin, AjaxView):
    """ File download for a purchase order

    - File format can be optionally passed as a query param e.g. ?format=CSV
    - Default file format is CSV
    """

    model = PurchaseOrder
    permission_required = ('order.view_purchaseorder')

    def get(self, request, *args, **kwargs):

        order = get_object_or_404(PurchaseOrder, pk=self.kwargs['pk'])

        export_format = request.GET.get('format', 'csv')

        filename = '{order} - {company}.{fmt}'.format(
            order=str(order),
            company=order.supplier.name,
            fmt=export_format
        )

        dataset = POLineItemResource().export(queryset=order.lines.all())

        filedata = dataset.export(format=export_format)

        return DownloadFile(filedata, filename)


class PurchaseOrderReceive(PermissionRequiredMixin, AjaxUpdateView):
    """ View for receiving parts which are outstanding against a PurchaseOrder.

    Any parts which are outstanding are listed.
    If all parts are marked as received, the order is closed out.

    """

    form_class = order_forms.ReceivePurchaseOrderForm
    ajax_form_title = _("Receive Parts")
    ajax_template_name = "order/receive_parts.html"
    permission_required = ('order.change_purchaseorder')

    # Where the parts will be going (selected in POST request)
    destination = None

    def get_context_data(self):

        ctx = {
            'order': self.order,
            'lines': self.lines,
        }

        return ctx

    def get_lines(self):
        """
        Extract particular line items from the request,
        or default to *all* pending line items if none are provided
        """

        lines = None

        if 'line' in self.request.GET:
            line_id = self.request.GET.get('line')

            try:
                lines = PurchaseOrderLineItem.objects.filter(pk=line_id)
            except (PurchaseOrderLineItem.DoesNotExist, ValueError):
                pass

        # TODO - Option to pass multiple lines?

        # No lines specified - default selection
        if lines is None:
            lines = self.order.pending_line_items()

        return lines

    def get(self, request, *args, **kwargs):
        """ Respond to a GET request. Determines which parts are outstanding,
        and presents a list of these parts to the user.
        """

        self.request = request
        self.order = get_object_or_404(PurchaseOrder, pk=self.kwargs['pk'])

        self.lines = self.get_lines()

        for line in self.lines:
            # Pre-fill the remaining quantity
            line.receive_quantity = line.remaining()

        return self.renderJsonResponse(request, form=self.get_form())

    def post(self, request, *args, **kwargs):
        """ Respond to a POST request. Data checking and error handling.
        If the request is valid, new StockItem objects will be made
        for each received item.
        """

        self.request = request
        self.order = get_object_or_404(PurchaseOrder, pk=self.kwargs['pk'])

        self.lines = []
        self.destination = None

        msg = _("Items received")

        # Extract the destination for received parts
        if 'location' in request.POST:
            pk = request.POST['location']
            try:
                self.destination = StockLocation.objects.get(id=pk)
            except (StockLocation.DoesNotExist, ValueError):
                pass

        errors = False

        if self.destination is None:
            errors = True
            msg = _("No destination set")

        # Extract information on all submitted line items
        for item in request.POST:
            if item.startswith('line-'):
                pk = item.replace('line-', '')

                try:
                    line = PurchaseOrderLineItem.objects.get(id=pk)
                except (PurchaseOrderLineItem.DoesNotExist, ValueError):
                    continue

                # Check that line matches the order
                if not line.order == self.order:
                    # TODO - Display a non-field error?
                    continue

                # Ignore a part that doesn't map to a SupplierPart
                try:
                    if line.part is None:
                        continue
                except SupplierPart.DoesNotExist:
                    continue

                receive = self.request.POST[item]

                try:
                    receive = Decimal(receive)
                except InvalidOperation:
                    # In the case on an invalid input, reset to default
                    receive = line.remaining()
                    msg = _("Error converting quantity to number")
                    errors = True

                if receive < 0:
                    receive = 0
                    errors = True
                    msg = _("Receive quantity less than zero")

                line.receive_quantity = receive
                self.lines.append(line)

        if len(self.lines) == 0:
            msg = _("No lines specified")
            errors = True

        # No errors? Receive the submitted parts!
        if errors is False:
            self.receive_parts()

        data = {
            'form_valid': errors is False,
            'success': msg,
        }

        return self.renderJsonResponse(request, data=data, form=self.get_form())

    @transaction.atomic
    def receive_parts(self):
        """ Called once the form has been validated.
        Create new stockitems against received parts.
        """

        for line in self.lines:

            if not line.part:
                continue

            self.order.receive_line_item(line, self.destination, line.receive_quantity, self.request.user)


class OrderParts(PermissionRequiredMixin, AjaxView):
    """ View for adding various SupplierPart items to a Purchase Order.

    SupplierParts can be selected from a variety of 'sources':

    - ?supplier_parts[]= -> Direct list of SupplierPart objects
    - ?parts[]= -> List of base Part objects (user must then select supplier parts)
    - ?stock[]= -> List of StockItem objects (user must select supplier parts)
    - ?build= -> A Build object (user must select parts, then supplier parts)

    """

    ajax_form_title = _("Order Parts")
    ajax_template_name = 'order/order_wizard/select_parts.html'
    permission_required = ('order.change_purchaseorder')

    # List of Parts we wish to order
    parts = []
    suppliers = []

    def get_context_data(self):

        ctx = {}

        ctx['parts'] = sorted(self.parts, key=lambda part: int(part.order_quantity), reverse=True)
        ctx['suppliers'] = self.suppliers

        return ctx

    def get_suppliers(self):
        """ Calculates a list of suppliers which the user will need to create POs for.
        This is calculated AFTER the user finishes selecting the parts to order.
        Crucially, get_parts() must be called before get_suppliers()
        """

        suppliers = {}

        for supplier in self.suppliers:
            supplier.order_items = []
            suppliers[supplier.name] = supplier

        for part in self.parts:
            supplier_part_id = part.order_supplier

            try:
                supplier = SupplierPart.objects.get(pk=supplier_part_id).supplier
            except SupplierPart.DoesNotExist:
                continue

            if supplier.name not in suppliers:
                supplier.order_items = []
                supplier.selected_purchase_order = None
                suppliers[supplier.name] = supplier

            suppliers[supplier.name].order_items.append(part)

        self.suppliers = [suppliers[key] for key in suppliers.keys()]

    def get_parts(self):
        """ Determine which parts the user wishes to order.
        This is performed on the initial GET request.
        """

        self.parts = []

        part_ids = set()

        # User has passed a list of stock items
        if 'stock[]' in self.request.GET:

            stock_id_list = self.request.GET.getlist('stock[]')

            """ Get a list of all the parts associated with the stock items.
            - Base part must be purchaseable.
            - Return a set of corresponding Part IDs
            """
            stock_items = StockItem.objects.filter(
                part__purchaseable=True,
                id__in=stock_id_list)

            for item in stock_items:
                part_ids.add(item.part.id)

        # User has passed a single Part ID
        elif 'part' in self.request.GET:
            try:
                part_id = self.request.GET.get('part')
                part = Part.objects.get(id=part_id)

                part_ids.add(part.id)

            except Part.DoesNotExist:
                pass

        # User has passed a list of part ID values
        elif 'parts[]' in self.request.GET:
            part_id_list = self.request.GET.getlist('parts[]')

            parts = Part.objects.filter(
                purchaseable=True,
                id__in=part_id_list)

            for part in parts:
                part_ids.add(part.id)

        # User has provided a Build ID
        elif 'build' in self.request.GET:
            build_id = self.request.GET.get('build')
            try:
                build = Build.objects.get(id=build_id)

                parts = build.part.required_parts()

                for part in parts:
                    # If ordering from a Build page, ignore parts that we have enough of
                    if part.quantity_to_order <= 0:
                        continue
                    part_ids.add(part.id)
            except Build.DoesNotExist:
                pass

        # Create the list of parts
        for id in part_ids:
            try:
                part = Part.objects.get(id=id)
                # Pre-fill the 'order quantity' value
                part.order_quantity = part.quantity_to_order

                default_supplier = part.get_default_supplier()

                if default_supplier:
                    part.order_supplier = default_supplier.id
                else:
                    part.order_supplier = None
            except Part.DoesNotExist:
                continue

            self.parts.append(part)

    def get(self, request, *args, **kwargs):

        self.request = request

        self.get_parts()

        return self.renderJsonResponse(request)

    def post(self, request, *args, **kwargs):
        """ Handle the POST action for part selection.

        - Validates each part / quantity / supplier / etc

        Part selection form contains the following fields for each part:

        - supplier-<pk> : The ID of the selected supplier
        - quantity-<pk> : The quantity to add to the order
        """

        self.request = request

        self.parts = []
        self.suppliers = []

        # Any errors for the part selection form?
        part_errors = False
        supplier_errors = False

        # Extract part information from the form
        for item in self.request.POST:

            if item.startswith('part-supplier-'):

                pk = item.replace('part-supplier-', '')

                # Check that the part actually exists
                try:
                    part = Part.objects.get(id=pk)
                except (Part.DoesNotExist, ValueError):
                    continue

                supplier_part_id = self.request.POST[item]

                quantity = self.request.POST.get('part-quantity-' + str(pk), 0)

                # Ensure a valid supplier has been passed
                try:
                    supplier_part = SupplierPart.objects.get(id=supplier_part_id)
                except (SupplierPart.DoesNotExist, ValueError):
                    supplier_part = None

                # Ensure a valid quantity is passed
                try:
                    quantity = int(quantity)

                    # Eliminate lines where the quantity is zero
                    if quantity == 0:
                        continue
                except ValueError:
                    quantity = part.quantity_to_order

                part.order_supplier = supplier_part.id if supplier_part else None
                part.order_quantity = quantity

                self.parts.append(part)

                if supplier_part is None:
                    part_errors = True

                elif quantity < 0:
                    part_errors = True

            elif item.startswith('purchase-order-'):
                # Which purchase order is selected for a given supplier?
                pk = item.replace('purchase-order-', '')

                # Check that the Supplier actually exists
                try:
                    supplier = Company.objects.get(id=pk)
                except Company.DoesNotExist:
                    # Skip this item
                    continue

                purchase_order_id = self.request.POST[item]

                # Ensure that a valid purchase order has been passed
                try:
                    purchase_order = PurchaseOrder.objects.get(pk=purchase_order_id)
                except (PurchaseOrder.DoesNotExist, ValueError):
                    purchase_order = None

                supplier.selected_purchase_order = purchase_order.id if purchase_order else None

                self.suppliers.append(supplier)

                if supplier.selected_purchase_order is None:
                    supplier_errors = True

        form_step = request.POST.get('form_step')

        # Map parts to suppliers
        self.get_suppliers()

        valid = False

        if form_step == 'select_parts':
            # No errors? Proceed to PO selection form
            if part_errors is False:
                self.ajax_template_name = 'order/order_wizard/select_pos.html'

            else:
                self.ajax_template_name = 'order/order_wizard/select_parts.html'

        elif form_step == 'select_purchase_orders':

            self.ajax_template_name = 'order/order_wizard/select_pos.html'

            valid = part_errors is False and supplier_errors is False

            # Form wizard is complete! Add items to purchase orders
            if valid:
                self.order_items()

        data = {
            'form_valid': valid,
            'success': 'Ordered {n} parts'.format(n=len(self.parts))
        }

        return self.renderJsonResponse(self.request, data=data)

    @transaction.atomic
    def order_items(self):
        """ Add the selected items to the purchase orders. """

        for supplier in self.suppliers:

            # Check that the purchase order does actually exist
            try:
                order = PurchaseOrder.objects.get(pk=supplier.selected_purchase_order)
            except PurchaseOrder.DoesNotExist:
                logger.critical('Could not add items to purchase order {po} - Order does not exist'.format(po=supplier.selected_purchase_order))
                continue

            for item in supplier.order_items:

                # Ensure that the quantity is valid
                try:
                    quantity = int(item.order_quantity)
                    if quantity <= 0:
                        continue
                except ValueError:
                    logger.warning("Did not add part to purchase order - incorrect quantity")
                    continue

                # Check that the supplier part does actually exist
                try:
                    supplier_part = SupplierPart.objects.get(pk=item.order_supplier)
                except SupplierPart.DoesNotExist:
                    logger.critical("Could not add part '{part}' to purchase order - selected supplier part '{sp}' does not exist.".format(
                        part=item,
                        sp=item.order_supplier))
                    continue

                order.add_line_item(supplier_part, quantity)


class POLineItemCreate(PermissionRequiredMixin, AjaxCreateView):
    """ AJAX view for creating a new PurchaseOrderLineItem object
    """

    model = PurchaseOrderLineItem
    context_object_name = 'line'
    form_class = order_forms.EditPurchaseOrderLineItemForm
<<<<<<< HEAD
    ajax_form_title = 'Add Line Item'
    permission_required = ('order.add_purchaseorderlineitem')
    permission_object = None
=======
    ajax_form_title = _('Add Line Item')
>>>>>>> 5261e96c

    def post(self, request, *arg, **kwargs):

        self.request = request

        form = self.get_form()

        valid = form.is_valid()

        # Extract the SupplierPart ID from the form
        part_id = form['part'].value()

        # Extract the Order ID from the form
        order_id = form['order'].value()

        try:
            order = PurchaseOrder.objects.get(id=order_id)
        except (ValueError, PurchaseOrder.DoesNotExist):
            order = None
            form.errors['order'] = [_('Invalid Purchase Order')]
            valid = False

        try:
            sp = SupplierPart.objects.get(id=part_id)

            if order is not None:
                if not sp.supplier == order.supplier:
                    form.errors['part'] = [_('Supplier must match for Part and Order')]
                    valid = False

        except (SupplierPart.DoesNotExist, ValueError):
            valid = False
            form.errors['part'] = [_('Invalid SupplierPart selection')]

        data = {
            'form_valid': valid,
        }

        if valid:
            self.object = form.save()

            data['pk'] = self.object.pk
            data['text'] = str(self.object)
        else:
            self.object = None

        return self.renderJsonResponse(request, form, data,)

    def get_form(self):
        """ Limit choice options based on the selected order, etc
        """

        form = super().get_form()

        # Limit the available to orders to ones that are PENDING
        query = form.fields['order'].queryset
        query = query.filter(status=OrderStatus.PENDING)
        form.fields['order'].queryset = query

        order_id = form['order'].value()

        try:
            order = PurchaseOrder.objects.get(id=order_id)

            query = form.fields['part'].queryset

            # Only allow parts from the selected supplier
            query = query.filter(supplier=order.supplier.id)

            exclude = []

            for line in order.lines.all():
                if line.part and line.part.id not in exclude:
                    exclude.append(line.part.id)

            # Remove parts that are already in the order
            query = query.exclude(id__in=exclude)

            form.fields['part'].queryset = query
            form.fields['order'].widget = HiddenInput()
        except (ValueError, PurchaseOrder.DoesNotExist):
            pass

        return form

    def get_initial(self):
        """ Extract initial data for the line item.

        - The 'order' will be passed as a query parameter
        - Use this to set the 'order' field and limit the options for 'part'
        """

        initials = super().get_initial().copy()

        order_id = self.request.GET.get('order', None)

        if order_id:
            try:
                order = PurchaseOrder.objects.get(id=order_id)
                initials['order'] = order

            except PurchaseOrder.DoesNotExist:
                pass

        return initials


class POLineItemEdit(PermissionRequiredMixin, AjaxUpdateView):
    """ View for editing a PurchaseOrderLineItem object in a modal form.
    """

    model = PurchaseOrderLineItem
    form_class = order_forms.EditPurchaseOrderLineItemForm
    ajax_template_name = 'modal_form.html'
<<<<<<< HEAD
    ajax_form_title = 'Edit Line Item'
    permission_required = ('order.change_purchaseorderlineitem')
=======
    ajax_form_title = _('Edit Line Item')
>>>>>>> 5261e96c

    def get_form(self):
        form = super().get_form()

        # Prevent user from editing order once line item is assigned
        form.fields.pop('order')

        return form


class POLineItemDelete(PermissionRequiredMixin, AjaxDeleteView):
    """ View for deleting a PurchaseOrderLineItem object in a modal form
    """

    model = PurchaseOrderLineItem
    ajax_form_title = _('Delete Line Item')
    ajax_template_name = 'order/po_lineitem_delete.html'
    permission_required = ('order.delete_purchaseorderlineitem')

    def get_data(self):
        return {
            'danger': _('Deleted line item'),
        }<|MERGE_RESOLUTION|>--- conflicted
+++ resolved
@@ -756,13 +756,9 @@
     model = PurchaseOrderLineItem
     context_object_name = 'line'
     form_class = order_forms.EditPurchaseOrderLineItemForm
-<<<<<<< HEAD
-    ajax_form_title = 'Add Line Item'
+    ajax_form_title = _('Add Line Item')
     permission_required = ('order.add_purchaseorderlineitem')
     permission_object = None
-=======
-    ajax_form_title = _('Add Line Item')
->>>>>>> 5261e96c
 
     def post(self, request, *arg, **kwargs):
 
@@ -877,12 +873,8 @@
     model = PurchaseOrderLineItem
     form_class = order_forms.EditPurchaseOrderLineItemForm
     ajax_template_name = 'modal_form.html'
-<<<<<<< HEAD
-    ajax_form_title = 'Edit Line Item'
+    ajax_form_title = _('Edit Line Item')
     permission_required = ('order.change_purchaseorderlineitem')
-=======
-    ajax_form_title = _('Edit Line Item')
->>>>>>> 5261e96c
 
     def get_form(self):
         form = super().get_form()
