--- conflicted
+++ resolved
@@ -16,12 +16,11 @@
 from common.forms import MatchFieldForm, UploadFileForm
 from common.views import FileManagementFormView
 from company.models import SupplierPart  # ManufacturerPart
+from InvenTree.helpers import DownloadFile
+from InvenTree.views import AjaxView, InvenTreeRoleMixin
 from part.models import Part
 from part.views import PartPricing
 from plugin.views import InvenTreePluginViewMixin
-
-from InvenTree.helpers import DownloadFile
-from InvenTree.views import AjaxView, InvenTreeRoleMixin
 
 from . import forms as order_forms
 from .admin import PurchaseOrderLineItemResource, SalesOrderLineItemResource
@@ -51,11 +50,7 @@
 
 
 class SalesOrderIndex(InvenTreeRoleMixin, ListView):
-<<<<<<< HEAD
     """SalesOrder index (list) view class."""
-=======
-    """SalesOrder index (list) view class"""
->>>>>>> 4b149865
 
     model = SalesOrder
     template_name = 'order/sales_orders.html'
@@ -100,11 +95,7 @@
     """PurchaseOrder: Upload file, match to fields and parts (using multi-Step form)."""
 
     class OrderFileManager(FileManager):
-<<<<<<< HEAD
         """Specify required fields."""
-=======
-        """Specify required fields"""
->>>>>>> 4b149865
 
         REQUIRED_HEADERS = ['Quantity']
 
@@ -343,11 +334,7 @@
     """View for inspecting part pricing information."""
 
     class EnhancedForm(PartPricing.form_class):
-<<<<<<< HEAD
         """Extra form options."""
-=======
-        """Extra form options"""
->>>>>>> 4b149865
 
         pk = IntegerField(widget=HiddenInput())
         so_line = IntegerField(widget=HiddenInput())
