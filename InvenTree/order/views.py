"""
Django views for interacting with Order app
"""

# -*- coding: utf-8 -*-
from __future__ import unicode_literals

from django.db import transaction
from django.db.utils import IntegrityError
from django.http.response import JsonResponse
from django.shortcuts import get_object_or_404
from django.urls import reverse
from django.http import HttpResponseRedirect
from django.utils.translation import ugettext_lazy as _
from django.views.generic import DetailView, ListView
from django.forms import HiddenInput, IntegerField

import logging
from decimal import Decimal, InvalidOperation

from .models import PurchaseOrder, PurchaseOrderLineItem
from .models import SalesOrder, SalesOrderLineItem
from .admin import POLineItemResource, SOLineItemResource
from build.models import Build
from company.models import Company, SupplierPart  # ManufacturerPart
from stock.models import StockItem
from part.models import Part

from common.forms import UploadFileForm, MatchFieldForm
from common.views import FileManagementFormView
from common.files import FileManager

from . import forms as order_forms
from part.views import PartPricing

from InvenTree.views import AjaxView, AjaxUpdateView
from InvenTree.helpers import DownloadFile, str2bool
from InvenTree.views import InvenTreeRoleMixin

from InvenTree.status_codes import PurchaseOrderStatus


logger = logging.getLogger("inventree")


class PurchaseOrderIndex(InvenTreeRoleMixin, ListView):
    """ List view for all purchase orders """

    model = PurchaseOrder
    template_name = 'order/purchase_orders.html'
    context_object_name = 'orders'

    def get_queryset(self):
        """ Retrieve the list of purchase orders,
        ensure that the most recent ones are returned first. """

        queryset = PurchaseOrder.objects.all().order_by('-creation_date')

        return queryset

    def get_context_data(self, **kwargs):
        ctx = super().get_context_data(**kwargs)

        return ctx


class SalesOrderIndex(InvenTreeRoleMixin, ListView):

    model = SalesOrder
    template_name = 'order/sales_orders.html'
    context_object_name = 'orders'


class PurchaseOrderDetail(InvenTreeRoleMixin, DetailView):
    """ Detail view for a PurchaseOrder object """

    context_object_name = 'order'
    queryset = PurchaseOrder.objects.all().prefetch_related('lines')
    template_name = 'order/purchase_order_detail.html'

    def get_context_data(self, **kwargs):
        ctx = super().get_context_data(**kwargs)

        return ctx


class SalesOrderDetail(InvenTreeRoleMixin, DetailView):
    """ Detail view for a SalesOrder object """

    context_object_name = 'order'
    queryset = SalesOrder.objects.all().prefetch_related('lines__allocations__item__purchase_order')
    template_name = 'order/sales_order_detail.html'


class PurchaseOrderCancel(AjaxUpdateView):
    """ View for cancelling a purchase order """

    model = PurchaseOrder
    ajax_form_title = _('Cancel Order')
    ajax_template_name = 'order/order_cancel.html'
    form_class = order_forms.CancelPurchaseOrderForm

    def validate(self, order, form, **kwargs):

        confirm = str2bool(form.cleaned_data.get('confirm', False))

        if not confirm:
            form.add_error('confirm', _('Confirm order cancellation'))

        if not order.can_cancel():
            form.add_error(None, _('Order cannot be cancelled'))

    def save(self, order, form, **kwargs):
        """
        Cancel the PurchaseOrder
        """

        order.cancel_order()


class SalesOrderCancel(AjaxUpdateView):
    """ View for cancelling a sales order """

    model = SalesOrder
    ajax_form_title = _("Cancel sales order")
    ajax_template_name = "order/sales_order_cancel.html"
    form_class = order_forms.CancelSalesOrderForm

    def validate(self, order, form, **kwargs):

        confirm = str2bool(form.cleaned_data.get('confirm', False))

        if not confirm:
            form.add_error('confirm', _('Confirm order cancellation'))

        if not order.can_cancel():
            form.add_error(None, _('Order cannot be cancelled'))

    def save(self, order, form, **kwargs):
        """
        Once the form has been validated, cancel the SalesOrder
        """

        order.cancel_order()


class PurchaseOrderIssue(AjaxUpdateView):
    """ View for changing a purchase order from 'PENDING' to 'ISSUED' """

    model = PurchaseOrder
    ajax_form_title = _('Issue Order')
    ajax_template_name = "order/order_issue.html"
    form_class = order_forms.IssuePurchaseOrderForm

    def validate(self, order, form, **kwargs):

        confirm = str2bool(self.request.POST.get('confirm', False))

        if not confirm:
            form.add_error('confirm', _('Confirm order placement'))

    def save(self, order, form, **kwargs):
        """
        Once the form has been validated, place the order.
        """
        order.place_order()

    def get_data(self):
        return {
            'success': _('Purchase order issued')
        }


class PurchaseOrderComplete(AjaxUpdateView):
    """ View for marking a PurchaseOrder as complete.
    """

    form_class = order_forms.CompletePurchaseOrderForm
    model = PurchaseOrder
    ajax_template_name = "order/order_complete.html"
    ajax_form_title = _("Complete Order")
    context_object_name = 'order'

    def get_context_data(self):

        ctx = {
            'order': self.get_object(),
        }

        return ctx

    def validate(self, order, form, **kwargs):

        confirm = str2bool(form.cleaned_data.get('confirm', False))

        if not confirm:
            form.add_error('confirm', _('Confirm order completion'))

    def save(self, order, form, **kwargs):
        """
        Complete the PurchaseOrder
        """

        order.complete_order()

    def get_data(self):
        return {
            'success': _('Purchase order completed')
        }


<<<<<<< HEAD
class SalesOrderShip(AjaxUpdateView):
    """ View for 'shipping' a SalesOrder """
    form_class = order_forms.ShipSalesOrderForm
    model = SalesOrder
    context_object_name = 'order'
    ajax_template_name = 'order/sales_order_ship.html'
    ajax_form_title = _('Ship Order')

    def post(self, request, *args, **kwargs):

        self.request = request

        order = self.get_object()
        self.object = order

        form = self.get_form()

        confirm = str2bool(request.POST.get('confirm', False))

        valid = False

        if not confirm:
            form.add_error('confirm', _('Confirm order shipment'))
        else:
            valid = True

        if valid:
            if not order.ship_order(request.user):
                form.add_error(None, _('Could not ship order'))
                valid = False

        data = {
            'form_valid': valid,
        }

        context = self.get_context_data()

        context['order'] = order

        return self.renderJsonResponse(request, form, data, context)


class SalesOrderAllocationFulfill(AjaxUpdateView):
    """ View for 'fulfill' a SalesOrderLineItem """
    model = SalesOrderAllocation
    context_object_name = 'so_allocation'
    ajax_template_name = 'order/sales_order_line_allocation_fulfill.html'
    ajax_form_title = _('Fulfill Stock Item')

    def post(self, request, *args, **kwargs):
        self.request = request
        context = self.get_context_data()
        # context['order'] = order

        return self.renderJsonResponse(request, context)


=======
>>>>>>> 64c89305
class PurchaseOrderUpload(FileManagementFormView):
    ''' PurchaseOrder: Upload file, match to fields and parts (using multi-Step form) '''

    class OrderFileManager(FileManager):
        REQUIRED_HEADERS = [
            'Quantity',
        ]

        ITEM_MATCH_HEADERS = [
            'Manufacturer_MPN',
            'Supplier_SKU',
        ]

        OPTIONAL_HEADERS = [
            'Purchase_Price',
            'Reference',
            'Notes',
        ]

    name = 'order'
    form_list = [
        ('upload', UploadFileForm),
        ('fields', MatchFieldForm),
        ('items', order_forms.OrderMatchItemForm),
    ]
    form_steps_template = [
        'order/order_wizard/po_upload.html',
        'order/order_wizard/match_fields.html',
        'order/order_wizard/match_parts.html',
    ]
    form_steps_description = [
        _("Upload File"),
        _("Match Fields"),
        _("Match Supplier Parts"),
    ]
    form_field_map = {
        'item_select': 'part',
        'quantity': 'quantity',
        'purchase_price': 'purchase_price',
        'reference': 'reference',
        'notes': 'notes',
    }
    file_manager_class = OrderFileManager

    def get_order(self):
        """ Get order or return 404 """

        return get_object_or_404(PurchaseOrder, pk=self.kwargs['pk'])

    def get_context_data(self, form, **kwargs):
        """ Handle context data for order """

        context = super().get_context_data(form=form, **kwargs)

        order = self.get_order()

        context.update({'order': order})

        return context

    def get_field_selection(self):
        """ Once data columns have been selected, attempt to pre-select the proper data from the database.
        This function is called once the field selection has been validated.
        The pre-fill data are then passed through to the SupplierPart selection form.
        """

        order = self.get_order()

        self.allowed_items = SupplierPart.objects.filter(supplier=order.supplier).prefetch_related('manufacturer_part')

        # Fields prefixed with "Part_" can be used to do "smart matching" against Part objects in the database
        q_idx = self.get_column_index('Quantity')
        s_idx = self.get_column_index('Supplier_SKU')
        m_idx = self.get_column_index('Manufacturer_MPN')
        p_idx = self.get_column_index('Purchase_Price')
        r_idx = self.get_column_index('Reference')
        n_idx = self.get_column_index('Notes')

        for row in self.rows:

            # Initially use a quantity of zero
            quantity = Decimal(0)

            # Initially we do not have a part to reference
            exact_match_part = None

            # Check if there is a column corresponding to "quantity"
            if q_idx >= 0:
                q_val = row['data'][q_idx]['cell']

                if q_val:
                    # Delete commas
                    q_val = q_val.replace(',', '')

                    try:
                        # Attempt to extract a valid quantity from the field
                        quantity = Decimal(q_val)
                        # Store the 'quantity' value
                        row['quantity'] = quantity
                    except (ValueError, InvalidOperation):
                        pass

            # Check if there is a column corresponding to "Supplier SKU"
            if s_idx >= 0:
                sku = row['data'][s_idx]['cell']

                try:
                    # Attempt SupplierPart lookup based on SKU value
                    exact_match_part = self.allowed_items.get(SKU__contains=sku)
                except (ValueError, SupplierPart.DoesNotExist, SupplierPart.MultipleObjectsReturned):
                    exact_match_part = None

            # Check if there is a column corresponding to "Manufacturer MPN" and no exact match found yet
            if m_idx >= 0 and not exact_match_part:
                mpn = row['data'][m_idx]['cell']

                try:
                    # Attempt SupplierPart lookup based on MPN value
                    exact_match_part = self.allowed_items.get(manufacturer_part__MPN__contains=mpn)
                except (ValueError, SupplierPart.DoesNotExist, SupplierPart.MultipleObjectsReturned):
                    exact_match_part = None

            # Supply list of part options for each row, sorted by how closely they match the part name
            row['item_options'] = self.allowed_items

            # Unless found, the 'part_match' is blank
            row['item_match'] = None

            if exact_match_part:
                # If there is an exact match based on SKU or MPN, use that
                row['item_match'] = exact_match_part

            # Check if there is a column corresponding to "purchase_price"
            if p_idx >= 0:
                p_val = row['data'][p_idx]['cell']

                if p_val:
                    row['purchase_price'] = p_val

            # Check if there is a column corresponding to "reference"
            if r_idx >= 0:
                reference = row['data'][r_idx]['cell']
                row['reference'] = reference

            # Check if there is a column corresponding to "notes"
            if n_idx >= 0:
                notes = row['data'][n_idx]['cell']
                row['notes'] = notes

    def done(self, form_list, **kwargs):
        """ Once all the data is in, process it to add PurchaseOrderLineItem instances to the order """

        order = self.get_order()
        items = self.get_clean_items()

        # Create PurchaseOrderLineItem instances
        for purchase_order_item in items.values():
            try:
                supplier_part = SupplierPart.objects.get(pk=int(purchase_order_item['part']))
            except (ValueError, SupplierPart.DoesNotExist):
                continue

            quantity = purchase_order_item.get('quantity', 0)
            if quantity:
                purchase_order_line_item = PurchaseOrderLineItem(
                    order=order,
                    part=supplier_part,
                    quantity=quantity,
                    purchase_price=purchase_order_item.get('purchase_price', None),
                    reference=purchase_order_item.get('reference', ''),
                    notes=purchase_order_item.get('notes', ''),
                )
                try:
                    purchase_order_line_item.save()
                except IntegrityError:
                    # PurchaseOrderLineItem already exists
                    pass

        return HttpResponseRedirect(reverse('po-detail', kwargs={'pk': self.kwargs['pk']}))


class SalesOrderExport(AjaxView):
    """
    Export a sales order

    - File format can optionally be passed as a query parameter e.g. ?format=CSV
    - Default file format is CSV
    """

    model = SalesOrder

    role_required = 'sales_order.view'

    def get(self, request, *args, **kwargs):

        order = get_object_or_404(SalesOrder, pk=self.kwargs.get('pk', None))

        export_format = request.GET.get('format', 'csv')

        filename = f"{str(order)} - {order.customer.name}.{export_format}"

        dataset = SOLineItemResource().export(queryset=order.lines.all())

        filedata = dataset.export(format=export_format)

        return DownloadFile(filedata, filename)


class PurchaseOrderExport(AjaxView):
    """ File download for a purchase order

    - File format can be optionally passed as a query param e.g. ?format=CSV
    - Default file format is CSV
    """

    model = PurchaseOrder

    # Specify role as we cannot introspect from "AjaxView"
    role_required = 'purchase_order.view'

    def get(self, request, *args, **kwargs):

        order = get_object_or_404(PurchaseOrder, pk=self.kwargs.get('pk', None))

        export_format = request.GET.get('format', 'csv')

        filename = '{order} - {company}.{fmt}'.format(
            order=str(order),
            company=order.supplier.name,
            fmt=export_format
        )

        dataset = POLineItemResource().export(queryset=order.lines.all())

        filedata = dataset.export(format=export_format)

        return DownloadFile(filedata, filename)


class OrderParts(AjaxView):
    """ View for adding various SupplierPart items to a Purchase Order.

    SupplierParts can be selected from a variety of 'sources':

    - ?supplier_parts[]= -> Direct list of SupplierPart objects
    - ?parts[]= -> List of base Part objects (user must then select supplier parts)
    - ?stock[]= -> List of StockItem objects (user must select supplier parts)
    - ?build= -> A Build object (user must select parts, then supplier parts)

    """

    ajax_form_title = _("Order Parts")
    ajax_template_name = 'order/order_wizard/select_parts.html'

    role_required = [
        'part.view',
        'purchase_order.change',
    ]

    # List of Parts we wish to order
    parts = []
    suppliers = []

    def get_context_data(self):

        ctx = {}

        ctx['parts'] = sorted(self.parts, key=lambda part: int(part.order_quantity), reverse=True)
        ctx['suppliers'] = self.suppliers

        return ctx

    def get_data(self):
        """ enrich respone json data """
        data = super().get_data()
        # if in selection-phase, add a button to update the prices
        if getattr(self, 'form_step', 'select_parts') == 'select_parts':
            data['buttons'] = [{'name': 'update_price', 'title': _('Update prices')}]  # set buttons
            data['hideErrorMessage'] = '1'  # hide the error message
        return data

    def get_suppliers(self):
        """ Calculates a list of suppliers which the user will need to create POs for.
        This is calculated AFTER the user finishes selecting the parts to order.
        Crucially, get_parts() must be called before get_suppliers()
        """

        suppliers = {}

        for supplier in self.suppliers:
            supplier.order_items = []

            suppliers[supplier.name] = supplier

        for part in self.parts:
            supplier_part_id = part.order_supplier

            try:
                supplier = SupplierPart.objects.get(pk=supplier_part_id).supplier
            except SupplierPart.DoesNotExist:
                continue

            if supplier.name not in suppliers:
                supplier.order_items = []

                # Attempt to auto-select a purchase order
                orders = PurchaseOrder.objects.filter(supplier=supplier, status__in=PurchaseOrderStatus.OPEN)

                if orders.count() == 1:
                    supplier.selected_purchase_order = orders.first().id
                else:
                    supplier.selected_purchase_order = None

                suppliers[supplier.name] = supplier

            suppliers[supplier.name].order_items.append(part)

        self.suppliers = [suppliers[key] for key in suppliers.keys()]

    def get_parts(self):
        """ Determine which parts the user wishes to order.
        This is performed on the initial GET request.
        """

        self.parts = []

        part_ids = set()

        # User has passed a list of stock items
        if 'stock[]' in self.request.GET:

            stock_id_list = self.request.GET.getlist('stock[]')

            """ Get a list of all the parts associated with the stock items.
            - Base part must be purchaseable.
            - Return a set of corresponding Part IDs
            """
            stock_items = StockItem.objects.filter(
                part__purchaseable=True,
                id__in=stock_id_list)

            for item in stock_items:
                part_ids.add(item.part.id)

        # User has passed a single Part ID
        elif 'part' in self.request.GET:
            try:
                part_id = self.request.GET.get('part')
                part = Part.objects.get(id=part_id)

                part_ids.add(part.id)

            except Part.DoesNotExist:
                pass

        # User has passed a list of part ID values
        elif 'parts[]' in self.request.GET:
            part_id_list = self.request.GET.getlist('parts[]')

            parts = Part.objects.filter(
                purchaseable=True,
                id__in=part_id_list)

            for part in parts:
                part_ids.add(part.id)

        # User has provided a Build ID
        elif 'build' in self.request.GET:
            build_id = self.request.GET.get('build')
            try:
                build = Build.objects.get(id=build_id)

                parts = build.required_parts

                for part in parts:

                    # If ordering from a Build page, ignore parts that we have enough of
                    if part.quantity_to_order <= 0:
                        continue
                    part_ids.add(part.id)
            except Build.DoesNotExist:
                pass

        # Create the list of parts
        for id in part_ids:
            try:
                part = Part.objects.get(id=id)
                # Pre-fill the 'order quantity' value
                part.order_quantity = part.quantity_to_order

                default_supplier = part.get_default_supplier()

                if default_supplier:
                    part.order_supplier = default_supplier.id
                else:
                    part.order_supplier = None
            except Part.DoesNotExist:
                continue

            self.parts.append(part)

    def get(self, request, *args, **kwargs):

        self.request = request

        self.get_parts()

        return self.renderJsonResponse(request)

    def post(self, request, *args, **kwargs):
        """ Handle the POST action for part selection.

        - Validates each part / quantity / supplier / etc

        Part selection form contains the following fields for each part:

        - supplier-<pk> : The ID of the selected supplier
        - quantity-<pk> : The quantity to add to the order
        """

        self.request = request

        self.parts = []
        self.suppliers = []

        # Any errors for the part selection form?
        part_errors = False
        supplier_errors = False

        # Extract part information from the form
        for item in self.request.POST:

            if item.startswith('part-supplier-'):

                pk = item.replace('part-supplier-', '')

                # Check that the part actually exists
                try:
                    part = Part.objects.get(id=pk)
                except (Part.DoesNotExist, ValueError):
                    continue

                supplier_part_id = self.request.POST[item]

                quantity = self.request.POST.get('part-quantity-' + str(pk), 0)

                # Ensure a valid supplier has been passed
                try:
                    supplier_part = SupplierPart.objects.get(id=supplier_part_id)
                except (SupplierPart.DoesNotExist, ValueError):
                    supplier_part = None

                # Ensure a valid quantity is passed
                try:
                    quantity = int(quantity)

                    # Eliminate lines where the quantity is zero
                    if quantity == 0:
                        continue
                except ValueError:
                    quantity = part.quantity_to_order

                part.order_supplier = supplier_part.id if supplier_part else None
                part.order_quantity = quantity

                # set supplier-price
                if supplier_part:
                    supplier_price = supplier_part.get_price(quantity)
                    if supplier_price:
                        part.purchase_price = supplier_price / quantity
                if not hasattr(part, 'purchase_price'):
                    part.purchase_price = None

                self.parts.append(part)

                if supplier_part is None:
                    part_errors = True

                elif quantity < 0:
                    part_errors = True

            elif item.startswith('purchase-order-'):
                # Which purchase order is selected for a given supplier?
                pk = item.replace('purchase-order-', '')

                # Check that the Supplier actually exists
                try:
                    supplier = Company.objects.get(id=pk)
                except Company.DoesNotExist:
                    # Skip this item
                    continue

                purchase_order_id = self.request.POST[item]

                # Ensure that a valid purchase order has been passed
                try:
                    purchase_order = PurchaseOrder.objects.get(pk=purchase_order_id)
                except (PurchaseOrder.DoesNotExist, ValueError):
                    purchase_order = None

                supplier.selected_purchase_order = purchase_order.id if purchase_order else None

                self.suppliers.append(supplier)

                if supplier.selected_purchase_order is None:
                    supplier_errors = True

        form_step = request.POST.get('form_step')

        # Map parts to suppliers
        self.get_suppliers()

        valid = False

        if form_step == 'select_parts':
            # No errors? and the price-update button was not used to submit? Proceed to PO selection form
            if part_errors is False and 'act-btn_update_price' not in request.POST:
                self.ajax_template_name = 'order/order_wizard/select_pos.html'
                self.form_step = 'select_purchase_orders'  # set step (important for get_data)

            else:
                self.ajax_template_name = 'order/order_wizard/select_parts.html'

        elif form_step == 'select_purchase_orders':

            self.ajax_template_name = 'order/order_wizard/select_pos.html'

            valid = part_errors is False and supplier_errors is False

            # Form wizard is complete! Add items to purchase orders
            if valid:
                self.order_items()

        data = {
            'form_valid': valid,
            'success': _('Ordered {n} parts').format(n=len(self.parts))
        }

        return self.renderJsonResponse(self.request, data=data)

    @transaction.atomic
    def order_items(self):
        """ Add the selected items to the purchase orders. """

        for supplier in self.suppliers:

            # Check that the purchase order does actually exist
            try:
                order = PurchaseOrder.objects.get(pk=supplier.selected_purchase_order)
            except PurchaseOrder.DoesNotExist:
                logger.critical('Could not add items to purchase order {po} - Order does not exist'.format(po=supplier.selected_purchase_order))
                continue

            for item in supplier.order_items:

                # Ensure that the quantity is valid
                try:
                    quantity = int(item.order_quantity)
                    if quantity <= 0:
                        continue
                except ValueError:
                    logger.warning("Did not add part to purchase order - incorrect quantity")
                    continue

                # Check that the supplier part does actually exist
                try:
                    supplier_part = SupplierPart.objects.get(pk=item.order_supplier)
                except SupplierPart.DoesNotExist:
                    logger.critical("Could not add part '{part}' to purchase order - selected supplier part '{sp}' does not exist.".format(
                        part=item,
                        sp=item.order_supplier))
                    continue

                # get purchase price
                purchase_price = item.purchase_price

                order.add_line_item(supplier_part, quantity, purchase_price=purchase_price)


class LineItemPricing(PartPricing):
    """ View for inspecting part pricing information """

    class EnhancedForm(PartPricing.form_class):
        pk = IntegerField(widget=HiddenInput())
        so_line = IntegerField(widget=HiddenInput())

    form_class = EnhancedForm

    def get_part(self, id=False):
        if 'line_item' in self.request.GET:
            try:
                part_id = self.request.GET.get('line_item')
                part = SalesOrderLineItem.objects.get(id=part_id).part
            except Part.DoesNotExist:
                return None
        elif 'pk' in self.request.POST:
            try:
                part_id = self.request.POST.get('pk')
                part = Part.objects.get(id=part_id)
            except Part.DoesNotExist:
                return None
        else:
            return None

        if id:
            return part.id
        return part

    def get_so(self, pk=False):
        so_line = self.request.GET.get('line_item', None)
        if not so_line:
            so_line = self.request.POST.get('so_line', None)

        if so_line:
            try:
                sales_order = SalesOrderLineItem.objects.get(pk=so_line)
                if pk:
                    return sales_order.pk
                return sales_order
            except Part.DoesNotExist:
                return None
        return None

    def get_quantity(self):
        """ Return set quantity in decimal format """
        qty = Decimal(self.request.GET.get('quantity', 1))
        if qty == 1:
            return Decimal(self.request.POST.get('quantity', 1))
        return qty

    def get_initials(self):
        initials = super().get_initials()
        initials['pk'] = self.get_part(id=True)
        initials['so_line'] = self.get_so(pk=True)
        return initials

    def post(self, request, *args, **kwargs):
        # parse extra actions
        REF = 'act-btn_'
        act_btn = [a.replace(REF, '') for a in self.request.POST if REF in a]

        # check if extra action was passed
        if act_btn and act_btn[0] == 'update_price':
            # get sales order
            so_line = self.get_so()
            if not so_line:
                self.data = {'non_field_errors': [_('Sales order not found')]}
            else:
                quantity = self.get_quantity()
                price = self.get_pricing(quantity).get('unit_part_price', None)

                if not price:
                    self.data = {'non_field_errors': [_('Price not found')]}
                else:
                    # set normal update note
                    note = _('Updated {part} unit-price to {price}')

                    # check qunatity and update if different
                    if so_line.quantity != quantity:
                        so_line.quantity = quantity
                        note = _('Updated {part} unit-price to {price} and quantity to {qty}')

                    # update sale_price
                    so_line.sale_price = price
                    so_line.save()

                    # parse response
                    data = {
                        'form_valid': True,
                        'success': note.format(part=str(so_line.part), price=str(so_line.sale_price), qty=quantity)
                    }
                    return JsonResponse(data=data)

        # let the normal pricing view run
        return super().post(request, *args, **kwargs)<|MERGE_RESOLUTION|>--- conflicted
+++ resolved
@@ -209,66 +209,6 @@
         }
 
 
-<<<<<<< HEAD
-class SalesOrderShip(AjaxUpdateView):
-    """ View for 'shipping' a SalesOrder """
-    form_class = order_forms.ShipSalesOrderForm
-    model = SalesOrder
-    context_object_name = 'order'
-    ajax_template_name = 'order/sales_order_ship.html'
-    ajax_form_title = _('Ship Order')
-
-    def post(self, request, *args, **kwargs):
-
-        self.request = request
-
-        order = self.get_object()
-        self.object = order
-
-        form = self.get_form()
-
-        confirm = str2bool(request.POST.get('confirm', False))
-
-        valid = False
-
-        if not confirm:
-            form.add_error('confirm', _('Confirm order shipment'))
-        else:
-            valid = True
-
-        if valid:
-            if not order.ship_order(request.user):
-                form.add_error(None, _('Could not ship order'))
-                valid = False
-
-        data = {
-            'form_valid': valid,
-        }
-
-        context = self.get_context_data()
-
-        context['order'] = order
-
-        return self.renderJsonResponse(request, form, data, context)
-
-
-class SalesOrderAllocationFulfill(AjaxUpdateView):
-    """ View for 'fulfill' a SalesOrderLineItem """
-    model = SalesOrderAllocation
-    context_object_name = 'so_allocation'
-    ajax_template_name = 'order/sales_order_line_allocation_fulfill.html'
-    ajax_form_title = _('Fulfill Stock Item')
-
-    def post(self, request, *args, **kwargs):
-        self.request = request
-        context = self.get_context_data()
-        # context['order'] = order
-
-        return self.renderJsonResponse(request, context)
-
-
-=======
->>>>>>> 64c89305
 class PurchaseOrderUpload(FileManagementFormView):
     ''' PurchaseOrder: Upload file, match to fields and parts (using multi-Step form) '''
 
