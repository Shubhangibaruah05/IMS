--- conflicted
+++ resolved
@@ -17,13 +17,9 @@
 import part.filters
 import stock.models
 import stock.serializers
-<<<<<<< HEAD
+from common.serializers import ProjectCodeSerializer
 from company.serializers import (AddressBriefSerializer,
                                  CompanyBriefSerializer, ContactSerializer,
-=======
-from common.serializers import ProjectCodeSerializer
-from company.serializers import (CompanyBriefSerializer, ContactSerializer,
->>>>>>> be6ab14c
                                  SupplierPartSerializer)
 from InvenTree.helpers import (extract_serial_numbers, hash_barcode, normalize,
                                str2bool)
