--- conflicted
+++ resolved
@@ -39,15 +39,8 @@
 from users.serializers import OwnerSerializer
 
 
-<<<<<<< HEAD
-class POSerializer(InvenTreeModelSerializer):
-    """
-    Serializer for a PurchaseOrder object
-    """
-=======
 class POSerializer(ReferenceIndexingSerializerMixin, InvenTreeModelSerializer):
     """ Serializer for a PurchaseOrder object """
->>>>>>> eca3aaa0
 
     def __init__(self, *args, **kwargs):
 
