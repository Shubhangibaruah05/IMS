--- conflicted
+++ resolved
@@ -23,13 +23,8 @@
             <h4>{% trans "Sales Order Items" %}</h4>
             {% include "spacer.html" %}
             <div class='btn-group' role='group'>
-<<<<<<< HEAD
-                {% if roles.sales_order.change %}
-                <button type='button' class='btn btn-success me-3' id='new-so-line'>
-=======
                 {% if roles.sales_order.change and order.is_pending %}
                 <button type='button' class='btn btn-success' id='new-so-line'>
->>>>>>> 64c89305
                     <span class='fas fa-plus-circle'></span> {% trans "Add Line Item" %}
                 </button>
                 {% endif %}
