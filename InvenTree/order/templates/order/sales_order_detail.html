--- conflicted
+++ resolved
@@ -221,15 +221,7 @@
         },
     });
 
-<<<<<<< HEAD
-    function reloadTable() {
-        $('#so-lines-table').bootstrapTable('refresh');
-    }
-
-    $('#new-so-line').click(function() {
-=======
     $("#new-so-line").click(function() {
->>>>>>> cb76b13e
 
         var fields = soLineItemFields({
             order: {{ order.pk }},
