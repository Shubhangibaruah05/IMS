{% extends "page_base.html" %}

{% load i18n %}
{% load static %}
{% load inventree_extras %}
{% load status_codes %}

{% block page_title %}
{% inventree_title %} | {% trans "Sales Order" %}
{% endblock %}

{% block breadcrumbs %}
<li class='breadcrumb-item'><a href='{% url "so-index" %}'>{% trans "Sales Orders" %}</a></li>
<li class="breadcrumb-item active" aria-current="page"><a href='{% url "so-detail" order.id %}'>{{ order }}</a></li>
{% endblock %}

{% block thumbnail %}
<img class='part-thumb'
{% if order.customer and order.customer.image %}
src="{{ order.customer.image.url }}"
{% else %}
src="{% static 'img/blank_image.png' %}"
{% endif %}
/>
{% endblock %}

{% block heading %}
{% trans "Sales Order" %} {{ order.reference }}
{% endblock %}

{% block actions %}
{% if user.is_staff and roles.sales_order.change %}
{% url 'admin:order_salesorder_change' order.pk as url %}
{% include "admin_button.html" with url=url %}
{% endif %}
<!-- Printing actions -->
<div class='btn-group' role='group'>
    <button id='print-options' title='{% trans "Print actions" %}' class='btn btn-outline-secondary dropdown-toggle' type='button' data-bs-toggle='dropdown'>
        <span class='fas fa-print'></span> <span class='caret'></span>
    </button>
    <ul class='dropdown-menu' role='menu'>
        {% if report_enabled %}
        <li><a class='dropdown-item' href='#' id='print-order-report'><span class='fas fa-file-pdf'></span> {% trans "Print sales order report" %}</a></li>
        {% endif %}
        <li><a class='dropdown-item' href='#' id='export-order'><span class='fas fa-file-download'></span> {% trans "Export order to file" %}</a></li>
        <!--
        <li><a class='dropdown-item' href='#' id='print-packing-list'><span class='fas fa-clipboard-list'></span>{% trans "Print packing list" %}</a></li>
        -->
    </ul>
</div>
{% if roles.sales_order.change %}
<!-- Order actions -->
<div class='btn-group' role='group'>
    <button id='order-options' title='{% trans "Order actions" %}' class='btn btn-outline-secondary dropdown-toggle' type='button' data-bs-toggle='dropdown'>
        <span class='fas fa-tools'></span> <span class='caret'></span>
    </button>
    <ul class='dropdown-menu' role='menu'>
        <li><a class='dropdown-item' href='#' id='edit-order'><span class='fas fa-edit icon-green'></span> {% trans "Edit order" %}</a></li>
        {% if order.status == SalesOrderStatus.PENDING %}
        <li><a class='dropdown-item' href='#' id='cancel-order'><span class='fas fa-times-circle icon-red'></span> {% trans "Cancel order" %}</a></li>
        {% endif %}
    </ul>

</div>
{% if order.status == SalesOrderStatus.PENDING %}
<<<<<<< HEAD
<button type='button' class='btn btn-outline-secondary btn-default' id='barcode-scan-into-basket' title='{% trans "Scan to basket" %}'>
    <span class='fas fa-shopping-basket'></span>
</button>
{% endif %}
{% if order.status == SalesOrderStatus.PENDING  %}
<button type='button' class='btn btn-success' id='ship-order' title='{% trans "Ship Order" %}'>
    <span class='fas fa-truck'></span> {% trans "Ship Order" %}
=======
<button type='button' class='btn btn-success' id='complete-order' title='{% trans "Complete Sales Order" %}'{% if not order.is_completed %} disabled{% endif %}>
    <span class='fas fa-check-circle'></span> {% trans "Complete Order" %}
>>>>>>> 64c89305
</button>
{% endif %}
{% endif %}
{% endblock actions %}

{% block details %}

<table class='table table-striped table-condensed'>
    <col width='25'>
    <tr>
        <td><span class='fas fa-hashtag'></span></td>
        <td>{% trans "Order Reference" %}</td>
        <td>{% settings_value 'SALESORDER_REFERENCE_PREFIX' %}{{ order.reference }}{% include "clip.html"%}</td>
    </tr>
    <tr>
        <td><span class='fas fa-info-circle'></span></td>
        <td>{% trans "Order Description" %}</td>
        <td>{{ order.description }}{% include "clip.html" %}</td>
    </tr>
    <tr>
        <td><span class='fas fa-info'></span></td>
        <td>{% trans "Order Status" %}</td>
        <td>
            {% sales_order_status_label order.status %}
            {% if order.is_overdue %}
            <span class='badge rounded-pill bg-danger'>{% trans "Overdue" %}</span>
            {% endif %}
        </td>
    </tr>
</table>

<div class='info-messages'>
    {% if order.status == SalesOrderStatus.PENDING and not order.is_fully_allocated %}
    <div class='alert alert-block alert-danger'>
        {% trans "This Sales Order has not been fully allocated" %}
    </div>
    {% endif %}
</div>

{% endblock %}

{% block details_right %}
<table class='table table-striped table-condensed'>
    <col width='25'>
    {% if order.customer %}
    <tr>
        <td><span class='fas fa-building'></span></td>
        <td>{% trans "Customer" %}</td>
        <td><a href="{% url 'company-detail' order.customer.id %}">{{ order.customer.name }}</a>{% include "clip.html"%}</td>
    </tr>
    {% endif %}
    {% if order.customer_reference %}
    <tr>
        <td><span class='fas fa-hashtag'></span></td>
        <td>{% trans "Customer Reference" %}</td>
        <td>{{ order.customer_reference }}{% include "clip.html"%}</td>
    </tr>
    {% endif %}
    <tr>
        <td><span class='fas fa-tasks'></span></td>
        <td>{% trans "Completed Line Items" %}</td>
        <td>
            {{ order.completed_line_count }} / {{ order.line_count }}
            {% if order.is_completed %}
            <span class='badge bg-success badge-right rounded-pill'>{% trans "Complete" %}</span>
            {% else %}
            <span class='badge bg-danger badge-right rounded-pill'>{% trans "Incomplete" %}</span>
            {% endif %}
        </td>
    </tr>
    <tr>
        <td><span class='fas fa-truck'></span></td>
        <td>{% trans "Completed Shipments" %}</td>
        <td>
            {{ order.completed_shipment_count }} / {{ order.shipment_count }}
            {% if order.pending_shipment_count > 0 %}
            <span class='badge bg-danger badge-right rounded-pill'>{% trans "Incomplete" %}</span>
            {% endif %}
        </td>
    </tr>
    {% if order.link %}
    <tr>
        <td><span class='fas fa-link'></span></td>
        <td>External Link</td>
        <td><a href="{{ order.link }}">{{ order.link }}</a>{% include "clip.html"%}</td>
    </tr>
    {% endif %}
    <tr>
        <td><span class='fas fa-calendar-alt'></span></td>
        <td>{% trans "Created" %}</td>
        <td>{{ order.creation_date }}<span class='badge badge-right rounded-pill bg-dark'>{{ order.created_by }}</span></td>
    </tr>
    {% if order.target_date %}
    <tr>
        <td><span class='fas fa-calendar-alt'></span></td>
        <td>{% trans "Target Date" %}</td>
        <td>{{ order.target_date }}</td>
    </tr>
    {% endif %}
    {% if order.shipment_date %}
    <tr>
        <td><span class='fas fa-truck'></span></td>
        <td>{% trans "Completed" %}</td>
        <td>
            {{ order.shipment_date }}
            {% if order.shipped_by %}
            <span class='badge badge-right rounded-pill bg-dark'>{{ order.shipped_by }}</span>
            {% endif %}
        </td>
    </tr>
    {% endif %}
    {% if order.responsible %}
    <tr>
        <td><span class='fas fa-users'></span></td>
        <td>{% trans "Responsible" %}</td>
        <td>{{ order.responsible }}</td>
    </tr>
    {% endif %}
</table>
{% endblock %}

{% block js_ready %}
{{ block.super }}

$("#edit-order").click(function() {

    constructForm('{% url "api-so-detail" order.pk %}', {
        fields: {
            reference: {
                prefix: global_settings.SALESORDER_REFERENCE_PREFIX,
            },
            {% if order.lines.count == 0 and order.status == SalesOrderStatus.PENDING %}
            customer: {
            },
            {% endif %}
            customer_reference: {},
            description: {},
            target_date: {
                icon: 'fa-calendar-alt',
            },
            link: {
                icon: 'fa-link',
            },
            is_packable:{},
            responsible: {
                icon: 'fa-user',
            },
        },
        title: '{% trans "Edit Sales Order" %}',
        reload: true,
    });
});

$("#cancel-order").click(function() {
    launchModalForm("{% url 'so-cancel' order.id %}", {
        reload: true,
    });
});

$("#complete-order").click(function() {
    constructForm('{% url "api-so-complete" order.id %}', {
        method: 'POST',
        title: '{% trans "Complete Sales Order" %}',
        confirm: true,
        reload: true,
    });
});

{% if report_enabled %}
$('#print-order-report').click(function() {
    printSalesOrderReports([{{ order.pk }}]);
});
{% endif %}

$('#export-order').click(function() {
    exportOrder('{% url "so-export" order.id %}');
});

{% endblock %}<|MERGE_RESOLUTION|>--- conflicted
+++ resolved
@@ -63,7 +63,6 @@
 
 </div>
 {% if order.status == SalesOrderStatus.PENDING %}
-<<<<<<< HEAD
 <button type='button' class='btn btn-outline-secondary btn-default' id='barcode-scan-into-basket' title='{% trans "Scan to basket" %}'>
     <span class='fas fa-shopping-basket'></span>
 </button>
@@ -71,10 +70,8 @@
 {% if order.status == SalesOrderStatus.PENDING  %}
 <button type='button' class='btn btn-success' id='ship-order' title='{% trans "Ship Order" %}'>
     <span class='fas fa-truck'></span> {% trans "Ship Order" %}
-=======
 <button type='button' class='btn btn-success' id='complete-order' title='{% trans "Complete Sales Order" %}'{% if not order.is_completed %} disabled{% endif %}>
     <span class='fas fa-check-circle'></span> {% trans "Complete Order" %}
->>>>>>> 64c89305
 </button>
 {% endif %}
 {% endif %}
