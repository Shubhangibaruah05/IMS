--- conflicted
+++ resolved
@@ -7,25 +7,16 @@
 from django.urls import include, path, re_path
 from django.utils.translation import gettext_lazy as _
 
-import common.models as common_models
-from common.settings import settings
-from company.models import SupplierPart
 from django_filters import rest_framework as rest_filters
 from django_ical.views import ICalFeed
-from generic.states.api import StatusView
-from part.models import Part
 from rest_framework import status
 from rest_framework.exceptions import ValidationError
 from rest_framework.response import Response
-from users.models import Owner
-
-<<<<<<< HEAD
-=======
+
 import common.models as common_models
 from common.settings import settings
 from company.models import SupplierPart
 from generic.states.api import StatusView
->>>>>>> 4b149865
 from InvenTree.api import (
     APIDownloadMixin,
     AttachmentMixin,
@@ -54,11 +45,8 @@
     SalesOrderLineItemResource,
     SalesOrderResource,
 )
-<<<<<<< HEAD
-=======
 from part.models import Part
 from users.models import Owner
->>>>>>> 4b149865
 
 
 class GeneralExtraLineList(APIDownloadMixin):
@@ -880,21 +868,13 @@
 
 
 class SalesOrderCancel(SalesOrderContextMixin, CreateAPI):
-<<<<<<< HEAD
     """API endpoint to cancel a SalesOrder."""
-=======
-    """API endpoint to cancel a SalesOrder"""
->>>>>>> 4b149865
 
     serializer_class = serializers.SalesOrderCancelSerializer
 
 
 class SalesOrderIssue(SalesOrderContextMixin, CreateAPI):
-<<<<<<< HEAD
     """API endpoint to issue a SalesOrder."""
-=======
-    """API endpoint to issue a SalesOrder"""
->>>>>>> 4b149865
 
     serializer_class = serializers.SalesOrderIssueSerializer
 
@@ -1181,11 +1161,7 @@
 
 
 class ReturnOrderDetail(ReturnOrderMixin, RetrieveUpdateDestroyAPI):
-<<<<<<< HEAD
     """API endpoint for detail view of a single ReturnOrder object."""
-=======
-    """API endpoint for detail view of a single ReturnOrder object"""
->>>>>>> 4b149865
 
     pass
 
@@ -1213,31 +1189,19 @@
 
 
 class ReturnOrderCancel(ReturnOrderContextMixin, CreateAPI):
-<<<<<<< HEAD
     """API endpoint to cancel a ReturnOrder."""
-=======
-    """API endpoint to cancel a ReturnOrder"""
->>>>>>> 4b149865
 
     serializer_class = serializers.ReturnOrderCancelSerializer
 
 
 class ReturnOrderComplete(ReturnOrderContextMixin, CreateAPI):
-<<<<<<< HEAD
     """API endpoint to complete a ReturnOrder."""
-=======
-    """API endpoint to complete a ReturnOrder"""
->>>>>>> 4b149865
 
     serializer_class = serializers.ReturnOrderCompleteSerializer
 
 
 class ReturnOrderIssue(ReturnOrderContextMixin, CreateAPI):
-<<<<<<< HEAD
     """API endpoint to issue (place) a ReturnOrder."""
-=======
-    """API endpoint to issue (place) a ReturnOrder"""
->>>>>>> 4b149865
 
     serializer_class = serializers.ReturnOrderIssueSerializer
 
@@ -1253,11 +1217,7 @@
     """Custom filters for the ReturnOrderLineItemList endpoint."""
 
     class Meta:
-<<<<<<< HEAD
         """Metaclass options."""
-=======
-        """Metaclass options"""
->>>>>>> 4b149865
 
         price_field = 'price'
         model = models.ReturnOrderLineItem
@@ -1307,20 +1267,12 @@
 class ReturnOrderLineItemList(
     ReturnOrderLineItemMixin, APIDownloadMixin, ListCreateAPI
 ):
-<<<<<<< HEAD
     """API endpoint for accessing a list of ReturnOrderLineItemList objects."""
-=======
-    """API endpoint for accessing a list of ReturnOrderLineItemList objects"""
->>>>>>> 4b149865
 
     filterset_class = ReturnOrderLineItemFilter
 
     def download_queryset(self, queryset, export_format):
-<<<<<<< HEAD
         """Download the requested queryset as a file."""
-=======
-        """Download the requested queryset as a file"""
->>>>>>> 4b149865
         raise NotImplementedError(
             'download_queryset not yet implemented for this endpoint'
         )
@@ -1338,11 +1290,7 @@
 
 
 class ReturnOrderLineItemDetail(ReturnOrderLineItemMixin, RetrieveUpdateDestroyAPI):
-<<<<<<< HEAD
     """API endpoint for detail view of a ReturnOrderLineItem object."""
-=======
-    """API endpoint for detail view of a ReturnOrderLineItem object"""
->>>>>>> 4b149865
 
     pass
 
@@ -1354,11 +1302,7 @@
     serializer_class = serializers.ReturnOrderExtraLineSerializer
 
     def download_queryset(self, queryset, export_format):
-<<<<<<< HEAD
         """Download this queryset as a file."""
-=======
-        """Download this queryset as a file"""
->>>>>>> 4b149865
         raise NotImplementedError('download_queryset not yet implemented')
 
 
@@ -1513,19 +1457,11 @@
         return outlist
 
     def item_title(self, item):
-<<<<<<< HEAD
         """Set the event title to the order reference."""
         return f'{item.reference}'
 
     def item_description(self, item):
         """Set the event description."""
-=======
-        """Set the event title to the order reference"""
-        return f'{item.reference}'
-
-    def item_description(self, item):
-        """Set the event description"""
->>>>>>> 4b149865
         return f'Company: {item.company.name}\nStatus: {item.get_status_display()}\nDescription: {item.description}'
 
     def item_start_datetime(self, item):
