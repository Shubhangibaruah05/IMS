--- conflicted
+++ resolved
@@ -13,11 +13,8 @@
 from rest_framework import filters, status
 from rest_framework.response import Response
 
-<<<<<<< HEAD
 from company.models import SupplierPart
 
-=======
->>>>>>> 825b1473
 from InvenTree.filters import InvenTreeOrderingFilter
 from InvenTree.helpers import str2bool
 from InvenTree.api import AttachmentMixin
