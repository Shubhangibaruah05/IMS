"""Admin classes for the 'users' app"""

from django import forms
from django.contrib import admin, messages
from django.contrib.admin.widgets import FilteredSelectMultiple
from django.contrib.auth import get_user_model
from django.contrib.auth.admin import UserAdmin
from django.contrib.auth.models import Group
from django.utils.safestring import mark_safe
from django.utils.translation import gettext_lazy as _

from users.models import ApiToken, Owner, RuleSet

User = get_user_model()


class ApiTokenAdmin(admin.ModelAdmin):
    """Admin class for the ApiToken model."""

    list_display = ('token', 'user', 'name', 'expiry', 'active')
<<<<<<< HEAD
=======
    list_filter = ('user', 'revoked')
>>>>>>> 4d79c9f9
    fields = ('token', 'user', 'name', 'created', 'last_seen', 'revoked', 'expiry', 'metadata')

    def get_readonly_fields(self, request, obj=None):
        """Some fields are read-only after creation"""

        ro = ['token', 'created', 'last_seen']

        if obj:
            ro += ['user', 'expiry', 'name']

        return ro


class RuleSetInline(admin.TabularInline):
    """Class for displaying inline RuleSet data in the Group admin page."""

    model = RuleSet
    can_delete = False
    verbose_name = 'Ruleset'
    verbose_plural_name = 'Rulesets'
    fields = ['name'] + list(RuleSet.RULE_OPTIONS)
    readonly_fields = ['name']
    max_num = len(RuleSet.RULESET_CHOICES)
    min_num = 1
    extra = 0
    # TODO: find better way to order inlines
    ordering = ['name']


class InvenTreeGroupAdminForm(forms.ModelForm):
    """Custom admin form for the Group model.

    Adds the ability for editing user membership directly in the group admin page.
    """

    class Meta:
        """Metaclass defines extra fields"""
        model = Group
        exclude = []
        fields = [
            'name',
            'users',
        ]

    def __init__(self, *args, **kwargs):  # pragma: no cover
        """Populate the 'users' field with the users in the current group"""
        super().__init__(*args, **kwargs)

        if self.instance.pk:
            # Populate the users field with the current Group users.
            self.fields['users'].initial = self.instance.user_set.all()

    # Add the users field.
    users = forms.ModelMultipleChoiceField(
        queryset=User.objects.all(),
        required=False,
        widget=FilteredSelectMultiple('users', False),
        label=_('Users'),
        help_text=_('Select which users are assigned to this group')
    )

    def save_m2m(self):  # pragma: no cover
        """Add the users to the Group"""
        self.instance.user_set.set(self.cleaned_data['users'])

    def save(self, *args, **kwargs):  # pragma: no cover
        """Custom save method for Group admin form"""
        # Default save
        instance = super().save()
        # Save many-to-many data
        self.save_m2m()
        return instance


class RoleGroupAdmin(admin.ModelAdmin):  # pragma: no cover
    """Custom admin interface for the Group model."""

    form = InvenTreeGroupAdminForm

    inlines = [
        RuleSetInline,
    ]

    list_display = ('name', 'admin', 'part_category', 'part', 'stocktake', 'stock_location',
                    'stock_item', 'build', 'purchase_order', 'sales_order', 'return_order')

    def get_rule_set(self, obj, rule_set_type):
        """Return list of permissions for the given ruleset."""
        # Get all rulesets associated to object
        rule_sets = RuleSet.objects.filter(group=obj.pk)

        # Select ruleset based on type
        for rule_set in rule_sets:
            if rule_set.name == rule_set_type:
                break

        def append_permission_level(permission_level, next_level):
            """Append permission level"""
            if not permission_level:
                return next_level

            if permission_level[:-1].endswith('|'):
                permission_level += next_level
            else:
                permission_level += ' | ' + next_level

            return permission_level

        permission_level = ''

        if rule_set.can_view:
            permission_level = append_permission_level(permission_level, 'V')

        if rule_set.can_add:
            permission_level = append_permission_level(permission_level, 'A')

        if rule_set.can_change:
            permission_level = append_permission_level(permission_level, 'C')

        if rule_set.can_delete:
            permission_level = append_permission_level(permission_level, 'D')

        return permission_level

    def admin(self, obj):
        """Return the ruleset for the admin role"""
        return self.get_rule_set(obj, 'admin')

    def part_category(self, obj):
        """Return the ruleset for the PartCategory role"""
        return self.get_rule_set(obj, 'part_category')

    def part(self, obj):
        """Return the ruleset for the Part role"""
        return self.get_rule_set(obj, 'part')

    def stocktake(self, obj):
        """Return the ruleset for the Stocktake role"""
        return self.get_rule_set(obj, 'stocktake')

    def stock_location(self, obj):
        """Return the ruleset for the StockLocation role"""
        return self.get_rule_set(obj, 'stock_location')

    def stock_item(self, obj):
        """Return the ruleset for the StockItem role"""
        return self.get_rule_set(obj, 'stock')

    def build(self, obj):
        """Return the ruleset for the BuildOrder role"""
        return self.get_rule_set(obj, 'build')

    def purchase_order(self, obj):
        """Return the ruleset for the PurchaseOrder role"""
        return self.get_rule_set(obj, 'purchase_order')

    def sales_order(self, obj):
        """Return the ruleset for the SalesOrder role"""
        return self.get_rule_set(obj, 'sales_order')

    def return_order(self, obj):
        """Return the ruleset ofr the ReturnOrder role"""
        return self.get_rule_set(obj, 'return_order')

    def get_formsets_with_inlines(self, request, obj=None):
        """Return all inline formsets"""
        for inline in self.get_inline_instances(request, obj):
            # Hide RuleSetInline in the 'Add role' view
            if not isinstance(inline, RuleSetInline) or obj is not None:
                yield inline.get_formset(request, obj), inline

    filter_horizontal = ['permissions']

    def save_model(self, request, obj, form, change):
        """Save overwrite.

        This method serves two purposes:
            - show warning message whenever the group users belong to multiple groups
            - skip saving of the group instance model as inlines needs to be saved before.
        """
        # Get form cleaned data
        users = form.cleaned_data['users']

        # Check for users who are members of multiple groups
        warning_message = ''
        for user in users:
            if user.groups.all().count() > 1:
                warning_message += f'<br>- <b>{user.username}</b> is member of: '
                for idx, group in enumerate(user.groups.all()):
                    warning_message += f'<b>{group.name}</b>'
                    if idx < len(user.groups.all()) - 1:
                        warning_message += ', '

        # If any, display warning message when group is saved
        if warning_message:
            warning_message = mark_safe(_(f'The following users are members of multiple groups:'
                                          f'{warning_message}'))
            messages.add_message(request, messages.WARNING, warning_message)

    def save_formset(self, request, form, formset, change):
        """Save the inline formset"""
        # Save inline Rulesets
        formset.save()
        # Save Group instance and update permissions
        form.instance.save(update_fields=['name'])


class InvenTreeUserAdmin(UserAdmin):
    """Custom admin page for the User model.

    Hides the "permissions" view as this is now handled
    entirely by groups and RuleSets.

    (And it's confusing!)
    """
    list_display = ('username', 'email', 'first_name', 'last_name', 'is_staff', 'last_login')  # display last connection for each user in user admin panel.
    fieldsets = (
        (None, {'fields': ('username', 'password')}),
        (_('Personal info'), {'fields': ('first_name', 'last_name', 'email')}),
        (_('Permissions'), {
            'fields': ('is_active', 'is_staff', 'is_superuser', 'groups'),
        }),
        (_('Important dates'), {'fields': ('last_login', 'date_joined')}),
    )


class OwnerAdmin(admin.ModelAdmin):
    """Custom admin interface for the Owner model."""
    pass


admin.site.unregister(Group)
admin.site.register(Group, RoleGroupAdmin)

admin.site.unregister(User)
admin.site.register(User, InvenTreeUserAdmin)

admin.site.register(Owner, OwnerAdmin)

admin.site.register(ApiToken, ApiTokenAdmin)<|MERGE_RESOLUTION|>--- conflicted
+++ resolved
@@ -18,10 +18,7 @@
     """Admin class for the ApiToken model."""
 
     list_display = ('token', 'user', 'name', 'expiry', 'active')
-<<<<<<< HEAD
-=======
     list_filter = ('user', 'revoked')
->>>>>>> 4d79c9f9
     fields = ('token', 'user', 'name', 'created', 'last_seen', 'revoked', 'expiry', 'metadata')
 
     def get_readonly_fields(self, request, obj=None):
