"""Database model definitions for the 'users' app."""

import datetime
import logging

from django.conf import settings
from django.contrib import admin
from django.contrib.auth import get_user_model
from django.contrib.auth.models import Group, Permission, User
from django.contrib.contenttypes.fields import GenericForeignKey
from django.contrib.contenttypes.models import ContentType
from django.core.cache import cache
from django.core.validators import MinLengthValidator
from django.db import models
from django.db.models import Q, UniqueConstraint
from django.db.models.signals import post_delete, post_save
from django.db.utils import IntegrityError
from django.dispatch import receiver
from django.urls import reverse
from django.utils.translation import gettext_lazy as _

import common.models as common_models
from rest_framework.authtoken.models import Token as AuthToken

import InvenTree.helpers
import InvenTree.models
from InvenTree.ready import canAppAccessDatabase

logger = logging.getLogger('inventree')


#  OVERRIDE START
# Overrides Django User model __str__ with a custom function to be able to change
# string representation of a user
def user_model_str(self):
    """Function to override the default Django User __str__."""
    if common_models.InvenTreeSetting.get_setting('DISPLAY_FULL_NAMES'):
        if self.first_name or self.last_name:
            return f'{self.first_name} {self.last_name}'
    return self.username


User.add_to_class('__str__', user_model_str)  # Overriding User.__str__
#  OVERRIDE END


def default_token():
    """Generate a default value for the token."""
    return ApiToken.generate_key()


def default_token_expiry():
    """Generate an expiry date for a newly created token."""
    # TODO: Custom value for default expiry timeout
    # TODO: For now, tokens last for 1 year
    return datetime.datetime.now().date() + datetime.timedelta(days=365)


class ApiToken(AuthToken, InvenTree.models.MetadataMixin):
    """Extends the default token model provided by djangorestframework.authtoken.

    Extensions:
    - Adds an 'expiry' date - tokens can be set to expire after a certain date
    - Adds a 'name' field - tokens can be given a custom name (in addition to the user information)
    """

    class Meta:
<<<<<<< HEAD
        """Metaclass defines model properties."""
=======
        """Metaclass defines model properties"""
>>>>>>> 4b149865

        verbose_name = _('API Token')
        verbose_name_plural = _('API Tokens')
        abstract = False

    def __str__(self):
        """String representation uses the redacted token."""
        return self.token

    @classmethod
    def generate_key(cls, prefix='inv-'):
        """Generate a new token key - with custom prefix."""
        # Suffix is the date of creation
        suffix = '-' + str(datetime.datetime.now().date().isoformat().replace('-', ''))

        return prefix + str(AuthToken.generate_key()) + suffix

    # Override the 'key' field - force it to be unique
    key = models.CharField(
        default=default_token,
        verbose_name=_('Key'),
        db_index=True,
        unique=True,
        max_length=100,
        validators=[MinLengthValidator(50)],
    )

    # Override the 'user' field, to allow multiple tokens per user
    user = models.ForeignKey(
        settings.AUTH_USER_MODEL,
        on_delete=models.CASCADE,
        verbose_name=_('User'),
        related_name='api_tokens',
    )

    name = models.CharField(
        max_length=100,
        blank=True,
        verbose_name=_('Token Name'),
        help_text=_('Custom token name'),
    )

    expiry = models.DateField(
        default=default_token_expiry,
        verbose_name=_('Expiry Date'),
        help_text=_('Token expiry date'),
        auto_now=False,
        auto_now_add=False,
    )

    last_seen = models.DateField(
        blank=True,
        null=True,
        verbose_name=_('Last Seen'),
        help_text=_('Last time the token was used'),
    )

    revoked = models.BooleanField(
        default=False, verbose_name=_('Revoked'), help_text=_('Token has been revoked')
    )

    @staticmethod
    def sanitize_name(name: str):
        """Sanitize the provide name value."""
        name = str(name).strip()

        # Remove any non-printable chars
        name = InvenTree.helpers.remove_non_printable_characters(
            name, remove_newline=True
        )
        name = InvenTree.helpers.strip_html_tags(name)

        name = name.replace(' ', '-')
        # Limit to 100 characters
        name = name[:100]

        return name

    @property
    @admin.display(description=_('Token'))
    def token(self):
        """Provide a redacted version of the token.

        The *raw* key value should never be displayed anywhere!
        """
        # If the token has not yet been saved, return the raw key
        if self.pk is None:
            return self.key

        M = len(self.key) - 20

        return self.key[:8] + '*' * M + self.key[-12:]

    @property
    @admin.display(boolean=True, description=_('Expired'))
    def expired(self):
        """Test if this token has expired."""
        return self.expiry is not None and self.expiry < datetime.datetime.now().date()

    @property
    @admin.display(boolean=True, description=_('Active'))
    def active(self):
        """Test if this token is active."""
        return not self.revoked and not self.expired


class RuleSet(models.Model):
    """A RuleSet is somewhat like a superset of the django permission class, in that in encapsulates a bunch of permissions.

    There are *many* apps models used within InvenTree,
    so it makes sense to group them into "roles".

    These roles translate (roughly) to the menu options available.

    Each role controls permissions for a number of database tables,
    which are then handled using the normal django permissions approach.
    """

    RULESET_CHOICES = [
        ('admin', _('Admin')),
        ('part_category', _('Part Categories')),
        ('part', _('Parts')),
        ('stocktake', _('Stocktake')),
        ('stock_location', _('Stock Locations')),
        ('stock', _('Stock Items')),
        ('build', _('Build Orders')),
        ('purchase_order', _('Purchase Orders')),
        ('sales_order', _('Sales Orders')),
        ('return_order', _('Return Orders')),
    ]

    RULESET_NAMES = [choice[0] for choice in RULESET_CHOICES]

    RULESET_PERMISSIONS = ['view', 'add', 'change', 'delete']

    RULESET_MODELS = {
        'admin': [
            'auth_group',
            'auth_user',
            'auth_permission',
            'users_apitoken',
            'users_ruleset',
            'report_reportasset',
            'report_reportsnippet',
            'report_billofmaterialsreport',
            'report_purchaseorderreport',
            'report_salesorderreport',
            'account_emailaddress',
            'account_emailconfirmation',
            'sites_site',
            'socialaccount_socialaccount',
            'socialaccount_socialapp',
            'socialaccount_socialtoken',
            'otp_totp_totpdevice',
            'otp_static_statictoken',
            'otp_static_staticdevice',
            'plugin_pluginconfig',
            'plugin_pluginsetting',
            'plugin_notificationusersetting',
            'common_newsfeedentry',
            'taggit_tag',
            'taggit_taggeditem',
            'flags_flagstate',
        ],
        'part_category': [
            'part_partcategory',
            'part_partcategoryparametertemplate',
            'part_partcategorystar',
        ],
        'part': [
            'part_part',
            'part_partpricing',
            'part_bomitem',
            'part_bomitemsubstitute',
            'part_partattachment',
            'part_partsellpricebreak',
            'part_partinternalpricebreak',
            'part_parttesttemplate',
            'part_partparametertemplate',
            'part_partparameter',
            'part_partrelated',
            'part_partstar',
            'part_partcategorystar',
            'company_supplierpart',
            'company_manufacturerpart',
            'company_manufacturerpartparameter',
            'company_manufacturerpartattachment',
            'label_partlabel',
        ],
        'stocktake': ['part_partstocktake', 'part_partstocktakereport'],
        'stock_location': [
            'stock_stocklocation',
            'stock_stocklocationtype',
            'label_stocklocationlabel',
            'report_stocklocationreport',
        ],
        'stock': [
            'stock_stockitem',
            'stock_stockitemattachment',
            'stock_stockitemtracking',
            'stock_stockitemtestresult',
            'report_testreport',
            'label_stockitemlabel',
        ],
        'build': [
            'part_part',
            'part_partcategory',
            'part_bomitem',
            'part_bomitemsubstitute',
            'build_build',
            'build_builditem',
            'build_buildline',
            'build_buildorderattachment',
            'stock_stockitem',
            'stock_stocklocation',
            'report_buildreport',
            'label_buildlinelabel',
        ],
        'purchase_order': [
            'company_company',
            'company_companyattachment',
            'company_contact',
            'company_address',
            'company_manufacturerpart',
            'company_manufacturerpartparameter',
            'company_supplierpart',
            'company_supplierpricebreak',
            'order_purchaseorder',
            'order_purchaseorderattachment',
            'order_purchaseorderlineitem',
            'order_purchaseorderextraline',
            'report_purchaseorderreport',
        ],
        'sales_order': [
            'company_company',
            'company_companyattachment',
            'company_contact',
            'company_address',
            'order_salesorder',
            'order_salesorderallocation',
            'order_salesorderattachment',
            'order_salesorderlineitem',
            'order_salesorderextraline',
            'order_salesordershipment',
            'report_salesorderreport',
        ],
        'return_order': [
            'company_company',
            'company_companyattachment',
            'company_contact',
            'company_address',
            'order_returnorder',
            'order_returnorderlineitem',
            'order_returnorderextraline',
            'order_returnorderattachment',
            'report_returnorderreport',
        ],
    }

    # Database models we ignore permission sets for
    RULESET_IGNORE = [
        # Core django models (not user configurable)
        'admin_logentry',
        'contenttypes_contenttype',
        # Models which currently do not require permissions
        'common_colortheme',
        'common_customunit',
        'common_inventreesetting',
        'common_inventreeusersetting',
        'common_notificationentry',
        'common_notificationmessage',
        'common_notesimage',
        'common_projectcode',
        'common_webhookendpoint',
        'common_webhookmessage',
        'label_labeloutput',
        'users_owner',
        # Third-party tables
        'error_report_error',
        'exchange_rate',
        'exchange_exchangebackend',
        'user_sessions_session',
        # Django-q
        'django_q_ormq',
        'django_q_failure',
        'django_q_task',
        'django_q_schedule',
        'django_q_success',
    ]

    RULESET_CHANGE_INHERIT = [('part', 'partparameter'), ('part', 'bomitem')]

    RULE_OPTIONS = ['can_view', 'can_add', 'can_change', 'can_delete']

    class Meta:
<<<<<<< HEAD
        """Metaclass defines additional model properties."""
=======
        """Metaclass defines additional model properties"""
>>>>>>> 4b149865

        unique_together = (('name', 'group'),)

    name = models.CharField(
        max_length=50,
        choices=RULESET_CHOICES,
        blank=False,
        help_text=_('Permission set'),
    )

    group = models.ForeignKey(
        Group,
        related_name='rule_sets',
        blank=False,
        null=False,
        on_delete=models.CASCADE,
        help_text=_('Group'),
    )

    can_view = models.BooleanField(
        verbose_name=_('View'), default=True, help_text=_('Permission to view items')
    )

    can_add = models.BooleanField(
        verbose_name=_('Add'), default=False, help_text=_('Permission to add items')
    )

    can_change = models.BooleanField(
        verbose_name=_('Change'),
        default=False,
        help_text=_('Permissions to edit items'),
    )

    can_delete = models.BooleanField(
        verbose_name=_('Delete'),
        default=False,
        help_text=_('Permission to delete items'),
    )

    @classmethod
    def check_table_permission(cls, user, table, permission):
        """Check if the provided user has the specified permission against the table."""
        # Superuser knows no bounds
        if user.is_superuser:
            return True

        # If the table does *not* require permissions
        if table in cls.RULESET_IGNORE:
            return True

        # Work out which roles touch the given table
        for role in cls.RULESET_NAMES:
            if table in cls.RULESET_MODELS[role]:
                if check_user_role(user, role, permission):
                    return True

        # Check for children models which inherits from parent role
        for parent, child in cls.RULESET_CHANGE_INHERIT:
            # Get child model name
            parent_child_string = f'{parent}_{child}'

            if parent_child_string == table:
                # Check if parent role has change permission
                if check_user_role(user, parent, 'change'):
                    return True

        # Print message instead of throwing an error
        name = getattr(user, 'name', user.pk)
        logger.debug(
            "User '%s' failed permission check for %s.%s", name, table, permission
        )

        return False

    @staticmethod
    def get_model_permission_string(model, permission):
        """Construct the correctly formatted permission string, given the app_model name, and the permission type."""
        model, app = split_model(model)

        return f'{app}.{permission}_{model}'

    def __str__(self, debug=False):  # pragma: no cover
        """Ruleset string representation."""
        if debug:
            # Makes debugging easier
            return (
                f'{str(self.group).ljust(15)}: {self.name.title().ljust(15)} | '
                f'v: {str(self.can_view).ljust(5)} | a: {str(self.can_add).ljust(5)} | '
                f'c: {str(self.can_change).ljust(5)} | d: {str(self.can_delete).ljust(5)}'
            )
        return self.name

    def save(self, *args, **kwargs):
        """Intercept the 'save' functionality to make additional permission changes.

        It does not make sense to be able to change / create something,
        but not be able to view it!
        """
        if self.can_add or self.can_change or self.can_delete:
            self.can_view = True

        if self.can_add or self.can_delete:
            self.can_change = True

        super().save(*args, **kwargs)

        if self.group:
            # Update the group too!
            self.group.save()

    def get_models(self):
        """Return the database tables / models that this ruleset covers."""
        return self.RULESET_MODELS.get(self.name, [])


def split_model(model):
    """Get modelname and app from modelstring."""
    *app, model = model.split('_')

    # handle models that have
    if len(app) > 1:
        app = '_'.join(app)
    else:
        app = app[0]

    return model, app


def split_permission(app, perm):
    """Split permission string into permission and model."""
    permission_name, *model = perm.split('_')
    # handle models that have underscores
    if len(model) > 1:  # pragma: no cover
        app += '_' + '_'.join(model[:-1])
        perm = permission_name + '_' + model[-1:][0]
    model = model[-1:][0]
    return perm, model


def update_group_roles(group, debug=False):
    """Iterates through all of the RuleSets associated with the group, and ensures that the correct permissions are either applied or removed from the group.

    This function is called under the following conditions:

    a) Whenever the InvenTree database is launched
    b) Whenever the group object is updated

    The RuleSet model has complete control over the permissions applied to any group.
    """
    if not canAppAccessDatabase(allow_test=True):
        return  # pragma: no cover

    # List of permissions already associated with this group
    group_permissions = set()

    # Iterate through each permission already assigned to this group,
    # and create a simplified permission key string
    for p in group.permissions.all().prefetch_related('content_type'):
        (permission, app, model) = p.natural_key()
        permission_string = f'{app}.{permission}'
        group_permissions.add(permission_string)

    # List of permissions which must be added to the group
    permissions_to_add = set()

    # List of permissions which must be removed from the group
    permissions_to_delete = set()

    def add_model(name, action, allowed):
        """Add a new model to the pile.

        Args:
            name: The name of the model e.g. part_part
            action: The permission action e.g. view
            allowed: Whether or not the action is allowed
        """
        if action not in ['view', 'add', 'change', 'delete']:  # pragma: no cover
            raise ValueError(f'Action {action} is invalid')

        permission_string = RuleSet.get_model_permission_string(model, action)

        if allowed:
            # An 'allowed' action is always preferenced over a 'forbidden' action
            if permission_string in permissions_to_delete:
                permissions_to_delete.remove(permission_string)

            permissions_to_add.add(permission_string)

        else:
            # A forbidden action will be ignored if we have already allowed it
            if permission_string not in permissions_to_add:
                permissions_to_delete.add(permission_string)

    # Pre-fetch all the RuleSet objects
    rulesets = {
        r.name: r for r in RuleSet.objects.filter(group=group).prefetch_related('group')
    }

    # Get all the rulesets associated with this group
    for r in RuleSet.RULESET_CHOICES:
        rulename = r[0]

        if rulename in rulesets:
            ruleset = rulesets[rulename]
        else:
            try:
                ruleset = RuleSet.objects.get(group=group, name=rulename)
            except RuleSet.DoesNotExist:
                ruleset = RuleSet.objects.create(group=group, name=rulename)

        # Which database tables does this RuleSet touch?
        models = ruleset.get_models()

        for model in models:
            # Keep track of the available permissions for each model

            add_model(model, 'view', ruleset.can_view)
            add_model(model, 'add', ruleset.can_add)
            add_model(model, 'change', ruleset.can_change)
            add_model(model, 'delete', ruleset.can_delete)

    def get_permission_object(permission_string):
        """Find the permission object in the database, from the simplified permission string.

        Args:
            permission_string: a simplified permission_string e.g. 'part.view_partcategory'

        Returns the permission object in the database associated with the permission string
        """
        (app, perm) = permission_string.split('.')

        perm, model = split_permission(app, perm)

        try:
            content_type = ContentType.objects.get(app_label=app, model=model)
            permission = Permission.objects.get(
                content_type=content_type, codename=perm
            )
        except ContentType.DoesNotExist:  # pragma: no cover
            logger.warning(
                "Error: Could not find permission matching '%s'", permission_string
            )
            permission = None

        return permission

    # Add any required permissions to the group
    for perm in permissions_to_add:
        # Ignore if permission is already in the group
        if perm in group_permissions:
            continue

        permission = get_permission_object(perm)

        if permission:
            group.permissions.add(permission)

        if debug:  # pragma: no cover
            logger.debug('Adding permission %s to group %s', perm, group.name)

    # Remove any extra permissions from the group
    for perm in permissions_to_delete:
        # Ignore if the permission is not already assigned
        if perm not in group_permissions:
            continue

        permission = get_permission_object(perm)

        if permission:
            group.permissions.remove(permission)

        if debug:  # pragma: no cover
            logger.debug('Removing permission %s from group %s', perm, group.name)

    # Enable all action permissions for certain children models
    # if parent model has 'change' permission
    for parent, child in RuleSet.RULESET_CHANGE_INHERIT:
        parent_child_string = f'{parent}_{child}'

        # Check each type of permission
        for action in ['view', 'change', 'add', 'delete']:
            parent_perm = f'{parent}.{action}_{parent}'

            if parent_perm in group_permissions:
                child_perm = f'{parent}.{action}_{child}'

                # Check if child permission not already in group
                if child_perm not in group_permissions:
                    # Create permission object
                    add_model(parent_child_string, action, ruleset.can_delete)
                    # Add to group
                    permission = get_permission_object(child_perm)
                    if permission:
                        group.permissions.add(permission)
                        logger.debug(
                            'Adding permission %s to group %s', child_perm, group.name
                        )


def clear_user_role_cache(user):
    """Remove user role permission information from the cache.

    - This function is called whenever the user / group is updated

    Args:
        user: The User object to be expunged from the cache
    """
    for role in RuleSet.RULESET_MODELS.keys():
        for perm in ['add', 'change', 'view', 'delete']:
            key = f'role_{user}_{role}_{perm}'
            cache.delete(key)


def get_user_roles(user):
    """Return all roles available to a given user."""
    roles = set()

    for group in user.groups.all():
        for rule in group.rule_sets.all():
            name = rule.name
            if rule.can_view:
                roles.add(f'{name}.view')
            if rule.can_add:
                roles.add(f'{name}.add')
            if rule.can_change:
                roles.add(f'{name}.change')
            if rule.can_delete:
                roles.add(f'{name}.delete')

    return roles


def check_user_role(user, role, permission):
    """Check if a user has a particular role:permission combination.

    If the user is a superuser, this will return True
    """
    if user.is_superuser:
        return True

    # First, check the cache
    key = f'role_{user}_{role}_{permission}'

    result = cache.get(key)

    if result is not None:
        return result

    # Default for no match
    result = False

    for group in user.groups.all():
        for rule in group.rule_sets.all():
            if rule.name == role:
                if permission == 'add' and rule.can_add:
                    result = True
                    break

                if permission == 'change' and rule.can_change:
                    result = True
                    break

                if permission == 'view' and rule.can_view:
                    result = True
                    break

                if permission == 'delete' and rule.can_delete:
                    result = True
                    break

    # Save result to cache
    cache.set(key, result, timeout=3600)
    return result


class Owner(models.Model):
    """The Owner class is a proxy for a Group or User instance.

    Owner can be associated to any InvenTree model (part, stock, build, etc.)

    owner_type: Model type (Group or User)
    owner_id: Group or User instance primary key
    owner: Returns the Group or User instance combining the owner_type and owner_id fields
    """

    class Meta:
<<<<<<< HEAD
        """Metaclass defines extra model properties."""
=======
        """Metaclass defines extra model properties"""
>>>>>>> 4b149865

        # Ensure all owners are unique
        constraints = [
            UniqueConstraint(fields=['owner_type', 'owner_id'], name='unique_owner')
        ]

    @classmethod
    def get_owners_matching_user(cls, user):
        """Return all "owner" objects matching the provided user.

        Includes:
        - An exact match for the user
        - Any groups that the user is a part of
        """
        user_type = ContentType.objects.get(app_label='auth', model='user')
        group_type = ContentType.objects.get(app_label='auth', model='group')

        owners = []

        try:
            owners.append(cls.objects.get(owner_id=user.pk, owner_type=user_type))
        except Exception:  # pragma: no cover
            pass

        for group in user.groups.all():
            try:
                owner = cls.objects.get(owner_id=group.pk, owner_type=group_type)
                owners.append(owner)
            except Exception:  # pragma: no cover
                pass

        return owners

    @staticmethod
    def get_api_url():  # pragma: no cover
        """Returns the API endpoint URL associated with the Owner model."""
        return reverse('api-owner-list')

    owner_type = models.ForeignKey(
        ContentType, on_delete=models.CASCADE, null=True, blank=True
    )

    owner_id = models.PositiveIntegerField(null=True, blank=True)

    owner = GenericForeignKey('owner_type', 'owner_id')

    def __str__(self):
        """Defines the owner string representation."""
        if (
            self.owner_type.name == 'user'
            and common_models.InvenTreeSetting.get_setting('DISPLAY_FULL_NAMES')
        ):
            display_name = self.owner.get_full_name()
        else:
            display_name = str(self.owner)
        return f'{display_name} ({self.owner_type.name})'

    def name(self):
        """Return the 'name' of this owner."""
        if (
            self.owner_type.name == 'user'
            and common_models.InvenTreeSetting.get_setting('DISPLAY_FULL_NAMES')
        ):
            return self.owner.get_full_name()
        return str(self.owner)

    def label(self):
        """Return the 'type' label of this owner i.e. 'user' or 'group'."""
        return str(self.owner_type.name)

    @classmethod
    def create(cls, obj):
        """Check if owner exist then create new owner entry."""
        # Check for existing owner
        existing_owner = cls.get_owner(obj)

        if not existing_owner:
            # Create new owner
            try:
                return cls.objects.create(owner=obj)
            except IntegrityError:  # pragma: no cover
                return None

        return existing_owner

    @classmethod
    def get_owner(cls, user_or_group):
        """Get owner instance for a group or user."""
        user_model = get_user_model()
        owner = None
        content_type_id = 0
        content_type_id_list = [
            ContentType.objects.get_for_model(Group).id,
            ContentType.objects.get_for_model(user_model).id,
        ]

        # If instance type is obvious: set content type
        if isinstance(user_or_group, Group):
            content_type_id = content_type_id_list[0]
        elif isinstance(user_or_group, get_user_model()):
            content_type_id = content_type_id_list[1]

        if content_type_id:
            try:
                owner = Owner.objects.get(
                    owner_id=user_or_group.id, owner_type=content_type_id
                )
            except Owner.DoesNotExist:
                pass

        return owner

    def get_related_owners(self, include_group=False):
        """Get all owners "related" to an owner.

        This method is useful to retrieve all "user-type" owners linked to a "group-type" owner
        """
        user_model = get_user_model()
        related_owners = None

        if type(self.owner) is Group:
            users = user_model.objects.filter(groups__name=self.owner.name)

            if include_group:
                # Include "group-type" owner in the query
                query = Q(
                    owner_id__in=users,
                    owner_type=ContentType.objects.get_for_model(user_model).id,
                ) | Q(
                    owner_id=self.owner.id,
                    owner_type=ContentType.objects.get_for_model(Group).id,
                )
            else:
                query = Q(
                    owner_id__in=users,
                    owner_type=ContentType.objects.get_for_model(user_model).id,
                )

            related_owners = Owner.objects.filter(query)

        elif type(self.owner) is user_model:
            related_owners = [self]

        return related_owners

    def is_user_allowed(self, user, include_group: bool = False):
        """Check if user is allowed to access something owned by this owner."""
        user_owner = Owner.get_owner(user)
        return user_owner in self.get_related_owners(include_group=include_group)


@receiver(post_save, sender=Group, dispatch_uid='create_owner')
@receiver(post_save, sender=get_user_model(), dispatch_uid='create_owner')
def create_owner(sender, instance, **kwargs):
    """Callback function to create a new owner instance after either a new group or user instance is saved."""
    Owner.create(obj=instance)


@receiver(post_delete, sender=Group, dispatch_uid='delete_owner')
@receiver(post_delete, sender=get_user_model(), dispatch_uid='delete_owner')
def delete_owner(sender, instance, **kwargs):
    """Callback function to delete an owner instance after either a new group or user instance is deleted."""
    owner = Owner.get_owner(instance)
    owner.delete()


@receiver(post_save, sender=get_user_model(), dispatch_uid='clear_user_cache')
def clear_user_cache(sender, instance, **kwargs):
    """Callback function when a user object is saved."""
    clear_user_role_cache(instance)


@receiver(post_save, sender=Group, dispatch_uid='create_missing_rule_sets')
def create_missing_rule_sets(sender, instance, **kwargs):
    """Called *after* a Group object is saved.

    As the linked RuleSet instances are saved *before* the Group, then we can now use these RuleSet values to update the group permissions.
    """
    update_group_roles(instance)

    for user in get_user_model().objects.filter(groups__name=instance.name):
        clear_user_role_cache(user)<|MERGE_RESOLUTION|>--- conflicted
+++ resolved
@@ -19,9 +19,9 @@
 from django.urls import reverse
 from django.utils.translation import gettext_lazy as _
 
+from rest_framework.authtoken.models import Token as AuthToken
+
 import common.models as common_models
-from rest_framework.authtoken.models import Token as AuthToken
-
 import InvenTree.helpers
 import InvenTree.models
 from InvenTree.ready import canAppAccessDatabase
@@ -65,11 +65,7 @@
     """
 
     class Meta:
-<<<<<<< HEAD
         """Metaclass defines model properties."""
-=======
-        """Metaclass defines model properties"""
->>>>>>> 4b149865
 
         verbose_name = _('API Token')
         verbose_name_plural = _('API Tokens')
@@ -365,11 +361,7 @@
     RULE_OPTIONS = ['can_view', 'can_add', 'can_change', 'can_delete']
 
     class Meta:
-<<<<<<< HEAD
         """Metaclass defines additional model properties."""
-=======
-        """Metaclass defines additional model properties"""
->>>>>>> 4b149865
 
         unique_together = (('name', 'group'),)
 
@@ -756,11 +748,7 @@
     """
 
     class Meta:
-<<<<<<< HEAD
         """Metaclass defines extra model properties."""
-=======
-        """Metaclass defines extra model properties"""
->>>>>>> 4b149865
 
         # Ensure all owners are unique
         constraints = [
