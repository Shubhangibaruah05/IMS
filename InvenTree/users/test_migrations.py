"""Unit tests for the user model database migrations."""

from django_test_migrations.contrib.unittest_case import MigratorTestCase

<<<<<<< HEAD
from InvenTree import unit_tests
=======
from InvenTree import unit_test
>>>>>>> 8ca02cb1


class TestForwardMigrations(MigratorTestCase):
    """Test entire schema migration sequence for the users app."""

<<<<<<< HEAD
    migrate_from = ('users', unit_tests.getOldestMigrationFile('users'))
    migrate_to = ('users', unit_tests.getNewestMigrationFile('users'))
=======
    migrate_from = ('users', unit_test.getOldestMigrationFile('users'))
    migrate_to = ('users', unit_test.getNewestMigrationFile('users'))
>>>>>>> 8ca02cb1

    def prepare(self):
        """Setup the initial state of the database before migrations"""
        User = self.old_state.apps.get_model('auth', 'user')

        User.objects.create(
            username='fred',
            email='fred@fred.com',
            password='password'
        )

        User.objects.create(
            username='brad',
            email='brad@fred.com',
            password='password'
        )

    def test_users_exist(self):
        """Test that users exist in the database"""
        User = self.new_state.apps.get_model('auth', 'user')

        self.assertEqual(User.objects.count(), 2)<|MERGE_RESOLUTION|>--- conflicted
+++ resolved
@@ -2,23 +2,14 @@
 
 from django_test_migrations.contrib.unittest_case import MigratorTestCase
 
-<<<<<<< HEAD
-from InvenTree import unit_tests
-=======
 from InvenTree import unit_test
->>>>>>> 8ca02cb1
 
 
 class TestForwardMigrations(MigratorTestCase):
     """Test entire schema migration sequence for the users app."""
 
-<<<<<<< HEAD
-    migrate_from = ('users', unit_tests.getOldestMigrationFile('users'))
-    migrate_to = ('users', unit_tests.getNewestMigrationFile('users'))
-=======
     migrate_from = ('users', unit_test.getOldestMigrationFile('users'))
     migrate_to = ('users', unit_test.getNewestMigrationFile('users'))
->>>>>>> 8ca02cb1
 
     def prepare(self):
         """Setup the initial state of the database before migrations"""
