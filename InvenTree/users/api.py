"""DRF API definition for the 'users' app."""

import datetime
import logging

from django.contrib.auth import get_user, login
from django.contrib.auth.models import Group, User
from django.urls import include, path, re_path

from dj_rest_auth.views import LogoutView
from rest_framework import exceptions, permissions
from rest_framework.generics import GenericAPIView
from rest_framework.response import Response
from rest_framework.serializers import Serializer

import InvenTree.helpers
from InvenTree.filters import SEARCH_ORDER_FILTER
from InvenTree.mixins import (
    ListAPI,
    ListCreateAPI,
    RetrieveAPI,
    RetrieveUpdateAPI,
    RetrieveUpdateDestroyAPI,
)
from InvenTree.serializers import ExendedUserSerializer, UserCreateSerializer
from users.models import ApiToken, Owner
from users.serializers import GroupSerializer, OwnerSerializer, RoleSerializer

logger = logging.getLogger('inventree')


class OwnerList(ListAPI):
    """List API endpoint for Owner model.

    Cannot create.
    """

    queryset = Owner.objects.all()
    serializer_class = OwnerSerializer

    def filter_queryset(self, queryset):
        """Implement text search for the "owner" model.

        Note that an "owner" can be either a group, or a user,
        so we cannot do a direct text search.

        A "hack" here is to post-process the queryset and simply
        remove any values which do not match.

        It is not necessarily "efficient" to do it this way,
        but until we determine a better way, this is what we have...
        """
        search_term = str(self.request.query_params.get('search', '')).lower()
        is_active = self.request.query_params.get('is_active', None)

        queryset = super().filter_queryset(queryset)

        results = []

        # Get a list of all matching users, depending on the *is_active* flag
        if is_active is not None:
            is_active = InvenTree.helpers.str2bool(is_active)
            matching_user_ids = User.objects.filter(is_active=is_active).values_list(
                'pk', flat=True
            )

        for result in queryset.all():
            name = str(result.name()).lower().strip()
            search_match = True

            # Extract search term f
            if search_term:
                for entry in search_term.strip().split(' '):
                    if entry not in name:
                        search_match = False
                        break

            if not search_match:
                continue

            if is_active is not None:
                # Skip any users which do not match the required *is_active* value
                if (
                    result.owner_type.name == 'user'
                    and result.owner_id not in matching_user_ids
                ):
                    continue

            # If we get here, there is no reason *not* to include this result
            results.append(result)

        return results


class OwnerDetail(RetrieveAPI):
    """Detail API endpoint for Owner model.

    Cannot edit or delete
    """

    queryset = Owner.objects.all()
    serializer_class = OwnerSerializer


class RoleDetails(RetrieveAPI):
    """API endpoint which lists the available role permissions for the current user.

    (Requires authentication)
    """

    permission_classes = [permissions.IsAuthenticated]
    serializer_class = RoleSerializer

    def get_object(self):
        """Return the current user."""
        return self.request.user


class UserDetail(RetrieveUpdateDestroyAPI):
    """Detail endpoint for a single user."""

    queryset = User.objects.all()
    serializer_class = ExendedUserSerializer
    permission_classes = [permissions.IsAuthenticated]


class MeUserDetail(RetrieveUpdateAPI, UserDetail):
    """Detail endpoint for current user."""

    def get_object(self):
        """Always return the current user object."""
        return self.request.user


class UserList(ListCreateAPI):
    """List endpoint for detail on all users."""

    queryset = User.objects.all()
    serializer_class = UserCreateSerializer
    permission_classes = [permissions.IsAuthenticated]
    filter_backends = SEARCH_ORDER_FILTER

    search_fields = ['first_name', 'last_name', 'username']

    ordering_fields = [
        'email',
        'username',
        'first_name',
        'last_name',
        'is_staff',
        'is_superuser',
        'is_active',
    ]

    filterset_fields = ['is_staff', 'is_active', 'is_superuser']


class GroupDetail(RetrieveUpdateDestroyAPI):
    """Detail endpoint for a particular auth group."""

    queryset = Group.objects.all()
    serializer_class = GroupSerializer
    permission_classes = [permissions.IsAuthenticated]


class GroupList(ListCreateAPI):
    """List endpoint for all auth groups."""

    queryset = Group.objects.all()
    serializer_class = GroupSerializer
    permission_classes = [permissions.IsAuthenticated]

    filter_backends = SEARCH_ORDER_FILTER

    search_fields = ['name']

    ordering_fields = ['name']


<<<<<<< HEAD
class GetAuthToken(GenericAPIView):
=======
class Logout(LogoutView):
    """API view for logging out via API."""

    def logout(self, request):
        """Logout the current user.

        Deletes user token associated with request.
        """
        from InvenTree.middleware import get_token_from_request

        if request.user:
            token_key = get_token_from_request(request)

            if token_key:
                try:
                    token = ApiToken.objects.get(key=token_key, user=request.user)
                    token.delete()
                except ApiToken.DoesNotExist:
                    pass

        return super().logout(request)


class GetAuthToken(APIView):
>>>>>>> ab921ccb
    """Return authentication token for an authenticated user."""

    permission_classes = [permissions.IsAuthenticated]

    serializer_class = Serializer

    def get(self, request, *args, **kwargs):
        """Return an API token if the user is authenticated.

        - If the user already has a matching token, delete it and create a new one
        - Existing tokens are *never* exposed again via the API
        - Once the token is provided, it can be used for auth until it expires
        """
        if request.user.is_authenticated:
            user = request.user
            name = request.query_params.get('name', '')

            name = ApiToken.sanitize_name(name)

            today = datetime.date.today()

            # Find existing token, which has not expired
            token = ApiToken.objects.filter(
                user=user, name=name, revoked=False, expiry__gte=today
            ).first()

            if not token:
                # User is authenticated, and requesting a token against the provided name.
                token = ApiToken.objects.create(user=request.user, name=name)

            # Add some metadata about the request
            token.set_metadata('user_agent', request.META.get('HTTP_USER_AGENT', ''))
            token.set_metadata('remote_addr', request.META.get('REMOTE_ADDR', ''))
            token.set_metadata('remote_host', request.META.get('REMOTE_HOST', ''))
            token.set_metadata('remote_user', request.META.get('REMOTE_USER', ''))
            token.set_metadata('server_name', request.META.get('SERVER_NAME', ''))
            token.set_metadata('server_port', request.META.get('SERVER_PORT', ''))

            data = {'token': token.key, 'name': token.name, 'expiry': token.expiry}

            logger.info(
                "Created new API token for user '%s' (name='%s')", user.username, name
            )

            # Ensure that the users session is logged in (PUI -> CUI login)
            if not get_user(request).is_authenticated:
                login(request, user)

            return Response(data)

        else:
            raise exceptions.NotAuthenticated()


user_urls = [
    path('roles/', RoleDetails.as_view(), name='api-user-roles'),
    path('token/', GetAuthToken.as_view(), name='api-token'),
    path('me/', MeUserDetail.as_view(), name='api-user-me'),
    path(
        'owner/',
        include([
            path('<int:pk>/', OwnerDetail.as_view(), name='api-owner-detail'),
            path('', OwnerList.as_view(), name='api-owner-list'),
        ]),
    ),
    path(
        'group/',
        include([
            re_path(
                r'^(?P<pk>[0-9]+)/?$', GroupDetail.as_view(), name='api-group-detail'
            ),
            path('', GroupList.as_view(), name='api-group-list'),
        ]),
    ),
    re_path(r'^(?P<pk>[0-9]+)/?$', UserDetail.as_view(), name='api-user-detail'),
    path('', UserList.as_view(), name='api-user-list'),
]<|MERGE_RESOLUTION|>--- conflicted
+++ resolved
@@ -9,9 +9,8 @@
 
 from dj_rest_auth.views import LogoutView
 from rest_framework import exceptions, permissions
-from rest_framework.generics import GenericAPIView
 from rest_framework.response import Response
-from rest_framework.serializers import Serializer
+from rest_framework.views import APIView
 
 import InvenTree.helpers
 from InvenTree.filters import SEARCH_ORDER_FILTER
@@ -23,8 +22,8 @@
     RetrieveUpdateDestroyAPI,
 )
 from InvenTree.serializers import ExendedUserSerializer, UserCreateSerializer
-from users.models import ApiToken, Owner
-from users.serializers import GroupSerializer, OwnerSerializer, RoleSerializer
+from users.models import ApiToken, Owner, RuleSet, check_user_role
+from users.serializers import GroupSerializer, OwnerSerializer
 
 logger = logging.getLogger('inventree')
 
@@ -102,18 +101,43 @@
     serializer_class = OwnerSerializer
 
 
-class RoleDetails(RetrieveAPI):
+class RoleDetails(APIView):
     """API endpoint which lists the available role permissions for the current user.
 
     (Requires authentication)
     """
 
     permission_classes = [permissions.IsAuthenticated]
-    serializer_class = RoleSerializer
-
-    def get_object(self):
-        """Return the current user."""
-        return self.request.user
+
+    def get(self, request, *args, **kwargs):
+        """Return the list of roles / permissions available to the current user."""
+        user = request.user
+
+        roles = {}
+
+        for ruleset in RuleSet.RULESET_CHOICES:
+            role, _text = ruleset
+
+            permissions = []
+
+            for permission in RuleSet.RULESET_PERMISSIONS:
+                if check_user_role(user, role, permission):
+                    permissions.append(permission)
+
+            if len(permissions) > 0:
+                roles[role] = permissions
+            else:
+                roles[role] = None  # pragma: no cover
+
+        data = {
+            'user': user.pk,
+            'username': user.username,
+            'roles': roles,
+            'is_staff': user.is_staff,
+            'is_superuser': user.is_superuser,
+        }
+
+        return Response(data)
 
 
 class UserDetail(RetrieveUpdateDestroyAPI):
@@ -177,9 +201,6 @@
     ordering_fields = ['name']
 
 
-<<<<<<< HEAD
-class GetAuthToken(GenericAPIView):
-=======
 class Logout(LogoutView):
     """API view for logging out via API."""
 
@@ -204,12 +225,9 @@
 
 
 class GetAuthToken(APIView):
->>>>>>> ab921ccb
     """Return authentication token for an authenticated user."""
 
     permission_classes = [permissions.IsAuthenticated]
-
-    serializer_class = Serializer
 
     def get(self, request, *args, **kwargs):
         """Return an API token if the user is authenticated.
