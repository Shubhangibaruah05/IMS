"""Template tag to render SPA imports."""
import json
from logging import getLogger
from pathlib import Path

from django import template
from django.conf import settings
from django.utils.safestring import mark_safe

logger = getLogger("InvenTree")
register = template.Library()

<<<<<<< HEAD

=======
>>>>>>> 202dd6b4
PUI_DEFAULTS = {
    'url_base': settings.PUI_URL_BASE,
}
PUI_DEFAULTS.update(getattr(settings, 'PUI_SETTINGS', {}))
PUI_SETTINGS = json.dumps(PUI_DEFAULTS)


@register.simple_tag
def spa_bundle():
    """Render SPA bundle."""
    manifest = Path(__file__).parent.parent.joinpath("static/web/manifest.json")

    if not manifest.exists():
        logger.error("Manifest file not found")
        return

    manifest_data = json.load(manifest.open())
    index = manifest_data.get("index.html")
    css_index = manifest_data.get("index.css")

    dynmanic_files = index.get("dynamicImports", [])
    imports_files = "".join(
        [
            f'<script type="module" src="{settings.STATIC_URL}web/{manifest_data[file]["file"]}"></script>'
            for file in dynmanic_files
        ]
    )

    return mark_safe(
        f"""<link rel="stylesheet" href="{settings.STATIC_URL}web/{css_index['file']}" />
        <script type="module" src="{settings.STATIC_URL}web/{index['file']}"></script>{imports_files}"""
    )


@register.simple_tag
def spa_settings():
    """Render settings for spa."""
    return mark_safe(f"""<script>window.INVENTREE_SETTINGS={PUI_SETTINGS}</script>""")<|MERGE_RESOLUTION|>--- conflicted
+++ resolved
@@ -10,10 +10,6 @@
 logger = getLogger("InvenTree")
 register = template.Library()
 
-<<<<<<< HEAD
-
-=======
->>>>>>> 202dd6b4
 PUI_DEFAULTS = {
     'url_base': settings.PUI_URL_BASE,
 }
