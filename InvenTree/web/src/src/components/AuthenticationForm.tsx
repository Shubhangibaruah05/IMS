import { useToggle, upperFirst } from '@mantine/hooks';
import { useForm } from '@mantine/form';
import {
  TextInput,
  PasswordInput,
  Text,
  Paper,
  Group,
  Button,
  Divider,
  Anchor,
  Stack,
  Center
} from '@mantine/core';
import { EditButton } from './items/EditButton';
import { Trans, t } from '@lingui/macro'


export function AuthenticationForm({
  Login,
  Register,
  hostname,
  lastUsername,
  editing,
  setEditing,
  selectElement
}: {
  Login: (username: string, password: string) => void;
  Register: (name: string, username: string, password: string) => void;
  hostname: string;
  lastUsername: string;
  editing: boolean;
  setEditing: (value?: React.SetStateAction<boolean> | undefined) => void;
  selectElement: JSX.Element;
}) {
  const [action, toggleAction] = useToggle(['login', 'register']);
  const form = useForm({
    initialValues: {
      email: lastUsername,
      name: '',
      password: '',
      terms: false
    }
  });
  const submit = () => {
    if (action === 'login') {
      Login(form.values.email, form.values.password);
    } else {
      Register(form.values.name, form.values.email, form.values.password);
    }
  };

  return (
<<<<<<< HEAD
    <Paper p="xl" withBorder>
      <Text size="lg" weight={500}>Welcome {action} to <Group>
=======
    <Paper radius="md" p="xl" withBorder>
      <Text size="lg" weight={500}><Trans>Welcome {action} to </Trans><Group>
>>>>>>> cb94ce8f
        {(!editing) ? hostname : selectElement}{EditButton(setEditing, editing)}</Group>
      </Text>
      <Center>
        <Group grow mb="md" mt="md">
          <Text><Trans>Placeholder</Trans></Text>
        </Group>
      </Center>
      <Divider label={<Trans>Or continue with email</Trans>} labelPosition="center" my="lg" />
      <form
        onSubmit={form.onSubmit(() => {
          submit();
        })}
      >
        <Stack>
          {action === 'register' && (
            <TextInput
              label={<Trans>Name</Trans>}
              placeholder={t`Your name`}
              value={form.values.name}
              onChange={(event) =>
                form.setFieldValue('name', event.currentTarget.value)
              }
            />
          )}

          <TextInput
            required
            label={<Trans>Username</Trans>}
            placeholder="hello@mantine.dev"
            value={form.values.email}
            onChange={(event) =>
              form.setFieldValue('email', event.currentTarget.value)
            }
            error={form.errors.email && <Trans>Invalid email</Trans>}
          />

          <PasswordInput
            required
            label={<Trans>Password</Trans>}
            placeholder={t`Your password`}
            value={form.values.password}
            onChange={(event) =>
              form.setFieldValue('password', event.currentTarget.value)
            }
            error={form.errors.password && <Trans>Password should include at least 6 characters</Trans>}
          />
        </Stack>

        <Group position="apart" mt="xl">
          <Anchor
            component="button"
            type="button"
            color="dimmed"
            onClick={() => toggleAction()}
            size="xs"
          >
            {action === 'register'
              ? <Trans>Already have an account? Login</Trans>
              : <Trans>Don't have an account? Register</Trans>}
          </Anchor>
          <Button type="submit">{upperFirst(action)}</Button>
        </Group>
      </form>
    </Paper>
  );
}<|MERGE_RESOLUTION|>--- conflicted
+++ resolved
@@ -51,13 +51,8 @@
   };
 
   return (
-<<<<<<< HEAD
-    <Paper p="xl" withBorder>
-      <Text size="lg" weight={500}>Welcome {action} to <Group>
-=======
     <Paper radius="md" p="xl" withBorder>
       <Text size="lg" weight={500}><Trans>Welcome {action} to </Trans><Group>
->>>>>>> cb94ce8f
         {(!editing) ? hostname : selectElement}{EditButton(setEditing, editing)}</Group>
       </Text>
       <Center>
