--- conflicted
+++ resolved
@@ -24,15 +24,12 @@
 import { useQuery } from '@tanstack/react-query';
 import { api, queryClient } from '../../App';
 import { EditButton } from '../../components/items/EditButton';
-<<<<<<< HEAD
 import { useLocalState } from '../../contex/LocalState';
 import { useState } from 'react';
 import { LoaderType } from '@mantine/styles/lib/theme/types/MantineTheme';
 import { SizeMarks } from '../../defaults';
-=======
 import { Trans } from '@lingui/macro'
 
->>>>>>> cb94ce8f
 
 export function Profile() {
   const navigate = useNavigate();
@@ -120,11 +117,7 @@
   return (
     <form onSubmit={form.onSubmit((values) => SaveData(values))}>
       <Group>
-<<<<<<< HEAD
-        <Title order={3}>Userinfo</Title>
-=======
-        <Text><Trans>Userinfo</Trans></Text>
->>>>>>> cb94ce8f
+        <Title order={3}><Trans>Userinfo</Trans></Title>
         {EditButton(setEditing, editing)}
       </Group>
       <Group>
