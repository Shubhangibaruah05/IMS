--- conflicted
+++ resolved
@@ -214,19 +214,12 @@
         belongs_to=None,
         customer=None,
         is_building=False,
-        status__in=StockStatus.AVAILABLE_CODES,
-        scheduled_for_deletion=False,
+        status__in=StockStatus.AVAILABLE_CODES
     )
 
     # A query filter which can be used to filter StockItem objects which have expired
     EXPIRED_FILTER = IN_STOCK_FILTER & ~Q(expiry_date=None) & Q(expiry_date__lt=datetime.now().date())
 
-<<<<<<< HEAD
-    def mark_for_deletion(self):
-
-        self.scheduled_for_deletion = True
-        self.save()
-=======
     def update_serial_number(self):
         """
         Update the 'serial_int' field, to be an integer representation of the serial number.
@@ -242,7 +235,6 @@
             serial_int = extract_int(str(serial))
 
         self.serial_int = serial_int
->>>>>>> 887e6295
 
     def save(self, *args, **kwargs):
         """
@@ -622,12 +614,6 @@
                               help_text=_('Select Owner'),
                               related_name='stock_items')
 
-    scheduled_for_deletion = models.BooleanField(
-        default=False,
-        verbose_name=_('Scheduled for deletion'),
-        help_text=_('This StockItem will be deleted by the background worker'),
-    )
-
     def is_stale(self):
         """
         Returns True if this Stock item is "stale".
@@ -1471,11 +1457,7 @@
         self.quantity = quantity
 
         if quantity == 0 and self.delete_on_deplete and self.can_delete():
-<<<<<<< HEAD
-            self.mark_for_deletion()
-=======
             self.delete()
->>>>>>> 887e6295
 
             return False
         else:
@@ -1820,8 +1802,6 @@
         child.parent = instance.parent
         child.save()
 
-<<<<<<< HEAD
-=======
 
 @receiver(post_delete, sender=StockItem, dispatch_uid='stock_item_post_delete_log')
 def after_delete_stock_item(sender, instance: StockItem, **kwargs):
@@ -1842,7 +1822,6 @@
     # Run this check in the background
     InvenTree.tasks.offload_task('part.tasks.notify_low_stock_if_required', instance.part)
 
->>>>>>> 887e6295
 
 class StockItemAttachment(InvenTreeAttachment):
     """
