"""Stock database model definitions."""

from __future__ import annotations

import os
from datetime import datetime, timedelta
from decimal import Decimal, InvalidOperation

from django.contrib.auth.models import User
from django.core.exceptions import FieldError, ValidationError
from django.core.validators import MinValueValidator
from django.db import models, transaction
from django.db.models import Q, Sum
from django.db.models.functions import Coalesce
from django.db.models.signals import post_delete, post_save, pre_delete
from django.db.utils import IntegrityError, OperationalError
from django.dispatch import receiver
from django.urls import reverse
from django.utils.translation import gettext_lazy as _

from jinja2 import Template
from mptt.managers import TreeManager
from mptt.models import MPTTModel, TreeForeignKey
from taggit.managers import TaggableManager

import common.models
import InvenTree.helpers
import InvenTree.ready
import InvenTree.tasks
import label.models
import report.models
from company import models as CompanyModels
from InvenTree.fields import InvenTreeModelMoneyField, InvenTreeURLField
from InvenTree.models import (
    InvenTreeAttachment,
    InvenTreeBarcodeMixin,
    InvenTreeNotesMixin,
    InvenTreeTree,
    MetadataMixin,
    extract_int,
)
from InvenTree.status_codes import (
    SalesOrderStatusGroups,
    StockHistoryCode,
    StockStatus,
    StockStatusGroups,
)
from part import models as PartModels
from plugin.events import trigger_event
from users.models import Owner


class StockLocationType(MetadataMixin, models.Model):
    """A type of stock location like Warehouse, room, shelf, drawer.

    Attributes:
        name: brief name
        description: longer form description
        icon: icon class
    """

    class Meta:
        """Metaclass defines extra model properties."""

        verbose_name = _('Stock Location type')
        verbose_name_plural = _('Stock Location types')

    @staticmethod
    def get_api_url():
        """Return API url."""
        return reverse('api-location-type-list')

    def __str__(self):
        """String representation of a StockLocationType."""
        return self.name

    name = models.CharField(
        blank=False, max_length=100, verbose_name=_('Name'), help_text=_('Name')
    )

    description = models.CharField(
        blank=True,
        max_length=250,
        verbose_name=_('Description'),
        help_text=_('Description (optional)'),
    )

    icon = models.CharField(
        blank=True,
        max_length=100,
        verbose_name=_('Icon'),
        help_text=_('Default icon for all locations that have no icon set (optional)'),
    )


class StockLocationManager(TreeManager):
    """Custom database manager for the StockLocation class.

    StockLocation querysets will automatically select related fields for performance.
    """

    def get_queryset(self):
        """Prefetch queryset to optimize db hits.

        - Joins the StockLocationType by default for speedier icon access
        """
<<<<<<< HEAD
        # return super().get_queryset().select_related("location_type")
        return super().get_queryset()
=======
        return super().get_queryset().select_related('location_type')
>>>>>>> 9db3efa0


class StockLocation(InvenTreeBarcodeMixin, MetadataMixin, InvenTreeTree):
    """Organization tree for StockItem objects.

    A "StockLocation" can be considered a warehouse, or storage location
    Stock locations can be hierarchical as required
    """

    ITEM_PARENT_KEY = 'location'

    objects = StockLocationManager()

    class Meta:
        """Metaclass defines extra model properties"""

        verbose_name = _('Stock Location')
        verbose_name_plural = _('Stock Locations')

    tags = TaggableManager(blank=True)

    def delete(self, *args, **kwargs):
        """Custom model deletion routine, which updates any child locations or items.

        This must be handled within a transaction.atomic(), otherwise the tree structure is damaged
        """

        super().delete(
            delete_children=kwargs.get('delete_sub_locations', False),
            delete_items=kwargs.get('delete_stock_items', False),
        )

    @staticmethod
    def get_api_url():
        """Return API url."""
        return reverse('api-location-list')

    custom_icon = models.CharField(
        blank=True,
        max_length=100,
        verbose_name=_('Icon'),
        help_text=_('Icon (optional)'),
        db_column='icon',
    )

    owner = models.ForeignKey(
        Owner,
        on_delete=models.SET_NULL,
        blank=True,
        null=True,
        verbose_name=_('Owner'),
        help_text=_('Select Owner'),
        related_name='stock_locations',
    )

    structural = models.BooleanField(
        default=False,
        verbose_name=_('Structural'),
        help_text=_(
            'Stock items may not be directly located into a structural stock locations, '
            'but may be located to child locations.'
        ),
    )

    external = models.BooleanField(
        default=False,
        verbose_name=_('External'),
        help_text=_('This is an external stock location'),
    )

    location_type = models.ForeignKey(
        StockLocationType,
        on_delete=models.SET_NULL,
        verbose_name=_('Location type'),
        related_name='stock_locations',
        null=True,
        blank=True,
        help_text=_('Stock location type of this location'),
    )

    @property
    def icon(self):
        """Get the current icon used for this location.

        The icon field on this model takes precedences over the possibly assigned stock location type
        """
        if self.custom_icon:
            return self.custom_icon

        if self.location_type:
            return self.location_type.icon

        return ''

    @icon.setter
    def icon(self, value):
        """Setter to keep model API compatibility. But be careful:

        If the field gets loaded as default value by any form which is later saved,
        the location no longer inherits its icon from the location type.
        """
        self.custom_icon = value

    def get_location_owner(self):
        """Get the closest "owner" for this location.

        Start at this location, and traverse "up" the location tree until we find an owner
        """
        for loc in self.get_ancestors(include_self=True, ascending=True):
            if loc.owner is not None:
                return loc.owner

        return None

    def check_ownership(self, user):
        """Check if the user "owns" (is one of the owners of) the location."""
        # Superuser accounts automatically "own" everything
        if user.is_superuser:
            return True

        ownership_enabled = common.models.InvenTreeSetting.get_setting(
            'STOCK_OWNERSHIP_CONTROL'
        )

        if not ownership_enabled:
            # Location ownership function is not enabled, so return True
            return True

        owner = self.get_location_owner()

        if owner is None:
            # No owner set, for this location or any location above
            # So, no ownership checks to perform!
            return True

        return owner.is_user_allowed(user, include_group=True)

    def clean(self):
        """Custom clean action for the StockLocation model:

        - Ensure stock location can't be made structural if stock items already located to them
        """
        if self.pk and self.structural and self.stock_item_count(False) > 0:
            raise ValidationError(
                _(
                    'You cannot make this stock location structural because some stock items '
                    'are already located into it!'
                )
            )
        super().clean()

    def get_absolute_url(self):
        """Return url for instance."""
        return reverse('stock-location-detail', kwargs={'pk': self.id})

    def get_stock_items(self, cascade=True):
        """Return a queryset for all stock items under this category.

        Args:
            cascade: If True, also look under sublocations (default = True)
        """
        if cascade:
            query = StockItem.objects.filter(
                location__in=self.getUniqueChildren(include_self=True)
            )
        else:
            query = StockItem.objects.filter(location=self.pk)

        return query

    def stock_item_count(self, cascade=True):
        """Return the number of StockItem objects which live in or under this category."""
        return self.get_stock_items(cascade).count()

    @property
    def item_count(self):
        """Simply returns the number of stock items in this location.

        Required for tree view serializer.
        """
        return self.stock_item_count()

    def get_items(self, cascade=False):
        """Return a queryset for all stock items under this category"""
        return self.get_stock_items(cascade=cascade)


def generate_batch_code():
    """Generate a default 'batch code' for a new StockItem.

    By default, this uses the value of the 'STOCK_BATCH_CODE_TEMPLATE' setting (if configured),
    which can be passed through a simple template.

    Also, this function is exposed to the ValidationMixin plugin class,
    allowing custom plugins to be used to generate new batch code values
    """
    # First, check if any plugins can generate batch codes
    from plugin.registry import registry

    for plugin in registry.with_mixin('validation'):
        batch = plugin.generate_batch_code()

        if batch is not None:
            # Return the first non-null value generated by a plugin
            return batch

    # If we get to this point, no plugin was able to generate a new batch code
    batch_template = common.models.InvenTreeSetting.get_setting(
        'STOCK_BATCH_CODE_TEMPLATE', ''
    )

    now = datetime.now()

    # Pass context data through to the template randering.
    # The following context variables are available for custom batch code generation
    context = {
        'date': now,
        'year': now.year,
        'month': now.month,
        'day': now.day,
        'hour': now.minute,
        'minute': now.minute,
    }

    return Template(batch_template).render(context)


def default_delete_on_deplete():
    """Return a default value for the 'delete_on_deplete' field.

    Prior to 2022-12-24, this field was set to True by default.
    Now, there is a user-configurable setting to govern default behaviour.
    """
    try:
        return common.models.InvenTreeSetting.get_setting(
            'STOCK_DELETE_DEPLETED_DEFAULT', True
        )
    except (IntegrityError, OperationalError):
        # Revert to original default behaviour
        return True


class StockItem(
    InvenTreeBarcodeMixin,
    InvenTreeNotesMixin,
    MetadataMixin,
    common.models.MetaMixin,
    MPTTModel,
):
    """A StockItem object represents a quantity of physical instances of a part.

    Attributes:
        parent: Link to another StockItem from which this StockItem was created
        part: Link to the master abstract part that this StockItem is an instance of
        supplier_part: Link to a specific SupplierPart (optional)
        location: Where this StockItem is located
        quantity: Number of stocked units
        batch: Batch number for this StockItem
        serial: Unique serial number for this StockItem
        link: Optional URL to link to external resource
        updated: Date that this stock item was last updated (auto)
        expiry_date: Expiry date of the StockItem (optional)
        stocktake_date: Date of last stocktake for this item
        stocktake_user: User that performed the most recent stocktake
        review_needed: Flag if StockItem needs review
        delete_on_deplete: If True, StockItem will be deleted when the stock level gets to zero
        status: Status of this StockItem (ref: InvenTree.status_codes.StockStatus)
        notes: Extra notes field
        build: Link to a Build (if this stock item was created from a build)
        is_building: Boolean field indicating if this stock item is currently being built (or is "in production")
        purchase_order: Link to a PurchaseOrder (if this stock item was created from a PurchaseOrder)
        sales_order: Link to a SalesOrder object (if the StockItem has been assigned to a SalesOrder)
        purchase_price: The unit purchase price for this StockItem - this is the unit price at time of purchase (if this item was purchased from an external supplier)
        packaging: Description of how the StockItem is packaged (e.g. "reel", "loose", "tape" etc)
    """

    @staticmethod
    def get_api_url():
        """Return API url."""
        return reverse('api-stock-list')

    def api_instance_filters(self):
        """Custom API instance filters."""
        return {'parent': {'exclude_tree': self.pk}}

    tags = TaggableManager(blank=True)

    # A Query filter which will be re-used in multiple places to determine if a StockItem is actually "in stock"
    IN_STOCK_FILTER = Q(
        quantity__gt=0,
        sales_order=None,
        belongs_to=None,
        customer=None,
        consumed_by=None,
        is_building=False,
        status__in=StockStatusGroups.AVAILABLE_CODES,
    )

    # A query filter which can be used to filter StockItem objects which have expired
    EXPIRED_FILTER = (
        IN_STOCK_FILTER
        & ~Q(expiry_date=None)
        & Q(expiry_date__lt=datetime.now().date())
    )

    def update_serial_number(self):
        """Update the 'serial_int' field, to be an integer representation of the serial number.

        This is used for efficient numerical sorting
        """
        serial = str(getattr(self, 'serial', '')).strip()

        from plugin.registry import registry

        # First, let any plugins convert this serial number to an integer value
        # If a non-null value is returned (by any plugin) we will use that

        serial_int = None

        for plugin in registry.with_mixin('validation'):
            serial_int = plugin.convert_serial_to_int(serial)

            if serial_int is not None:
                # Save the first returned result
                # Ensure that it is clipped within a range allowed in the database schema
                clip = 0x7FFFFFFF

                serial_int = abs(serial_int)

                if serial_int > clip:
                    serial_int = clip

                self.serial_int = serial_int
                return

        # If we get to this point, none of the available plugins provided an integer value

        # Default value if we cannot convert to an integer
        serial_int = 0

        if serial not in [None, '']:
            serial_int = extract_int(serial)

        self.serial_int = serial_int

    def get_next_serialized_item(self, include_variants=True, reverse=False):
        """Get the "next" serial number for the part this stock item references.

        e.g. if this stock item has a serial number 100, we may return the stock item with serial number 101

        Note that this only works for "serialized" stock items with integer values

        Args:
            include_variants: True if we wish to include stock for variant parts
            reverse: True if we want to return the "previous" (lower) serial number

        Returns:
            A StockItem object matching the requirements, or None
        """
        if not self.serialized:
            return None

        # Find only serialized stock items
        items = StockItem.objects.exclude(serial=None).exclude(serial='')

        if include_variants:
            # Match against any part within the variant tree
            items = items.filter(part__tree_id=self.part.tree_id)
        else:
            # Match only against the specific part
            items = items.filter(part=self.part)

        serial = self.serial_int

        if reverse:
            # Select only stock items with lower serial numbers, in decreasing order
            items = items.filter(serial_int__lt=serial)
            items = items.order_by('-serial_int')
        else:
            # Select only stock items with higher serial numbers, in increasing order
            items = items.filter(serial_int__gt=serial)
            items = items.order_by('serial_int')

        if items.count() > 0:
            item = items.first()

            if item.serialized:
                return item

        return None

    def save(self, *args, **kwargs):
        """Save this StockItem to the database.

        Performs a number of checks:
        - Unique serial number requirement
        - Adds a transaction note when the item is first created.
        """
        self.validate_unique()
        self.clean()

        self.update_serial_number()

        user = kwargs.pop('user', None)

        if user is None:
            user = getattr(self, '_user', None)

        # If 'add_note = False' specified, then no tracking note will be added for item creation
        add_note = kwargs.pop('add_note', True)

        notes = kwargs.pop('notes', '')

        if self.pk:
            # StockItem has already been saved

            # Check if "interesting" fields have been changed
            # (we wish to record these as historical records)

            try:
                old = StockItem.objects.get(pk=self.pk)

                deltas = {}

                # Status changed?
                if old.status != self.status:
                    deltas['status'] = self.status

                if add_note and len(deltas) > 0:
                    self.add_tracking_entry(
                        StockHistoryCode.EDITED, user, deltas=deltas, notes=notes
                    )

            except (ValueError, StockItem.DoesNotExist):
                pass

        super(StockItem, self).save(*args, **kwargs)

        # If user information is provided, and no existing note exists, create one!
        if user and self.tracking_info.count() == 0:
            tracking_info = {'status': self.status}

            self.add_tracking_entry(
                StockHistoryCode.CREATED,
                user,
                deltas=tracking_info,
                notes=notes,
                location=self.location,
                quantity=float(self.quantity),
            )

    @property
    def status_label(self):
        """Return label."""
        return StockStatus.label(self.status)

    @property
    def serialized(self):
        """Return True if this StockItem is serialized."""
        return (
            self.serial is not None
            and len(str(self.serial).strip()) > 0
            and self.quantity == 1
        )

    def validate_unique(self, exclude=None):
        """Test that this StockItem is "unique".

        If the StockItem is serialized, the same serial number.
        cannot exist for the same part (or part tree).
        """
        super(StockItem, self).validate_unique(exclude)

        # If the serial number is set, make sure it is not a duplicate
        if self.serial:
            self.serial = str(self.serial).strip()

            try:
                self.part.validate_serial_number(self.serial, self, raise_error=True)
            except ValidationError as exc:
                raise ValidationError({'serial': exc.message})

    def validate_batch_code(self):
        """Ensure that the batch code is valid for this StockItem.

        - Validation is performed by custom plugins.
        - By default, no validation checks are performed
        """
        from plugin.registry import registry

        for plugin in registry.with_mixin('validation'):
            try:
                plugin.validate_batch_code(self.batch, self)
            except ValidationError as exc:
                raise ValidationError({'batch': exc.message})

    def clean(self):
        """Validate the StockItem object (separate to field validation).

        The following validation checks are performed:
        - The 'part' and 'supplier_part.part' fields cannot point to the same Part object
        - The 'part' is not virtual
        - The 'part' does not belong to itself
        - The location is not structural
        - Quantity must be 1 if the StockItem has a serial number
        """
        if self.location is not None and self.location.structural:
            raise ValidationError({
                'location': _(
                    'Stock items cannot be located into structural stock locations!'
                )
            })

        super().clean()

        # Strip serial number field
        if type(self.serial) is str:
            self.serial = self.serial.strip()

        # Strip batch code field
        if type(self.batch) is str:
            self.batch = self.batch.strip()

        # Custom validation of batch code
        self.validate_batch_code()

        try:
            # Trackable parts must have integer values for quantity field!
            if self.part.trackable:
                if self.quantity != int(self.quantity):
                    raise ValidationError({
                        'quantity': _(
                            'Quantity must be integer value for trackable parts'
                        )
                    })

            # Virtual parts cannot have stock items created against them
            if self.part.virtual:
                raise ValidationError({
                    'part': _('Stock item cannot be created for virtual parts')
                })
        except PartModels.Part.DoesNotExist:
            # For some reason the 'clean' process sometimes throws errors because self.part does not exist
            # It *seems* that this only occurs in unit testing, though.
            # Probably should investigate this at some point.
            pass

        if self.quantity < 0:
            raise ValidationError({'quantity': _('Quantity must be greater than zero')})

        # The 'supplier_part' field must point to the same part!
        try:
            if self.supplier_part is not None:
                if self.supplier_part.part != self.part:
                    raise ValidationError({
                        'supplier_part': _(
                            f"Part type ('{self.supplier_part.part}') must be {self.part}"
                        )
                    })

            if self.part is not None:
                # A part with a serial number MUST have the quantity set to 1
                if self.serial:
                    if self.quantity > 1:
                        raise ValidationError({
                            'quantity': _(
                                'Quantity must be 1 for item with a serial number'
                            ),
                            'serial': _(
                                'Serial number cannot be set if quantity greater than 1'
                            ),
                        })

                    if self.quantity == 0:
                        self.quantity = 1

                    elif self.quantity > 1:
                        raise ValidationError({
                            'quantity': _(
                                'Quantity must be 1 for item with a serial number'
                            )
                        })

                    # Serial numbered items cannot be deleted on depletion
                    self.delete_on_deplete = False

        except PartModels.Part.DoesNotExist:
            # This gets thrown if self.supplier_part is null
            # TODO - Find a test than can be performed...
            pass

        # Ensure that the item cannot be assigned to itself
        if self.belongs_to and self.belongs_to.pk == self.pk:
            raise ValidationError({'belongs_to': _('Item cannot belong to itself')})

        # If the item is marked as "is_building", it must point to a build!
        if self.is_building and not self.build:
            raise ValidationError({
                'build': _('Item must have a build reference if is_building=True')
            })

        # If the item points to a build, check that the Part references match
        if self.build:
            if self.part == self.build.part:
                # Part references match exactly
                pass
            elif self.part in self.build.part.get_conversion_options():
                # Part reference is one of the valid conversion options for the build output
                pass
            else:
                raise ValidationError({
                    'build': _('Build reference does not point to the same part object')
                })

    def get_absolute_url(self):
        """Return url for instance."""
        return reverse('stock-item-detail', kwargs={'pk': self.id})

    def get_part_name(self):
        """Returns part name."""
        return self.part.full_name

    # Note: When a StockItem is deleted, a pre_delete signal handles the parent/child relationship
    parent = TreeForeignKey(
        'self',
        verbose_name=_('Parent Stock Item'),
        on_delete=models.DO_NOTHING,
        blank=True,
        null=True,
        related_name='children',
    )

    part = models.ForeignKey(
        'part.Part',
        on_delete=models.CASCADE,
        verbose_name=_('Base Part'),
        related_name='stock_items',
        help_text=_('Base part'),
        limit_choices_to={'virtual': False},
    )

    supplier_part = models.ForeignKey(
        'company.SupplierPart',
        blank=True,
        null=True,
        on_delete=models.SET_NULL,
        verbose_name=_('Supplier Part'),
        help_text=_('Select a matching supplier part for this stock item'),
        related_name='stock_items',
    )

    # Note: When a StockLocation is deleted, stock items are updated via a signal
    location = TreeForeignKey(
        StockLocation,
        on_delete=models.DO_NOTHING,
        verbose_name=_('Stock Location'),
        related_name='stock_items',
        blank=True,
        null=True,
        help_text=_('Where is this stock item located?'),
    )

    packaging = models.CharField(
        max_length=50,
        blank=True,
        null=True,
        verbose_name=_('Packaging'),
        help_text=_('Packaging this stock item is stored in'),
    )

    # When deleting a stock item with installed items, those installed items are also installed
    belongs_to = models.ForeignKey(
        'self',
        verbose_name=_('Installed In'),
        on_delete=models.CASCADE,
        related_name='installed_parts',
        blank=True,
        null=True,
        help_text=_('Is this item installed in another item?'),
    )

    customer = models.ForeignKey(
        CompanyModels.Company,
        on_delete=models.SET_NULL,
        null=True,
        blank=True,
        limit_choices_to={'is_customer': True},
        related_name='assigned_stock',
        help_text=_('Customer'),
        verbose_name=_('Customer'),
    )

    serial = models.CharField(
        verbose_name=_('Serial Number'),
        max_length=100,
        blank=True,
        null=True,
        help_text=_('Serial number for this item'),
    )

    serial_int = models.IntegerField(default=0)

    link = InvenTreeURLField(
        verbose_name=_('External Link'), blank=True, help_text=_('Link to external URL')
    )

    batch = models.CharField(
        verbose_name=_('Batch Code'),
        max_length=100,
        blank=True,
        null=True,
        help_text=_('Batch code for this stock item'),
        default=generate_batch_code,
    )

    quantity = models.DecimalField(
        verbose_name=_('Stock Quantity'),
        max_digits=15,
        decimal_places=5,
        validators=[MinValueValidator(0)],
        default=1,
    )

    build = models.ForeignKey(
        'build.Build',
        on_delete=models.SET_NULL,
        verbose_name=_('Source Build'),
        blank=True,
        null=True,
        help_text=_('Build for this stock item'),
        related_name='build_outputs',
    )

    consumed_by = models.ForeignKey(
        'build.Build',
        on_delete=models.CASCADE,
        verbose_name=_('Consumed By'),
        blank=True,
        null=True,
        help_text=_('Build order which consumed this stock item'),
        related_name='consumed_stock',
    )

    is_building = models.BooleanField(default=False)

    purchase_order = models.ForeignKey(
        'order.PurchaseOrder',
        on_delete=models.SET_NULL,
        verbose_name=_('Source Purchase Order'),
        related_name='stock_items',
        blank=True,
        null=True,
        help_text=_('Purchase order for this stock item'),
    )

    sales_order = models.ForeignKey(
        'order.SalesOrder',
        on_delete=models.SET_NULL,
        verbose_name=_('Destination Sales Order'),
        related_name='stock_items',
        null=True,
        blank=True,
    )

    expiry_date = models.DateField(
        blank=True,
        null=True,
        verbose_name=_('Expiry Date'),
        help_text=_(
            'Expiry date for stock item. Stock will be considered expired after this date'
        ),
    )

    stocktake_date = models.DateField(blank=True, null=True)

    stocktake_user = models.ForeignKey(
        User,
        on_delete=models.SET_NULL,
        blank=True,
        null=True,
        related_name='stocktake_stock',
    )

    review_needed = models.BooleanField(default=False)

    delete_on_deplete = models.BooleanField(
        default=default_delete_on_deplete,
        verbose_name=_('Delete on deplete'),
        help_text=_('Delete this Stock Item when stock is depleted'),
    )

    status = models.PositiveIntegerField(
        default=StockStatus.OK.value,
        choices=StockStatus.items(),
        validators=[MinValueValidator(0)],
    )

    @property
    def status_text(self):
        """Return the text representation of the status field"""
        return StockStatus.text(self.status)

    purchase_price = InvenTreeModelMoneyField(
        max_digits=19,
        decimal_places=6,
        blank=True,
        null=True,
        verbose_name=_('Purchase Price'),
        help_text=_('Single unit purchase price at time of purchase'),
    )

    owner = models.ForeignKey(
        Owner,
        on_delete=models.SET_NULL,
        blank=True,
        null=True,
        verbose_name=_('Owner'),
        help_text=_('Select Owner'),
        related_name='stock_items',
    )

    @transaction.atomic
    def convert_to_variant(self, variant, user, notes=None):
        """Convert this StockItem instance to a "variant", i.e. change the "part" reference field."""
        if not variant:
            # Ignore null values
            return

        if variant == self.part:
            # Variant is the same as the current part
            return

        self.part = variant
        self.save()

        self.add_tracking_entry(
            StockHistoryCode.CONVERTED_TO_VARIANT,
            user,
            deltas={'part': variant.pk},
            notes=_('Converted to part') + ': ' + variant.full_name,
        )

    def get_item_owner(self):
        """Return the closest "owner" for this StockItem.

        - If the item has an owner set, return that
        - If the item is "in stock", check the StockLocation
        - Otherwise, return None
        """
        if self.owner is not None:
            return self.owner

        if self.in_stock and self.location is not None:
            loc_owner = self.location.get_location_owner()

            if loc_owner:
                return loc_owner

        return None

    def check_ownership(self, user):
        """Check if the user "owns" (or is one of the owners of) the item."""
        # Superuser accounts automatically "own" everything
        if user.is_superuser:
            return True

        ownership_enabled = common.models.InvenTreeSetting.get_setting(
            'STOCK_OWNERSHIP_CONTROL'
        )

        if not ownership_enabled:
            # Location ownership function is not enabled, so return True
            return True

        owner = self.get_item_owner()

        if owner is None:
            return True

        return owner.is_user_allowed(user, include_group=True)

    def is_stale(self):
        """Returns True if this Stock item is "stale".

        To be "stale", the following conditions must be met:
        - Expiry date is not None
        - Expiry date will "expire" within the configured stale date
        - The StockItem is otherwise "in stock"
        """
        if self.expiry_date is None:
            return False

        if not self.in_stock:
            return False

        today = datetime.now().date()

        stale_days = common.models.InvenTreeSetting.get_setting('STOCK_STALE_DAYS')

        if stale_days <= 0:
            return False

        expiry_date = today + timedelta(days=stale_days)

        return self.expiry_date < expiry_date

    def is_expired(self):
        """Returns True if this StockItem is "expired".

        To be "expired", the following conditions must be met:
        - Expiry date is not None
        - Expiry date is "in the past"
        - The StockItem is otherwise "in stock"
        """
        if self.expiry_date is None:
            return False

        if not self.in_stock:
            return False

        today = datetime.now().date()

        return self.expiry_date < today

    def clearAllocations(self):
        """Clear all order allocations for this StockItem.

        Clears:
        - SalesOrder allocations
        - Build allocations
        """
        # Delete outstanding SalesOrder allocations
        self.sales_order_allocations.all().delete()

        # Delete outstanding BuildOrder allocations
        self.allocations.all().delete()

    def allocateToCustomer(
        self, customer, quantity=None, order=None, user=None, notes=None
    ):
        """Allocate a StockItem to a customer.

        This action can be called by the following processes:
        - Completion of a SalesOrder
        - User manually assigns a StockItem to the customer

        Args:
            customer: The customer (Company) to assign the stock to
            quantity: Quantity to assign (if not supplied, total quantity is used)
            order: SalesOrder reference
            user: User that performed the action
            notes: Notes field
        """
        if quantity is None:
            quantity = self.quantity

        if quantity >= self.quantity:
            item = self
        else:
            item = self.splitStock(quantity, None, user)

        # Update StockItem fields with new information
        item.sales_order = order
        item.customer = customer
        item.location = None

        item.save(add_note=False)

        code = StockHistoryCode.SENT_TO_CUSTOMER
        deltas = {}

        if customer is not None:
            deltas['customer'] = customer.pk
            deltas['customer_name'] = customer.name

        # If an order is provided, we are shipping against a SalesOrder, not manually!
        if order:
            code = StockHistoryCode.SHIPPED_AGAINST_SALES_ORDER
            deltas['salesorder'] = order.pk

        item.add_tracking_entry(code, user, deltas, notes=notes)

        trigger_event('stockitem.assignedtocustomer', id=self.id, customer=customer.id)

        # Return the reference to the stock item
        return item

    @transaction.atomic
    def return_from_customer(self, location, user=None, **kwargs):
        """Return stock item from customer, back into the specified location.

        If the selected location is the same as the parent, merge stock back into the parent.
        Otherwise create the stock in the new location
        """
        notes = kwargs.get('notes', '')

        tracking_info = {'location': location.pk}

        if self.customer:
            tracking_info['customer'] = self.customer.id
            tracking_info['customer_name'] = self.customer.name

        self.add_tracking_entry(
            StockHistoryCode.RETURNED_FROM_CUSTOMER,
            user,
            notes=notes,
            deltas=tracking_info,
            location=location,
        )

        self.customer = None
        self.belongs_to = None
        self.sales_order = None
        self.location = location

        trigger_event('stockitem.returnedfromcustomer', id=self.id)

        """If new location is the same as the parent location, merge this stock back in the parent"""
        if self.parent and self.location == self.parent.location:
            self.parent.merge_stock_items(
                {self}, user=user, location=location, notes=notes
            )
        else:
            self.save(add_note=False)

    def is_allocated(self):
        """Return True if this StockItem is allocated to a SalesOrder or a Build."""
        # TODO - For now this only checks if the StockItem is allocated to a SalesOrder
        # TODO - In future, once the "build" is working better, check this too

        if self.allocations.count() > 0:
            return True

        if self.sales_order_allocations.count() > 0:
            return True

        return False

    def build_allocation_count(self):
        """Return the total quantity allocated to builds."""
        query = self.allocations.aggregate(q=Coalesce(Sum('quantity'), Decimal(0)))

        total = query['q']

        if total is None:
            total = Decimal(0)

        return total

    def get_sales_order_allocations(self, active=True, **kwargs):
        """Return a queryset for SalesOrderAllocations against this StockItem, with optional filters.

        Arguments:
            active: Filter by 'active' status of the allocation
        """
        query = self.sales_order_allocations.all()

        if filter_allocations := kwargs.get('filter_allocations', None):
            query = query.filter(**filter_allocations)

        if exclude_allocations := kwargs.get('exclude_allocations', None):
            query = query.exclude(**exclude_allocations)

        if active is True:
            query = query.filter(
                line__order__status__in=SalesOrderStatusGroups.OPEN,
                shipment__shipment_date=None,
            )
        elif active is False:
            query = query.exclude(
                line__order__status__in=SalesOrderStatusGroups.OPEN
            ).exclude(shipment__shipment_date=None)

        return query

    def sales_order_allocation_count(self, active=True, **kwargs):
        """Return the total quantity allocated to SalesOrders."""
        query = self.get_sales_order_allocations(active=active, **kwargs)
        query = query.aggregate(q=Coalesce(Sum('quantity'), Decimal(0)))

        total = query['q']

        if total is None:
            total = Decimal(0)

        return total

    def allocation_count(self):
        """Return the total quantity allocated to builds or orders."""
        bo = self.build_allocation_count()
        so = self.sales_order_allocation_count()

        return bo + so

    def unallocated_quantity(self):
        """Return the quantity of this StockItem which is *not* allocated."""
        return max(self.quantity - self.allocation_count(), 0)

    def can_delete(self):
        """Can this stock item be deleted?

        It can NOT be deleted under the following circumstances:
        - Has installed stock items
        - Is installed inside another StockItem
        - It has been assigned to a SalesOrder
        - It has been assigned to a BuildOrder
        """
        if self.installed_item_count() > 0:
            return False

        if self.sales_order is not None:
            return False

        return True

    def get_installed_items(self, cascade: bool = False) -> set[StockItem]:
        """Return all stock items which are *installed* in this one!

        Note: This function is recursive, and may result in a number of database hits!

        Args:
            cascade (bool, optional): Include items which are installed in items which are installed in items. Defaults to False.

        Returns:
            set[StockItem]: Sll stock items which are installed
        """
        installed = set()

        items = StockItem.objects.filter(belongs_to=self)

        for item in items:
            # Prevent duplication or recursion
            if item == self or item in installed:
                continue

            installed.add(item)

            if cascade:
                sub_items = item.get_installed_items(cascade=True)

                for sub_item in sub_items:
                    # Prevent recursion
                    if sub_item == self or sub_item in installed:
                        continue

                    installed.add(sub_item)

        return installed

    def installed_item_count(self):
        """Return the number of stock items installed inside this one."""
        return self.installed_parts.count()

    @transaction.atomic
    def installStockItem(self, other_item, quantity, user, notes, build=None):
        """Install another stock item into this stock item.

        Args:
            other_item: The stock item to install into this stock item
            quantity: The quantity of stock to install
            user: The user performing the operation
            notes: Any notes associated with the operation
            build: The BuildOrder to associate with the operation (optional)
        """
        # If the quantity is less than the stock item, split the stock!
        stock_item = other_item.splitStock(quantity, None, user)

        if stock_item is None:
            stock_item = other_item

        # Assign the other stock item into this one
        stock_item.belongs_to = self
        stock_item.consumed_by = build
        stock_item.save(add_note=False)

        deltas = {'stockitem': self.pk}

        if build is not None:
            deltas['buildorder'] = build.pk

        # Add a transaction note to the other item
        stock_item.add_tracking_entry(
            StockHistoryCode.INSTALLED_INTO_ASSEMBLY, user, notes=notes, deltas=deltas
        )

        # Add a transaction note to this item (the assembly)
        self.add_tracking_entry(
            StockHistoryCode.INSTALLED_CHILD_ITEM,
            user,
            notes=notes,
            deltas={'stockitem': stock_item.pk},
        )

    @transaction.atomic
    def uninstall_into_location(self, location, user, notes):
        """Uninstall this stock item from another item, into a location.

        Args:
            location: The stock location where the item will be moved
            user: The user performing the operation
            notes: Any notes associated with the operation
        """
        # If the stock item is not installed in anything, ignore
        if self.belongs_to is None:
            return False

        # TODO - Are there any other checks that need to be performed at this stage?

        # Add a transaction note to the parent item
        self.belongs_to.add_tracking_entry(
            StockHistoryCode.REMOVED_CHILD_ITEM,
            user,
            deltas={'stockitem': self.pk},
            notes=notes,
        )

        tracking_info = {'stockitem': self.belongs_to.pk}

        self.add_tracking_entry(
            StockHistoryCode.REMOVED_FROM_ASSEMBLY,
            user,
            notes=notes,
            deltas=tracking_info,
            location=location,
        )

        # Mark this stock item as *not* belonging to anyone
        self.belongs_to = None
        self.consumed_by = None
        self.location = location

        self.save()

    @property
    def children(self):
        """Return a list of the child items which have been split from this stock item."""
        return self.get_descendants(include_self=False)

    @property
    def child_count(self):
        """Return the number of 'child' items associated with this StockItem.

        A child item is one which has been split from this one.
        """
        return self.children.count()

    @property
    def in_stock(self):
        """Returns True if this item is in stock.

        See also: IN_STOCK_FILTER
        """
        query = StockItem.objects.filter(pk=self.pk)

        query = query.filter(StockItem.IN_STOCK_FILTER)

        return query.exists()

    @property
    def can_adjust_location(self):
        """Returns True if the stock location can be "adjusted" for this part.

        Cannot be adjusted if:
        - Has been delivered to a customer
        - Has been installed inside another StockItem
        """
        if self.customer is not None:
            return False

        if self.belongs_to is not None:
            return False

        if self.sales_order is not None:
            return False

        return True

    @property
    def tracking_info_count(self):
        """How many tracking entries are available?"""
        return self.tracking_info.count()

    @property
    def has_tracking_info(self):
        """Is tracking info available?"""
        return self.tracking_info_count > 0

    def add_tracking_entry(
        self,
        entry_type: int,
        user: User,
        deltas: dict = None,
        notes: str = '',
        **kwargs,
    ):
        """Add a history tracking entry for this StockItem.

        Args:
            entry_type (int): Code describing the "type" of historical action (see StockHistoryCode)
            user (User): The user performing this action
            deltas (dict, optional): A map of the changes made to the model. Defaults to None.
            notes (str, optional): URL associated with this tracking entry. Defaults to ''.
        """
        if deltas is None:
            deltas = {}

        # Has a location been specified?
        location = kwargs.get('location', None)

        if location:
            deltas['location'] = location.id

        # Quantity specified?
        quantity = kwargs.get('quantity', None)

        if quantity:
            deltas['quantity'] = float(quantity)

        entry = StockItemTracking.objects.create(
            item=self,
            tracking_type=entry_type.value,
            user=user,
            date=datetime.now(),
            notes=notes,
            deltas=deltas,
        )

        entry.save()

    @transaction.atomic
    def serializeStock(self, quantity, serials, user, notes='', location=None):
        """Split this stock item into unique serial numbers.

        - Quantity can be less than or equal to the quantity of the stock item
        - Number of serial numbers must match the quantity
        - Provided serial numbers must not already be in use

        Args:
            quantity: Number of items to serialize (integer)
            serials: List of serial numbers
            user: User object associated with action
            notes: Optional notes for tracking
            location: If specified, serialized items will be placed in the given location
        """
        # Cannot serialize stock that is already serialized!
        if self.serialized:
            return

        if not self.part.trackable:
            raise ValidationError({'part': _('Part is not set as trackable')})

        # Quantity must be a valid integer value
        try:
            quantity = int(quantity)
        except ValueError:
            raise ValidationError({'quantity': _('Quantity must be integer')})

        if quantity <= 0:
            raise ValidationError({'quantity': _('Quantity must be greater than zero')})

        if quantity > self.quantity:
            raise ValidationError({
                'quantity': _(
                    f'Quantity must not exceed available stock quantity ({self.quantity})'
                )
            })

        if type(serials) not in [list, tuple]:
            raise ValidationError({
                'serial_numbers': _('Serial numbers must be a list of integers')
            })

        if quantity != len(serials):
            raise ValidationError({
                'quantity': _('Quantity does not match serial numbers')
            })

        # Test if each of the serial numbers are valid
        existing = self.part.find_conflicting_serial_numbers(serials)

        if len(existing) > 0:
            exists = ','.join([str(x) for x in existing])
            msg = _('Serial numbers already exist') + f': {exists}'
            raise ValidationError({'serial_numbers': msg})

        # Create a new stock item for each unique serial number
        for serial in serials:
            # Create a copy of this StockItem
            new_item = StockItem.objects.get(pk=self.pk)
            new_item.quantity = 1
            new_item.serial = serial
            new_item.pk = None
            new_item.parent = self

            if location:
                new_item.location = location

            # The item already has a transaction history, don't create a new note
            new_item.save(user=user, notes=notes)

            # Copy entire transaction history
            new_item.copyHistoryFrom(self)

            # Copy test result history
            new_item.copyTestResultsFrom(self)

            # Create a new stock tracking item
            new_item.add_tracking_entry(
                StockHistoryCode.ASSIGNED_SERIAL,
                user,
                notes=notes,
                deltas={'serial': serial},
                location=location,
            )

        # Remove the equivalent number of items
        self.take_stock(quantity, user, notes=notes)

    @transaction.atomic
    def copyHistoryFrom(self, other):
        """Copy stock history from another StockItem."""
        for item in other.tracking_info.all():
            item.item = self
            item.pk = None
            item.save()

    @transaction.atomic
    def copyTestResultsFrom(self, other, filters=None):
        """Copy all test results from another StockItem."""
        # Set default - see B006
        if filters is None:
            filters = {}

        for result in other.test_results.all().filter(**filters):
            # Create a copy of the test result by nulling-out the pk
            result.pk = None
            result.stock_item = self
            result.save()

    def can_merge(self, other=None, raise_error=False, **kwargs):
        """Check if this stock item can be merged into another stock item."""
        allow_mismatched_suppliers = kwargs.get('allow_mismatched_suppliers', False)

        allow_mismatched_status = kwargs.get('allow_mismatched_status', False)

        try:
            # Generic checks (do not rely on the 'other' part)
            if self.sales_order:
                raise ValidationError(
                    _('Stock item has been assigned to a sales order')
                )

            if self.belongs_to:
                raise ValidationError(_('Stock item is installed in another item'))

            if self.installed_item_count() > 0:
                raise ValidationError(_('Stock item contains other items'))

            if self.customer:
                raise ValidationError(_('Stock item has been assigned to a customer'))

            if self.is_building:
                raise ValidationError(_('Stock item is currently in production'))

            if self.serialized:
                raise ValidationError(_('Serialized stock cannot be merged'))

            if other:
                # Specific checks (rely on the 'other' part)

                # Prevent stock item being merged with itself
                if self == other:
                    raise ValidationError(_('Duplicate stock items'))

                # Base part must match
                if self.part != other.part:
                    raise ValidationError(_('Stock items must refer to the same part'))

                # Check if supplier part references match
                if (
                    self.supplier_part != other.supplier_part
                    and not allow_mismatched_suppliers
                ):
                    raise ValidationError(
                        _('Stock items must refer to the same supplier part')
                    )

                # Check if stock status codes match
                if self.status != other.status and not allow_mismatched_status:
                    raise ValidationError(_('Stock status codes must match'))

        except ValidationError as e:
            if raise_error:
                raise e
            else:
                return False

        return True

    @transaction.atomic
    def merge_stock_items(self, other_items, raise_error=False, **kwargs):
        """Merge another stock item into this one; the two become one!

        *This* stock item subsumes the other, which is essentially deleted:

        - The quantity of this StockItem is increased
        - Tracking history for the *other* item is deleted
        - Any allocations (build order, sales order) are moved to this StockItem
        """
        if len(other_items) == 0:
            return

        user = kwargs.get('user', None)
        location = kwargs.get('location', None)
        notes = kwargs.get('notes', None)

        parent_id = self.parent.pk if self.parent else None

        for other in other_items:
            # If the stock item cannot be merged, return
            if not self.can_merge(other, raise_error=raise_error, **kwargs):
                return

        for other in other_items:
            self.quantity += other.quantity

            # Any "build order allocations" for the other item must be assigned to this one
            for allocation in other.allocations.all():
                allocation.stock_item = self
                allocation.save()

            # Any "sales order allocations" for the other item must be assigned to this one
            for allocation in other.sales_order_allocations.all():
                allocation.stock_item = self()
                allocation.save()

            # Prevent atomicity issues when we are merging our own "parent" part in
            if parent_id and parent_id == other.pk:
                self.parent = None
                self.save()

            other.delete()

        self.add_tracking_entry(
            StockHistoryCode.MERGED_STOCK_ITEMS,
            user,
            quantity=self.quantity,
            notes=notes,
            deltas={'location': location.pk},
        )

        self.location = location
        self.save()

    @transaction.atomic
    def splitStock(self, quantity, location=None, user=None, **kwargs):
        """Split this stock item into two items, in the same location.

        Stock tracking notes for this StockItem will be duplicated,
        and added to the new StockItem.

        Args:
            quantity: Number of stock items to remove from this entity, and pass to the next
            location: Where to move the new StockItem to

        kwargs:
            notes: Optional notes for tracking
            batch: If provided, override the batch (default = existing batch)
            status: If provided, override the status (default = existing status)
            packaging: If provided, override the packaging (default = existing packaging)

        Returns:
            The new StockItem object

        - The provided quantity will be subtracted from this item and given to the new one.
        - The new item will have a different StockItem ID, while this will remain the same.
        """
        notes = kwargs.get('notes', '')

        # Do not split a serialized part
        if self.serialized:
            return self

        try:
            quantity = Decimal(quantity)
        except (InvalidOperation, ValueError):
            return self

        # Doesn't make sense for a zero quantity
        if quantity <= 0:
            return self

        # Also doesn't make sense to split the full amount
        if quantity >= self.quantity:
            return self

        # Create a new StockItem object, duplicating relevant fields
        # Nullify the PK so a new record is created
        new_stock = StockItem.objects.get(pk=self.pk)
        new_stock.pk = None
        new_stock.parent = self
        new_stock.quantity = quantity

        # Move to the new location if specified, otherwise use current location
        if location:
            new_stock.location = location
        else:
            new_stock.location = self.location

        deltas = {'stockitem': self.pk}

        # Optional fields which can be supplied in a 'move' call
        for field in StockItem.optional_transfer_fields():
            if field in kwargs:
                setattr(new_stock, field, kwargs[field])
                deltas[field] = kwargs[field]

        new_stock.save(add_note=False)

        # Add a stock tracking entry for the newly created item
        new_stock.add_tracking_entry(
            StockHistoryCode.SPLIT_FROM_PARENT,
            user,
            quantity=quantity,
            notes=notes,
            location=location,
            deltas=deltas,
        )

        # Copy the test results of this part to the new one
        new_stock.copyTestResultsFrom(self)

        # Remove the specified quantity from THIS stock item
        self.take_stock(
            quantity,
            user,
            code=StockHistoryCode.SPLIT_CHILD_ITEM,
            notes=notes,
            location=location,
            stockitem=new_stock,
        )

        # Return a copy of the "new" stock item
        return new_stock

    @classmethod
    def optional_transfer_fields(cls):
        """Returns a list of optional fields for a stock transfer"""
        return ['batch', 'status', 'packaging']

    @transaction.atomic
    def move(self, location, notes, user, **kwargs):
        """Move part to a new location.

        If less than the available quantity is to be moved,
        a new StockItem is created, with the defined quantity,
        and that new StockItem is moved.
        The quantity is also subtracted from the existing StockItem.

        Args:
            location: Destination location (cannot be null)
            notes: User notes
            user: Who is performing the move

        kwargs:
            quantity: If provided, override the quantity (default = total stock quantity)
            batch: If provided, override the batch (default = existing batch)
            status: If provided, override the status (default = existing status)
            packaging: If provided, override the packaging (default = existing packaging)
        """
        try:
            quantity = Decimal(kwargs.pop('quantity', self.quantity))
        except InvalidOperation:
            return False

        if not self.in_stock:
            raise ValidationError(_('StockItem cannot be moved as it is not in stock'))

        if quantity <= 0:
            return False

        if location is None:
            # TODO - Raise appropriate error (cannot move to blank location)
            return False

        # Test for a partial movement
        if quantity < self.quantity:
            # We need to split the stock!

            kwargs['notes'] = notes

            # Split the existing StockItem in two
            self.splitStock(quantity, location, user, **kwargs)

            return True

        # Moving into the same location triggers a different history code
        same_location = location == self.location

        self.location = location

        tracking_info = {}

        tracking_code = StockHistoryCode.STOCK_MOVE

        if same_location:
            tracking_code = StockHistoryCode.STOCK_UPDATE
        else:
            tracking_info['location'] = location.pk

        # Optional fields which can be supplied in a 'move' call
        for field in StockItem.optional_transfer_fields():
            if field in kwargs:
                setattr(self, field, kwargs[field])
                tracking_info[field] = kwargs[field]

        self.add_tracking_entry(tracking_code, user, notes=notes, deltas=tracking_info)

        self.save()

        return True

    @transaction.atomic
    def updateQuantity(self, quantity):
        """Update stock quantity for this item.

        If the quantity has reached zero, this StockItem will be deleted.

        Returns:
            - True if the quantity was saved
            - False if the StockItem was deleted
        """
        # Do not adjust quantity of a serialized part
        if self.serialized:
            return

        try:
            self.quantity = Decimal(quantity)
        except (InvalidOperation, ValueError):
            return

        if quantity < 0:
            quantity = 0

        self.quantity = quantity

        if quantity == 0 and self.delete_on_deplete and self.can_delete():
            self.delete()

            return False
        self.save()
        return True

    @transaction.atomic
    def stocktake(self, count, user, notes=''):
        """Perform item stocktake.

        When the quantity of an item is counted,
        record the date of stocktake
        """
        try:
            count = Decimal(count)
        except InvalidOperation:
            return False

        if count < 0:
            return False

        self.stocktake_date = datetime.now().date()
        self.stocktake_user = user

        if self.updateQuantity(count):
            self.add_tracking_entry(
                StockHistoryCode.STOCK_COUNT,
                user,
                notes=notes,
                deltas={'quantity': float(self.quantity)},
            )

        return True

    @transaction.atomic
    def add_stock(self, quantity, user, notes=''):
        """Add items to stock.

        This function can be called by initiating a ProjectRun,
        or by manually adding the items to the stock location
        """
        # Cannot add items to a serialized part
        if self.serialized:
            return False

        try:
            quantity = Decimal(quantity)
        except InvalidOperation:
            return False

        # Ignore amounts that do not make sense
        if quantity <= 0:
            return False

        if self.updateQuantity(self.quantity + quantity):
            self.add_tracking_entry(
                StockHistoryCode.STOCK_ADD,
                user,
                notes=notes,
                deltas={'added': float(quantity), 'quantity': float(self.quantity)},
            )

        return True

    @transaction.atomic
    def take_stock(
        self, quantity, user, notes='', code=StockHistoryCode.STOCK_REMOVE, **kwargs
    ):
        """Remove items from stock."""
        # Cannot remove items from a serialized part
        if self.serialized:
            return False

        try:
            quantity = Decimal(quantity)
        except InvalidOperation:
            return False

        if quantity <= 0:
            return False

        if self.updateQuantity(self.quantity - quantity):
            deltas = {'removed': float(quantity), 'quantity': float(self.quantity)}

            if location := kwargs.get('location', None):
                deltas['location'] = location.pk

            if stockitem := kwargs.get('stockitem', None):
                deltas['stockitem'] = stockitem.pk

            self.add_tracking_entry(code, user, notes=notes, deltas=deltas)

        return True

    def __str__(self):
        """Human friendly name."""
        if self.part.trackable and self.serial:
            s = f'{self.part.full_name} #{self.serial}'
        else:
            s = f'{InvenTree.helpers.decimal2string(self.quantity)} x {self.part.full_name}'

        if self.location:
            s += f' @ {self.location.name}'

        if self.purchase_order:
            s += f' ({self.purchase_order})'

        return s

    @transaction.atomic
    def clear_test_results(self, **kwargs):
        """Remove all test results."""
        # All test results
        results = self.test_results.all()

        # TODO - Perhaps some filtering options supplied by kwargs?

        results.delete()

    def getTestResults(self, test=None, result=None, user=None):
        """Return all test results associated with this StockItem.

        Optionally can filter results by:
        - Test name
        - Test result
        - User
        """
        results = self.test_results

        if test:
            # Filter by test name
            results = results.filter(test=test)

        if result is not None:
            # Filter by test status
            results = results.filter(result=result)

        if user:
            # Filter by user
            results = results.filter(user=user)

        return results

    def testResultMap(self, **kwargs):
        """Return a map of test-results using the test name as the key.

        Where multiple test results exist for a given name,
        the *most recent* test is used.

        This map is useful for rendering to a template (e.g. a test report),
        as all named tests are accessible.
        """
        # Do we wish to include test results from installed items?
        include_installed = kwargs.pop('include_installed', False)

        # Filter results by "date", so that newer results
        # will override older ones.
        results = self.getTestResults(**kwargs).order_by('date')

        result_map = {}

        for result in results:
            key = InvenTree.helpers.generateTestKey(result.test)
            result_map[key] = result

        # Do we wish to "cascade" and include test results from installed stock items?
        cascade = kwargs.get('cascade', False)

        if include_installed:
            installed_items = self.get_installed_items(cascade=cascade)

            for item in installed_items:
                item_results = item.testResultMap()

                for key in item_results.keys():
                    # Results from sub items should not override master ones
                    if key not in result_map.keys():
                        result_map[key] = item_results[key]

        return result_map

    def testResultList(self, **kwargs):
        """Return a list of test-result objects for this StockItem."""
        return self.testResultMap(**kwargs).values()

    def requiredTestStatus(self):
        """Return the status of the tests required for this StockItem.

        Return:
            A dict containing the following items:
            - total: Number of required tests
            - passed: Number of tests that have passed
            - failed: Number of tests that have failed
        """
        # All the tests required by the part object
        required = self.part.getRequiredTests()

        results = self.testResultMap()

        total = len(required)
        passed = 0
        failed = 0

        for test in required:
            key = InvenTree.helpers.generateTestKey(test.test_name)

            if key in results:
                result = results[key]

                if result.result:
                    passed += 1
                else:
                    failed += 1

        return {'total': total, 'passed': passed, 'failed': failed}

    @property
    def required_test_count(self):
        """Return the number of 'required tests' for this StockItem."""
        return self.part.getRequiredTests().count()

    def hasRequiredTests(self):
        """Return True if there are any 'required tests' associated with this StockItem."""
        return self.part.getRequiredTests().count() > 0

    def passedAllRequiredTests(self):
        """Returns True if this StockItem has passed all required tests."""
        status = self.requiredTestStatus()

        return status['passed'] >= status['total']

    def available_test_reports(self):
        """Return a list of TestReport objects which match this StockItem."""
        reports = []

        item_query = StockItem.objects.filter(pk=self.pk)

        for test_report in report.models.TestReport.objects.filter(enabled=True):
            # Attempt to validate report filter (skip if invalid)
            try:
                filters = InvenTree.helpers.validateFilterString(test_report.filters)
                if item_query.filter(**filters).exists():
                    reports.append(test_report)
            except (ValidationError, FieldError):
                continue

        return reports

    @property
    def has_test_reports(self):
        """Return True if there are test reports available for this stock item."""
        return len(self.available_test_reports()) > 0

    def available_labels(self):
        """Return a list of Label objects which match this StockItem."""
        labels = []

        item_query = StockItem.objects.filter(pk=self.pk)

        for lbl in label.models.StockItemLabel.objects.filter(enabled=True):
            try:
                filters = InvenTree.helpers.validateFilterString(lbl.filters)

                if item_query.filter(**filters).exists():
                    labels.append(lbl)
            except (ValidationError, FieldError):
                continue

        return labels

    @property
    def has_labels(self):
        """Return True if there are any label templates available for this stock item."""
        return len(self.available_labels()) > 0


@receiver(pre_delete, sender=StockItem, dispatch_uid='stock_item_pre_delete_log')
def before_delete_stock_item(sender, instance, using, **kwargs):
    """Receives pre_delete signal from StockItem object.

    Before a StockItem is deleted, ensure that each child object is updated,
    to point to the new parent item.
    """
    # Update each StockItem parent field
    for child in instance.children.all():
        child.parent = instance.parent
        child.save()


@receiver(post_delete, sender=StockItem, dispatch_uid='stock_item_post_delete_log')
def after_delete_stock_item(sender, instance: StockItem, **kwargs):
    """Function to be executed after a StockItem object is deleted."""
    from part import tasks as part_tasks

    if not InvenTree.ready.isImportingData():
        # Run this check in the background
        InvenTree.tasks.offload_task(
            part_tasks.notify_low_stock_if_required, instance.part
        )

        # Schedule an update on parent part pricing
        if InvenTree.ready.canAppAccessDatabase(allow_test=True):
            instance.part.schedule_pricing_update(create=False)


@receiver(post_save, sender=StockItem, dispatch_uid='stock_item_post_save_log')
def after_save_stock_item(sender, instance: StockItem, created, **kwargs):
    """Hook function to be executed after StockItem object is saved/updated."""
    from part import tasks as part_tasks

    if created and not InvenTree.ready.isImportingData():
        # Run this check in the background
        InvenTree.tasks.offload_task(
            part_tasks.notify_low_stock_if_required, instance.part
        )

        if InvenTree.ready.canAppAccessDatabase(allow_test=True):
            instance.part.schedule_pricing_update(create=True)


class StockItemAttachment(InvenTreeAttachment):
    """Model for storing file attachments against a StockItem object."""

    @staticmethod
    def get_api_url():
        """Return API url."""
        return reverse('api-stock-attachment-list')

    def getSubdir(self):
        """Override attachment location."""
        return os.path.join('stock_files', str(self.stock_item.id))

    stock_item = models.ForeignKey(
        StockItem, on_delete=models.CASCADE, related_name='attachments'
    )


class StockItemTracking(models.Model):
    """Stock tracking entry - used for tracking history of a particular StockItem.

    Note: 2021-05-11
    The legacy StockTrackingItem model contained very little information about the "history" of the item.
    In fact, only the "quantity" of the item was recorded at each interaction.
    Also, the "title" was translated at time of generation, and thus was not really translatable.
    The "new" system tracks all 'delta' changes to the model,
    and tracks change "type" which can then later be translated


    Attributes:
        item: ForeignKey reference to a particular StockItem
        date: Date that this tracking info was created
        tracking_type: The type of tracking information
        notes: Associated notes (input by user)
        user: The user associated with this tracking info
        deltas: The changes associated with this history item
    """

    @staticmethod
    def get_api_url():
        """Return API url."""
        return reverse('api-stock-tracking-list')

    def get_absolute_url(self):
        """Return url for instance."""
        return f'/stock/track/{self.id}'

    def label(self):
        """Return label."""
        if self.tracking_type in StockHistoryCode.keys():
            return StockHistoryCode.label(self.tracking_type)

        return getattr(self, 'title', '')

    tracking_type = models.IntegerField(default=StockHistoryCode.LEGACY)

    item = models.ForeignKey(
        StockItem, on_delete=models.CASCADE, related_name='tracking_info'
    )

    date = models.DateTimeField(auto_now_add=True, editable=False)

    notes = models.CharField(
        blank=True,
        null=True,
        max_length=512,
        verbose_name=_('Notes'),
        help_text=_('Entry notes'),
    )

    user = models.ForeignKey(User, on_delete=models.SET_NULL, blank=True, null=True)

    deltas = models.JSONField(null=True, blank=True)


def rename_stock_item_test_result_attachment(instance, filename):
    """Rename test result."""
    return os.path.join(
        'stock_files', str(instance.stock_item.pk), os.path.basename(filename)
    )


class StockItemTestResult(MetadataMixin, models.Model):
    """A StockItemTestResult records results of custom tests against individual StockItem objects.

    This is useful for tracking unit acceptance tests, and particularly useful when integrated
    with automated testing setups.

    Multiple results can be recorded against any given test, allowing tests to be run many times.

    Attributes:
        stock_item: Link to StockItem
        test: Test name (simple string matching)
        result: Test result value (pass / fail / etc)
        value: Recorded test output value (optional)
        attachment: Link to StockItem attachment (optional)
        notes: Extra user notes related to the test (optional)
        user: User who uploaded the test result
        date: Date the test result was recorded
    """

    @staticmethod
    def get_api_url():
        """Return API url."""
        return reverse('api-stock-test-result-list')

    def save(self, *args, **kwargs):
        """Validate result is unique before saving."""
        super().clean()
        super().validate_unique()
        super().save(*args, **kwargs)

    def clean(self):
        """Make sure all values - including for templates - are provided."""
        super().clean()

        # If this test result corresponds to a template, check the requirements of the template
        key = self.key

        templates = self.stock_item.part.getTestTemplates()

        for template in templates:
            if key == template.key:
                if template.requires_value:
                    if not self.value:
                        raise ValidationError({
                            'value': _('Value must be provided for this test')
                        })

                if template.requires_attachment:
                    if not self.attachment:
                        raise ValidationError({
                            'attachment': _('Attachment must be uploaded for this test')
                        })

                break

    @property
    def key(self):
        """Return key for test."""
        return InvenTree.helpers.generateTestKey(self.test)

    stock_item = models.ForeignKey(
        StockItem, on_delete=models.CASCADE, related_name='test_results'
    )

    test = models.CharField(
        blank=False, max_length=100, verbose_name=_('Test'), help_text=_('Test name')
    )

    result = models.BooleanField(
        default=False, verbose_name=_('Result'), help_text=_('Test result')
    )

    value = models.CharField(
        blank=True,
        max_length=500,
        verbose_name=_('Value'),
        help_text=_('Test output value'),
    )

    attachment = models.FileField(
        null=True,
        blank=True,
        upload_to=rename_stock_item_test_result_attachment,
        verbose_name=_('Attachment'),
        help_text=_('Test result attachment'),
    )

    notes = models.CharField(
        blank=True, max_length=500, verbose_name=_('Notes'), help_text=_('Test notes')
    )

    user = models.ForeignKey(User, on_delete=models.SET_NULL, blank=True, null=True)

    date = models.DateTimeField(auto_now_add=True, editable=False)<|MERGE_RESOLUTION|>--- conflicted
+++ resolved
@@ -104,12 +104,8 @@
 
         - Joins the StockLocationType by default for speedier icon access
         """
-<<<<<<< HEAD
         # return super().get_queryset().select_related("location_type")
         return super().get_queryset()
-=======
-        return super().get_queryset().select_related('location_type')
->>>>>>> 9db3efa0
 
 
 class StockLocation(InvenTreeBarcodeMixin, MetadataMixin, InvenTreeTree):
