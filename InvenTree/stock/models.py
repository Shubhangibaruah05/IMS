--- conflicted
+++ resolved
@@ -1755,18 +1755,11 @@
         )
 
         # Rebuild the tree for this parent item
-<<<<<<< HEAD
-        if self.tree_id == 0:
-            StockItem.objects.rebuild()
-        else:
-            StockItem.objects.partial_rebuild(tree_id=self.tree_id)
-=======
         try:
             StockItem.objects.partial_rebuild(tree_id=self.tree_id)
         except Exception:
             logger.warning('Rebuilding entire StockItem tree')
             StockItem.objects.rebuild()
->>>>>>> fb0baa9e
 
         # Attempt to reload the new item from the database
         try:
