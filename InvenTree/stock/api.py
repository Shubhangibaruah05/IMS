--- conflicted
+++ resolved
@@ -10,16 +10,19 @@
 from django.urls import include, path, re_path
 from django.utils.translation import gettext_lazy as _
 
+from django_filters import rest_framework as rest_filters
+from rest_framework import status
+from rest_framework.response import Response
+from rest_framework.serializers import ValidationError
+
 import common.models
 import common.settings
+import stock.serializers as StockSerializers
 from build.models import Build
 from build.serializers import BuildSerializer
 from company.models import Company, SupplierPart
 from company.serializers import CompanySerializer
-from django_filters import rest_framework as rest_filters
 from generic.states.api import StatusView
-<<<<<<< HEAD
-=======
 from InvenTree.api import (
     APIDownloadMixin,
     AttachmentMixin,
@@ -48,7 +51,6 @@
     RetrieveUpdateDestroyAPI,
 )
 from InvenTree.status_codes import StockHistoryCode, StockStatus
->>>>>>> 4b149865
 from order.models import PurchaseOrder, ReturnOrder, SalesOrder, SalesOrderAllocation
 from order.serializers import (
     PurchaseOrderSerializer,
@@ -57,39 +59,6 @@
 )
 from part.models import BomItem, Part, PartCategory
 from part.serializers import PartBriefSerializer
-from rest_framework import status
-from rest_framework.response import Response
-from rest_framework.serializers import ValidationError
-
-import stock.serializers as StockSerializers
-from InvenTree.api import (
-    APIDownloadMixin,
-    AttachmentMixin,
-    ListCreateDestroyAPIView,
-    MetadataView,
-)
-from InvenTree.filters import (
-    ORDER_FILTER,
-    SEARCH_ORDER_FILTER,
-    SEARCH_ORDER_FILTER_ALIAS,
-    InvenTreeDateFilter,
-)
-from InvenTree.helpers import (
-    DownloadFile,
-    extract_serial_numbers,
-    isNull,
-    str2bool,
-    str2int,
-)
-from InvenTree.mixins import (
-    CreateAPI,
-    CustomRetrieveUpdateDestroyAPI,
-    ListAPI,
-    ListCreateAPI,
-    RetrieveAPI,
-    RetrieveUpdateDestroyAPI,
-)
-from InvenTree.status_codes import StockHistoryCode, StockStatus
 from stock.admin import LocationResource, StockItemResource
 from stock.models import (
     StockItem,
@@ -718,11 +687,7 @@
     )
 
     def filter_ancestor(self, queryset, name, ancestor):
-<<<<<<< HEAD
         """Filter based on ancestor stock item."""
-=======
-        """Filter based on ancestor stock item"""
->>>>>>> 4b149865
         return queryset.filter(parent__in=ancestor.get_descendants(include_self=True))
 
     category = rest_filters.ModelChoiceFilter(
@@ -750,11 +715,7 @@
     )
 
     def filter_part_tree(self, queryset, name, part_tree):
-<<<<<<< HEAD
         """Filter based on part tree."""
-=======
-        """Filter based on part tree"""
->>>>>>> 4b149865
         return queryset.filter(part__tree_id=part_tree.tree_id)
 
     company = rest_filters.ModelChoiceFilter(
