"""JSON API for the Stock app."""

from collections import OrderedDict
from datetime import datetime, timedelta

from django.core.exceptions import ValidationError as DjangoValidationError
from django.db import transaction
from django.db.models import F, Q
from django.http import JsonResponse
from django.urls import include, path, re_path
from django.utils.translation import gettext_lazy as _

from django_filters import rest_framework as rest_filters
from rest_framework import status
from rest_framework.response import Response
from rest_framework.serializers import ValidationError

import common.models
import common.settings
import stock.serializers as StockSerializers
from build.models import Build
from company.models import Company, SupplierPart
from company.serializers import CompanySerializer, SupplierPartSerializer
from InvenTree.api import (APIDownloadMixin, AttachmentMixin,
                           ListCreateDestroyAPIView, MetadataView, StatusView)
<<<<<<< HEAD
from InvenTree.filters import InvenTreeOrderingFilter, InvenTreeSearchFilter
from InvenTree.helpers import (DownloadFile, extract_serial_numbers, is_ajax,
                               isNull, str2bool, str2int)
=======
from InvenTree.filters import (ORDER_FILTER, SEARCH_ORDER_FILTER,
                               SEARCH_ORDER_FILTER_ALIAS)
from InvenTree.helpers import (DownloadFile, extract_serial_numbers, isNull,
                               str2bool, str2int)
>>>>>>> 3294b37e
from InvenTree.mixins import (CreateAPI, CustomRetrieveUpdateDestroyAPI,
                              ListAPI, ListCreateAPI, RetrieveAPI,
                              RetrieveUpdateDestroyAPI)
from InvenTree.status_codes import StockHistoryCode, StockStatus
from order.models import (PurchaseOrder, ReturnOrder, SalesOrder,
                          SalesOrderAllocation)
from order.serializers import (PurchaseOrderSerializer, ReturnOrderSerializer,
                               SalesOrderSerializer)
from part.models import BomItem, Part, PartCategory
from part.serializers import PartBriefSerializer
from stock.admin import LocationResource, StockItemResource
from stock.models import (StockItem, StockItemAttachment, StockItemTestResult,
                          StockItemTracking, StockLocation)


class StockDetail(RetrieveUpdateDestroyAPI):
    """API detail endpoint for Stock object.

    get:
    Return a single StockItem object

    post:
    Update a StockItem

    delete:
    Remove a StockItem
    """

    queryset = StockItem.objects.all()
    serializer_class = StockSerializers.StockItemSerializer

    def get_queryset(self, *args, **kwargs):
        """Annotate queryset."""
        queryset = super().get_queryset(*args, **kwargs)
        queryset = StockSerializers.StockItemSerializer.annotate_queryset(queryset)

        return queryset

    def get_serializer_context(self):
        """Extend serializer context."""
        ctx = super().get_serializer_context()
        ctx['user'] = getattr(self.request, 'user', None)

        return ctx

    def get_serializer(self, *args, **kwargs):
        """Set context before returning serializer."""
        kwargs['part_detail'] = True
        kwargs['location_detail'] = True
        kwargs['supplier_part_detail'] = True
        kwargs['context'] = self.get_serializer_context()

        return self.serializer_class(*args, **kwargs)


class StockItemContextMixin:
    """Mixin class for adding StockItem object to serializer context."""

    queryset = StockItem.objects.none()

    def get_serializer_context(self):
        """Extend serializer context."""
        context = super().get_serializer_context()
        context['request'] = self.request

        try:
            context['item'] = StockItem.objects.get(pk=self.kwargs.get('pk', None))
        except Exception:
            pass

        return context


class StockItemSerialize(StockItemContextMixin, CreateAPI):
    """API endpoint for serializing a stock item."""

    serializer_class = StockSerializers.SerializeStockItemSerializer


class StockItemInstall(StockItemContextMixin, CreateAPI):
    """API endpoint for installing a particular stock item into this stock item.

    - stock_item.part must be in the BOM for this part
    - stock_item must currently be "in stock"
    - stock_item must be serialized (and not belong to another item)
    """

    serializer_class = StockSerializers.InstallStockItemSerializer


class StockItemUninstall(StockItemContextMixin, CreateAPI):
    """API endpoint for removing (uninstalling) items from this item."""

    serializer_class = StockSerializers.UninstallStockItemSerializer


class StockItemConvert(StockItemContextMixin, CreateAPI):
    """API endpoint for converting a stock item to a variant part"""

    serializer_class = StockSerializers.ConvertStockItemSerializer


class StockItemReturn(StockItemContextMixin, CreateAPI):
    """API endpoint for returning a stock item from a customer"""

    serializer_class = StockSerializers.ReturnStockItemSerializer


class StockAdjustView(CreateAPI):
    """A generic class for handling stocktake actions.

    Subclasses exist for:

    - StockCount: count stock items
    - StockAdd: add stock items
    - StockRemove: remove stock items
    - StockTransfer: transfer stock items
    """

    queryset = StockItem.objects.none()

    def get_serializer_context(self):
        """Extend serializer context."""
        context = super().get_serializer_context()
        context['request'] = self.request

        return context


class StockCount(StockAdjustView):
    """Endpoint for counting stock (performing a stocktake)."""

    serializer_class = StockSerializers.StockCountSerializer


class StockAdd(StockAdjustView):
    """Endpoint for adding a quantity of stock to an existing StockItem."""

    serializer_class = StockSerializers.StockAddSerializer


class StockRemove(StockAdjustView):
    """Endpoint for removing a quantity of stock from an existing StockItem."""

    serializer_class = StockSerializers.StockRemoveSerializer


class StockTransfer(StockAdjustView):
    """API endpoint for performing stock movements."""

    serializer_class = StockSerializers.StockTransferSerializer


class StockAssign(CreateAPI):
    """API endpoint for assigning stock to a particular customer."""

    queryset = StockItem.objects.all()
    serializer_class = StockSerializers.StockAssignmentSerializer

    def get_serializer_context(self):
        """Extend serializer context."""
        ctx = super().get_serializer_context()
        ctx['request'] = self.request

        return ctx


class StockMerge(CreateAPI):
    """API endpoint for merging multiple stock items."""

    queryset = StockItem.objects.none()
    serializer_class = StockSerializers.StockMergeSerializer

    def get_serializer_context(self):
        """Extend serializer context."""
        ctx = super().get_serializer_context()
        ctx['request'] = self.request
        return ctx


class StockLocationList(APIDownloadMixin, ListCreateAPI):
    """API endpoint for list view of StockLocation objects.

    - GET: Return list of StockLocation objects
    - POST: Create a new StockLocation
    """

    queryset = StockLocation.objects.all()
    serializer_class = StockSerializers.LocationSerializer

    def download_queryset(self, queryset, export_format):
        """Download the filtered queryset as a data file"""

        dataset = LocationResource().export(queryset=queryset)
        filedata = dataset.export(export_format)
        filename = f"InvenTree_Locations.{export_format}"

        return DownloadFile(filedata, filename)

    def get_queryset(self, *args, **kwargs):
        """Return annotated queryset for the StockLocationList endpoint"""

        queryset = super().get_queryset(*args, **kwargs)
        queryset = StockSerializers.LocationSerializer.annotate_queryset(queryset)
        return queryset

    def filter_queryset(self, queryset):
        """Custom filtering: - Allow filtering by "null" parent to retrieve top-level stock locations."""
        queryset = super().filter_queryset(queryset)

        params = self.request.query_params

        loc_id = params.get('parent', None)

        cascade = str2bool(params.get('cascade', False))

        depth = str2int(params.get('depth', None))

        # Do not filter by location
        if loc_id is None:
            pass
        # Look for top-level locations
        elif isNull(loc_id):

            # If we allow "cascade" at the top-level, this essentially means *all* locations
            if not cascade:
                queryset = queryset.filter(parent=None)

            if cascade and depth is not None:
                queryset = queryset.filter(level__lte=depth)

        else:

            try:
                location = StockLocation.objects.get(pk=loc_id)

                # All sub-locations to be returned too?
                if cascade:
                    parents = location.get_descendants(include_self=True)
                    if depth is not None:
                        parents = parents.filter(level__lte=location.level + depth)

                    parent_ids = [p.id for p in parents]
                    queryset = queryset.filter(parent__in=parent_ids)

                else:
                    queryset = queryset.filter(parent=location)

            except (ValueError, StockLocation.DoesNotExist):
                pass

        # Exclude StockLocation tree
        exclude_tree = params.get('exclude_tree', None)

        if exclude_tree is not None:
            try:
                loc = StockLocation.objects.get(pk=exclude_tree)

                queryset = queryset.exclude(
                    pk__in=[subloc.pk for subloc in loc.get_descendants(include_self=True)]
                )

            except (ValueError, StockLocation.DoesNotExist):
                pass

        return queryset

    filter_backends = SEARCH_ORDER_FILTER

    filterset_fields = [
        'name',
        'structural',
        'external',
    ]

    search_fields = [
        'name',
        'description',
    ]

    ordering_fields = [
        'name',
        'pathstring',
        'items',
        'level',
        'tree_id',
        'lft',
    ]

    ordering = [
        'tree_id',
        'lft',
        'name',
    ]


class StockLocationTree(ListAPI):
    """API endpoint for accessing a list of StockLocation objects, ready for rendering as a tree."""

    queryset = StockLocation.objects.all()
    serializer_class = StockSerializers.LocationTreeSerializer

    filter_backends = ORDER_FILTER

    # Order by tree level (top levels first) and then name
    ordering = ['level', 'name']


class StockFilter(rest_filters.FilterSet):
    """FilterSet for StockItem LIST API."""

    class Meta:
        """Metaclass options for this filterset"""

        model = StockItem

        # Simple filter filters
        fields = [
            'supplier_part',
            'belongs_to',
            'build',
            'customer',
            'sales_order',
            'purchase_order',
        ]

    # Relationship filters
    manufactuer = rest_filters.ModelChoiceFilter(label='Manufacturer', queryset=Company.objects.filter(is_manufacturer=True), field_name='manufacturer_part__manufacturer')
    supplier = rest_filters.ModelChoiceFilter(label='Supplier', queryset=Company.objects.filter(is_supplier=True), field_name='supplier_part__supplier')

    # Part name filters
    name = rest_filters.CharFilter(label='Part name (case insensitive)', field_name='part__name', lookup_expr='iexact')
    name_contains = rest_filters.CharFilter(label='Part name contains (case insensitive)', field_name='part__name', lookup_expr='icontains')
    name_regex = rest_filters.CharFilter(label='Part name (regex)', field_name='part__name', lookup_expr='iregex')

    # Part IPN filters
    IPN = rest_filters.CharFilter(label='Part IPN (case insensitive)', field_name='part__IPN', lookup_expr='iexact')
    IPN_contains = rest_filters.CharFilter(label='Part IPN contains (case insensitive)', field_name='part__IPN', lookup_expr='icontains')
    IPN_regex = rest_filters.CharFilter(label='Part IPN (regex)', field_name='part__IPN', lookup_expr='iregex')

    # Part attribute filters
    assembly = rest_filters.BooleanFilter(label="Assembly", field_name='part__assembly')
    active = rest_filters.BooleanFilter(label="Active", field_name='part__active')

    min_stock = rest_filters.NumberFilter(label='Minimum stock', field_name='quantity', lookup_expr='gte')
    max_stock = rest_filters.NumberFilter(label='Maximum stock', field_name='quantity', lookup_expr='lte')

    status = rest_filters.NumberFilter(label='Status Code', method='filter_status')

    def filter_status(self, queryset, name, value):
        """Filter by integer status code"""

        return queryset.filter(status=value)

    allocated = rest_filters.BooleanFilter(label='Is Allocated', method='filter_allocated')

    def filter_allocated(self, queryset, name, value):
        """Filter by whether or not the stock item is 'allocated'"""

        if str2bool(value):
            # Filter StockItem with either build allocations or sales order allocations
            return queryset.filter(Q(sales_order_allocations__isnull=False) | Q(allocations__isnull=False))
        else:
            # Filter StockItem without build allocations or sales order allocations
            return queryset.filter(Q(sales_order_allocations__isnull=True) & Q(allocations__isnull=True))

    expired = rest_filters.BooleanFilter(label='Expired', method='filter_expired')

    def filter_expired(self, queryset, name, value):
        """Filter by whether or not the stock item has expired"""

        if not common.settings.stock_expiry_enabled():
            return queryset

        if str2bool(value):
            return queryset.filter(StockItem.EXPIRED_FILTER)
        else:
            return queryset.exclude(StockItem.EXPIRED_FILTER)

    external = rest_filters.BooleanFilter(label=_('External Location'), method='filter_external')

    def filter_external(self, queryset, name, value):
        """Filter by whether or not the stock item is located in an external location"""

        if str2bool(value):
            return queryset.filter(location__external=True)
        else:
            return queryset.exclude(location__external=True)

    in_stock = rest_filters.BooleanFilter(label='In Stock', method='filter_in_stock')

    def filter_in_stock(self, queryset, name, value):
        """Filter by if item is in stock."""
        if str2bool(value):
            return queryset.filter(StockItem.IN_STOCK_FILTER)
        else:
            return queryset.exclude(StockItem.IN_STOCK_FILTER)

    available = rest_filters.BooleanFilter(label='Available', method='filter_available')

    def filter_available(self, queryset, name, value):
        """Filter by whether the StockItem is "available" or not.

        Here, "available" means that the allocated quantity is less than the total quantity
        """
        if str2bool(value):
            # The 'quantity' field is greater than the calculated 'allocated' field
            return queryset.filter(Q(quantity__gt=F('allocated')))
        else:
            # The 'quantity' field is less than (or equal to) the calculated 'allocated' field
            return queryset.filter(Q(quantity__lte=F('allocated')))

    batch = rest_filters.CharFilter(label="Batch code filter (case insensitive)", lookup_expr='iexact')

    batch_regex = rest_filters.CharFilter(label="Batch code filter (regex)", field_name='batch', lookup_expr='iregex')

    is_building = rest_filters.BooleanFilter(label="In production")

    # Serial number filtering
    serial_gte = rest_filters.NumberFilter(label='Serial number GTE', field_name='serial', lookup_expr='gte')
    serial_lte = rest_filters.NumberFilter(label='Serial number LTE', field_name='serial', lookup_expr='lte')
    serial = rest_filters.CharFilter(label='Serial number', field_name='serial', lookup_expr='exact')

    serialized = rest_filters.BooleanFilter(label='Has serial number', method='filter_serialized')

    def filter_serialized(self, queryset, name, value):
        """Filter by whether the StockItem has a serial number (or not)."""
        q = Q(serial=None) | Q(serial='')

        if str2bool(value):
            return queryset.exclude(q)
        else:
            return queryset.filter(q)

    has_batch = rest_filters.BooleanFilter(label='Has batch code', method='filter_has_batch')

    def filter_has_batch(self, queryset, name, value):
        """Filter by whether the StockItem has a batch code (or not)."""
        q = Q(batch=None) | Q(batch='')

        if str2bool(value):
            return queryset.exclude(q)
        else:
            return queryset.filter(q)

    tracked = rest_filters.BooleanFilter(label='Tracked', method='filter_tracked')

    def filter_tracked(self, queryset, name, value):
        """Filter by whether this stock item is *tracked*.

        Meaning either:
        - It has a serial number
        - It has a batch code
        """
        q_batch = Q(batch=None) | Q(batch='')
        q_serial = Q(serial=None) | Q(serial='')

        if str2bool(value):
            return queryset.exclude(q_batch & q_serial)
        else:
            return queryset.filter(q_batch & q_serial)

    installed = rest_filters.BooleanFilter(label='Installed in other stock item', method='filter_installed')

    def filter_installed(self, queryset, name, value):
        """Filter stock items by "belongs_to" field being empty."""
        if str2bool(value):
            return queryset.exclude(belongs_to=None)
        else:
            return queryset.filter(belongs_to=None)

    sent_to_customer = rest_filters.BooleanFilter(label='Sent to customer', method='filter_sent_to_customer')

    def filter_sent_to_customer(self, queryset, name, value):
        """Filter by sent to customer."""
        if str2bool(value):
            return queryset.exclude(customer=None)
        else:
            return queryset.filter(customer=None)

    depleted = rest_filters.BooleanFilter(label='Depleted', method='filter_depleted')

    def filter_depleted(self, queryset, name, value):
        """Filter by depleted items."""
        if str2bool(value):
            return queryset.filter(quantity__lte=0)
        else:
            return queryset.exclude(quantity__lte=0)

    has_purchase_price = rest_filters.BooleanFilter(label='Has purchase price', method='filter_has_purchase_price')

    def filter_has_purchase_price(self, queryset, name, value):
        """Filter by having a purchase price."""
        if str2bool(value):
            return queryset.exclude(purchase_price=None)
        else:
            return queryset.filter(purchase_price=None)

    # Update date filters
    updated_before = rest_filters.DateFilter(label='Updated before', field_name='updated', lookup_expr='lte')
    updated_after = rest_filters.DateFilter(label='Updated after', field_name='updated', lookup_expr='gte')


class StockList(APIDownloadMixin, ListCreateDestroyAPIView):
    """API endpoint for list view of Stock objects.

    - GET: Return a list of all StockItem objects (with optional query filters)
    - POST: Create a new StockItem
    """

    serializer_class = StockSerializers.StockItemSerializer
    queryset = StockItem.objects.all()
    filterset_class = StockFilter

    def get_serializer_context(self):
        """Extend serializer context."""
        ctx = super().get_serializer_context()
        ctx['user'] = getattr(self.request, 'user', None)

        return ctx

    def create(self, request, *args, **kwargs):
        """Create a new StockItem object via the API.

        We override the default 'create' implementation.

        If a location is *not* specified, but the linked *part* has a default location,
        we can pre-fill the location automatically.
        """
        user = request.user

        # Copy the request data, to side-step "mutability" issues
        data = OrderedDict()
        # Update with cleaned input data
        data.update(self.clean_data(request.data))

        quantity = data.get('quantity', None)

        if quantity is None:
            raise ValidationError({
                'quantity': _('Quantity is required'),
            })

        try:
            part = Part.objects.get(pk=data.get('part', None))
        except (ValueError, Part.DoesNotExist):
            raise ValidationError({
                'part': _('Valid part must be supplied'),
            })

        # Set default location (if not provided)
        if 'location' not in data:
            location = part.get_default_location()

            if location:
                data['location'] = location.pk

        # An expiry date was *not* specified - try to infer it!
        if 'expiry_date' not in data and part.default_expiry > 0:
            data['expiry_date'] = datetime.now().date() + timedelta(days=part.default_expiry)

        # Attempt to extract serial numbers from submitted data
        serials = None

        # Check if a set of serial numbers was provided
        serial_numbers = data.get('serial_numbers', '')

        # Assign serial numbers for a trackable part
        if serial_numbers:

            if not part.trackable:
                raise ValidationError({
                    'serial_numbers': [_("Serial numbers cannot be supplied for a non-trackable part")]
                })

            # If serial numbers are specified, check that they match!
            try:
                serials = extract_serial_numbers(
                    serial_numbers,
                    quantity,
                    part.get_latest_serial_number()
                )

                # Determine if any of the specified serial numbers are invalid
                # Note "invalid" means either they already exist, or do not pass custom rules
                invalid = []
                errors = []

                for serial in serials:
                    try:
                        part.validate_serial_number(serial, raise_error=True)
                    except DjangoValidationError as exc:
                        # Catch raised error to extract specific error information
                        invalid.append(serial)

                        if exc.message not in errors:
                            errors.append(exc.message)

                if len(errors) > 0:

                    msg = _("The following serial numbers already exist or are invalid")
                    msg += " : "
                    msg += ",".join([str(e) for e in invalid])

                    raise ValidationError({
                        'serial_numbers': errors + [msg]
                    })

            except DjangoValidationError as e:
                raise ValidationError({
                    'quantity': e.messages,
                    'serial_numbers': e.messages,
                })

        if serials is not None:
            """If the stock item is going to be serialized, set the quantity to 1."""
            data['quantity'] = 1

        # De-serialize the provided data
        serializer = self.get_serializer(data=data)
        serializer.is_valid(raise_exception=True)

        with transaction.atomic():

            # Create an initial StockItem object
            item = serializer.save()

            if serials:
                # Assign the first serial number to the "master" item
                item.serial = serials[0]

            # Save the item (with user information)
            item.save(user=user)

            if serials:
                for serial in serials[1:]:

                    # Create a duplicate stock item with the next serial number
                    item.pk = None
                    item.serial = serial

                    item.save(user=user)

                response_data = {
                    'quantity': quantity,
                    'serial_numbers': serials,
                }

            else:
                response_data = serializer.data

            return Response(response_data, status=status.HTTP_201_CREATED, headers=self.get_success_headers(serializer.data))

    def download_queryset(self, queryset, export_format):
        """Download this queryset as a file.

        Uses the APIDownloadMixin mixin class
        """
        dataset = StockItemResource().export(queryset=queryset)

        filedata = dataset.export(export_format)

        filename = 'InvenTree_StockItems_{date}.{fmt}'.format(
            date=datetime.now().strftime("%d-%b-%Y"),
            fmt=export_format
        )

        return DownloadFile(filedata, filename)

    def list(self, request, *args, **kwargs):
        """Override the 'list' method, as the StockLocation objects are very expensive to serialize.

        So, we fetch and serialize the required StockLocation objects only as required.
        """
        queryset = self.filter_queryset(self.get_queryset())

        params = request.query_params

        page = self.paginate_queryset(queryset)

        if page is not None:
            serializer = self.get_serializer(page, many=True)
        else:
            serializer = self.get_serializer(queryset, many=True)

        data = serializer.data

        # Keep track of which related models we need to query
        location_ids = set()
        part_ids = set()
        supplier_part_ids = set()

        # Iterate through each StockItem and grab some data
        for item in data:
            loc = item['location']
            if loc:
                location_ids.add(loc)

            part = item['part']
            if part:
                part_ids.add(part)

            sp = item['supplier_part']

            if sp:
                supplier_part_ids.add(sp)

        # Do we wish to include Part detail?
        if str2bool(params.get('part_detail', False)):

            # Fetch only the required Part objects from the database
            parts = Part.objects.filter(pk__in=part_ids).prefetch_related(
                'category',
            )

            part_map = {}

            for part in parts:
                part_map[part.pk] = PartBriefSerializer(part).data

            # Now update each StockItem with the related Part data
            for stock_item in data:
                part_id = stock_item['part']
                stock_item['part_detail'] = part_map.get(part_id, None)

        # Do we wish to include SupplierPart detail?
        if str2bool(params.get('supplier_part_detail', False)):

            supplier_parts = SupplierPart.objects.filter(pk__in=supplier_part_ids)

            supplier_part_map = {}

            for part in supplier_parts:
                supplier_part_map[part.pk] = SupplierPartSerializer(part).data

            for stock_item in data:
                part_id = stock_item['supplier_part']
                stock_item['supplier_part_detail'] = supplier_part_map.get(part_id, None)

        # Do we wish to include StockLocation detail?
        if str2bool(params.get('location_detail', False)):

            # Fetch only the required StockLocation objects from the database
            locations = StockLocation.objects.filter(pk__in=location_ids).prefetch_related(
                'parent',
                'children',
            )

            location_map = {}

            # Serialize each StockLocation object
            for location in locations:
                location_map[location.pk] = StockSerializers.LocationBriefSerializer(location).data

            # Now update each StockItem with the related StockLocation data
            for stock_item in data:
                loc_id = stock_item['location']
                stock_item['location_detail'] = location_map.get(loc_id, None)

        """
        Determine the response type based on the request.
        a) For HTTP requests (e.g. via the browseable API) return a DRF response
        b) For AJAX requests, simply return a JSON rendered response.

        Note: b) is about 100x quicker than a), because the DRF framework adds a lot of cruft
        """

        if page is not None:
            return self.get_paginated_response(data)
        elif is_ajax(request):
            return JsonResponse(data, safe=False)
        else:
            return Response(data)

    def get_queryset(self, *args, **kwargs):
        """Annotate queryset before returning."""
        queryset = super().get_queryset(*args, **kwargs)

        queryset = StockSerializers.StockItemSerializer.annotate_queryset(queryset)

        # Also ensure that we pre-fecth all the related items
        queryset = queryset.prefetch_related(
            'part',
            'part__category',
            'location'
        )

        return queryset

    def filter_queryset(self, queryset):
        """Custom filtering for the StockItem queryset."""
        params = self.request.query_params

        queryset = super().filter_queryset(queryset)

        if common.settings.stock_expiry_enabled():

            # Filter by 'expiry date'
            expired_date_lte = params.get('expiry_date_lte', None)
            if expired_date_lte is not None:
                try:
                    date_lte = datetime.fromisoformat(expired_date_lte)
                    queryset = queryset.filter(expiry_date__lte=date_lte)
                except (ValueError, TypeError):
                    pass

            expiry_date_gte = params.get('expiry_date_gte', None)
            if expiry_date_gte is not None:
                try:
                    date_gte = datetime.fromisoformat(expiry_date_gte)
                    queryset = queryset.filter(expiry_date__gte=date_gte)
                except (ValueError, TypeError):
                    pass

            # Filter by 'stale' status
            stale = params.get('stale', None)

            if stale is not None:
                stale = str2bool(stale)

                # How many days to account for "staleness"?
                stale_days = common.models.InvenTreeSetting.get_setting('STOCK_STALE_DAYS')

                if stale_days > 0:
                    stale_date = datetime.now().date() + timedelta(days=stale_days)

                    stale_filter = StockItem.IN_STOCK_FILTER & ~Q(expiry_date=None) & Q(expiry_date__lt=stale_date)

                    if stale:
                        queryset = queryset.filter(stale_filter)
                    else:
                        queryset = queryset.exclude(stale_filter)

        # Exclude stock item tree
        exclude_tree = params.get('exclude_tree', None)

        if exclude_tree is not None:
            try:
                item = StockItem.objects.get(pk=exclude_tree)

                queryset = queryset.exclude(
                    pk__in=[it.pk for it in item.get_descendants(include_self=True)]
                )

            except (ValueError, StockItem.DoesNotExist):
                pass

        # Filter by "part tree" - only allow parts within a given variant tree
        part_tree = params.get('part_tree', None)

        if part_tree is not None:
            try:
                part = Part.objects.get(pk=part_tree)

                if part.tree_id is not None:
                    queryset = queryset.filter(part__tree_id=part.tree_id)
            except Exception:
                pass

        # Exclude StockItems which are already allocated to a particular SalesOrder
        exclude_so_allocation = params.get('exclude_so_allocation', None)

        if exclude_so_allocation is not None:

            try:
                order = SalesOrder.objects.get(pk=exclude_so_allocation)

                # Grab all the active SalesOrderAllocations for this order
                allocations = SalesOrderAllocation.objects.filter(
                    line__pk__in=[
                        line.pk for line in order.lines.all()
                    ]
                )

                # Exclude any stock item which is already allocated to the sales order
                queryset = queryset.exclude(
                    pk__in=[
                        a.item.pk for a in allocations
                    ]
                )

            except (ValueError, SalesOrder.DoesNotExist):
                pass

        # Does the client wish to filter by the Part ID?
        part_id = params.get('part', None)

        if part_id:
            try:
                part = Part.objects.get(pk=part_id)

                # Do we wish to filter *just* for this part, or also for parts *under* this one?
                include_variants = str2bool(params.get('include_variants', True))

                if include_variants:
                    # Filter by any parts "under" the given part
                    parts = part.get_descendants(include_self=True)

                    queryset = queryset.filter(part__in=parts)

                else:
                    queryset = queryset.filter(part=part)

            except (ValueError, Part.DoesNotExist):
                raise ValidationError({"part": "Invalid Part ID specified"})

        # Does the client wish to filter by the 'ancestor'?
        anc_id = params.get('ancestor', None)

        if anc_id:
            try:
                ancestor = StockItem.objects.get(pk=anc_id)

                # Only allow items which are descendants of the specified StockItem
                queryset = queryset.filter(id__in=[item.pk for item in ancestor.children.all()])

            except (ValueError, Part.DoesNotExist):
                raise ValidationError({"ancestor": "Invalid ancestor ID specified"})

        # Does the client wish to filter by stock location?
        loc_id = params.get('location', None)

        cascade = str2bool(params.get('cascade', True))

        if loc_id is not None:

            # Filter by 'null' location (i.e. top-level items)
            if isNull(loc_id):
                if not cascade:
                    queryset = queryset.filter(location=None)
            else:
                try:
                    # If '?cascade=true' then include items which exist in sub-locations
                    if cascade:
                        location = StockLocation.objects.get(pk=loc_id)
                        queryset = queryset.filter(location__in=location.getUniqueChildren())
                    else:
                        queryset = queryset.filter(location=loc_id)

                except (ValueError, StockLocation.DoesNotExist):
                    pass

        # Does the client wish to filter by part category?
        cat_id = params.get('category', None)

        if cat_id:
            try:
                category = PartCategory.objects.get(pk=cat_id)
                queryset = queryset.filter(part__category__in=category.getUniqueChildren())

            except (ValueError, PartCategory.DoesNotExist):
                raise ValidationError({"category": "Invalid category id specified"})

        # Does the client wish to filter by BomItem
        bom_item_id = params.get('bom_item', None)

        if bom_item_id is not None:
            try:
                bom_item = BomItem.objects.get(pk=bom_item_id)

                queryset = queryset.filter(bom_item.get_stock_filter())

            except (ValueError, BomItem.DoesNotExist):
                pass

        # Filter by company (either manufacturer or supplier)
        company = params.get('company', None)

        if company is not None:
            queryset = queryset.filter(Q(supplier_part__supplier=company) | Q(supplier_part__manufacturer_part__manufacturer=company))

        return queryset

    filter_backends = SEARCH_ORDER_FILTER_ALIAS

    ordering_field_aliases = {
        'SKU': 'supplier_part__SKU',
        'stock': ['quantity', 'serial_int', 'serial'],
    }

    ordering_fields = [
        'batch',
        'location',
        'part__name',
        'part__IPN',
        'updated',
        'stocktake_date',
        'expiry_date',
        'quantity',
        'stock',
        'status',
        'SKU',
    ]

    ordering = [
        'part__name',
        'quantity',
        'location',
    ]

    search_fields = [
        'serial',
        'batch',
        'part__name',
        'part__IPN',
        'part__description',
        'location__name',
    ]


class StockAttachmentList(AttachmentMixin, ListCreateDestroyAPIView):
    """API endpoint for listing (and creating) a StockItemAttachment (file upload)."""

    queryset = StockItemAttachment.objects.all()
    serializer_class = StockSerializers.StockItemAttachmentSerializer

    filter_backends = SEARCH_ORDER_FILTER

    filterset_fields = [
        'stock_item',
    ]


class StockAttachmentDetail(AttachmentMixin, RetrieveUpdateDestroyAPI):
    """Detail endpoint for StockItemAttachment."""

    queryset = StockItemAttachment.objects.all()
    serializer_class = StockSerializers.StockItemAttachmentSerializer


class StockItemTestResultDetail(RetrieveUpdateDestroyAPI):
    """Detail endpoint for StockItemTestResult."""

    queryset = StockItemTestResult.objects.all()
    serializer_class = StockSerializers.StockItemTestResultSerializer


class StockItemTestResultList(ListCreateDestroyAPIView):
    """API endpoint for listing (and creating) a StockItemTestResult object."""

    queryset = StockItemTestResult.objects.all()
    serializer_class = StockSerializers.StockItemTestResultSerializer

    filter_backends = SEARCH_ORDER_FILTER

    filterset_fields = [
        'test',
        'user',
        'result',
        'value',
    ]

    ordering = 'date'

    def filter_queryset(self, queryset):
        """Filter by build or stock_item."""
        params = self.request.query_params

        queryset = super().filter_queryset(queryset)

        # Filter by 'build'
        build = params.get('build', None)

        if build is not None:

            try:
                build = Build.objects.get(pk=build)

                queryset = queryset.filter(stock_item__build=build)

            except (ValueError, Build.DoesNotExist):
                pass

        # Filter by stock item
        item = params.get('stock_item', None)

        if item is not None:
            try:
                item = StockItem.objects.get(pk=item)

                items = [item]

                # Do we wish to also include test results for 'installed' items?
                include_installed = str2bool(params.get('include_installed', False))

                if include_installed:
                    # Include items which are installed "underneath" this item
                    # Note that this function is recursive!
                    installed_items = item.get_installed_items(cascade=True)

                    items += [it for it in installed_items]

                queryset = queryset.filter(stock_item__in=items)

            except (ValueError, StockItem.DoesNotExist):
                pass

        return queryset

    def get_serializer(self, *args, **kwargs):
        """Set context before returning serializer."""
        try:
            kwargs['user_detail'] = str2bool(self.request.query_params.get('user_detail', False))
        except Exception:
            pass

        kwargs['context'] = self.get_serializer_context()

        return self.serializer_class(*args, **kwargs)

    def perform_create(self, serializer):
        """Create a new test result object.

        Also, check if an attachment was uploaded alongside the test result,
        and save it to the database if it were.
        """
        # Capture the user information
        test_result = serializer.save()
        test_result.user = self.request.user
        test_result.save()


class StockTrackingDetail(RetrieveAPI):
    """Detail API endpoint for StockItemTracking model."""

    queryset = StockItemTracking.objects.all()
    serializer_class = StockSerializers.StockTrackingSerializer


class StockTrackingList(ListAPI):
    """API endpoint for list view of StockItemTracking objects.

    StockItemTracking objects are read-only
    (they are created by internal model functionality)

    - GET: Return list of StockItemTracking objects
    """

    queryset = StockItemTracking.objects.all()
    serializer_class = StockSerializers.StockTrackingSerializer

    def get_serializer(self, *args, **kwargs):
        """Set context before returning serializer."""
        try:
            kwargs['item_detail'] = str2bool(self.request.query_params.get('item_detail', False))
        except Exception:
            pass

        try:
            kwargs['user_detail'] = str2bool(self.request.query_params.get('user_detail', False))
        except Exception:
            pass

        kwargs['context'] = self.get_serializer_context()

        return self.serializer_class(*args, **kwargs)

    def list(self, request, *args, **kwargs):
        """List all stock tracking entries."""
        queryset = self.filter_queryset(self.get_queryset())

        serializer = self.get_serializer(queryset, many=True)

        data = serializer.data

        # Attempt to add extra context information to the historical data
        for item in data:
            deltas = item['deltas']

            if not deltas:
                deltas = {}

            # Add part detail
            if 'part' in deltas:
                try:
                    part = Part.objects.get(pk=deltas['part'])
                    serializer = PartBriefSerializer(part)
                    deltas['part_detail'] = serializer.data
                except Exception:
                    pass

            # Add location detail
            if 'location' in deltas:
                try:
                    location = StockLocation.objects.get(pk=deltas['location'])
                    serializer = StockSerializers.LocationSerializer(location)
                    deltas['location_detail'] = serializer.data
                except Exception:
                    pass

            # Add stockitem detail
            if 'stockitem' in deltas:
                try:
                    stockitem = StockItem.objects.get(pk=deltas['stockitem'])
                    serializer = StockSerializers.StockItemSerializer(stockitem)
                    deltas['stockitem_detail'] = serializer.data
                except Exception:
                    pass

            # Add customer detail
            if 'customer' in deltas:
                try:
                    customer = Company.objects.get(pk=deltas['customer'])
                    serializer = CompanySerializer(customer)
                    deltas['customer_detail'] = serializer.data
                except Exception:
                    pass

            # Add PurchaseOrder detail
            if 'purchaseorder' in deltas:
                try:
                    order = PurchaseOrder.objects.get(pk=deltas['purchaseorder'])
                    serializer = PurchaseOrderSerializer(order)
                    deltas['purchaseorder_detail'] = serializer.data
                except Exception:
                    pass

            # Add SalesOrder detail
            if 'salesorder' in deltas:
                try:
                    order = SalesOrder.objects.get(pk=deltas['salesorder'])
                    serializer = SalesOrderSerializer(order)
                    deltas['salesorder_detail'] = serializer.data
                except Exception:
                    pass

            # Add ReturnOrder detail
            if 'returnorder' in deltas:
                try:
                    order = ReturnOrder.objects.get(pk=deltas['returnorder'])
                    serializer = ReturnOrderSerializer(order)
                    deltas['returnorder_detail'] = serializer.data
                except Exception:
                    pass

        if is_ajax(request):
            return JsonResponse(data, safe=False)
        else:
            return Response(data)

    def create(self, request, *args, **kwargs):
        """Create a new StockItemTracking object.

        Here we override the default 'create' implementation,
        to save the user information associated with the request object.
        """
        # Clean up input data
        data = self.clean_data(request.data)

        serializer = self.get_serializer(data=data)
        serializer.is_valid(raise_exception=True)

        # Record the user who created this Part object
        item = serializer.save()
        item.user = request.user
        item.system = False

        # quantity field cannot be explicitly adjusted  here
        item.quantity = item.item.quantity
        item.save()

        headers = self.get_success_headers(serializer.data)
        return Response(serializer.data, status=status.HTTP_201_CREATED, headers=headers)

    filter_backends = SEARCH_ORDER_FILTER

    filterset_fields = [
        'item',
        'user',
    ]

    ordering = '-date'

    ordering_fields = [
        'date',
    ]

    search_fields = [
        'title',
        'notes',
    ]


class LocationDetail(CustomRetrieveUpdateDestroyAPI):
    """API endpoint for detail view of StockLocation object.

    - GET: Return a single StockLocation object
    - PATCH: Update a StockLocation object
    - DELETE: Remove a StockLocation object
    """

    queryset = StockLocation.objects.all()
    serializer_class = StockSerializers.LocationSerializer

    def get_queryset(self, *args, **kwargs):
        """Return annotated queryset for the StockLocationList endpoint"""

        queryset = super().get_queryset(*args, **kwargs)
        queryset = StockSerializers.LocationSerializer.annotate_queryset(queryset)
        return queryset

    def destroy(self, request, *args, **kwargs):
        """Delete a Stock location instance via the API"""
        delete_stock_items = 'delete_stock_items' in request.data and request.data['delete_stock_items'] == '1'
        delete_sub_locations = 'delete_sub_locations' in request.data and request.data['delete_sub_locations'] == '1'
        return super().destroy(request,
                               *args,
                               **dict(kwargs,
                                      delete_sub_locations=delete_sub_locations,
                                      delete_stock_items=delete_stock_items))


stock_api_urls = [
    re_path(r'^location/', include([

        re_path(r'^tree/', StockLocationTree.as_view(), name='api-location-tree'),

        # Stock location detail endpoints
        path(r'<int:pk>/', include([

            re_path(r'^metadata/', MetadataView.as_view(), {'model': StockLocation}, name='api-location-metadata'),

            re_path(r'^.*$', LocationDetail.as_view(), name='api-location-detail'),
        ])),

        re_path(r'^.*$', StockLocationList.as_view(), name='api-location-list'),
    ])),

    # Endpoints for bulk stock adjustment actions
    re_path(r'^count/', StockCount.as_view(), name='api-stock-count'),
    re_path(r'^add/', StockAdd.as_view(), name='api-stock-add'),
    re_path(r'^remove/', StockRemove.as_view(), name='api-stock-remove'),
    re_path(r'^transfer/', StockTransfer.as_view(), name='api-stock-transfer'),
    re_path(r'^assign/', StockAssign.as_view(), name='api-stock-assign'),
    re_path(r'^merge/', StockMerge.as_view(), name='api-stock-merge'),

    # StockItemAttachment API endpoints
    re_path(r'^attachment/', include([
        path(r'<int:pk>/', StockAttachmentDetail.as_view(), name='api-stock-attachment-detail'),
        path('', StockAttachmentList.as_view(), name='api-stock-attachment-list'),
    ])),

    # StockItemTestResult API endpoints
    re_path(r'^test/', include([
        path(r'<int:pk>/', StockItemTestResultDetail.as_view(), name='api-stock-test-result-detail'),
        re_path(r'^.*$', StockItemTestResultList.as_view(), name='api-stock-test-result-list'),
    ])),

    # StockItemTracking API endpoints
    re_path(r'^track/', include([
        path(r'<int:pk>/', StockTrackingDetail.as_view(), name='api-stock-tracking-detail'),

        # Stock tracking status code information
        re_path(r'status/', StatusView.as_view(), {StatusView.MODEL_REF: StockHistoryCode}, name='api-stock-tracking-status-codes'),

        re_path(r'^.*$', StockTrackingList.as_view(), name='api-stock-tracking-list'),
    ])),

    # Detail views for a single stock item
    path(r'<int:pk>/', include([
        re_path(r'^convert/', StockItemConvert.as_view(), name='api-stock-item-convert'),
        re_path(r'^install/', StockItemInstall.as_view(), name='api-stock-item-install'),
        re_path(r'^metadata/', MetadataView.as_view(), {'model': StockItem}, name='api-stock-item-metadata'),
        re_path(r'^return/', StockItemReturn.as_view(), name='api-stock-item-return'),
        re_path(r'^serialize/', StockItemSerialize.as_view(), name='api-stock-item-serialize'),
        re_path(r'^uninstall/', StockItemUninstall.as_view(), name='api-stock-item-uninstall'),
        re_path(r'^.*$', StockDetail.as_view(), name='api-stock-detail'),
    ])),

    # Stock item status code information
    re_path(r'status/', StatusView.as_view(), {StatusView.MODEL_REF: StockStatus}, name='api-stock-status-codes'),

    # Anything else
    re_path(r'^.*$', StockList.as_view(), name='api-stock-list'),
]<|MERGE_RESOLUTION|>--- conflicted
+++ resolved
@@ -23,16 +23,10 @@
 from company.serializers import CompanySerializer, SupplierPartSerializer
 from InvenTree.api import (APIDownloadMixin, AttachmentMixin,
                            ListCreateDestroyAPIView, MetadataView, StatusView)
-<<<<<<< HEAD
-from InvenTree.filters import InvenTreeOrderingFilter, InvenTreeSearchFilter
+from InvenTree.filters import (ORDER_FILTER, SEARCH_ORDER_FILTER,
+                               SEARCH_ORDER_FILTER_ALIAS)
 from InvenTree.helpers import (DownloadFile, extract_serial_numbers, is_ajax,
                                isNull, str2bool, str2int)
-=======
-from InvenTree.filters import (ORDER_FILTER, SEARCH_ORDER_FILTER,
-                               SEARCH_ORDER_FILTER_ALIAS)
-from InvenTree.helpers import (DownloadFile, extract_serial_numbers, isNull,
-                               str2bool, str2int)
->>>>>>> 3294b37e
 from InvenTree.mixins import (CreateAPI, CustomRetrieveUpdateDestroyAPI,
                               ListAPI, ListCreateAPI, RetrieveAPI,
                               RetrieveUpdateDestroyAPI)
