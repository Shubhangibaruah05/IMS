"""JSON API for the Stock app."""

from collections import OrderedDict
from datetime import datetime, timedelta

from django.core.exceptions import ValidationError as DjangoValidationError
from django.db import transaction
from django.db.models import F, Q
from django.http import JsonResponse
from django.urls import include, path, re_path
from django.utils.translation import gettext_lazy as _

from django_filters import rest_framework as rest_filters
from rest_framework import status
from rest_framework.response import Response
from rest_framework.serializers import ValidationError

import common.models
import common.settings
import stock.serializers as StockSerializers
from build.models import Build
from build.serializers import BuildSerializer
from company.models import Company, SupplierPart
from company.serializers import CompanySerializer
from generic.states.api import StatusView
from InvenTree.api import (APIDownloadMixin, AttachmentMixin,
                           ListCreateDestroyAPIView, MetadataView)
from InvenTree.filters import (ORDER_FILTER, SEARCH_ORDER_FILTER,
<<<<<<< HEAD
                               SEARCH_ORDER_FILTER_ALIAS)
from InvenTree.helpers import (DownloadFile, extract_serial_numbers, is_ajax,
                               isNull, str2bool, str2int)
=======
                               SEARCH_ORDER_FILTER_ALIAS, InvenTreeDateFilter)
from InvenTree.helpers import (DownloadFile, extract_serial_numbers, isNull,
                               str2bool, str2int)
>>>>>>> e6e1a66b
from InvenTree.mixins import (CreateAPI, CustomRetrieveUpdateDestroyAPI,
                              ListAPI, ListCreateAPI, RetrieveAPI,
                              RetrieveUpdateDestroyAPI)
from InvenTree.status_codes import StockHistoryCode, StockStatus
from order.models import (PurchaseOrder, ReturnOrder, SalesOrder,
                          SalesOrderAllocation)
from order.serializers import (PurchaseOrderSerializer, ReturnOrderSerializer,
                               SalesOrderSerializer)
from part.models import BomItem, Part, PartCategory
from part.serializers import PartBriefSerializer
from stock.admin import LocationResource, StockItemResource
from stock.models import (StockItem, StockItemAttachment, StockItemTestResult,
                          StockItemTracking, StockLocation, StockLocationType)


class StockDetail(RetrieveUpdateDestroyAPI):
    """API detail endpoint for Stock object.

    get:
    Return a single StockItem object

    post:
    Update a StockItem

    delete:
    Remove a StockItem
    """

    queryset = StockItem.objects.all()
    serializer_class = StockSerializers.StockItemSerializer

    def get_queryset(self, *args, **kwargs):
        """Annotate queryset."""
        queryset = super().get_queryset(*args, **kwargs)
        queryset = StockSerializers.StockItemSerializer.annotate_queryset(queryset)

        return queryset

    def get_serializer_context(self):
        """Extend serializer context."""
        ctx = super().get_serializer_context()
        ctx['user'] = getattr(self.request, 'user', None)

        return ctx

    def get_serializer(self, *args, **kwargs):
        """Set context before returning serializer."""
        kwargs['context'] = self.get_serializer_context()

        try:
            params = self.request.query_params

            kwargs['part_detail'] = str2bool(params.get('part_detail', True))
            kwargs['location_detail'] = str2bool(params.get('location_detail', True))
            kwargs['supplier_part_detail'] = str2bool(params.get('supplier_part_detail', True))
            kwargs['path_detail'] = str2bool(params.get('path_detail', False))
        except AttributeError:
            pass

        return self.serializer_class(*args, **kwargs)


class StockItemContextMixin:
    """Mixin class for adding StockItem object to serializer context."""

    queryset = StockItem.objects.none()

    def get_serializer_context(self):
        """Extend serializer context."""
        context = super().get_serializer_context()
        context['request'] = self.request

        try:
            context['item'] = StockItem.objects.get(pk=self.kwargs.get('pk', None))
        except Exception:
            pass

        return context


class StockItemSerialize(StockItemContextMixin, CreateAPI):
    """API endpoint for serializing a stock item."""

    serializer_class = StockSerializers.SerializeStockItemSerializer


class StockItemInstall(StockItemContextMixin, CreateAPI):
    """API endpoint for installing a particular stock item into this stock item.

    - stock_item.part must be in the BOM for this part
    - stock_item must currently be "in stock"
    - stock_item must be serialized (and not belong to another item)
    """

    serializer_class = StockSerializers.InstallStockItemSerializer


class StockItemUninstall(StockItemContextMixin, CreateAPI):
    """API endpoint for removing (uninstalling) items from this item."""

    serializer_class = StockSerializers.UninstallStockItemSerializer


class StockItemConvert(StockItemContextMixin, CreateAPI):
    """API endpoint for converting a stock item to a variant part"""

    serializer_class = StockSerializers.ConvertStockItemSerializer


class StockItemReturn(StockItemContextMixin, CreateAPI):
    """API endpoint for returning a stock item from a customer"""

    serializer_class = StockSerializers.ReturnStockItemSerializer


class StockAdjustView(CreateAPI):
    """A generic class for handling stocktake actions.

    Subclasses exist for:

    - StockCount: count stock items
    - StockAdd: add stock items
    - StockRemove: remove stock items
    - StockTransfer: transfer stock items
    """

    queryset = StockItem.objects.none()

    def get_serializer_context(self):
        """Extend serializer context."""
        context = super().get_serializer_context()
        context['request'] = self.request

        return context


class StockChangeStatus(StockAdjustView):
    """API endpoint to change the status code of multiple StockItem objects."""

    serializer_class = StockSerializers.StockChangeStatusSerializer


class StockCount(StockAdjustView):
    """Endpoint for counting stock (performing a stocktake)."""

    serializer_class = StockSerializers.StockCountSerializer


class StockAdd(StockAdjustView):
    """Endpoint for adding a quantity of stock to an existing StockItem."""

    serializer_class = StockSerializers.StockAddSerializer


class StockRemove(StockAdjustView):
    """Endpoint for removing a quantity of stock from an existing StockItem."""

    serializer_class = StockSerializers.StockRemoveSerializer


class StockTransfer(StockAdjustView):
    """API endpoint for performing stock movements."""

    serializer_class = StockSerializers.StockTransferSerializer


class StockAssign(CreateAPI):
    """API endpoint for assigning stock to a particular customer."""

    queryset = StockItem.objects.all()
    serializer_class = StockSerializers.StockAssignmentSerializer

    def get_serializer_context(self):
        """Extend serializer context."""
        ctx = super().get_serializer_context()
        ctx['request'] = self.request

        return ctx


class StockMerge(CreateAPI):
    """API endpoint for merging multiple stock items."""

    queryset = StockItem.objects.none()
    serializer_class = StockSerializers.StockMergeSerializer

    def get_serializer_context(self):
        """Extend serializer context."""
        ctx = super().get_serializer_context()
        ctx['request'] = self.request
        return ctx


class StockLocationFilter(rest_filters.FilterSet):
    """Base class for custom API filters for the StockLocation endpoint."""

    location_type = rest_filters.ModelChoiceFilter(
        queryset=StockLocationType.objects.all(),
        field_name='location_type'
    )

    has_location_type = rest_filters.BooleanFilter(label='has_location_type', method='filter_has_location_type')

    def filter_has_location_type(self, queryset, name, value):
        """Filter by whether or not the location has a location type"""
        if str2bool(value):
            return queryset.exclude(location_type=None)
        return queryset.filter(location_type=None)


class StockLocationList(APIDownloadMixin, ListCreateAPI):
    """API endpoint for list view of StockLocation objects.

    - GET: Return list of StockLocation objects
    - POST: Create a new StockLocation
    """

    queryset = StockLocation.objects.all().prefetch_related(
        'tags',
    )
    serializer_class = StockSerializers.LocationSerializer
    filterset_class = StockLocationFilter

    def download_queryset(self, queryset, export_format):
        """Download the filtered queryset as a data file"""
        dataset = LocationResource().export(queryset=queryset)
        filedata = dataset.export(export_format)
        filename = f"InvenTree_Locations.{export_format}"

        return DownloadFile(filedata, filename)

    def get_queryset(self, *args, **kwargs):
        """Return annotated queryset for the StockLocationList endpoint"""
        queryset = super().get_queryset(*args, **kwargs)
        queryset = StockSerializers.LocationSerializer.annotate_queryset(queryset)
        return queryset

    def filter_queryset(self, queryset):
        """Custom filtering: - Allow filtering by "null" parent to retrieve top-level stock locations."""
        queryset = super().filter_queryset(queryset)

        params = self.request.query_params

        loc_id = params.get('parent', None)

        cascade = str2bool(params.get('cascade', False))

        depth = str2int(params.get('depth', None))

        # Do not filter by location
        if loc_id is None:
            pass
        # Look for top-level locations
        elif isNull(loc_id):

            # If we allow "cascade" at the top-level, this essentially means *all* locations
            if not cascade:
                queryset = queryset.filter(parent=None)

            if cascade and depth is not None:
                queryset = queryset.filter(level__lte=depth)

        else:

            try:
                location = StockLocation.objects.get(pk=loc_id)

                # All sub-locations to be returned too?
                if cascade:
                    parents = location.get_descendants(include_self=True)
                    if depth is not None:
                        parents = parents.filter(level__lte=location.level + depth)

                    parent_ids = [p.id for p in parents]
                    queryset = queryset.filter(parent__in=parent_ids)

                else:
                    queryset = queryset.filter(parent=location)

            except (ValueError, StockLocation.DoesNotExist):
                pass

        # Exclude StockLocation tree
        exclude_tree = params.get('exclude_tree', None)

        if exclude_tree is not None:
            try:
                loc = StockLocation.objects.get(pk=exclude_tree)

                queryset = queryset.exclude(
                    pk__in=[subloc.pk for subloc in loc.get_descendants(include_self=True)]
                )

            except (ValueError, StockLocation.DoesNotExist):
                pass

        return queryset

    filter_backends = SEARCH_ORDER_FILTER

    filterset_fields = [
        'name',
        'structural',
        'external',
        'tags__name',
        'tags__slug',
    ]

    search_fields = [
        'name',
        'description',
        'tags__name',
        'tags__slug',
    ]

    ordering_fields = [
        'name',
        'pathstring',
        'items',
        'level',
        'tree_id',
        'lft',
    ]

    ordering = [
        'tree_id',
        'lft',
        'name',
    ]


class StockLocationTree(ListAPI):
    """API endpoint for accessing a list of StockLocation objects, ready for rendering as a tree."""

    queryset = StockLocation.objects.all()
    serializer_class = StockSerializers.LocationTreeSerializer

    filter_backends = ORDER_FILTER

    # Order by tree level (top levels first) and then name
    ordering = ['level', 'name']


class StockLocationTypeList(ListCreateAPI):
    """API endpoint for a list of StockLocationType objects.

    - GET: Return a list of all StockLocationType objects
    - POST: Create a StockLocationType
    """

    queryset = StockLocationType.objects.all()
    serializer_class = StockSerializers.StockLocationTypeSerializer

    filter_backends = SEARCH_ORDER_FILTER

    ordering_fields = [
        "name",
        "location_count",
        "icon",
    ]

    ordering = [
        "-location_count",
    ]

    search_fields = [
        "name",
    ]

    def get_queryset(self):
        """Override the queryset method to include location count."""
        queryset = super().get_queryset()
        queryset = StockSerializers.StockLocationTypeSerializer.annotate_queryset(queryset)

        return queryset


class StockLocationTypeDetail(RetrieveUpdateDestroyAPI):
    """API detail endpoint for a StockLocationType object.

    - GET: return a single StockLocationType
    - PUT: update a StockLocationType
    - PATCH: partial update a StockLocationType
    - DELETE: delete a StockLocationType
    """

    queryset = StockLocationType.objects.all()
    serializer_class = StockSerializers.StockLocationTypeSerializer

    def get_queryset(self):
        """Override the queryset method to include location count."""
        queryset = super().get_queryset()
        queryset = StockSerializers.StockLocationTypeSerializer.annotate_queryset(queryset)

        return queryset


class StockFilter(rest_filters.FilterSet):
    """FilterSet for StockItem LIST API."""

    class Meta:
        """Metaclass options for this filterset"""

        model = StockItem

        # Simple filter filters
        fields = [
            'supplier_part',
            'belongs_to',
            'build',
            'customer',
            'consumed_by',
            'sales_order',
            'purchase_order',
            'tags__name',
            'tags__slug',
        ]

    # Relationship filters
    manufacturer = rest_filters.ModelChoiceFilter(label='Manufacturer', queryset=Company.objects.filter(is_manufacturer=True), field_name='manufacturer_part__manufacturer')
    supplier = rest_filters.ModelChoiceFilter(label='Supplier', queryset=Company.objects.filter(is_supplier=True), field_name='supplier_part__supplier')

    # Part name filters
    name = rest_filters.CharFilter(label='Part name (case insensitive)', field_name='part__name', lookup_expr='iexact')
    name_contains = rest_filters.CharFilter(label='Part name contains (case insensitive)', field_name='part__name', lookup_expr='icontains')
    name_regex = rest_filters.CharFilter(label='Part name (regex)', field_name='part__name', lookup_expr='iregex')

    # Part IPN filters
    IPN = rest_filters.CharFilter(label='Part IPN (case insensitive)', field_name='part__IPN', lookup_expr='iexact')
    IPN_contains = rest_filters.CharFilter(label='Part IPN contains (case insensitive)', field_name='part__IPN', lookup_expr='icontains')
    IPN_regex = rest_filters.CharFilter(label='Part IPN (regex)', field_name='part__IPN', lookup_expr='iregex')

    # Part attribute filters
    assembly = rest_filters.BooleanFilter(label="Assembly", field_name='part__assembly')
    active = rest_filters.BooleanFilter(label="Active", field_name='part__active')
    salable = rest_filters.BooleanFilter(label="Salable", field_name='part__salable')

    min_stock = rest_filters.NumberFilter(label='Minimum stock', field_name='quantity', lookup_expr='gte')
    max_stock = rest_filters.NumberFilter(label='Maximum stock', field_name='quantity', lookup_expr='lte')

    status = rest_filters.NumberFilter(label='Status Code', method='filter_status')

    def filter_status(self, queryset, name, value):
        """Filter by integer status code"""
        return queryset.filter(status=value)

    allocated = rest_filters.BooleanFilter(label='Is Allocated', method='filter_allocated')

    def filter_allocated(self, queryset, name, value):
        """Filter by whether or not the stock item is 'allocated'"""
        if str2bool(value):
            # Filter StockItem with either build allocations or sales order allocations
            return queryset.filter(Q(sales_order_allocations__isnull=False) | Q(allocations__isnull=False)).distinct()
        # Filter StockItem without build allocations or sales order allocations
        return queryset.filter(Q(sales_order_allocations__isnull=True) & Q(allocations__isnull=True))

    expired = rest_filters.BooleanFilter(label='Expired', method='filter_expired')

    def filter_expired(self, queryset, name, value):
        """Filter by whether or not the stock item has expired"""
        if not common.settings.stock_expiry_enabled():
            return queryset

        if str2bool(value):
            return queryset.filter(StockItem.EXPIRED_FILTER)
        return queryset.exclude(StockItem.EXPIRED_FILTER)

    external = rest_filters.BooleanFilter(label=_('External Location'), method='filter_external')

    def filter_external(self, queryset, name, value):
        """Filter by whether or not the stock item is located in an external location"""
        if str2bool(value):
            return queryset.filter(location__external=True)
        return queryset.exclude(location__external=True)

    in_stock = rest_filters.BooleanFilter(label='In Stock', method='filter_in_stock')

    def filter_in_stock(self, queryset, name, value):
        """Filter by if item is in stock."""
        if str2bool(value):
            return queryset.filter(StockItem.IN_STOCK_FILTER)
        return queryset.exclude(StockItem.IN_STOCK_FILTER)

    available = rest_filters.BooleanFilter(label='Available', method='filter_available')

    def filter_available(self, queryset, name, value):
        """Filter by whether the StockItem is "available" or not.

        Here, "available" means that the allocated quantity is less than the total quantity
        """
        if str2bool(value):
            # The 'quantity' field is greater than the calculated 'allocated' field
            # Note that the item must also be "in stock"
            return queryset.filter(StockItem.IN_STOCK_FILTER).filter(Q(quantity__gt=F('allocated')))
        # The 'quantity' field is less than (or equal to) the calculated 'allocated' field
        return queryset.filter(Q(quantity__lte=F('allocated')))

    batch = rest_filters.CharFilter(label="Batch code filter (case insensitive)", lookup_expr='iexact')

    batch_regex = rest_filters.CharFilter(label="Batch code filter (regex)", field_name='batch', lookup_expr='iregex')

    is_building = rest_filters.BooleanFilter(label="In production")

    # Serial number filtering
    serial_gte = rest_filters.NumberFilter(label='Serial number GTE', field_name='serial_int', lookup_expr='gte')
    serial_lte = rest_filters.NumberFilter(label='Serial number LTE', field_name='serial_int', lookup_expr='lte')

    serial = rest_filters.CharFilter(label='Serial number', field_name='serial', lookup_expr='exact')

    serialized = rest_filters.BooleanFilter(label='Has serial number', method='filter_serialized')

    def filter_serialized(self, queryset, name, value):
        """Filter by whether the StockItem has a serial number (or not)."""
        q = Q(serial=None) | Q(serial='')

        if str2bool(value):
            return queryset.exclude(q)

        return queryset.filter(q).distinct()

    has_batch = rest_filters.BooleanFilter(label='Has batch code', method='filter_has_batch')

    def filter_has_batch(self, queryset, name, value):
        """Filter by whether the StockItem has a batch code (or not)."""
        q = Q(batch=None) | Q(batch='')

        if str2bool(value):
            return queryset.exclude(q)

        return queryset.filter(q).distinct()

    tracked = rest_filters.BooleanFilter(label='Tracked', method='filter_tracked')

    def filter_tracked(self, queryset, name, value):
        """Filter by whether this stock item is *tracked*.

        Meaning either:
        - It has a serial number
        - It has a batch code
        """
        q_batch = Q(batch=None) | Q(batch='')
        q_serial = Q(serial=None) | Q(serial='')

        if str2bool(value):
            return queryset.exclude(q_batch & q_serial)

        return queryset.filter(q_batch).filter(q_serial).distinct()

    installed = rest_filters.BooleanFilter(label='Installed in other stock item', method='filter_installed')

    def filter_installed(self, queryset, name, value):
        """Filter stock items by "belongs_to" field being empty."""
        if str2bool(value):
            return queryset.exclude(belongs_to=None)
        return queryset.filter(belongs_to=None)

    has_installed_items = rest_filters.BooleanFilter(label='Has installed items', method='filter_has_installed')

    def filter_has_installed(self, queryset, name, value):
        """Filter stock items by "belongs_to" field being empty."""
        if str2bool(value):
            return queryset.filter(installed_items__gt=0)
        return queryset.filter(installed_items=0)

    sent_to_customer = rest_filters.BooleanFilter(label='Sent to customer', method='filter_sent_to_customer')

    def filter_sent_to_customer(self, queryset, name, value):
        """Filter by sent to customer."""
        if str2bool(value):
            return queryset.exclude(customer=None)
        return queryset.filter(customer=None)

    depleted = rest_filters.BooleanFilter(label='Depleted', method='filter_depleted')

    def filter_depleted(self, queryset, name, value):
        """Filter by depleted items."""
        if str2bool(value):
            return queryset.filter(quantity__lte=0)
        return queryset.exclude(quantity__lte=0)

    has_purchase_price = rest_filters.BooleanFilter(label='Has purchase price', method='filter_has_purchase_price')

    def filter_has_purchase_price(self, queryset, name, value):
        """Filter by having a purchase price."""
        if str2bool(value):
            return queryset.exclude(purchase_price=None)
        return queryset.filter(purchase_price=None)

    ancestor = rest_filters.ModelChoiceFilter(
        label='Ancestor',
        queryset=StockItem.objects.all(),
        method='filter_ancestor'
    )

    def filter_ancestor(self, queryset, name, ancestor):
        """Filter based on ancestor stock item"""
        return queryset.filter(
            parent__in=ancestor.get_descendants(include_self=True)
        )

    category = rest_filters.ModelChoiceFilter(
        label=_('Category'),
        queryset=PartCategory.objects.all(),
        method='filter_category'
    )

    def filter_category(self, queryset, name, category):
        """Filter based on part category"""

        child_categories = category.get_descendants(include_self=True)

        return queryset.filter(
            part__category__in=child_categories,
        )

    bom_item = rest_filters.ModelChoiceFilter(
        label=_('BOM Item'),
        queryset=BomItem.objects.all(),
        method='filter_bom_item'
    )

    def filter_bom_item(self, queryset, name, bom_item):
        """Filter based on BOM item"""

        return queryset.filter(bom_item.get_stock_filter())

    part_tree = rest_filters.ModelChoiceFilter(
        label=_('Part Tree'),
        queryset=Part.objects.all(),
        method='filter_part_tree'
    )

    def filter_part_tree(self, queryset, name, part_tree):
        """Filter based on part tree"""
        return queryset.filter(
            part__tree_id=part_tree.tree_id
        )

    company = rest_filters.ModelChoiceFilter(
        label=_('Company'),
        queryset=Company.objects.all(),
        method='filter_company'
    )

    def filter_company(self, queryset, name, company):
        """Filter by company (either manufacturer or supplier)"""
        return queryset.filter(
            Q(supplier_part__supplier=company) | Q(supplier_part__manufacturer_part__manufacturer=company)
        ).distinct()

    # Update date filters
    updated_before = InvenTreeDateFilter(label='Updated before', field_name='updated', lookup_expr='lte')
    updated_after = InvenTreeDateFilter(label='Updated after', field_name='updated', lookup_expr='gte')

    # Stock "expiry" filters
    expiry_date_lte = InvenTreeDateFilter(
        label=_("Expiry date before"),
        field_name='expiry_date',
        lookup_expr='lte',
    )

    expiry_date_gte = InvenTreeDateFilter(
        label=_('Expiry date after'),
        field_name='expiry_date',
        lookup_expr='gte',
    )

    stale = rest_filters.BooleanFilter(label=_('Stale'), method='filter_stale')

    def filter_stale(self, queryset, name, value):
        """Filter by stale stock items."""

        stale_days = common.models.InvenTreeSetting.get_setting('STOCK_STALE_DAYS')

        if stale_days <= 0:
            # No filtering, does not make sense
            return queryset

        stale_date = datetime.now().date() + timedelta(days=stale_days)
        stale_filter = StockItem.IN_STOCK_FILTER & ~Q(expiry_date=None) & Q(expiry_date__lt=stale_date)

        if str2bool(value):
            return queryset.filter(stale_filter)
        else:
            return queryset.exclude(stale_filter)


class StockList(APIDownloadMixin, ListCreateDestroyAPIView):
    """API endpoint for list view of Stock objects.

    - GET: Return a list of all StockItem objects (with optional query filters)
    - POST: Create a new StockItem
    """

    serializer_class = StockSerializers.StockItemSerializer
    queryset = StockItem.objects.all()
    filterset_class = StockFilter

    def get_serializer(self, *args, **kwargs):
        """Set context before returning serializer.

        Extra detail may be provided to the serializer via query parameters:

        - part_detail: Include detail about the StockItem's part
        - location_detail: Include detail about the StockItem's location
        - supplier_part_detail: Include detail about the StockItem's supplier_part
        - tests: Include detail about the StockItem's test results
        """
        try:
            params = self.request.query_params

            for key in ['part_detail', 'location_detail', 'supplier_part_detail', 'tests']:
                kwargs[key] = str2bool(params.get(key, False))
        except AttributeError:
            pass

        kwargs['context'] = self.get_serializer_context()

        return self.serializer_class(*args, **kwargs)

    def get_serializer_context(self):
        """Extend serializer context."""
        ctx = super().get_serializer_context()
        ctx['user'] = getattr(self.request, 'user', None)

        return ctx

    def create(self, request, *args, **kwargs):
        """Create a new StockItem object via the API.

        We override the default 'create' implementation.

        If a location is *not* specified, but the linked *part* has a default location,
        we can pre-fill the location automatically.
        """
        user = request.user

        # Copy the request data, to side-step "mutability" issues
        data = OrderedDict()
        # Update with cleaned input data
        data.update(self.clean_data(request.data))

        quantity = data.get('quantity', None)

        if quantity is None:
            raise ValidationError({
                'quantity': _('Quantity is required'),
            })

        try:
            part = Part.objects.get(pk=data.get('part', None))
        except (ValueError, Part.DoesNotExist):
            raise ValidationError({
                'part': _('Valid part must be supplied'),
            })

        # Set default location (if not provided)
        if 'location' not in data:
            location = part.get_default_location()

            if location:
                data['location'] = location.pk

        expiry_date = data.get('expiry_date', None)

        # An expiry date was *not* specified - try to infer it!
        if expiry_date is None and part.default_expiry > 0:
            data['expiry_date'] = datetime.now().date() + timedelta(days=part.default_expiry)

        # Attempt to extract serial numbers from submitted data
        serials = None

        # Check if a set of serial numbers was provided
        serial_numbers = data.get('serial_numbers', '')

        # Check if the supplier_part has a package size defined, which is not 1
        if 'supplier_part' in data and data['supplier_part'] is not None:
            try:
                supplier_part = SupplierPart.objects.get(pk=data.get('supplier_part', None))
            except (ValueError, SupplierPart.DoesNotExist):
                raise ValidationError({
                    'supplier_part': _('The given supplier part does not exist'),
                })

            if supplier_part.base_quantity() != 1:
                # Skip this check if pack size is 1 - makes no difference
                # use_pack_size = True -> Multiply quantity by pack size
                # use_pack_size = False -> Use quantity as is
                if 'use_pack_size' not in data:
                    raise ValidationError({
                        'use_pack_size': _('The supplier part has a pack size defined, but flag use_pack_size not set'),
                    })
                else:
                    if bool(data.get('use_pack_size')):
                        quantity = data['quantity'] = supplier_part.base_quantity(quantity)

                        # Divide purchase price by pack size, to save correct price per stock item
                        if data['purchase_price'] and supplier_part.pack_quantity_native:
                            try:
                                data['purchase_price'] = float(data['purchase_price']) / float(supplier_part.pack_quantity_native)
                            except ValueError:
                                pass

        # Now remove the flag from data, so that it doesn't interfere with saving
        # Do this regardless of results above
        if 'use_pack_size' in data:
            data.pop('use_pack_size')

        # Assign serial numbers for a trackable part
        if serial_numbers:

            if not part.trackable:
                raise ValidationError({
                    'serial_numbers': [_("Serial numbers cannot be supplied for a non-trackable part")]
                })

            # If serial numbers are specified, check that they match!
            try:
                serials = extract_serial_numbers(
                    serial_numbers,
                    quantity,
                    part.get_latest_serial_number()
                )

                # Determine if any of the specified serial numbers are invalid
                # Note "invalid" means either they already exist, or do not pass custom rules
                invalid = []
                errors = []

                for serial in serials:
                    try:
                        part.validate_serial_number(serial, raise_error=True)
                    except DjangoValidationError as exc:
                        # Catch raised error to extract specific error information
                        invalid.append(serial)

                        if exc.message not in errors:
                            errors.append(exc.message)

                if len(errors) > 0:

                    msg = _("The following serial numbers already exist or are invalid")
                    msg += " : "
                    msg += ",".join([str(e) for e in invalid])

                    raise ValidationError({
                        'serial_numbers': errors + [msg]
                    })

            except DjangoValidationError as e:
                raise ValidationError({
                    'quantity': e.messages,
                    'serial_numbers': e.messages,
                })

        if serials is not None:
            """If the stock item is going to be serialized, set the quantity to 1."""
            data['quantity'] = 1

        # De-serialize the provided data
        serializer = self.get_serializer(data=data)
        serializer.is_valid(raise_exception=True)

        with transaction.atomic():

            # Create an initial StockItem object
            item = serializer.save()

            if serials:
                # Assign the first serial number to the "master" item
                item.serial = serials[0]

            # Save the item (with user information)
            item.save(user=user)

            if serials:
                for serial in serials[1:]:

                    # Create a duplicate stock item with the next serial number
                    item.pk = None
                    item.serial = serial

                    item.save(user=user)

                response_data = {
                    'quantity': quantity,
                    'serial_numbers': serials,
                }

            else:
                response_data = serializer.data

            return Response(response_data, status=status.HTTP_201_CREATED, headers=self.get_success_headers(serializer.data))

    def download_queryset(self, queryset, export_format):
        """Download this queryset as a file.

        Uses the APIDownloadMixin mixin class
        """
        dataset = StockItemResource().export(queryset=queryset)

        filedata = dataset.export(export_format)

        filename = f'InvenTree_StockItems_{datetime.now().strftime("%d-%b-%Y")}.{export_format}'

        return DownloadFile(filedata, filename)

    def list(self, request, *args, **kwargs):
        """Override the 'list' method, as the StockLocation objects are very expensive to serialize.

        So, we fetch and serialize the required StockLocation objects only as required.
        """
        queryset = self.filter_queryset(self.get_queryset())

        page = self.paginate_queryset(queryset)

        if page is not None:
            serializer = self.get_serializer(page, many=True)
        else:
            serializer = self.get_serializer(queryset, many=True)

        data = serializer.data

        """
        Determine the response type based on the request.
        a) For HTTP requests (e.g. via the browsable API) return a DRF response
        b) For AJAX requests, simply return a JSON rendered response.

        Note: b) is about 100x quicker than a), because the DRF framework adds a lot of cruft
        """

        if page is not None:
            return self.get_paginated_response(data)
        elif is_ajax(request):
            return JsonResponse(data, safe=False)
        return Response(data)

    def get_queryset(self, *args, **kwargs):
        """Annotate queryset before returning."""
        queryset = super().get_queryset(*args, **kwargs)

        queryset = StockSerializers.StockItemSerializer.annotate_queryset(queryset)

        return queryset

    def filter_queryset(self, queryset):
        """Custom filtering for the StockItem queryset."""
        params = self.request.query_params

        queryset = super().filter_queryset(queryset)

        # Exclude stock item tree
        exclude_tree = params.get('exclude_tree', None)

        if exclude_tree is not None:
            try:
                item = StockItem.objects.get(pk=exclude_tree)

                queryset = queryset.exclude(
                    pk__in=[it.pk for it in item.get_descendants(include_self=True)]
                )

            except (ValueError, StockItem.DoesNotExist):
                pass

        # Exclude StockItems which are already allocated to a particular SalesOrder
        exclude_so_allocation = params.get('exclude_so_allocation', None)

        if exclude_so_allocation is not None:

            try:
                order = SalesOrder.objects.get(pk=exclude_so_allocation)

                # Grab all the active SalesOrderAllocations for this order
                allocations = SalesOrderAllocation.objects.filter(
                    line__pk__in=[
                        line.pk for line in order.lines.all()
                    ]
                )

                # Exclude any stock item which is already allocated to the sales order
                queryset = queryset.exclude(
                    pk__in=[
                        a.item.pk for a in allocations
                    ]
                )

            except (ValueError, SalesOrder.DoesNotExist):
                pass

        # Does the client wish to filter by the Part ID?
        part_id = params.get('part', None)

        if part_id:
            try:
                part = Part.objects.get(pk=part_id)

                # Do we wish to filter *just* for this part, or also for parts *under* this one?
                include_variants = str2bool(params.get('include_variants', True))

                if include_variants:
                    # Filter by any parts "under" the given part
                    parts = part.get_descendants(include_self=True)

                    queryset = queryset.filter(part__in=parts)

                else:
                    queryset = queryset.filter(part=part)

            except (ValueError, Part.DoesNotExist):
                raise ValidationError({"part": "Invalid Part ID specified"})

        # Does the client wish to filter by stock location?
        loc_id = params.get('location', None)

        cascade = str2bool(params.get('cascade', True))

        if loc_id is not None:

            # Filter by 'null' location (i.e. top-level items)
            if isNull(loc_id):
                if not cascade:
                    queryset = queryset.filter(location=None)
            else:
                try:
                    # If '?cascade=true' then include items which exist in sub-locations
                    if cascade:
                        location = StockLocation.objects.get(pk=loc_id)
                        queryset = queryset.filter(location__in=location.getUniqueChildren())
                    else:
                        queryset = queryset.filter(location=loc_id)

                except (ValueError, StockLocation.DoesNotExist):
                    pass

        return queryset

    filter_backends = SEARCH_ORDER_FILTER_ALIAS

    ordering_field_aliases = {
        'location': 'location__pathstring',
        'SKU': 'supplier_part__SKU',
        'stock': ['quantity', 'serial_int', 'serial'],
    }

    ordering_fields = [
        'batch',
        'location',
        'part__name',
        'part__IPN',
        'updated',
        'stocktake_date',
        'expiry_date',
        'quantity',
        'stock',
        'status',
        'SKU',
    ]

    ordering = [
        'part__name',
        'quantity',
        'location',
    ]

    search_fields = [
        'serial',
        'batch',
        'part__name',
        'part__IPN',
        'part__description',
        'location__name',
        'tags__name',
        'tags__slug',
    ]


class StockAttachmentList(AttachmentMixin, ListCreateDestroyAPIView):
    """API endpoint for listing (and creating) a StockItemAttachment (file upload)."""

    queryset = StockItemAttachment.objects.all()
    serializer_class = StockSerializers.StockItemAttachmentSerializer

    filterset_fields = [
        'stock_item',
    ]


class StockAttachmentDetail(AttachmentMixin, RetrieveUpdateDestroyAPI):
    """Detail endpoint for StockItemAttachment."""

    queryset = StockItemAttachment.objects.all()
    serializer_class = StockSerializers.StockItemAttachmentSerializer


class StockItemTestResultDetail(RetrieveUpdateDestroyAPI):
    """Detail endpoint for StockItemTestResult."""

    queryset = StockItemTestResult.objects.all()
    serializer_class = StockSerializers.StockItemTestResultSerializer


class StockItemTestResultList(ListCreateDestroyAPIView):
    """API endpoint for listing (and creating) a StockItemTestResult object."""

    queryset = StockItemTestResult.objects.all()
    serializer_class = StockSerializers.StockItemTestResultSerializer

    filter_backends = SEARCH_ORDER_FILTER

    filterset_fields = [
        'test',
        'user',
        'result',
        'value',
    ]

    ordering = 'date'

    def filter_queryset(self, queryset):
        """Filter by build or stock_item."""
        params = self.request.query_params

        queryset = super().filter_queryset(queryset)

        # Filter by 'build'
        build = params.get('build', None)

        if build is not None:

            try:
                build = Build.objects.get(pk=build)

                queryset = queryset.filter(stock_item__build=build)

            except (ValueError, Build.DoesNotExist):
                pass

        # Filter by stock item
        item = params.get('stock_item', None)

        if item is not None:
            try:
                item = StockItem.objects.get(pk=item)

                items = [item]

                # Do we wish to also include test results for 'installed' items?
                include_installed = str2bool(params.get('include_installed', False))

                if include_installed:
                    # Include items which are installed "underneath" this item
                    # Note that this function is recursive!
                    installed_items = item.get_installed_items(cascade=True)

                    items += list(installed_items)

                queryset = queryset.filter(stock_item__in=items)

            except (ValueError, StockItem.DoesNotExist):
                pass

        return queryset

    def get_serializer(self, *args, **kwargs):
        """Set context before returning serializer."""
        try:
            kwargs['user_detail'] = str2bool(self.request.query_params.get('user_detail', False))
        except Exception:
            pass

        kwargs['context'] = self.get_serializer_context()

        return self.serializer_class(*args, **kwargs)

    def perform_create(self, serializer):
        """Create a new test result object.

        Also, check if an attachment was uploaded alongside the test result,
        and save it to the database if it were.
        """
        # Capture the user information
        test_result = serializer.save()
        test_result.user = self.request.user
        test_result.save()


class StockTrackingDetail(RetrieveAPI):
    """Detail API endpoint for StockItemTracking model."""

    queryset = StockItemTracking.objects.all()
    serializer_class = StockSerializers.StockTrackingSerializer


class StockTrackingList(ListAPI):
    """API endpoint for list view of StockItemTracking objects.

    StockItemTracking objects are read-only
    (they are created by internal model functionality)

    - GET: Return list of StockItemTracking objects
    """

    queryset = StockItemTracking.objects.all()
    serializer_class = StockSerializers.StockTrackingSerializer

    def get_serializer(self, *args, **kwargs):
        """Set context before returning serializer."""
        try:
            kwargs['item_detail'] = str2bool(self.request.query_params.get('item_detail', False))
        except Exception:
            pass

        try:
            kwargs['user_detail'] = str2bool(self.request.query_params.get('user_detail', False))
        except Exception:
            pass

        kwargs['context'] = self.get_serializer_context()

        return self.serializer_class(*args, **kwargs)

    def list(self, request, *args, **kwargs):
        """List all stock tracking entries."""
        queryset = self.filter_queryset(self.get_queryset())

        page = self.paginate_queryset(queryset)

        if page is not None:
            serializer = self.get_serializer(page, many=True)
        else:
            serializer = self.get_serializer(queryset, many=True)

        data = serializer.data

        # Attempt to add extra context information to the historical data
        for item in data:
            deltas = item['deltas']

            if not deltas:
                deltas = {}

            # Add part detail
            if 'part' in deltas:
                try:
                    part = Part.objects.get(pk=deltas['part'])
                    serializer = PartBriefSerializer(part)
                    deltas['part_detail'] = serializer.data
                except Exception:
                    pass

            # Add location detail
            if 'location' in deltas:
                try:
                    location = StockLocation.objects.get(pk=deltas['location'])
                    serializer = StockSerializers.LocationSerializer(location)
                    deltas['location_detail'] = serializer.data
                except Exception:
                    pass

            # Add stockitem detail
            if 'stockitem' in deltas:
                try:
                    stockitem = StockItem.objects.get(pk=deltas['stockitem'])
                    serializer = StockSerializers.StockItemSerializer(stockitem)
                    deltas['stockitem_detail'] = serializer.data
                except Exception:
                    pass

            # Add customer detail
            if 'customer' in deltas:
                try:
                    customer = Company.objects.get(pk=deltas['customer'])
                    serializer = CompanySerializer(customer)
                    deltas['customer_detail'] = serializer.data
                except Exception:
                    pass

            # Add PurchaseOrder detail
            if 'purchaseorder' in deltas:
                try:
                    order = PurchaseOrder.objects.get(pk=deltas['purchaseorder'])
                    serializer = PurchaseOrderSerializer(order)
                    deltas['purchaseorder_detail'] = serializer.data
                except Exception:
                    pass

            # Add SalesOrder detail
            if 'salesorder' in deltas:
                try:
                    order = SalesOrder.objects.get(pk=deltas['salesorder'])
                    serializer = SalesOrderSerializer(order)
                    deltas['salesorder_detail'] = serializer.data
                except Exception:
                    pass

            # Add ReturnOrder detail
            if 'returnorder' in deltas:
                try:
                    order = ReturnOrder.objects.get(pk=deltas['returnorder'])
                    serializer = ReturnOrderSerializer(order)
                    deltas['returnorder_detail'] = serializer.data
                except Exception:
                    pass

            # Add BuildOrder detail
            if 'buildorder' in deltas:
                try:
                    order = Build.objects.get(pk=deltas['buildorder'])
                    serializer = BuildSerializer(order)
                    deltas['buildorder_detail'] = serializer.data
                except Exception:
                    pass

        if page is not None:
            return self.get_paginated_response(data)
        if is_ajax(request):
            return JsonResponse(data, safe=False)
        return Response(data)

    def create(self, request, *args, **kwargs):
        """Create a new StockItemTracking object.

        Here we override the default 'create' implementation,
        to save the user information associated with the request object.
        """
        # Clean up input data
        data = self.clean_data(request.data)

        serializer = self.get_serializer(data=data)
        serializer.is_valid(raise_exception=True)

        # Record the user who created this Part object
        item = serializer.save()
        item.user = request.user
        item.system = False

        # quantity field cannot be explicitly adjusted  here
        item.quantity = item.item.quantity
        item.save()

        headers = self.get_success_headers(serializer.data)
        return Response(serializer.data, status=status.HTTP_201_CREATED, headers=headers)

    filter_backends = SEARCH_ORDER_FILTER

    filterset_fields = [
        'item',
        'user',
    ]

    ordering = '-date'

    ordering_fields = [
        'date',
    ]

    search_fields = [
        'title',
        'notes',
    ]


class LocationDetail(CustomRetrieveUpdateDestroyAPI):
    """API endpoint for detail view of StockLocation object.

    - GET: Return a single StockLocation object
    - PATCH: Update a StockLocation object
    - DELETE: Remove a StockLocation object
    """

    queryset = StockLocation.objects.all()
    serializer_class = StockSerializers.LocationSerializer

    def get_serializer(self, *args, **kwargs):
        """Add extra context to serializer based on provided query parameters"""
        try:
            params = self.request.query_params

            kwargs['path_detail'] = str2bool(params.get('path_detail', False))
        except AttributeError:
            pass

        kwargs['context'] = self.get_serializer_context()

        return self.serializer_class(*args, **kwargs)

    def get_queryset(self, *args, **kwargs):
        """Return annotated queryset for the StockLocationList endpoint"""
        queryset = super().get_queryset(*args, **kwargs)
        queryset = StockSerializers.LocationSerializer.annotate_queryset(queryset)
        return queryset

    def destroy(self, request, *args, **kwargs):
        """Delete a Stock location instance via the API"""

        delete_stock_items = str(request.data.get('delete_stock_items', 0)) == '1'
        delete_sub_locations = str(request.data.get('delete_sub_locations', 0)) == '1'

        return super().destroy(
            request,
            *args,
            **dict(
                kwargs,
                delete_sub_locations=delete_sub_locations,
                delete_stock_items=delete_stock_items
            )
        )


stock_api_urls = [
    re_path(r'^location/', include([

        re_path(r'^tree/', StockLocationTree.as_view(), name='api-location-tree'),

        # Stock location detail endpoints
        path(r'<int:pk>/', include([

            re_path(r'^metadata/', MetadataView.as_view(), {'model': StockLocation}, name='api-location-metadata'),

            re_path(r'^.*$', LocationDetail.as_view(), name='api-location-detail'),
        ])),

        re_path(r'^.*$', StockLocationList.as_view(), name='api-location-list'),
    ])),

    # Stock location type endpoints
    re_path(r'^location-type/', include([
        path(r'<int:pk>/', include([
            re_path(r'^metadata/', MetadataView.as_view(), {'model': StockLocationType}, name='api-location-type-metadata'),
            re_path(r'^.*$', StockLocationTypeDetail.as_view(), name='api-location-type-detail'),
        ])),
        re_path(r'^.*$', StockLocationTypeList.as_view(), name="api-location-type-list"),
    ])),

    # Endpoints for bulk stock adjustment actions
    re_path(r'^count/', StockCount.as_view(), name='api-stock-count'),
    re_path(r'^add/', StockAdd.as_view(), name='api-stock-add'),
    re_path(r'^remove/', StockRemove.as_view(), name='api-stock-remove'),
    re_path(r'^transfer/', StockTransfer.as_view(), name='api-stock-transfer'),
    re_path(r'^assign/', StockAssign.as_view(), name='api-stock-assign'),
    re_path(r'^merge/', StockMerge.as_view(), name='api-stock-merge'),
    re_path(r'^change_status/', StockChangeStatus.as_view(), name='api-stock-change-status'),

    # StockItemAttachment API endpoints
    re_path(r'^attachment/', include([
        path(r'<int:pk>/', StockAttachmentDetail.as_view(), name='api-stock-attachment-detail'),
        path('', StockAttachmentList.as_view(), name='api-stock-attachment-list'),
    ])),

    # StockItemTestResult API endpoints
    re_path(r'^test/', include([
        path(r'<int:pk>/', include([
            re_path(r'^metadata/', MetadataView.as_view(), {'model': StockItemTestResult}, name='api-stock-test-result-metadata'),
            re_path(r'^.*$', StockItemTestResultDetail.as_view(), name='api-stock-test-result-detail'),
        ])),
        re_path(r'^.*$', StockItemTestResultList.as_view(), name='api-stock-test-result-list'),
    ])),

    # StockItemTracking API endpoints
    re_path(r'^track/', include([
        path(r'<int:pk>/', StockTrackingDetail.as_view(), name='api-stock-tracking-detail'),

        # Stock tracking status code information
        re_path(r'status/', StatusView.as_view(), {StatusView.MODEL_REF: StockHistoryCode}, name='api-stock-tracking-status-codes'),

        re_path(r'^.*$', StockTrackingList.as_view(), name='api-stock-tracking-list'),
    ])),

    # Detail views for a single stock item
    path(r'<int:pk>/', include([
        re_path(r'^convert/', StockItemConvert.as_view(), name='api-stock-item-convert'),
        re_path(r'^install/', StockItemInstall.as_view(), name='api-stock-item-install'),
        re_path(r'^metadata/', MetadataView.as_view(), {'model': StockItem}, name='api-stock-item-metadata'),
        re_path(r'^return/', StockItemReturn.as_view(), name='api-stock-item-return'),
        re_path(r'^serialize/', StockItemSerialize.as_view(), name='api-stock-item-serialize'),
        re_path(r'^uninstall/', StockItemUninstall.as_view(), name='api-stock-item-uninstall'),
        re_path(r'^.*$', StockDetail.as_view(), name='api-stock-detail'),
    ])),

    # Stock item status code information
    re_path(r'status/', StatusView.as_view(), {StatusView.MODEL_REF: StockStatus}, name='api-stock-status-codes'),

    # Anything else
    re_path(r'^.*$', StockList.as_view(), name='api-stock-list'),
]<|MERGE_RESOLUTION|>--- conflicted
+++ resolved
@@ -26,15 +26,9 @@
 from InvenTree.api import (APIDownloadMixin, AttachmentMixin,
                            ListCreateDestroyAPIView, MetadataView)
 from InvenTree.filters import (ORDER_FILTER, SEARCH_ORDER_FILTER,
-<<<<<<< HEAD
                                SEARCH_ORDER_FILTER_ALIAS)
 from InvenTree.helpers import (DownloadFile, extract_serial_numbers, is_ajax,
                                isNull, str2bool, str2int)
-=======
-                               SEARCH_ORDER_FILTER_ALIAS, InvenTreeDateFilter)
-from InvenTree.helpers import (DownloadFile, extract_serial_numbers, isNull,
-                               str2bool, str2int)
->>>>>>> e6e1a66b
 from InvenTree.mixins import (CreateAPI, CustomRetrieveUpdateDestroyAPI,
                               ListAPI, ListCreateAPI, RetrieveAPI,
                               RetrieveUpdateDestroyAPI)
