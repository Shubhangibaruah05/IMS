--- conflicted
+++ resolved
@@ -1048,33 +1048,6 @@
     ]
 
 
-<<<<<<< HEAD
-=======
-class StockAttachmentList(AttachmentMixin, ListCreateDestroyAPIView):
-    """API endpoint for listing (and creating) a StockItemAttachment (file upload)."""
-
-    queryset = StockItemAttachment.objects.all()
-    serializer_class = StockSerializers.StockItemAttachmentSerializer
-
-    filter_backends = [
-        DjangoFilterBackend,
-        filters.OrderingFilter,
-        InvenTreeSearchFilter,
-    ]
-
-    filterset_fields = [
-        'stock_item',
-    ]
-
-
-class StockAttachmentDetail(AttachmentMixin, RetrieveUpdateDestroyAPI):
-    """Detail endpoint for StockItemAttachment."""
-
-    queryset = StockItemAttachment.objects.all()
-    serializer_class = StockSerializers.StockItemAttachmentSerializer
-
-
->>>>>>> 1ddc86d6
 class StockItemTestResultDetail(RetrieveUpdateDestroyAPI):
     """Detail endpoint for StockItemTestResult."""
 
