"""JSON API for the Stock app."""

from collections import OrderedDict
from datetime import datetime, timedelta

from django.core.exceptions import ValidationError as DjangoValidationError
from django.db import transaction
from django.db.models import F, Q
from django.http import JsonResponse
from django.urls import include, path, re_path
from django.utils.translation import gettext_lazy as _

from django_filters import rest_framework as rest_filters
from rest_framework import status
from rest_framework.response import Response
from rest_framework.serializers import ValidationError

import common.models
import common.settings
import stock.serializers as StockSerializers
from build.models import Build
from build.serializers import BuildSerializer
from company.models import Company, SupplierPart
from company.serializers import CompanySerializer
from generic.states.api import StatusView
from InvenTree.api import (
    APIDownloadMixin,
    AttachmentMixin,
    ListCreateDestroyAPIView,
    MetadataView,
)
from InvenTree.filters import (
    ORDER_FILTER,
    SEARCH_ORDER_FILTER,
    SEARCH_ORDER_FILTER_ALIAS,
    InvenTreeDateFilter,
)
from InvenTree.helpers import (
    DownloadFile,
    extract_serial_numbers,
    isNull,
    str2bool,
    str2int,
)
from InvenTree.mixins import (
    CreateAPI,
    CustomRetrieveUpdateDestroyAPI,
    ListAPI,
    ListCreateAPI,
    RetrieveAPI,
    RetrieveUpdateDestroyAPI,
)
from InvenTree.status_codes import StockHistoryCode, StockStatus
from order.models import PurchaseOrder, ReturnOrder, SalesOrder, SalesOrderAllocation
from order.serializers import (
    PurchaseOrderSerializer,
    ReturnOrderSerializer,
    SalesOrderSerializer,
)
from part.models import BomItem, Part, PartCategory
from part.serializers import PartBriefSerializer
from stock.admin import LocationResource, StockItemResource
from stock.models import (
    StockItem,
    StockItemAttachment,
    StockItemTestResult,
    StockItemTracking,
    StockLocation,
    StockLocationType,
)


class StockDetail(RetrieveUpdateDestroyAPI):
    """API detail endpoint for Stock object.

    get:
    Return a single StockItem object

    post:
    Update a StockItem

    delete:
    Remove a StockItem
    """

    queryset = StockItem.objects.all()
    serializer_class = StockSerializers.StockItemSerializer

    def get_queryset(self, *args, **kwargs):
        """Annotate queryset."""
        queryset = super().get_queryset(*args, **kwargs)
        queryset = StockSerializers.StockItemSerializer.annotate_queryset(queryset)

        return queryset

    def get_serializer_context(self):
        """Extend serializer context."""
        ctx = super().get_serializer_context()
        ctx['user'] = getattr(self.request, 'user', None)

        return ctx

    def get_serializer(self, *args, **kwargs):
        """Set context before returning serializer."""
        kwargs['context'] = self.get_serializer_context()

        try:
            params = self.request.query_params

            kwargs['part_detail'] = str2bool(params.get('part_detail', True))
            kwargs['location_detail'] = str2bool(params.get('location_detail', True))
            kwargs['supplier_part_detail'] = str2bool(
                params.get('supplier_part_detail', True)
            )
            kwargs['path_detail'] = str2bool(params.get('path_detail', False))
        except AttributeError:
            pass

        return self.serializer_class(*args, **kwargs)


class StockItemContextMixin:
    """Mixin class for adding StockItem object to serializer context."""

    queryset = StockItem.objects.none()

    def get_serializer_context(self):
        """Extend serializer context."""
        context = super().get_serializer_context()
        context['request'] = self.request

        try:
            context['item'] = StockItem.objects.get(pk=self.kwargs.get('pk', None))
        except Exception:
            pass

        return context


class StockItemSerialize(StockItemContextMixin, CreateAPI):
    """API endpoint for serializing a stock item."""

    serializer_class = StockSerializers.SerializeStockItemSerializer


class StockItemInstall(StockItemContextMixin, CreateAPI):
    """API endpoint for installing a particular stock item into this stock item.

    - stock_item.part must be in the BOM for this part
    - stock_item must currently be "in stock"
    - stock_item must be serialized (and not belong to another item)
    """

    serializer_class = StockSerializers.InstallStockItemSerializer


class StockItemUninstall(StockItemContextMixin, CreateAPI):
    """API endpoint for removing (uninstalling) items from this item."""

    serializer_class = StockSerializers.UninstallStockItemSerializer


class StockItemConvert(StockItemContextMixin, CreateAPI):
    """API endpoint for converting a stock item to a variant part."""

    serializer_class = StockSerializers.ConvertStockItemSerializer


class StockItemReturn(StockItemContextMixin, CreateAPI):
    """API endpoint for returning a stock item from a customer."""

    serializer_class = StockSerializers.ReturnStockItemSerializer


class StockAdjustView(CreateAPI):
    """A generic class for handling stocktake actions.

    Subclasses exist for:

    - StockCount: count stock items
    - StockAdd: add stock items
    - StockRemove: remove stock items
    - StockTransfer: transfer stock items
    """

    queryset = StockItem.objects.none()

    def get_serializer_context(self):
        """Extend serializer context."""
        context = super().get_serializer_context()
        context['request'] = self.request

        return context


class StockChangeStatus(StockAdjustView):
    """API endpoint to change the status code of multiple StockItem objects."""

    serializer_class = StockSerializers.StockChangeStatusSerializer


class StockCount(StockAdjustView):
    """Endpoint for counting stock (performing a stocktake)."""

    serializer_class = StockSerializers.StockCountSerializer


class StockAdd(StockAdjustView):
    """Endpoint for adding a quantity of stock to an existing StockItem."""

    serializer_class = StockSerializers.StockAddSerializer


class StockRemove(StockAdjustView):
    """Endpoint for removing a quantity of stock from an existing StockItem."""

    serializer_class = StockSerializers.StockRemoveSerializer


class StockTransfer(StockAdjustView):
    """API endpoint for performing stock movements."""

    serializer_class = StockSerializers.StockTransferSerializer


class StockAssign(CreateAPI):
    """API endpoint for assigning stock to a particular customer."""

    queryset = StockItem.objects.all()
    serializer_class = StockSerializers.StockAssignmentSerializer

    def get_serializer_context(self):
        """Extend serializer context."""
        ctx = super().get_serializer_context()
        ctx['request'] = self.request

        return ctx


class StockMerge(CreateAPI):
    """API endpoint for merging multiple stock items."""

    queryset = StockItem.objects.none()
    serializer_class = StockSerializers.StockMergeSerializer

    def get_serializer_context(self):
        """Extend serializer context."""
        ctx = super().get_serializer_context()
        ctx['request'] = self.request
        return ctx


class StockLocationFilter(rest_filters.FilterSet):
    """Base class for custom API filters for the StockLocation endpoint."""

    location_type = rest_filters.ModelChoiceFilter(
        queryset=StockLocationType.objects.all(), field_name='location_type'
    )

    has_location_type = rest_filters.BooleanFilter(
        label='has_location_type', method='filter_has_location_type'
    )

    def filter_has_location_type(self, queryset, name, value):
        """Filter by whether or not the location has a location type."""
        if str2bool(value):
            return queryset.exclude(location_type=None)
        return queryset.filter(location_type=None)


class StockLocationList(APIDownloadMixin, ListCreateAPI):
    """API endpoint for list view of StockLocation objects.

    - GET: Return list of StockLocation objects
    - POST: Create a new StockLocation
    """

    queryset = StockLocation.objects.all().prefetch_related('tags')
    serializer_class = StockSerializers.LocationSerializer
    filterset_class = StockLocationFilter

    def download_queryset(self, queryset, export_format):
        """Download the filtered queryset as a data file."""
        dataset = LocationResource().export(queryset=queryset)
        filedata = dataset.export(export_format)
        filename = f'InvenTree_Locations.{export_format}'

        return DownloadFile(filedata, filename)

    def get_queryset(self, *args, **kwargs):
        """Return annotated queryset for the StockLocationList endpoint."""
        queryset = super().get_queryset(*args, **kwargs)
        queryset = StockSerializers.LocationSerializer.annotate_queryset(queryset)
        return queryset

    def filter_queryset(self, queryset):
        """Custom filtering: - Allow filtering by "null" parent to retrieve top-level stock locations."""
        queryset = super().filter_queryset(queryset)

        params = self.request.query_params

        loc_id = params.get('parent', None)

        cascade = str2bool(params.get('cascade', False))

        depth = str2int(params.get('depth', None))

        # Do not filter by location
        if loc_id is None:
            pass
        # Look for top-level locations
        elif isNull(loc_id):
            # If we allow "cascade" at the top-level, this essentially means *all* locations
            if not cascade:
                queryset = queryset.filter(parent=None)

            if cascade and depth is not None:
                queryset = queryset.filter(level__lte=depth)

        else:
            try:
                location = StockLocation.objects.get(pk=loc_id)

                # All sub-locations to be returned too?
                if cascade:
                    parents = location.get_descendants(include_self=True)
                    if depth is not None:
                        parents = parents.filter(level__lte=location.level + depth)

                    parent_ids = [p.id for p in parents]
                    queryset = queryset.filter(parent__in=parent_ids)

                else:
                    queryset = queryset.filter(parent=location)

            except (ValueError, StockLocation.DoesNotExist):
                pass

        # Exclude StockLocation tree
        exclude_tree = params.get('exclude_tree', None)

        if exclude_tree is not None:
            try:
                loc = StockLocation.objects.get(pk=exclude_tree)

                queryset = queryset.exclude(
                    pk__in=[
                        subloc.pk for subloc in loc.get_descendants(include_self=True)
                    ]
                )

            except (ValueError, StockLocation.DoesNotExist):
                pass

        return queryset

    filter_backends = SEARCH_ORDER_FILTER

    filterset_fields = ['name', 'structural', 'external', 'tags__name', 'tags__slug']

    search_fields = ['name', 'description', 'tags__name', 'tags__slug']

    ordering_fields = ['name', 'pathstring', 'items', 'level', 'tree_id', 'lft']

    ordering = ['tree_id', 'lft', 'name']


class StockLocationTree(ListAPI):
    """API endpoint for accessing a list of StockLocation objects, ready for rendering as a tree."""

    queryset = StockLocation.objects.all()
    serializer_class = StockSerializers.LocationTreeSerializer

    filter_backends = ORDER_FILTER

    # Order by tree level (top levels first) and then name
    ordering = ['level', 'name']


class StockLocationTypeList(ListCreateAPI):
    """API endpoint for a list of StockLocationType objects.

    - GET: Return a list of all StockLocationType objects
    - POST: Create a StockLocationType
    """

    queryset = StockLocationType.objects.all()
    serializer_class = StockSerializers.StockLocationTypeSerializer

    filter_backends = SEARCH_ORDER_FILTER

    ordering_fields = ['name', 'location_count', 'icon']

    ordering = ['-location_count']

    search_fields = ['name']

    def get_queryset(self):
        """Override the queryset method to include location count."""
        queryset = super().get_queryset()
        queryset = StockSerializers.StockLocationTypeSerializer.annotate_queryset(
            queryset
        )

        return queryset


class StockLocationTypeDetail(RetrieveUpdateDestroyAPI):
    """API detail endpoint for a StockLocationType object.

    - GET: return a single StockLocationType
    - PUT: update a StockLocationType
    - PATCH: partial update a StockLocationType
    - DELETE: delete a StockLocationType
    """

    queryset = StockLocationType.objects.all()
    serializer_class = StockSerializers.StockLocationTypeSerializer

    def get_queryset(self):
        """Override the queryset method to include location count."""
        queryset = super().get_queryset()
        queryset = StockSerializers.StockLocationTypeSerializer.annotate_queryset(
            queryset
        )

        return queryset


class StockFilter(rest_filters.FilterSet):
    """FilterSet for StockItem LIST API."""

    class Meta:
        """Metaclass options for this filterset."""

        model = StockItem

        # Simple filter filters
        fields = [
            'supplier_part',
            'belongs_to',
            'build',
            'customer',
            'consumed_by',
            'sales_order',
            'purchase_order',
            'tags__name',
            'tags__slug',
        ]

    # Relationship filters
    manufacturer = rest_filters.ModelChoiceFilter(
        label='Manufacturer',
        queryset=Company.objects.filter(is_manufacturer=True),
        field_name='manufacturer_part__manufacturer',
    )
    supplier = rest_filters.ModelChoiceFilter(
        label='Supplier',
        queryset=Company.objects.filter(is_supplier=True),
        field_name='supplier_part__supplier',
    )

    # Part name filters
    name = rest_filters.CharFilter(
        label='Part name (case insensitive)',
        field_name='part__name',
        lookup_expr='iexact',
    )
    name_contains = rest_filters.CharFilter(
        label='Part name contains (case insensitive)',
        field_name='part__name',
        lookup_expr='icontains',
    )
    name_regex = rest_filters.CharFilter(
        label='Part name (regex)', field_name='part__name', lookup_expr='iregex'
    )

    # Part IPN filters
    IPN = rest_filters.CharFilter(
        label='Part IPN (case insensitive)',
        field_name='part__IPN',
        lookup_expr='iexact',
    )
    IPN_contains = rest_filters.CharFilter(
        label='Part IPN contains (case insensitive)',
        field_name='part__IPN',
        lookup_expr='icontains',
    )
    IPN_regex = rest_filters.CharFilter(
        label='Part IPN (regex)', field_name='part__IPN', lookup_expr='iregex'
    )

    # Part attribute filters
    assembly = rest_filters.BooleanFilter(label='Assembly', field_name='part__assembly')
    active = rest_filters.BooleanFilter(label='Active', field_name='part__active')
    salable = rest_filters.BooleanFilter(label='Salable', field_name='part__salable')

    min_stock = rest_filters.NumberFilter(
        label='Minimum stock', field_name='quantity', lookup_expr='gte'
    )
    max_stock = rest_filters.NumberFilter(
        label='Maximum stock', field_name='quantity', lookup_expr='lte'
    )

    status = rest_filters.NumberFilter(label='Status Code', method='filter_status')

    def filter_status(self, queryset, name, value):
        """Filter by integer status code."""
        return queryset.filter(status=value)

    allocated = rest_filters.BooleanFilter(
        label='Is Allocated', method='filter_allocated'
    )

    def filter_allocated(self, queryset, name, value):
        """Filter by whether or not the stock item is 'allocated'."""
        if str2bool(value):
            # Filter StockItem with either build allocations or sales order allocations
            return queryset.filter(
                Q(sales_order_allocations__isnull=False) | Q(allocations__isnull=False)
            ).distinct()
        # Filter StockItem without build allocations or sales order allocations
        return queryset.filter(
            Q(sales_order_allocations__isnull=True) & Q(allocations__isnull=True)
        )

    expired = rest_filters.BooleanFilter(label='Expired', method='filter_expired')

    def filter_expired(self, queryset, name, value):
        """Filter by whether or not the stock item has expired."""
        if not common.settings.stock_expiry_enabled():
            return queryset

        if str2bool(value):
            return queryset.filter(StockItem.EXPIRED_FILTER)
        return queryset.exclude(StockItem.EXPIRED_FILTER)

    external = rest_filters.BooleanFilter(
        label=_('External Location'), method='filter_external'
    )

    def filter_external(self, queryset, name, value):
        """Filter by whether or not the stock item is located in an external location."""
        if str2bool(value):
            return queryset.filter(location__external=True)
        return queryset.exclude(location__external=True)

    in_stock = rest_filters.BooleanFilter(label='In Stock', method='filter_in_stock')

    def filter_in_stock(self, queryset, name, value):
        """Filter by if item is in stock."""
        if str2bool(value):
            return queryset.filter(StockItem.IN_STOCK_FILTER)
        return queryset.exclude(StockItem.IN_STOCK_FILTER)

    available = rest_filters.BooleanFilter(label='Available', method='filter_available')

    def filter_available(self, queryset, name, value):
        """Filter by whether the StockItem is "available" or not.

        Here, "available" means that the allocated quantity is less than the total quantity
        """
        if str2bool(value):
            # The 'quantity' field is greater than the calculated 'allocated' field
            # Note that the item must also be "in stock"
            return queryset.filter(StockItem.IN_STOCK_FILTER).filter(
                Q(quantity__gt=F('allocated'))
            )
        # The 'quantity' field is less than (or equal to) the calculated 'allocated' field
        return queryset.filter(Q(quantity__lte=F('allocated')))

    batch = rest_filters.CharFilter(
        label='Batch code filter (case insensitive)', lookup_expr='iexact'
    )

    batch_regex = rest_filters.CharFilter(
        label='Batch code filter (regex)', field_name='batch', lookup_expr='iregex'
    )

    is_building = rest_filters.BooleanFilter(label='In production')

    # Serial number filtering
    serial_gte = rest_filters.NumberFilter(
        label='Serial number GTE', field_name='serial_int', lookup_expr='gte'
    )
    serial_lte = rest_filters.NumberFilter(
        label='Serial number LTE', field_name='serial_int', lookup_expr='lte'
    )

    serial = rest_filters.CharFilter(
        label='Serial number', field_name='serial', lookup_expr='exact'
    )

    serialized = rest_filters.BooleanFilter(
        label='Has serial number', method='filter_serialized'
    )

    def filter_serialized(self, queryset, name, value):
        """Filter by whether the StockItem has a serial number (or not)."""
        q = Q(serial=None) | Q(serial='')

        if str2bool(value):
            return queryset.exclude(q)

        return queryset.filter(q).distinct()

    has_batch = rest_filters.BooleanFilter(
        label='Has batch code', method='filter_has_batch'
    )

    def filter_has_batch(self, queryset, name, value):
        """Filter by whether the StockItem has a batch code (or not)."""
        q = Q(batch=None) | Q(batch='')

        if str2bool(value):
            return queryset.exclude(q)

        return queryset.filter(q).distinct()

    tracked = rest_filters.BooleanFilter(label='Tracked', method='filter_tracked')

    def filter_tracked(self, queryset, name, value):
        """Filter by whether this stock item is *tracked*.

        Meaning either:
        - It has a serial number
        - It has a batch code
        """
        q_batch = Q(batch=None) | Q(batch='')
        q_serial = Q(serial=None) | Q(serial='')

        if str2bool(value):
            return queryset.exclude(q_batch & q_serial)

        return queryset.filter(q_batch).filter(q_serial).distinct()

    installed = rest_filters.BooleanFilter(
        label='Installed in other stock item', method='filter_installed'
    )

    def filter_installed(self, queryset, name, value):
        """Filter stock items by "belongs_to" field being empty."""
        if str2bool(value):
            return queryset.exclude(belongs_to=None)
        return queryset.filter(belongs_to=None)

    has_installed_items = rest_filters.BooleanFilter(
        label='Has installed items', method='filter_has_installed'
    )

    def filter_has_installed(self, queryset, name, value):
        """Filter stock items by "belongs_to" field being empty."""
        if str2bool(value):
            return queryset.filter(installed_items__gt=0)
        return queryset.filter(installed_items=0)

    sent_to_customer = rest_filters.BooleanFilter(
        label='Sent to customer', method='filter_sent_to_customer'
    )

    def filter_sent_to_customer(self, queryset, name, value):
        """Filter by sent to customer."""
        if str2bool(value):
            return queryset.exclude(customer=None)
        return queryset.filter(customer=None)

    depleted = rest_filters.BooleanFilter(label='Depleted', method='filter_depleted')

    def filter_depleted(self, queryset, name, value):
        """Filter by depleted items."""
        if str2bool(value):
            return queryset.filter(quantity__lte=0)
        return queryset.exclude(quantity__lte=0)

    has_purchase_price = rest_filters.BooleanFilter(
        label='Has purchase price', method='filter_has_purchase_price'
    )

    def filter_has_purchase_price(self, queryset, name, value):
        """Filter by having a purchase price."""
        if str2bool(value):
            return queryset.exclude(purchase_price=None)
        return queryset.filter(purchase_price=None)

    ancestor = rest_filters.ModelChoiceFilter(
        label='Ancestor', queryset=StockItem.objects.all(), method='filter_ancestor'
    )

    def filter_ancestor(self, queryset, name, ancestor):
        """Filter based on ancestor stock item."""
        return queryset.filter(parent__in=ancestor.get_descendants(include_self=True))

    category = rest_filters.ModelChoiceFilter(
        label=_('Category'),
        queryset=PartCategory.objects.all(),
        method='filter_category',
    )

    def filter_category(self, queryset, name, category):
        """Filter based on part category."""
        child_categories = category.get_descendants(include_self=True)

        return queryset.filter(part__category__in=child_categories)

    bom_item = rest_filters.ModelChoiceFilter(
        label=_('BOM Item'), queryset=BomItem.objects.all(), method='filter_bom_item'
    )

<<<<<<< HEAD
    def filter_bom_item(self, queryset, name, bom_item: BomItem):
        """Filter based on BOM item"""

=======
    def filter_bom_item(self, queryset, name, bom_item):
        """Filter based on BOM item."""
>>>>>>> df8b480a
        return queryset.filter(bom_item.get_stock_filter())

    part_tree = rest_filters.ModelChoiceFilter(
        label=_('Part Tree'), queryset=Part.objects.all(), method='filter_part_tree'
    )

<<<<<<< HEAD
    def filter_part_tree(self, queryset, name, part_tree: Part):
        """Filter based on part tree"""
        return queryset.filter(
            part__tree_id=part_tree.tree_id
        )
=======
    def filter_part_tree(self, queryset, name, part_tree):
        """Filter based on part tree."""
        return queryset.filter(part__tree_id=part_tree.tree_id)
>>>>>>> df8b480a

    company = rest_filters.ModelChoiceFilter(
        label=_('Company'), queryset=Company.objects.all(), method='filter_company'
    )

<<<<<<< HEAD
    def filter_company(self, queryset, name, company: int):
        """Filter by company (either manufacturer or supplier)"""
=======
    def filter_company(self, queryset, name, company):
        """Filter by company (either manufacturer or supplier)."""
>>>>>>> df8b480a
        return queryset.filter(
            Q(supplier_part__supplier=company)
            | Q(supplier_part__manufacturer_part__manufacturer=company)
        ).distinct()

    # Update date filters
    updated_before = InvenTreeDateFilter(
        label='Updated before', field_name='updated', lookup_expr='lte'
    )
    updated_after = InvenTreeDateFilter(
        label='Updated after', field_name='updated', lookup_expr='gte'
    )

    # Stock "expiry" filters
    expiry_date_lte = InvenTreeDateFilter(
        label=_('Expiry date before'), field_name='expiry_date', lookup_expr='lte'
    )

    expiry_date_gte = InvenTreeDateFilter(
        label=_('Expiry date after'), field_name='expiry_date', lookup_expr='gte'
    )

    stale = rest_filters.BooleanFilter(label=_('Stale'), method='filter_stale')

    def filter_stale(self, queryset, name, value):
        """Filter by stale stock items."""
        stale_days = common.models.InvenTreeSetting.get_setting('STOCK_STALE_DAYS')

        if stale_days <= 0:
            # No filtering, does not make sense
            return queryset

        stale_date = datetime.now().date() + timedelta(days=stale_days)
        stale_filter = (
            StockItem.IN_STOCK_FILTER
            & ~Q(expiry_date=None)
            & Q(expiry_date__lt=stale_date)
        )

        if str2bool(value):
            return queryset.filter(stale_filter)
        else:
            return queryset.exclude(stale_filter)


class StockList(APIDownloadMixin, ListCreateDestroyAPIView):
    """API endpoint for list view of Stock objects.

    - GET: Return a list of all StockItem objects (with optional query filters)
    - POST: Create a new StockItem
    """

    serializer_class = StockSerializers.StockItemSerializer
    queryset = StockItem.objects.all()
    filterset_class = StockFilter

    def get_serializer(self, *args, **kwargs):
        """Set context before returning serializer.

        Extra detail may be provided to the serializer via query parameters:

        - part_detail: Include detail about the StockItem's part
        - location_detail: Include detail about the StockItem's location
        - supplier_part_detail: Include detail about the StockItem's supplier_part
        - tests: Include detail about the StockItem's test results
        """
        try:
            params = self.request.query_params

            for key in [
                'part_detail',
                'location_detail',
                'supplier_part_detail',
                'tests',
            ]:
                kwargs[key] = str2bool(params.get(key, False))
        except AttributeError:
            pass

        kwargs['context'] = self.get_serializer_context()

        return self.serializer_class(*args, **kwargs)

    def get_serializer_context(self):
        """Extend serializer context."""
        ctx = super().get_serializer_context()
        ctx['user'] = getattr(self.request, 'user', None)

        return ctx

    def create(self, request, *args, **kwargs):
        """Create a new StockItem object via the API.

        We override the default 'create' implementation.

        If a location is *not* specified, but the linked *part* has a default location,
        we can pre-fill the location automatically.
        """
        user = request.user

        # Copy the request data, to side-step "mutability" issues
        data = OrderedDict()
        # Update with cleaned input data
        data.update(self.clean_data(request.data))

        quantity = data.get('quantity', None)

        if quantity is None:
            raise ValidationError({'quantity': _('Quantity is required')})

        try:
            Part.objects.prefetch_related(None)
            part = Part.objects.get(pk=data.get('part', None))
        except (ValueError, Part.DoesNotExist):
            raise ValidationError({'part': _('Valid part must be supplied')})

        # Set default location (if not provided)
        if 'location' not in data:
            location = part.get_default_location()

            if location:
                data['location'] = location.pk

        expiry_date = data.get('expiry_date', None)

        # An expiry date was *not* specified - try to infer it!
        if expiry_date is None and part.default_expiry > 0:
            data['expiry_date'] = datetime.now().date() + timedelta(
                days=part.default_expiry
            )

        # Attempt to extract serial numbers from submitted data
        serials = None

        # Check if a set of serial numbers was provided
        serial_numbers = data.get('serial_numbers', '')

        # Check if the supplier_part has a package size defined, which is not 1
        if 'supplier_part' in data and data['supplier_part'] is not None:
            try:
                supplier_part = SupplierPart.objects.get(
                    pk=data.get('supplier_part', None)
                )
            except (ValueError, SupplierPart.DoesNotExist):
                raise ValidationError({
                    'supplier_part': _('The given supplier part does not exist')
                })

            if supplier_part.base_quantity() != 1:
                # Skip this check if pack size is 1 - makes no difference
                # use_pack_size = True -> Multiply quantity by pack size
                # use_pack_size = False -> Use quantity as is
                if 'use_pack_size' not in data:
                    raise ValidationError({
                        'use_pack_size': _(
                            'The supplier part has a pack size defined, but flag use_pack_size not set'
                        )
                    })
                else:
                    if bool(data.get('use_pack_size')):
                        quantity = data['quantity'] = supplier_part.base_quantity(
                            quantity
                        )

                        # Divide purchase price by pack size, to save correct price per stock item
                        if (
                            data['purchase_price']
                            and supplier_part.pack_quantity_native
                        ):
                            try:
                                data['purchase_price'] = float(
                                    data['purchase_price']
                                ) / float(supplier_part.pack_quantity_native)
                            except ValueError:
                                pass

        # Now remove the flag from data, so that it doesn't interfere with saving
        # Do this regardless of results above
        if 'use_pack_size' in data:
            data.pop('use_pack_size')

        # Assign serial numbers for a trackable part
        if serial_numbers:
            if not part.trackable:
                raise ValidationError({
                    'serial_numbers': [
                        _('Serial numbers cannot be supplied for a non-trackable part')
                    ]
                })

            # If serial numbers are specified, check that they match!
            try:
                serials = extract_serial_numbers(
                    serial_numbers, quantity, part.get_latest_serial_number()
                )

                # Determine if any of the specified serial numbers are invalid
                # Note "invalid" means either they already exist, or do not pass custom rules
                invalid = []
                errors = []

                for serial in serials:
                    try:
                        part.validate_serial_number(serial, raise_error=True)
                    except DjangoValidationError as exc:
                        # Catch raised error to extract specific error information
                        invalid.append(serial)

                        if exc.message not in errors:
                            errors.append(exc.message)

                if len(errors) > 0:
                    msg = _('The following serial numbers already exist or are invalid')
                    msg += ' : '
                    msg += ','.join([str(e) for e in invalid])

                    raise ValidationError({'serial_numbers': errors + [msg]})

            except DjangoValidationError as e:
                raise ValidationError({
                    'quantity': e.messages,
                    'serial_numbers': e.messages,
                })

        if serials is not None:
            """If the stock item is going to be serialized, set the quantity to 1."""
            data['quantity'] = 1

        # De-serialize the provided data
        serializer = self.get_serializer(data=data)
        serializer.is_valid(raise_exception=True)

        with transaction.atomic():
            # Create an initial StockItem object
            item = serializer.save()

            if serials:
                # Assign the first serial number to the "master" item
                item.serial = serials[0]

            # Save the item (with user information)
            item.save(user=user)

            if serials:
                for serial in serials[1:]:
                    # Create a duplicate stock item with the next serial number
                    item.pk = None
                    item.serial = serial

                    item.save(user=user)

                response_data = {'quantity': quantity, 'serial_numbers': serials}

            else:
                response_data = serializer.data

            return Response(
                response_data,
                status=status.HTTP_201_CREATED,
                headers=self.get_success_headers(serializer.data),
            )

    def download_queryset(self, queryset, export_format):
        """Download this queryset as a file.

        Uses the APIDownloadMixin mixin class
        """
        dataset = StockItemResource().export(queryset=queryset)

        filedata = dataset.export(export_format)

        filename = f'InvenTree_StockItems_{datetime.now().strftime("%d-%b-%Y")}.{export_format}'

        return DownloadFile(filedata, filename)

    def list(self, request, *args, **kwargs):
        """Override the 'list' method, as the StockLocation objects are very expensive to serialize.

        So, we fetch and serialize the required StockLocation objects only as required.
        """
        queryset = self.filter_queryset(self.get_queryset())

        page = self.paginate_queryset(queryset)

        if page is not None:
            serializer = self.get_serializer(page, many=True)
        else:
            serializer = self.get_serializer(queryset, many=True)

        data = serializer.data

        """
        Determine the response type based on the request.
        a) For HTTP requests (e.g. via the browsable API) return a DRF response
        b) For AJAX requests, simply return a JSON rendered response.

        Note: b) is about 100x quicker than a), because the DRF framework adds a lot of cruft
        """

        if page is not None:
            return self.get_paginated_response(data)
        elif request.is_ajax():
            return JsonResponse(data, safe=False)
        return Response(data)

    def get_queryset(self, *args, **kwargs):
        """Annotate queryset before returning."""
        queryset = super().get_queryset(*args, **kwargs)

        queryset = StockSerializers.StockItemSerializer.annotate_queryset(queryset)

        return queryset

    def filter_queryset(self, queryset):
        """Custom filtering for the StockItem queryset."""
        params = self.request.query_params

        queryset = super().filter_queryset(queryset)

        # Exclude stock item tree
        exclude_tree = params.get('exclude_tree', None)

        if exclude_tree is not None:
            try:
                item = StockItem.objects.get(pk=exclude_tree)

                queryset = queryset.exclude(
                    pk__in=[it.pk for it in item.get_descendants(include_self=True)]
                )

            except (ValueError, StockItem.DoesNotExist):
                pass

        # Exclude StockItems which are already allocated to a particular SalesOrder
        exclude_so_allocation = params.get('exclude_so_allocation', None)

        if exclude_so_allocation is not None:
            try:
                order = SalesOrder.objects.get(pk=exclude_so_allocation)

                # Grab all the active SalesOrderAllocations for this order
                allocations = SalesOrderAllocation.objects.filter(
                    line__pk__in=[line.pk for line in order.lines.all()]
                )

                # Exclude any stock item which is already allocated to the sales order
                queryset = queryset.exclude(pk__in=[a.item.pk for a in allocations])

            except (ValueError, SalesOrder.DoesNotExist):
                pass

        # Does the client wish to filter by the Part ID?
        part_id = params.get('part', None)

        if part_id:
            try:
                part = Part.objects.get(pk=part_id)

                # Do we wish to filter *just* for this part, or also for parts *under* this one?
                include_variants = str2bool(params.get('include_variants', True))

                if include_variants:
                    # Filter by any parts "under" the given part
                    parts = part.get_descendants(include_self=True)

                    queryset = queryset.filter(part__in=parts)

                else:
                    queryset = queryset.filter(part=part)

            except (ValueError, Part.DoesNotExist):
                raise ValidationError({'part': 'Invalid Part ID specified'})

        # Does the client wish to filter by stock location?
        loc_id = params.get('location', None)

        cascade = str2bool(params.get('cascade', True))

        if loc_id is not None:
            # Filter by 'null' location (i.e. top-level items)
            if isNull(loc_id):
                if not cascade:
                    queryset = queryset.filter(location=None)
            else:
                try:
                    # If '?cascade=true' then include items which exist in sub-locations
                    if cascade:
                        location = StockLocation.objects.get(pk=loc_id)
                        queryset = queryset.filter(
                            location__in=location.getUniqueChildren()
                        )
                    else:
                        queryset = queryset.filter(location=loc_id)

                except (ValueError, StockLocation.DoesNotExist):
                    pass

        return queryset

    filter_backends = SEARCH_ORDER_FILTER_ALIAS

    ordering_field_aliases = {
        'location': 'location__pathstring',
        'SKU': 'supplier_part__SKU',
        'stock': ['quantity', 'serial_int', 'serial'],
    }

    ordering_fields = [
        'batch',
        'location',
        'part__name',
        'part__IPN',
        'updated',
        'stocktake_date',
        'expiry_date',
        'quantity',
        'stock',
        'status',
        'SKU',
    ]

    ordering = ['part__name', 'quantity', 'location']

    search_fields = [
        'serial',
        'batch',
        'part__name',
        'part__IPN',
        'part__description',
        'location__name',
        'tags__name',
        'tags__slug',
    ]


class StockAttachmentList(AttachmentMixin, ListCreateDestroyAPIView):
    """API endpoint for listing (and creating) a StockItemAttachment (file upload)."""

    queryset = StockItemAttachment.objects.all()
    serializer_class = StockSerializers.StockItemAttachmentSerializer

    filterset_fields = ['stock_item']


class StockAttachmentDetail(AttachmentMixin, RetrieveUpdateDestroyAPI):
    """Detail endpoint for StockItemAttachment."""

    queryset = StockItemAttachment.objects.all()
    serializer_class = StockSerializers.StockItemAttachmentSerializer


class StockItemTestResultDetail(RetrieveUpdateDestroyAPI):
    """Detail endpoint for StockItemTestResult."""

    queryset = StockItemTestResult.objects.all()
    serializer_class = StockSerializers.StockItemTestResultSerializer


class StockItemTestResultList(ListCreateDestroyAPIView):
    """API endpoint for listing (and creating) a StockItemTestResult object."""

    queryset = StockItemTestResult.objects.all()
    serializer_class = StockSerializers.StockItemTestResultSerializer

    filter_backends = SEARCH_ORDER_FILTER

    filterset_fields = ['test', 'user', 'result', 'value']

    ordering = 'date'

    def filter_queryset(self, queryset):
        """Filter by build or stock_item."""
        params = self.request.query_params

        queryset = super().filter_queryset(queryset)

        # Filter by 'build'
        build = params.get('build', None)

        if build is not None:
            try:
                build = Build.objects.get(pk=build)

                queryset = queryset.filter(stock_item__build=build)

            except (ValueError, Build.DoesNotExist):
                pass

        # Filter by stock item
        item = params.get('stock_item', None)

        if item is not None:
            try:
                item = StockItem.objects.get(pk=item)

                items = [item]

                # Do we wish to also include test results for 'installed' items?
                include_installed = str2bool(params.get('include_installed', False))

                if include_installed:
                    # Include items which are installed "underneath" this item
                    # Note that this function is recursive!
                    installed_items = item.get_installed_items(cascade=True)

                    items += list(installed_items)

                queryset = queryset.filter(stock_item__in=items)

            except (ValueError, StockItem.DoesNotExist):
                pass

        return queryset

    def get_serializer(self, *args, **kwargs):
        """Set context before returning serializer."""
        try:
            kwargs['user_detail'] = str2bool(
                self.request.query_params.get('user_detail', False)
            )
        except Exception:
            pass

        kwargs['context'] = self.get_serializer_context()

        return self.serializer_class(*args, **kwargs)

    def perform_create(self, serializer):
        """Create a new test result object.

        Also, check if an attachment was uploaded alongside the test result,
        and save it to the database if it were.
        """
        # Capture the user information
        test_result = serializer.save()
        test_result.user = self.request.user
        test_result.save()


class StockTrackingDetail(RetrieveAPI):
    """Detail API endpoint for StockItemTracking model."""

    queryset = StockItemTracking.objects.all()
    serializer_class = StockSerializers.StockTrackingSerializer


class StockTrackingList(ListAPI):
    """API endpoint for list view of StockItemTracking objects.

    StockItemTracking objects are read-only
    (they are created by internal model functionality)

    - GET: Return list of StockItemTracking objects
    """

    queryset = StockItemTracking.objects.all()
    serializer_class = StockSerializers.StockTrackingSerializer

    def get_serializer(self, *args, **kwargs):
        """Set context before returning serializer."""
        try:
            kwargs['item_detail'] = str2bool(
                self.request.query_params.get('item_detail', False)
            )
        except Exception:
            pass

        try:
            kwargs['user_detail'] = str2bool(
                self.request.query_params.get('user_detail', False)
            )
        except Exception:
            pass

        kwargs['context'] = self.get_serializer_context()

        return self.serializer_class(*args, **kwargs)

    def list(self, request, *args, **kwargs):
        """List all stock tracking entries."""
        queryset = self.filter_queryset(self.get_queryset())

        page = self.paginate_queryset(queryset)

        if page is not None:
            serializer = self.get_serializer(page, many=True)
        else:
            serializer = self.get_serializer(queryset, many=True)

        data = serializer.data

        # Attempt to add extra context information to the historical data
        for item in data:
            deltas = item['deltas']

            if not deltas:
                deltas = {}

            # Add part detail
            if 'part' in deltas:
                try:
                    part = Part.objects.get(pk=deltas['part'])
                    serializer = PartBriefSerializer(part)
                    deltas['part_detail'] = serializer.data
                except Exception:
                    pass

            # Add location detail
            if 'location' in deltas:
                try:
                    location = StockLocation.objects.get(pk=deltas['location'])
                    serializer = StockSerializers.LocationSerializer(location)
                    deltas['location_detail'] = serializer.data
                except Exception:
                    pass

            # Add stockitem detail
            if 'stockitem' in deltas:
                try:
                    stockitem = StockItem.objects.get(pk=deltas['stockitem'])
                    serializer = StockSerializers.StockItemSerializer(stockitem)
                    deltas['stockitem_detail'] = serializer.data
                except Exception:
                    pass

            # Add customer detail
            if 'customer' in deltas:
                try:
                    customer = Company.objects.get(pk=deltas['customer'])
                    serializer = CompanySerializer(customer)
                    deltas['customer_detail'] = serializer.data
                except Exception:
                    pass

            # Add PurchaseOrder detail
            if 'purchaseorder' in deltas:
                try:
                    order = PurchaseOrder.objects.get(pk=deltas['purchaseorder'])
                    serializer = PurchaseOrderSerializer(order)
                    deltas['purchaseorder_detail'] = serializer.data
                except Exception:
                    pass

            # Add SalesOrder detail
            if 'salesorder' in deltas:
                try:
                    order = SalesOrder.objects.get(pk=deltas['salesorder'])
                    serializer = SalesOrderSerializer(order)
                    deltas['salesorder_detail'] = serializer.data
                except Exception:
                    pass

            # Add ReturnOrder detail
            if 'returnorder' in deltas:
                try:
                    order = ReturnOrder.objects.get(pk=deltas['returnorder'])
                    serializer = ReturnOrderSerializer(order)
                    deltas['returnorder_detail'] = serializer.data
                except Exception:
                    pass

            # Add BuildOrder detail
            if 'buildorder' in deltas:
                try:
                    order = Build.objects.get(pk=deltas['buildorder'])
                    serializer = BuildSerializer(order)
                    deltas['buildorder_detail'] = serializer.data
                except Exception:
                    pass

        if page is not None:
            return self.get_paginated_response(data)
        if request.is_ajax():
            return JsonResponse(data, safe=False)
        return Response(data)

    def create(self, request, *args, **kwargs):
        """Create a new StockItemTracking object.

        Here we override the default 'create' implementation,
        to save the user information associated with the request object.
        """
        # Clean up input data
        data = self.clean_data(request.data)

        serializer = self.get_serializer(data=data)
        serializer.is_valid(raise_exception=True)

        # Record the user who created this Part object
        item = serializer.save()
        item.user = request.user
        item.system = False

        # quantity field cannot be explicitly adjusted  here
        item.quantity = item.item.quantity
        item.save()

        headers = self.get_success_headers(serializer.data)
        return Response(
            serializer.data, status=status.HTTP_201_CREATED, headers=headers
        )

    filter_backends = SEARCH_ORDER_FILTER

    filterset_fields = ['item', 'user']

    ordering = '-date'

    ordering_fields = ['date']

    search_fields = ['title', 'notes']


class LocationDetail(CustomRetrieveUpdateDestroyAPI):
    """API endpoint for detail view of StockLocation object.

    - GET: Return a single StockLocation object
    - PATCH: Update a StockLocation object
    - DELETE: Remove a StockLocation object
    """

    queryset = StockLocation.objects.all()
    serializer_class = StockSerializers.LocationSerializer

    def get_serializer(self, *args, **kwargs):
        """Add extra context to serializer based on provided query parameters."""
        try:
            params = self.request.query_params

            kwargs['path_detail'] = str2bool(params.get('path_detail', False))
        except AttributeError:
            pass

        kwargs['context'] = self.get_serializer_context()

        return self.serializer_class(*args, **kwargs)

    def get_queryset(self, *args, **kwargs):
        """Return annotated queryset for the StockLocationList endpoint."""
        queryset = super().get_queryset(*args, **kwargs)
        queryset = StockSerializers.LocationSerializer.annotate_queryset(queryset)
        return queryset

    def destroy(self, request, *args, **kwargs):
        """Delete a Stock location instance via the API."""
        delete_stock_items = str(request.data.get('delete_stock_items', 0)) == '1'
        delete_sub_locations = str(request.data.get('delete_sub_locations', 0)) == '1'

        return super().destroy(
            request,
            *args,
            **dict(
                kwargs,
                delete_sub_locations=delete_sub_locations,
                delete_stock_items=delete_stock_items,
            ),
        )


stock_api_urls = [
    re_path(
        r'^location/',
        include([
            re_path(r'^tree/', StockLocationTree.as_view(), name='api-location-tree'),
            # Stock location detail endpoints
            path(
                r'<int:pk>/',
                include([
                    re_path(
                        r'^metadata/',
                        MetadataView.as_view(),
                        {'model': StockLocation},
                        name='api-location-metadata',
                    ),
                    re_path(
                        r'^.*$', LocationDetail.as_view(), name='api-location-detail'
                    ),
                ]),
            ),
            re_path(r'^.*$', StockLocationList.as_view(), name='api-location-list'),
        ]),
    ),
    # Stock location type endpoints
    re_path(
        r'^location-type/',
        include([
            path(
                r'<int:pk>/',
                include([
                    re_path(
                        r'^metadata/',
                        MetadataView.as_view(),
                        {'model': StockLocationType},
                        name='api-location-type-metadata',
                    ),
                    re_path(
                        r'^.*$',
                        StockLocationTypeDetail.as_view(),
                        name='api-location-type-detail',
                    ),
                ]),
            ),
            re_path(
                r'^.*$', StockLocationTypeList.as_view(), name='api-location-type-list'
            ),
        ]),
    ),
    # Endpoints for bulk stock adjustment actions
    re_path(r'^count/', StockCount.as_view(), name='api-stock-count'),
    re_path(r'^add/', StockAdd.as_view(), name='api-stock-add'),
    re_path(r'^remove/', StockRemove.as_view(), name='api-stock-remove'),
    re_path(r'^transfer/', StockTransfer.as_view(), name='api-stock-transfer'),
    re_path(r'^assign/', StockAssign.as_view(), name='api-stock-assign'),
    re_path(r'^merge/', StockMerge.as_view(), name='api-stock-merge'),
    re_path(
        r'^change_status/', StockChangeStatus.as_view(), name='api-stock-change-status'
    ),
    # StockItemAttachment API endpoints
    re_path(
        r'^attachment/',
        include([
            path(
                r'<int:pk>/',
                StockAttachmentDetail.as_view(),
                name='api-stock-attachment-detail',
            ),
            path('', StockAttachmentList.as_view(), name='api-stock-attachment-list'),
        ]),
    ),
    # StockItemTestResult API endpoints
    re_path(
        r'^test/',
        include([
            path(
                r'<int:pk>/',
                include([
                    re_path(
                        r'^metadata/',
                        MetadataView.as_view(),
                        {'model': StockItemTestResult},
                        name='api-stock-test-result-metadata',
                    ),
                    re_path(
                        r'^.*$',
                        StockItemTestResultDetail.as_view(),
                        name='api-stock-test-result-detail',
                    ),
                ]),
            ),
            re_path(
                r'^.*$',
                StockItemTestResultList.as_view(),
                name='api-stock-test-result-list',
            ),
        ]),
    ),
    # StockItemTracking API endpoints
    re_path(
        r'^track/',
        include([
            path(
                r'<int:pk>/',
                StockTrackingDetail.as_view(),
                name='api-stock-tracking-detail',
            ),
            # Stock tracking status code information
            re_path(
                r'status/',
                StatusView.as_view(),
                {StatusView.MODEL_REF: StockHistoryCode},
                name='api-stock-tracking-status-codes',
            ),
            re_path(
                r'^.*$', StockTrackingList.as_view(), name='api-stock-tracking-list'
            ),
        ]),
    ),
    # Detail views for a single stock item
    path(
        r'<int:pk>/',
        include([
            re_path(
                r'^convert/', StockItemConvert.as_view(), name='api-stock-item-convert'
            ),
            re_path(
                r'^install/', StockItemInstall.as_view(), name='api-stock-item-install'
            ),
            re_path(
                r'^metadata/',
                MetadataView.as_view(),
                {'model': StockItem},
                name='api-stock-item-metadata',
            ),
            re_path(
                r'^return/', StockItemReturn.as_view(), name='api-stock-item-return'
            ),
            re_path(
                r'^serialize/',
                StockItemSerialize.as_view(),
                name='api-stock-item-serialize',
            ),
            re_path(
                r'^uninstall/',
                StockItemUninstall.as_view(),
                name='api-stock-item-uninstall',
            ),
            re_path(r'^.*$', StockDetail.as_view(), name='api-stock-detail'),
        ]),
    ),
    # Stock item status code information
    re_path(
        r'status/',
        StatusView.as_view(),
        {StatusView.MODEL_REF: StockStatus},
        name='api-stock-status-codes',
    ),
    # Anything else
    re_path(r'^.*$', StockList.as_view(), name='api-stock-list'),
]<|MERGE_RESOLUTION|>--- conflicted
+++ resolved
@@ -706,43 +706,24 @@
         label=_('BOM Item'), queryset=BomItem.objects.all(), method='filter_bom_item'
     )
 
-<<<<<<< HEAD
-    def filter_bom_item(self, queryset, name, bom_item: BomItem):
-        """Filter based on BOM item"""
-
-=======
     def filter_bom_item(self, queryset, name, bom_item):
         """Filter based on BOM item."""
->>>>>>> df8b480a
         return queryset.filter(bom_item.get_stock_filter())
 
     part_tree = rest_filters.ModelChoiceFilter(
         label=_('Part Tree'), queryset=Part.objects.all(), method='filter_part_tree'
     )
 
-<<<<<<< HEAD
-    def filter_part_tree(self, queryset, name, part_tree: Part):
-        """Filter based on part tree"""
-        return queryset.filter(
-            part__tree_id=part_tree.tree_id
-        )
-=======
     def filter_part_tree(self, queryset, name, part_tree):
         """Filter based on part tree."""
         return queryset.filter(part__tree_id=part_tree.tree_id)
->>>>>>> df8b480a
 
     company = rest_filters.ModelChoiceFilter(
         label=_('Company'), queryset=Company.objects.all(), method='filter_company'
     )
 
-<<<<<<< HEAD
-    def filter_company(self, queryset, name, company: int):
-        """Filter by company (either manufacturer or supplier)"""
-=======
     def filter_company(self, queryset, name, company):
         """Filter by company (either manufacturer or supplier)."""
->>>>>>> df8b480a
         return queryset.filter(
             Q(supplier_part__supplier=company)
             | Q(supplier_part__manufacturer_part__manufacturer=company)
