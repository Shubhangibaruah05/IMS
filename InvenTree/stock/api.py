--- conflicted
+++ resolved
@@ -21,28 +21,7 @@
 from rest_framework import status
 from rest_framework.serializers import ValidationError
 from rest_framework.response import Response
-<<<<<<< HEAD
-from rest_framework import generics, filters, permissions
-
-from django_filters.rest_framework import DjangoFilterBackend
-from django_filters import rest_framework as rest_filters
-
-from .models import StockLocation, StockItem
-from .models import StockItemTracking
-from .models import StockItemAttachment
-from .models import StockItemTestResult
-
-from part.models import Part, PartCategory
-from part.serializers import PartBriefSerializer
-
-from company.models import Company, SupplierPart
-from company.serializers import CompanySerializer, SupplierPartSerializer
-
-from order.models import PurchaseOrder
-from order.serializers import POSerializer
-=======
 from rest_framework import generics, filters
->>>>>>> 887e6295
 
 import common.settings
 import common.models
@@ -87,11 +66,7 @@
     def get_queryset(self, *args, **kwargs):
 
         queryset = super().get_queryset(*args, **kwargs)
-<<<<<<< HEAD
-        queryset = StockItemSerializer.annotate_queryset(queryset)
-=======
         queryset = StockSerializers.StockItemSerializer.annotate_queryset(queryset)
->>>>>>> 887e6295
 
         return queryset
 
@@ -113,18 +88,6 @@
         return self.serializer_class(*args, **kwargs)
 
 
-<<<<<<< HEAD
-    def perform_destroy(self, instance):
-        """
-        Instead of "deleting" the StockItem
-        (which may take a long time)
-        we instead schedule it for deletion at a later date.
-        
-        The background worker will delete these in the future
-        """
-
-        instance.mark_for_deletion()
-=======
 class StockItemSerialize(generics.CreateAPIView):
     """
     API endpoint for serializing a stock item
@@ -134,7 +97,6 @@
     serializer_class = StockSerializers.SerializeStockItemSerializer
 
     def get_serializer_context(self):
->>>>>>> 887e6295
 
         context = super().get_serializer_context()
         context['request'] = self.request
@@ -146,111 +108,53 @@
 
         return context
 
-<<<<<<< HEAD
+
+class StockItemInstall(generics.CreateAPIView):
+    """
+    API endpoint for installing a particular stock item into this stock item.
+
+    - stock_item.part must be in the BOM for this part
+    - stock_item must currently be "in stock"
+    - stock_item must be serialized (and not belong to another item)
+    """
+
+    queryset = StockItem.objects.none()
+    serializer_class = StockSerializers.InstallStockItemSerializer
+
+    def get_serializer_context(self):
+
+        context = super().get_serializer_context()
+        context['request'] = self.request
+
+        try:
+            context['item'] = StockItem.objects.get(pk=self.kwargs.get('pk', None))
+        except:
+            pass
+
+        return context
+
+
+class StockAdjustView(generics.CreateAPIView):
+    """
+    A generic class for handling stocktake actions.
+
+    Subclasses exist for:
+
     - StockCount: count stock items
     - StockAdd: add stock items
     - StockRemove: remove stock items
     - StockTransfer: transfer stock items
-=======
-
-class StockItemInstall(generics.CreateAPIView):
-    """
-    API endpoint for installing a particular stock item into this stock item.
-
-    - stock_item.part must be in the BOM for this part
-    - stock_item must currently be "in stock"
-    - stock_item must be serialized (and not belong to another item)
->>>>>>> 887e6295
     """
 
     queryset = StockItem.objects.none()
-    serializer_class = StockSerializers.InstallStockItemSerializer
 
     def get_serializer_context(self):
 
         context = super().get_serializer_context()
+
         context['request'] = self.request
 
-        try:
-            context['item'] = StockItem.objects.get(pk=self.kwargs.get('pk', None))
-        except:
-            pass
-
-<<<<<<< HEAD
-        if 'item' in request.data:
-            _items = [request.data['item']]
-        elif 'items' in request.data:
-            _items = request.data['items']
-        else:
-            _items = []
-
-        if len(_items) == 0:
-            raise ValidationError(_('Request must contain list of stock items'))
-=======
         return context
->>>>>>> 887e6295
-
-
-class StockAdjustView(generics.CreateAPIView):
-    """
-    A generic class for handling stocktake actions.
-
-<<<<<<< HEAD
-            if not type(entry) == dict:
-                raise ValidationError(_('Improperly formatted data'))
-
-            # Look for a 'pk' value (use 'id' as a backup)
-            pk = entry.get('pk', entry.get('id', None))
-
-            try:
-                pk = int(pk)
-            except (ValueError, TypeError):
-                raise ValidationError(_('Each entry must contain a valid integer primary-key'))
-
-            try:
-                item = StockItem.objects.get(pk=pk)
-            except (StockItem.DoesNotExist):
-                raise ValidationError({
-                    pk: [_('Primary key does not match valid stock item')]
-                })
-=======
-    Subclasses exist for:
-
-    - StockCount: count stock items
-    - StockAdd: add stock items
-    - StockRemove: remove stock items
-    - StockTransfer: transfer stock items
-    """
->>>>>>> 887e6295
-
-    queryset = StockItem.objects.none()
-
-<<<<<<< HEAD
-            try:
-                quantity = Decimal(str(entry.get('quantity', None)))
-            except (ValueError, TypeError, InvalidOperation):
-                raise ValidationError({
-                    pk: [_('Invalid quantity value')]
-                })
-
-            if quantity < 0:
-                raise ValidationError({
-                    pk: [_('Quantity must not be less than zero')]
-                })
-=======
-    def get_serializer_context(self):
-
-        context = super().get_serializer_context()
->>>>>>> 887e6295
-
-        context['request'] = self.request
-
-<<<<<<< HEAD
-        # Extract 'notes' field
-        self.notes = str(request.data.get('notes', ''))
-=======
-        return context
->>>>>>> 887e6295
 
 
 class StockCount(StockAdjustView):
@@ -277,22 +181,10 @@
     serializer_class = StockSerializers.StockRemoveSerializer
 
 
-<<<<<<< HEAD
-        for item in self.items:
-
-            if item['quantity'] > item['item'].quantity:
-                raise ValidationError({
-                    item['item'].pk: [_('Specified quantity exceeds stock quantity')]
-                })
-
-            if item['item'].take_stock(item['quantity'], request.user, notes=self.notes):
-                n += 1
-=======
 class StockTransfer(StockAdjustView):
     """
     API endpoint for performing stock movements
     """
->>>>>>> 887e6295
 
     serializer_class = StockSerializers.StockTransferSerializer
 
@@ -307,41 +199,17 @@
 
     def get_serializer_context(self):
 
-<<<<<<< HEAD
-        data = request.data
-
-        try:
-            location = StockLocation.objects.get(pk=data.get('location', None))
-        except (ValueError, StockLocation.DoesNotExist):
-            raise ValidationError({'location': [_('Valid location must be specified')]})
-=======
         ctx = super().get_serializer_context()
 
         ctx['request'] = self.request
 
         return ctx
->>>>>>> 887e6295
-
-
-<<<<<<< HEAD
-        self.get_items(request)
-
-        for item in self.items:
-
-            if item['quantity'] > item['item'].quantity:
-                raise ValidationError({
-                    item['item'].pk: [_('Specified quantity exceeds stock quantity')]
-                })
-
-            # If quantity is not specified, move the entire stock
-            if item['quantity'] in [0, None]:
-                item['quantity'] = item['item'].quantity
-=======
+
+
 class StockMerge(generics.CreateAPIView):
     """
     API endpoint for merging multiple stock items
     """
->>>>>>> 887e6295
 
     queryset = StockItem.objects.none()
     serializer_class = StockSerializers.StockMergeSerializer
@@ -440,7 +308,6 @@
         'level',
         'tree_id',
         'lft',
-<<<<<<< HEAD
     ]
 
     ordering = [
@@ -448,14 +315,6 @@
         'lft',
         'name',
     ]
-=======
-    ]
-
-    ordering = [
-        'tree_id',
-        'lft',
-        'name',
-    ]
 
 
 class StockLocationTree(generics.ListAPIView):
@@ -474,7 +333,6 @@
 
     # Order by tree level (top levels first) and then name
     ordering = ['level', 'name']
->>>>>>> 887e6295
 
 
 class StockFilter(rest_filters.FilterSet):
@@ -510,8 +368,6 @@
 
         return queryset
 
-<<<<<<< HEAD
-=======
     available = rest_filters.BooleanFilter(label='Available', method='filter_available')
 
     def filter_available(self, queryset, name, value):
@@ -530,7 +386,6 @@
 
         return queryset
 
->>>>>>> 887e6295
     batch = rest_filters.CharFilter(label="Batch code filter (case insensitive)", lookup_expr='iexact')
 
     batch_regex = rest_filters.CharFilter(label="Batch code filter (regex)", field_name='batch', lookup_expr='iregex')
@@ -540,11 +395,7 @@
     # Serial number filtering
     serial_gte = rest_filters.NumberFilter(label='Serial number GTE', field_name='serial', lookup_expr='gte')
     serial_lte = rest_filters.NumberFilter(label='Serial number LTE', field_name='serial', lookup_expr='lte')
-<<<<<<< HEAD
-    serial = rest_filters.NumberFilter(label='Serial number', field_name='serial', lookup_expr='exact')
-=======
     serial = rest_filters.CharFilter(label='Serial number', field_name='serial', lookup_expr='exact')
->>>>>>> 887e6295
 
     serialized = rest_filters.BooleanFilter(label='Has serial number', method='filter_serialized')
 
@@ -579,11 +430,7 @@
             queryset = queryset.exclude(customer=None)
         else:
             queryset = queryset.filter(customer=None)
-<<<<<<< HEAD
-            
-=======
-
->>>>>>> 887e6295
+
         return queryset
 
     depleted = rest_filters.BooleanFilter(label='Depleted', method='filter_depleted')
@@ -623,8 +470,6 @@
     serializer_class = StockSerializers.StockItemSerializer
     queryset = StockItem.objects.all()
     filterset_class = StockFilter
-<<<<<<< HEAD
-=======
 
     def get_serializer_context(self):
 
@@ -632,7 +477,6 @@
         ctx['user'] = getattr(self.request, 'user', None)
 
         return ctx
->>>>>>> 887e6295
 
     def create(self, request, *args, **kwargs):
         """
@@ -650,11 +494,7 @@
         data = OrderedDict()
         data.update(request.data)
 
-<<<<<<< HEAD
-        item = serializer.save()
-=======
         quantity = data.get('quantity', None)
->>>>>>> 887e6295
 
         if quantity is None:
             raise ValidationError({
@@ -871,14 +711,7 @@
 
         queryset = super().get_queryset(*args, **kwargs)
 
-<<<<<<< HEAD
-        queryset = StockItemSerializer.annotate_queryset(queryset)
-=======
         queryset = StockSerializers.StockItemSerializer.annotate_queryset(queryset)
->>>>>>> 887e6295
-
-        # Do not expose StockItem objects which are scheduled for deletion
-        queryset = queryset.filter(scheduled_for_deletion=False)
 
         return queryset
 
@@ -967,20 +800,12 @@
         if exclude_tree is not None:
             try:
                 item = StockItem.objects.get(pk=exclude_tree)
-<<<<<<< HEAD
 
                 queryset = queryset.exclude(
                     pk__in=[it.pk for it in item.get_descendants(include_self=True)]
                 )
 
             except (ValueError, StockItem.DoesNotExist):
-=======
-
-                queryset = queryset.exclude(
-                    pk__in=[it.pk for it in item.get_descendants(include_self=True)]
-                )
-
-            except (ValueError, StockItem.DoesNotExist):
                 pass
 
         # Filter by "part tree" - only allow parts within a given variant tree
@@ -993,7 +818,6 @@
                 if part.tree_id is not None:
                     queryset = queryset.filter(part__tree_id=part.tree_id)
             except:
->>>>>>> 887e6295
                 pass
 
         # Filter by 'allocated' parts?
@@ -1009,8 +833,6 @@
                 # Filter StockItem without build allocations or sales order allocations
                 queryset = queryset.filter(Q(sales_order_allocations__isnull=True) & Q(allocations__isnull=True))
 
-<<<<<<< HEAD
-=======
         # Exclude StockItems which are already allocated to a particular SalesOrder
         exclude_so_allocation = params.get('exclude_so_allocation', None)
 
@@ -1036,7 +858,6 @@
             except (ValueError, SalesOrder.DoesNotExist):
                 pass
 
->>>>>>> 887e6295
         # Does the client wish to filter by the Part ID?
         part_id = params.get('part', None)
 
@@ -1176,10 +997,7 @@
 
     ordering_field_aliases = {
         'SKU': 'supplier_part__SKU',
-<<<<<<< HEAD
-=======
         'stock': ['quantity', 'serial_int', 'serial'],
->>>>>>> 887e6295
     }
 
     ordering_fields = [
@@ -1448,12 +1266,9 @@
 
 stock_api_urls = [
     url(r'^location/', include([
-<<<<<<< HEAD
-=======
 
         url(r'^tree/', StockLocationTree.as_view(), name='api-location-tree'),
 
->>>>>>> 887e6295
         url(r'^(?P<pk>\d+)/', LocationDetail.as_view(), name='api-location-detail'),
         url(r'^.*$', StockLocationList.as_view(), name='api-location-list'),
     ])),
@@ -1463,11 +1278,8 @@
     url(r'^add/', StockAdd.as_view(), name='api-stock-add'),
     url(r'^remove/', StockRemove.as_view(), name='api-stock-remove'),
     url(r'^transfer/', StockTransfer.as_view(), name='api-stock-transfer'),
-<<<<<<< HEAD
-=======
     url(r'^assign/', StockAssign.as_view(), name='api-stock-assign'),
     url(r'^merge/', StockMerge.as_view(), name='api-stock-merge'),
->>>>>>> 887e6295
 
     # StockItemAttachment API endpoints
     url(r'^attachment/', include([
@@ -1487,19 +1299,12 @@
         url(r'^.*$', StockTrackingList.as_view(), name='api-stock-tracking-list'),
     ])),
 
-<<<<<<< HEAD
-    url(r'^tree/', StockCategoryTree.as_view(), name='api-stock-tree'),
-
-    # Detail for a single stock item
-    url(r'^(?P<pk>\d+)/', StockDetail.as_view(), name='api-stock-detail'),
-=======
     # Detail views for a single stock item
     url(r'^(?P<pk>\d+)/', include([
         url(r'^serialize/', StockItemSerialize.as_view(), name='api-stock-item-serialize'),
         url(r'^install/', StockItemInstall.as_view(), name='api-stock-item-install'),
         url(r'^.*$', StockDetail.as_view(), name='api-stock-detail'),
     ])),
->>>>>>> 887e6295
 
     # Anything else
     url(r'^.*$', StockList.as_view(), name='api-stock-list'),
