--- conflicted
+++ resolved
@@ -8,10 +8,6 @@
 from django import forms
 from django.forms.utils import ErrorDict
 from django.utils.translation import ugettext_lazy as _
-<<<<<<< HEAD
-from django.core.exceptions import ValidationError
-=======
->>>>>>> 887e6295
 
 from mptt.fields import TreeNodeChoiceField
 
@@ -163,121 +159,6 @@
         ]
 
 
-<<<<<<< HEAD
-class StockItemLabelSelectForm(HelperForm):
-    """ Form for selecting a label template for a StockItem """
-
-    label = forms.ChoiceField(
-        label=_('Label'),
-        help_text=_('Select test report template')
-    )
-
-    class Meta:
-        model = StockItem
-        fields = [
-            'label',
-        ]
-
-    def get_label_choices(self, labels):
-
-        choices = []
-
-        if len(labels) > 0:
-            for label in labels:
-                choices.append((label.pk, label))
-
-        return choices
-
-    def __init__(self, labels, *args, **kwargs):
-
-        super().__init__(*args, **kwargs)
-
-        self.fields['label'].choices = self.get_label_choices(labels)
-
-
-class TestReportFormatForm(HelperForm):
-    """ Form for selection a test report template """
-
-    class Meta:
-        model = StockItem
-        fields = [
-            'template',
-        ]
-
-    def __init__(self, stock_item, *args, **kwargs):
-        self.stock_item = stock_item
-
-        super().__init__(*args, **kwargs)
-        self.fields['template'].choices = self.get_template_choices()
-
-    def get_template_choices(self):
-        """
-        Generate a list of of TestReport options for the StockItem
-        """
-
-        choices = []
-
-        templates = TestReport.objects.filter(enabled=True)
-
-        for template in templates:
-            if template.enabled and template.matches_stock_item(self.stock_item):
-                choices.append((template.pk, template))
-
-        return choices
-
-    template = forms.ChoiceField(label=_('Template'), help_text=_('Select test report template'))
-
-
-class InstallStockForm(HelperForm):
-    """
-    Form for manually installing a stock item into another stock item
-    """
-
-    part = forms.ModelChoiceField(
-        queryset=Part.objects.all(),
-        widget=forms.HiddenInput()
-    )
-
-    stock_item = forms.ModelChoiceField(
-        required=True,
-        queryset=StockItem.objects.filter(StockItem.IN_STOCK_FILTER),
-        help_text=_('Stock item to install')
-    )
-
-    to_install = forms.BooleanField(
-        widget=forms.HiddenInput(),
-        required=False,
-    )
-
-    notes = forms.CharField(
-        required=False,
-        help_text=_('Notes')
-    )
-
-    class Meta:
-        model = StockItem
-        fields = [
-            'part',
-            'stock_item',
-            # 'quantity_to_install',
-            'notes',
-        ]
-
-    def clean(self):
-
-        data = super().clean()
-
-        stock_item = data.get('stock_item', None)
-        quantity = data.get('quantity_to_install', None)
-
-        if stock_item and quantity and quantity > stock_item.quantity:
-            raise ValidationError({'quantity_to_install': _('Must not exceed available quantity')})
-
-        return data
-
-
-=======
->>>>>>> 887e6295
 class UninstallStockForm(forms.ModelForm):
     """
     Form for uninstalling a stock item which is installed in another item.
