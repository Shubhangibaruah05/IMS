--- conflicted
+++ resolved
@@ -9,21 +9,17 @@
 from django.core.exceptions import ValidationError
 from django.urls import reverse
 
+import tablib
+from djmoney.money import Money
+from rest_framework import status
+
 import build.models
 import company.models
 import part.models
-import tablib
 from common.models import InvenTreeSetting
-from djmoney.money import Money
-from part.models import Part
-from rest_framework import status
-
 from InvenTree.status_codes import StockHistoryCode, StockStatus
 from InvenTree.unit_test import InvenTreeAPITestCase
-<<<<<<< HEAD
-=======
 from part.models import Part
->>>>>>> 4b149865
 from stock.models import (
     StockItem,
     StockItemTestResult,
