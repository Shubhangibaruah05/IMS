"""Tests for stock app."""

import datetime

from django.core.exceptions import ValidationError
from django.db.models import Sum
from django.test import override_settings

from build.models import Build
from common.models import InvenTreeSetting
from company.models import Company
from order.models import SalesOrder
from part.models import Part

<<<<<<< HEAD
from InvenTree.status_codes import StockHistoryCode
from InvenTree.unit_test import InvenTreeTestCase

=======
>>>>>>> 4b149865
from .models import StockItem, StockItemTestResult, StockItemTracking, StockLocation


class StockTestBase(InvenTreeTestCase):
    """Base class for running Stock tests."""

    fixtures = [
        'category',
        'part',
        'test_templates',
        'location',
        'stock',
        'stock_tests',
    ]

    @classmethod
    def setUpTestData(cls):
        """Setup for all tests."""
        super().setUpTestData()

        # Extract some shortcuts from the fixtures
        cls.home = StockLocation.objects.get(name='Home')
        cls.bathroom = StockLocation.objects.get(name='Bathroom')
        cls.diningroom = StockLocation.objects.get(name='Dining Room')

        cls.office = StockLocation.objects.get(name='Office')
        cls.drawer1 = StockLocation.objects.get(name='Drawer_1')
        cls.drawer2 = StockLocation.objects.get(name='Drawer_2')
        cls.drawer3 = StockLocation.objects.get(name='Drawer_3')

        # Ensure the MPTT objects are correctly rebuild
        Part.objects.rebuild()
        StockItem.objects.rebuild()


class StockTest(StockTestBase):
    """Tests to ensure that the stock location tree functions correctly."""

    def test_pathstring(self):
<<<<<<< HEAD
        """Check that pathstring updates occur as expected."""
=======
        """Check that pathstring updates occur as expected"""
>>>>>>> 4b149865
        a = StockLocation.objects.create(name='A')
        b = StockLocation.objects.create(name='B', parent=a)
        c = StockLocation.objects.create(name='C', parent=b)
        d = StockLocation.objects.create(name='D', parent=c)

        def refresh():
            a.refresh_from_db()
            b.refresh_from_db()
            c.refresh_from_db()
            d.refresh_from_db()

        # Initial checks
        self.assertEqual(a.pathstring, 'A')
        self.assertEqual(b.pathstring, 'A/B')
        self.assertEqual(c.pathstring, 'A/B/C')
        self.assertEqual(d.pathstring, 'A/B/C/D')

        c.name = 'Cc'
        c.save()

        refresh()
        self.assertEqual(a.pathstring, 'A')
        self.assertEqual(b.pathstring, 'A/B')
        self.assertEqual(c.pathstring, 'A/B/Cc')
        self.assertEqual(d.pathstring, 'A/B/Cc/D')

        b.name = 'Bb'
        b.save()

        refresh()
        self.assertEqual(a.pathstring, 'A')
        self.assertEqual(b.pathstring, 'A/Bb')
        self.assertEqual(c.pathstring, 'A/Bb/Cc')
        self.assertEqual(d.pathstring, 'A/Bb/Cc/D')

        a.name = 'Aa'
        a.save()

        refresh()
        self.assertEqual(a.pathstring, 'Aa')
        self.assertEqual(b.pathstring, 'Aa/Bb')
        self.assertEqual(c.pathstring, 'Aa/Bb/Cc')
        self.assertEqual(d.pathstring, 'Aa/Bb/Cc/D')

        d.name = 'Dd'
        d.save()

        refresh()
        self.assertEqual(a.pathstring, 'Aa')
        self.assertEqual(b.pathstring, 'Aa/Bb')
        self.assertEqual(c.pathstring, 'Aa/Bb/Cc')
        self.assertEqual(d.pathstring, 'Aa/Bb/Cc/Dd')

        # Test a really long name
        # (it will be clipped to < 250 characters)
        a.name = 'A' * 100
        a.save()
        b.name = 'B' * 100
        b.save()
        c.name = 'C' * 100
        c.save()
        d.name = 'D' * 100
        d.save()

        refresh()
        self.assertEqual(len(a.pathstring), 100)
        self.assertEqual(len(b.pathstring), 201)
        self.assertEqual(len(c.pathstring), 249)
        self.assertEqual(len(d.pathstring), 249)

        self.assertTrue(d.pathstring.startswith('AAAAAAAA'))
        self.assertTrue(d.pathstring.endswith('DDDDDDDD'))

    def test_link(self):
        """Test the link URL field validation."""
        item = StockItem.objects.get(pk=1)

        # Check that invalid URLs fail
        for bad_url in ['test.com', 'httpx://abc.xyz', 'https:google.com']:
            with self.assertRaises(ValidationError):
                item.link = bad_url
                item.save()
                item.full_clean()

        # Check that valid URLs pass - and check custom schemes
        for good_url in [
            'https://test.com',
            'https://digikey.com/datasheets?file=1010101010101.bin',
            'ftp://download.com:8080/file.aspx',
        ]:
            item.link = good_url
            item.save()
            item.full_clean()

        # A long URL should fail
        long_url = 'https://website.co.uk?query=' + 'a' * 173

        with self.assertRaises(ValidationError):
            item.link = long_url
            item.full_clean()

        # Shorten by a single character, will pass
        long_url = long_url[:-1]

        item.link = long_url
        item.save()

    @override_settings(EXTRA_URL_SCHEMES=['ssh'])
    def test_exteneded_schema(self):
        """Test that extended URL schemes are allowed."""
        item = StockItem.objects.get(pk=1)
        item.link = 'ssh://user:pwd@deb.org:223'
        item.save()
        item.full_clean()

    def test_serial_numbers(self):
        """Test serial number uniqueness."""
        # Ensure that 'global uniqueness' setting is enabled
        InvenTreeSetting.set_setting('SERIAL_NUMBER_GLOBALLY_UNIQUE', True, self.user)

        part_a = Part.objects.create(
            name='A', description='A part with a description', trackable=True
        )
        part_b = Part.objects.create(
            name='B', description='B part with a description', trackable=True
        )

        # Create a StockItem for part_a
        StockItem.objects.create(part=part_a, quantity=1, serial='ABCDE')

        # Create a StockItem for part_a (but, will error due to identical serial)
        with self.assertRaises(ValidationError):
            StockItem.objects.create(part=part_b, quantity=1, serial='ABCDE')

        # Now, allow serial numbers to be duplicated between different parts
        InvenTreeSetting.set_setting('SERIAL_NUMBER_GLOBALLY_UNIQUE', False, self.user)

        StockItem.objects.create(part=part_b, quantity=1, serial='ABCDE')

    def test_expiry(self):
        """Test expiry date functionality for StockItem model."""
        today = datetime.datetime.now().date()

        item = StockItem.objects.create(
            location=self.office, part=Part.objects.get(pk=1), quantity=10
        )

        # Without an expiry_date set, item should not be "expired"
        self.assertFalse(item.is_expired())

        # Set the expiry date to today
        item.expiry_date = today
        item.save()

        self.assertFalse(item.is_expired())

        # Set the expiry date in the future
        item.expiry_date = today + datetime.timedelta(days=5)
        item.save()

        self.assertFalse(item.is_expired())

        # Set the expiry date in the past
        item.expiry_date = today - datetime.timedelta(days=5)
        item.save()

        self.assertTrue(item.is_expired())

    def test_is_building(self):
        """Test that the is_building flag does not count towards stock."""
        part = Part.objects.get(pk=1)

        # Record the total stock count
        n = part.total_stock

        StockItem.objects.create(part=part, quantity=5)

        # And there should be *no* items being build
        self.assertEqual(part.quantity_being_built, 0)

        build = Build.objects.create(
            reference='BO-4444', part=part, title='A test build', quantity=1
        )

        # Add some stock items which are "building"
        for _ in range(10):
            StockItem.objects.create(
                part=part, build=build, quantity=10, is_building=True
            )

        # The "is_building" quantity should not be counted here
        self.assertEqual(part.total_stock, n + 5)

        self.assertEqual(part.quantity_being_built, 1)

    def test_loc_count(self):
        """Test count function."""
        self.assertEqual(StockLocation.objects.count(), 7)

    def test_url(self):
        """Test get_absolute_url function."""
        it = StockItem.objects.get(pk=2)
        self.assertEqual(it.get_absolute_url(), '/stock/item/2/')

        self.assertEqual(self.home.get_absolute_url(), '/stock/location/1/')

    def test_strings(self):
        """Test str function."""
        it = StockItem.objects.get(pk=1)
        self.assertEqual(str(it), '4000 x M2x4 LPHS @ Dining Room')

    def test_parent_locations(self):
        """Test parent."""
        # Ensure pathstring gets updated
        self.drawer3.save()

        self.assertEqual(self.office.parent, None)
        self.assertEqual(self.drawer1.parent, self.office)
        self.assertEqual(self.drawer2.parent, self.office)
        self.assertEqual(self.drawer3.parent, self.office)

        self.assertEqual(self.drawer3.pathstring, 'Office/Drawer_3')

        # Move one of the drawers
        self.drawer3.parent = self.home
        self.drawer3.save()

        self.assertNotEqual(self.drawer3.parent, self.office)

        self.assertEqual(self.drawer3.pathstring, 'Home/Drawer_3')

    def test_children(self):
        """Test has_children."""
        self.assertTrue(self.office.has_children)

        self.assertFalse(self.drawer2.has_children)

        children = [item.pk for item in self.office.getUniqueChildren()]

        self.assertIn(self.drawer1.id, children)
        self.assertIn(self.drawer2.id, children)

        self.assertNotIn(self.bathroom.id, children)

    def test_items(self):
        """Test has_items."""
        # Drawer 3 should have three stock items
        self.assertEqual(self.drawer3.stock_items.count(), 18)
        self.assertEqual(self.drawer3.item_count, 18)

    def test_stock_count(self):
        """Test stock count."""
        part = Part.objects.get(pk=1)
        entries = part.stock_entries()

        self.assertEqual(entries.count(), 2)

        # There should be 9000 screws in stock
        self.assertEqual(part.total_stock, 9000)

        # There should be 16 widgets "in stock"
        self.assertEqual(
            StockItem.objects.filter(part=25).aggregate(Sum('quantity'))[
                'quantity__sum'
            ],
            16,
        )

    def test_delete_location(self):
        """Test deleting stock."""
        # How many stock items are there?
        n_stock = StockItem.objects.count()

        # What parts are in drawer 3?
        stock_ids = [
            part.id for part in StockItem.objects.filter(location=self.drawer3.id)
        ]

        # Delete location - parts should move to parent location
        self.drawer3.delete()

        # There should still be the same number of parts
        self.assertEqual(StockItem.objects.count(), n_stock)

        # stock should have moved
        for s_id in stock_ids:
            s_item = StockItem.objects.get(id=s_id)
            self.assertEqual(s_item.location, self.office)

    def test_move(self):
        """Test stock movement functions."""
        # Move 4,000 screws to the bathroom
        it = StockItem.objects.get(pk=1)
        self.assertNotEqual(it.location, self.bathroom)
        self.assertTrue(it.move(self.bathroom, 'Moved to the bathroom', None))
        self.assertEqual(it.location, self.bathroom)

        # There now should be 2 lots of screws in the bathroom
        self.assertEqual(
            StockItem.objects.filter(part=1, location=self.bathroom).count(), 2
        )

        # Check that a tracking item was added
        track = StockItemTracking.objects.filter(item=it).latest('id')

        self.assertEqual(track.item, it)
        self.assertEqual(track.tracking_type, StockHistoryCode.STOCK_MOVE)
        self.assertEqual(track.notes, 'Moved to the bathroom')

    def test_self_move(self):
        """Test moving stock to its current location."""
        it = StockItem.objects.get(pk=1)

        n = it.tracking_info.count()
        self.assertTrue(it.move(it.location, 'Moved to same place', None))

        # Ensure tracking info was not added
        self.assertEqual(it.tracking_info.count(), n + 1)

    def test_partial_move(self):
        """Test partial stock moving."""
        w1 = StockItem.objects.get(pk=100)

        # A batch code is required to split partial stock!
        w1.batch = 'BW1'
        w1.save()

        # Move 6 of the units
        self.assertTrue(w1.move(self.diningroom, 'Moved', None, quantity=6))

        # There should be 4 remaining
        self.assertEqual(w1.quantity, 4)

        # There should also be a new object still in drawer3
        self.assertEqual(StockItem.objects.filter(part=25).count(), 5)
        widget = StockItem.objects.get(location=self.drawer3.id, part=25, quantity=4)

        # Try to move negative units
        self.assertFalse(widget.move(self.bathroom, 'Test', None, quantity=-100))
        self.assertEqual(StockItem.objects.filter(part=25).count(), 5)

        # Try to move to a blank location
        self.assertFalse(widget.move(None, 'null', None))

    def test_split_stock(self):
        """Test stock splitting."""
        # Split the 1234 x 2K2 resistors in Drawer_1

        n = StockItem.objects.filter(part=3).count()

        stock = StockItem.objects.get(id=1234)
        stock.splitStock(1000, None, self.user)
        self.assertEqual(stock.quantity, 234)

        # There should be a new stock item too!
        self.assertEqual(StockItem.objects.filter(part=3).count(), n + 1)

        # Try to split a negative quantity
        stock.splitStock(-10, None, self.user)
        self.assertEqual(StockItem.objects.filter(part=3).count(), n + 1)

        stock.splitStock(stock.quantity, None, self.user)
        self.assertEqual(StockItem.objects.filter(part=3).count(), n + 1)

    def test_stocktake(self):
        """Test stocktake function."""
        # Perform stocktake
        it = StockItem.objects.get(pk=2)
        self.assertEqual(it.quantity, 5000)
        it.stocktake(255, None, notes='Counted items!')

        self.assertEqual(it.quantity, 255)

        # Check that a tracking item was added
        track = StockItemTracking.objects.filter(item=it).latest('id')

        self.assertEqual(track.tracking_type, StockHistoryCode.STOCK_COUNT)
        self.assertIn('Counted items', track.notes)

        n = it.tracking_info.count()
        self.assertFalse(it.stocktake(-1, None, 'test negative stocktake'))

        # Ensure tracking info was not added
        self.assertEqual(it.tracking_info.count(), n)

    def test_add_stock(self):
        """Test adding stock."""
        it = StockItem.objects.get(pk=2)
        n = it.quantity
        it.add_stock(45, None, notes='Added some items')

        self.assertEqual(it.quantity, n + 45)

        # Check that a tracking item was added
        track = StockItemTracking.objects.filter(item=it).latest('id')

        self.assertEqual(track.tracking_type, StockHistoryCode.STOCK_ADD)
        self.assertIn('Added some items', track.notes)

        self.assertFalse(it.add_stock(-10, None))

    def test_allocate_to_customer(self):
        """Test allocating stock to a customer."""
        it = StockItem.objects.get(pk=2)
        n = it.quantity
        an = n - 10
        customer = Company.objects.create(name='MyTestCompany')
        order = SalesOrder.objects.create(description='Test order')
        ait = it.allocateToCustomer(
            customer, quantity=an, order=order, user=None, notes='Allocated some stock'
        )

        # Check if new stockitem is created
        self.assertTrue(ait)
        # Check correct quantity of new allocated stock
        self.assertEqual(ait.quantity, an)
        # Check if new stock is assigned to correct customer
        self.assertEqual(ait.customer, customer)
        # Check if new stock is assigned to correct sales order
        self.assertEqual(ait.sales_order, order)
        # Check location is None because this stock is now allocated to a user
        self.assertFalse(ait.location)

        # Check that a tracking item was added
        track = StockItemTracking.objects.filter(item=ait).latest('id')

        self.assertEqual(
            track.tracking_type, StockHistoryCode.SHIPPED_AGAINST_SALES_ORDER
        )
        self.assertIn('Allocated some stock', track.notes)

    def test_return_from_customer(self):
        """Test removing previous allocated stock from customer."""
        it = StockItem.objects.get(pk=2)

        # First establish total stock for this part
        allstock_before = StockItem.objects.filter(part=it.part).aggregate(
            Sum('quantity')
        )['quantity__sum']

        n = it.quantity
        an = n - 10
        customer = Company.objects.create(name='MyTestCompany')
        order = SalesOrder.objects.create(description='Test order')

        ait = it.allocateToCustomer(
            customer, quantity=an, order=order, user=None, notes='Allocated some stock'
        )
        ait.return_from_customer(it.location, None, notes='Stock removed from customer')

        # When returned stock is returned to its original (parent) location, check that the parent has correct quantity
        self.assertEqual(it.quantity, n)

        ait = it.allocateToCustomer(
            customer, quantity=an, order=order, user=None, notes='Allocated some stock'
        )
        ait.return_from_customer(
            self.drawer3, None, notes='Stock removed from customer'
        )

        # Check correct assignment of the new location
        self.assertEqual(ait.location, self.drawer3)
        # We should be un allocated
        self.assertFalse(ait.is_allocated())
        # No customer should be assigned
        self.assertFalse(ait.customer)
        # We dont belong to anyone
        self.assertFalse(ait.belongs_to)
        # Assigned sales order should be None
        self.assertFalse(ait.sales_order)

        # Check that a tracking item was added
        track = StockItemTracking.objects.filter(item=ait).latest('id')

        self.assertEqual(track.tracking_type, StockHistoryCode.RETURNED_FROM_CUSTOMER)
        self.assertIn('Stock removed from customer', track.notes)

        # Establish total stock for the part after remove from customer to check that we still have the correct quantity in stock
        allstock_after = StockItem.objects.filter(part=it.part).aggregate(
            Sum('quantity')
        )['quantity__sum']
        self.assertEqual(allstock_before, allstock_after)

    def test_take_stock(self):
        """Test stock removal."""
        it = StockItem.objects.get(pk=2)
        n = it.quantity
        it.take_stock(15, None, notes='Removed some items')

        self.assertEqual(it.quantity, n - 15)

        # Check that a tracking item was added
        track = StockItemTracking.objects.filter(item=it).latest('id')

        self.assertEqual(track.tracking_type, StockHistoryCode.STOCK_REMOVE)
        self.assertIn('Removed some items', track.notes)
        self.assertTrue(it.has_tracking_info)

        # Test that negative quantity does nothing
        self.assertFalse(it.take_stock(-10, None))

    def test_deplete_stock(self):
        """Test depleted stock deletion."""
        w1 = StockItem.objects.get(pk=100)
        w2 = StockItem.objects.get(pk=101)

        # Take 25 units from w1 (there are only 10 in stock)
        w1.take_stock(30, None, notes='Took 30')

        # Get from database again
        w1 = StockItem.objects.get(pk=100)
        self.assertEqual(w1.quantity, 0)

        # Take 25 units from w2 (will be deleted)
        w2.take_stock(30, None, notes='Took 30')

        # This StockItem should now have been deleted
        with self.assertRaises(StockItem.DoesNotExist):
            w2 = StockItem.objects.get(pk=101)

    def test_serials(self):
        """Tests for stock serialization."""
        p = Part.objects.create(
            name='trackable part',
            description='A trackable part which can be tracked',
            trackable=True,
        )

        # Ensure we do not have unique serials enabled
        InvenTreeSetting.set_setting('SERIAL_NUMBER_GLOBALLY_UNIQUE', False, None)

        item = StockItem.objects.create(part=p, quantity=1)

        self.assertFalse(item.serialized)

        item.serial = None
        item.save()
        self.assertFalse(item.serialized)

        item.serial = '    '
        item.save()
        self.assertFalse(item.serialized)

        item.serial = ''
        item.save()
        self.assertFalse(item.serialized)

        item.serial = '1'
        item.save()
        self.assertTrue(item.serialized)

    def test_big_serials(self):
        """Unit tests for "large" serial numbers which exceed integer encoding."""
        p = Part.objects.create(
            name='trackable part',
            description='A trackable part with really big serial numbers',
            trackable=True,
        )

        item = StockItem.objects.create(part=p, quantity=1)

        for sn in [12345, '12345', ' 12345 ']:
            item.serial = sn
            item.save()

            self.assertEqual(item.serial_int, 12345)

        item.serial = '-123'
        item.save()

        # Negative number should map to positive value
        self.assertEqual(item.serial_int, 123)

        # Test a very very large value
        item.serial = '99999999999999999999999999999999999999999999999999999'
        item.save()

        # The 'integer' portion has been clipped to a maximum value
        self.assertEqual(item.serial_int, 0x7FFFFFFF)

        # Non-numeric values should encode to zero
        for sn in ['apple', 'banana', 'carrot']:
            item.serial = sn
            item.save()

            self.assertEqual(item.serial_int, 0)

        # Next, test for increment / decrement functionality
        item.serial = 100
        item.save()

        item_next = StockItem.objects.create(part=p, serial=150, quantity=1)

        self.assertEqual(item.get_next_serialized_item(), item_next)

        item_prev = StockItem.objects.create(part=p, serial=' 57', quantity=1)

        self.assertEqual(item.get_next_serialized_item(reverse=True), item_prev)

        # Create a number of serialized stock items around the current item
        for i in range(75, 125):
            try:
                StockItem.objects.create(part=p, serial=i, quantity=1)
            except Exception:
                pass

        item_next = item.get_next_serialized_item()
        item_prev = item.get_next_serialized_item(reverse=True)

        self.assertEqual(item_next.serial_int, 101)
        self.assertEqual(item_prev.serial_int, 99)

    def test_serialize_stock_invalid(self):
        """Test manual serialization of parts.

        Each of these tests should fail
        """
        # Test serialization of non-serializable part
        item = StockItem.objects.get(pk=1234)

        with self.assertRaises(ValidationError):
            item.serializeStock(5, [1, 2, 3, 4, 5], self.user)

        with self.assertRaises(ValidationError):
            item.serializeStock(5, [1, 2, 3], self.user)

        # Pick a StockItem which can actually be serialized
        item = StockItem.objects.get(pk=100)

        # Try an invalid quantity
        with self.assertRaises(ValidationError):
            item.serializeStock('k', [], self.user)

        with self.assertRaises(ValidationError):
            item.serializeStock(-1, [], self.user)

        # Not enough serial numbers for all stock items.
        with self.assertRaises(ValidationError):
            item.serializeStock(3, 'hello', self.user)

    def test_serialize_stock_valid(self):
        """Perform valid stock serializations."""
        # There are 10 of these in stock
        # Item will deplete when deleted
        item = StockItem.objects.get(pk=100)
        item.delete_on_deplete = True

        item.save()

        n = StockItem.objects.filter(part=25).count()

        self.assertEqual(item.quantity, 10)

        # Ensure we do not have unique serials enabled
        InvenTreeSetting.set_setting('SERIAL_NUMBER_GLOBALLY_UNIQUE', False, None)

        item.serializeStock(3, [1, 2, 3], self.user)

        self.assertEqual(item.quantity, 7)

        # Try to serialize again (with same serial numbers)
        with self.assertRaises(ValidationError):
            item.serializeStock(3, [1, 2, 3], self.user)

        # Try to serialize too many items
        with self.assertRaises(ValidationError):
            item.serializeStock(13, [1, 2, 3], self.user)

        # Serialize some more stock
        item.serializeStock(5, [6, 7, 8, 9, 10], self.user)

        self.assertEqual(item.quantity, 2)

        # There should be 8 more items now
        self.assertEqual(StockItem.objects.filter(part=25).count(), n + 8)

        # Serialize the remainder of the stock
        item.serializeStock(2, [99, 100], self.user)

    def test_location_tree(self):
        """Unit tests for stock location tree structure (MPTT).

        Ensure that the MPTT structure is rebuilt correctly,
        and the current ancestor tree is observed.

        Ref: https://github.com/inventree/InvenTree/issues/2636
        Ref: https://github.com/inventree/InvenTree/issues/2733
        """
        # First, we will create a stock location structure

        A = StockLocation.objects.create(name='A', description='Top level location')

        B1 = StockLocation.objects.create(name='B1', parent=A)

        B2 = StockLocation.objects.create(name='B2', parent=A)

        B3 = StockLocation.objects.create(name='B3', parent=A)

        C11 = StockLocation.objects.create(name='C11', parent=B1)

        C12 = StockLocation.objects.create(name='C12', parent=B1)

        C21 = StockLocation.objects.create(name='C21', parent=B2)

        C22 = StockLocation.objects.create(name='C22', parent=B2)

        C31 = StockLocation.objects.create(name='C31', parent=B3)

        C32 = StockLocation.objects.create(name='C32', parent=B3)

        # Check that the tree_id is correct for each sublocation
        for loc in [B1, B2, B3, C11, C12, C21, C22, C31, C32]:
            self.assertEqual(loc.tree_id, A.tree_id)

        # Check that the tree levels are correct for each node in the tree

        self.assertEqual(A.level, 0)
        self.assertEqual(A.get_ancestors().count(), 0)

        for loc in [B1, B2, B3]:
            self.assertEqual(loc.parent, A)
            self.assertEqual(loc.level, 1)
            self.assertEqual(loc.get_ancestors().count(), 1)

        for loc in [C11, C12]:
            self.assertEqual(loc.parent, B1)
            self.assertEqual(loc.level, 2)
            self.assertEqual(loc.get_ancestors().count(), 2)

        for loc in [C21, C22]:
            self.assertEqual(loc.parent, B2)
            self.assertEqual(loc.level, 2)
            self.assertEqual(loc.get_ancestors().count(), 2)

        for loc in [C31, C32]:
            self.assertEqual(loc.parent, B3)
            self.assertEqual(loc.level, 2)
            self.assertEqual(loc.get_ancestors().count(), 2)

        # Spot-check for C32
        ancestors = C32.get_ancestors(include_self=True)

        self.assertEqual(ancestors[0], A)
        self.assertEqual(ancestors[1], B3)
        self.assertEqual(ancestors[2], C32)

        # At this point, we are confident that the tree is correctly structured.

        # Let's delete node B3 from the tree. We expect that:
        # - C31 should move directly under A
        # - C32 should move directly under A

        # Add some stock items to B3
        for _ in range(10):
            StockItem.objects.create(
                part=Part.objects.get(pk=1), quantity=10, location=B3
            )

        self.assertEqual(StockItem.objects.filter(location=B3).count(), 10)
        self.assertEqual(StockItem.objects.filter(location=A).count(), 0)

        B3.delete()

        A.refresh_from_db()
        C31.refresh_from_db()
        C32.refresh_from_db()

        # Stock items have been moved to A
        self.assertEqual(StockItem.objects.filter(location=A).count(), 10)

        # Parent should be A
        self.assertEqual(C31.parent, A)
        self.assertEqual(C32.parent, A)

        self.assertEqual(C31.tree_id, A.tree_id)
        self.assertEqual(C31.level, 1)

        self.assertEqual(C32.tree_id, A.tree_id)
        self.assertEqual(C32.level, 1)

        # Ancestor tree should be just A
        ancestors = C31.get_ancestors()
        self.assertEqual(ancestors.count(), 1)
        self.assertEqual(ancestors[0], A)

        ancestors = C32.get_ancestors()
        self.assertEqual(ancestors.count(), 1)
        self.assertEqual(ancestors[0], A)

        # Delete A
        A.delete()

        # Stock items have been moved to top-level location
        self.assertEqual(StockItem.objects.filter(location=None).count(), 10)

        for loc in [B1, B2, C11, C12, C21, C22]:
            loc.refresh_from_db()

        self.assertEqual(B1.parent, None)
        self.assertEqual(B2.parent, None)

        self.assertEqual(C11.parent, B1)
        self.assertEqual(C12.parent, B1)
        self.assertEqual(C11.get_ancestors().count(), 1)
        self.assertEqual(C12.get_ancestors().count(), 1)

        self.assertEqual(C21.parent, B2)
        self.assertEqual(C22.parent, B2)

        ancestors = C21.get_ancestors()

        self.assertEqual(C21.get_ancestors().count(), 1)
        self.assertEqual(C22.get_ancestors().count(), 1)

    def test_metadata(self):
        """Unit tests for the metadata field."""
        for model in [StockItem, StockLocation]:
            p = model.objects.first()

            self.assertIsNone(p.get_metadata('test'))
            self.assertEqual(p.get_metadata('test', backup_value=123), 123)

            # Test update via the set_metadata() method
            p.set_metadata('test', 3)
            self.assertEqual(p.get_metadata('test'), 3)

            for k in ['apple', 'banana', 'carrot', 'carrot', 'banana']:
                p.set_metadata(k, k)

            self.assertEqual(len(p.metadata.keys()), 4)


class StockBarcodeTest(StockTestBase):
    """Run barcode tests for the stock app."""

    def test_stock_item_barcode_basics(self):
        """Simple tests for the StockItem barcode integration."""
        item = StockItem.objects.get(pk=1)

        self.assertEqual(StockItem.barcode_model_type(), 'stockitem')

        # Call format_barcode method
        barcode = item.format_barcode(brief=False)

        for key in ['tool', 'version', 'instance', 'stockitem']:
            self.assertIn(key, barcode)

        # Render simple barcode data for the StockItem
        barcode = item.barcode
        self.assertEqual(barcode, '{"stockitem": 1}')

    def test_location_barcode_basics(self):
        """Simple tests for the StockLocation barcode integration."""
        self.assertEqual(StockLocation.barcode_model_type(), 'stocklocation')

        loc = StockLocation.objects.get(pk=1)

        barcode = loc.format_barcode(brief=True)
        self.assertEqual('{"stocklocation": 1}', barcode)


class VariantTest(StockTestBase):
    """Tests for calculation stock counts against templates / variants."""

    def test_variant_stock(self):
        """Test variant functions."""
        # Check the 'Chair' variant
        chair = Part.objects.get(pk=10000)

        # No stock items for the variant part itself
        self.assertEqual(chair.stock_entries(include_variants=False).count(), 0)

        self.assertEqual(chair.stock_entries().count(), 12)

        green = Part.objects.get(pk=10003)
        self.assertEqual(green.stock_entries(include_variants=False).count(), 0)
        self.assertEqual(green.stock_entries().count(), 3)

    def test_serial_numbers(self):
        """Test serial number functionality for variant / template parts."""
        InvenTreeSetting.set_setting('SERIAL_NUMBER_GLOBALLY_UNIQUE', False, self.user)

        chair = Part.objects.get(pk=10000)

        # Operations on the top-level object
        [
            self.assertFalse(chair.validate_serial_number(i))
            for i in [1, 2, 3, 4, 5, 20, 21, 22]
        ]

        self.assertFalse(chair.validate_serial_number(20))
        self.assertFalse(chair.validate_serial_number(21))
        self.assertFalse(chair.validate_serial_number(22))

        self.assertTrue(chair.validate_serial_number(30))

        self.assertEqual(chair.get_latest_serial_number(), '22')

        # Check for conflicting serial numbers
        to_check = [1, 2, 3, 4, 5, 6, 7, 8, 9, 10]

        conflicts = chair.find_conflicting_serial_numbers(to_check)

        self.assertEqual(len(conflicts), 6)

        # Same operations on a sub-item
        variant = Part.objects.get(pk=10003)
        self.assertEqual(variant.get_latest_serial_number(), '22')

        # Create a new serial number
        n = variant.get_latest_serial_number()

        item = StockItem(part=variant, quantity=1, serial=n)

        # This should fail
        with self.assertRaises(ValidationError):
            item.save()

        # This should pass, although not strictly an int field now.
        item.serial = int(n) + 1
        item.save()

        # Attempt to create the same serial number but for a variant (should fail!)
        item.pk = None
        item.part = Part.objects.get(pk=10004)

        with self.assertRaises(ValidationError):
            item.save()

        item.serial = int(n) + 2
        item.save()


class TestResultTest(StockTestBase):
    """Tests for the StockItemTestResult model."""

    def test_test_count(self):
        """Test test count."""
        item = StockItem.objects.get(pk=105)
        tests = item.test_results
        self.assertEqual(tests.count(), 4)

        results = item.getTestResults(test='Temperature Test')
        self.assertEqual(results.count(), 2)

        # Passing tests
        self.assertEqual(item.getTestResults(result=True).count(), 3)
        self.assertEqual(item.getTestResults(result=False).count(), 1)

        # Result map
        result_map = item.testResultMap()

        self.assertEqual(len(result_map), 3)

        # Keys are all lower-case and do not contain spaces
        for test in ['firmwareversion', 'settingschecksum', 'temperaturetest']:
            self.assertIn(test, result_map.keys())

    def test_test_results(self):
        """Test test results."""
        item = StockItem.objects.get(pk=522)

        status = item.requiredTestStatus()

        self.assertEqual(status['total'], 5)
        self.assertEqual(status['passed'], 2)
        self.assertEqual(status['failed'], 2)

        self.assertFalse(item.passedAllRequiredTests())

        # Add some new test results to make it pass!
        test = StockItemTestResult.objects.get(pk=12345)
        test.result = True
        test.save()

        StockItemTestResult.objects.create(
            stock_item=item, test='sew cushion', result=True
        )

        # Still should be failing at this point,
        # as the most recent "apply paint" test was False
        self.assertFalse(item.passedAllRequiredTests())

        # Add a new test result against this required test
        StockItemTestResult.objects.create(
            stock_item=item,
            test='apply paint',
            date=datetime.datetime(2022, 12, 12),
            result=True,
        )

        self.assertTrue(item.passedAllRequiredTests())

    def test_duplicate_item_tests(self):
        """Test duplicate item behaviour."""
        # Create an example stock item by copying one from the database (because we are lazy)
        item = StockItem.objects.get(pk=522)

        item.pk = None
        item.serial = None
        item.quantity = 50

        # Try with an invalid batch code (according to sample validatoin plugin)
        item.batch = 'X234'

        with self.assertRaises(ValidationError):
            item.save()

        item.batch = 'B123'
        item.save()

        # Do some tests!
        StockItemTestResult.objects.create(
            stock_item=item, test='Firmware', result=True
        )

        StockItemTestResult.objects.create(
            stock_item=item, test='Paint Color', result=True, value='Red'
        )

        StockItemTestResult.objects.create(
            stock_item=item, test='Applied Sticker', result=False
        )

        self.assertEqual(item.test_results.count(), 3)
        self.assertEqual(item.quantity, 50)

        # Split some items out
        item2 = item.splitStock(20, None, None)

        self.assertEqual(item.quantity, 30)

        self.assertEqual(item.test_results.count(), 3)
        self.assertEqual(item2.test_results.count(), 3)

        StockItemTestResult.objects.create(stock_item=item2, test='A new test')

        self.assertEqual(item.test_results.count(), 3)
        self.assertEqual(item2.test_results.count(), 4)

        # Test StockItem serialization
        item2.serializeStock(1, [100], self.user)

        # Add a test result to the parent *after* serialization
        StockItemTestResult.objects.create(stock_item=item2, test='abcde')

        self.assertEqual(item2.test_results.count(), 5)

        item3 = StockItem.objects.get(serial=100, part=item2.part)

        self.assertEqual(item3.test_results.count(), 4)

    def test_installed_tests(self):
        """Test test results for stock in stock.

        Or, test "test results" for "stock items" installed "inside" a "stock item"
        """
        # Get a "master" stock item
        item = StockItem.objects.get(pk=105)

        tests = item.testResultMap(include_installed=False)
        self.assertEqual(len(tests), 3)

        # There are no "sub items" installed at this stage
        tests = item.testResultMap(include_installed=False)
        self.assertEqual(len(tests), 3)

        # Create a stock item which is installed *inside* the master item
        sub_item = StockItem.objects.create(
            part=item.part, quantity=1, belongs_to=item, location=None
        )

        # Now, create some test results against the sub item

        # First test is overshadowed by the same test for the parent part
        StockItemTestResult.objects.create(
            stock_item=sub_item,
            test='firmware version',
            date=datetime.datetime.now().date(),
            result=True,
        )

        # Should return the same number of tests as before
        tests = item.testResultMap(include_installed=True)
        self.assertEqual(len(tests), 3)

        # Now, add a *unique* test result for the sub item
        StockItemTestResult.objects.create(
            stock_item=sub_item,
            test='some new test',
            date=datetime.datetime.now().date(),
            result=False,
            value='abcde',
        )

        tests = item.testResultMap(include_installed=True)
        self.assertEqual(len(tests), 4)

        self.assertIn('somenewtest', tests)
        self.assertEqual(sub_item.test_results.count(), 2)

        # Check that asking for test result map for *top item only* still works
        tests = item.testResultMap(include_installed=False)
        self.assertEqual(len(tests), 3)
        self.assertNotIn('somenewtest', tests)<|MERGE_RESOLUTION|>--- conflicted
+++ resolved
@@ -9,15 +9,11 @@
 from build.models import Build
 from common.models import InvenTreeSetting
 from company.models import Company
+from InvenTree.status_codes import StockHistoryCode
+from InvenTree.unit_test import InvenTreeTestCase
 from order.models import SalesOrder
 from part.models import Part
 
-<<<<<<< HEAD
-from InvenTree.status_codes import StockHistoryCode
-from InvenTree.unit_test import InvenTreeTestCase
-
-=======
->>>>>>> 4b149865
 from .models import StockItem, StockItemTestResult, StockItemTracking, StockLocation
 
 
@@ -57,11 +53,7 @@
     """Tests to ensure that the stock location tree functions correctly."""
 
     def test_pathstring(self):
-<<<<<<< HEAD
         """Check that pathstring updates occur as expected."""
-=======
-        """Check that pathstring updates occur as expected"""
->>>>>>> 4b149865
         a = StockLocation.objects.create(name='A')
         b = StockLocation.objects.create(name='B', parent=a)
         c = StockLocation.objects.create(name='C', parent=b)
