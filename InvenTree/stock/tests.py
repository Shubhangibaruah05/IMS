<<<<<<< HEAD
import datetime

from django.contrib.auth import get_user_model
=======
from django.db.models import Sum
>>>>>>> 624a6ebb
from django.core.exceptions import ValidationError
from django.db.models import Sum
from django.test import TestCase

<<<<<<< HEAD
from build.models import Build
=======
import datetime
from InvenTree.helpers import InvenTreeTestCase

>>>>>>> 624a6ebb
from InvenTree.status_codes import StockHistoryCode
from part.models import Part

from .models import (StockItem, StockItemTestResult, StockItemTracking,
                     StockLocation)


class StockTest(InvenTreeTestCase):
    """
    Tests to ensure that the stock location tree functions correcly
    """

    fixtures = [
        'category',
        'part',
        'test_templates',
        'location',
        'stock',
        'stock_tests',
    ]

    def setUp(self):
        super().setUp()

        # Extract some shortcuts from the fixtures
        self.home = StockLocation.objects.get(name='Home')
        self.bathroom = StockLocation.objects.get(name='Bathroom')
        self.diningroom = StockLocation.objects.get(name='Dining Room')

        self.office = StockLocation.objects.get(name='Office')
        self.drawer1 = StockLocation.objects.get(name='Drawer_1')
        self.drawer2 = StockLocation.objects.get(name='Drawer_2')
        self.drawer3 = StockLocation.objects.get(name='Drawer_3')

        # Ensure the MPTT objects are correctly rebuild
        Part.objects.rebuild()
        StockItem.objects.rebuild()

    def test_expiry(self):
        """
        Test expiry date functionality for StockItem model.
        """

        today = datetime.datetime.now().date()

        item = StockItem.objects.create(
            location=self.office,
            part=Part.objects.get(pk=1),
            quantity=10,
        )

        # Without an expiry_date set, item should not be "expired"
        self.assertFalse(item.is_expired())

        # Set the expiry date to today
        item.expiry_date = today
        item.save()

        self.assertFalse(item.is_expired())

        # Set the expiry date in the future
        item.expiry_date = today + datetime.timedelta(days=5)
        item.save()

        self.assertFalse(item.is_expired())

        # Set the expiry date in the past
        item.expiry_date = today - datetime.timedelta(days=5)
        item.save()

        self.assertTrue(item.is_expired())

    def test_is_building(self):
        """
        Test that the is_building flag does not count towards stock.
        """

        part = Part.objects.get(pk=1)

        # Record the total stock count
        n = part.total_stock

        StockItem.objects.create(part=part, quantity=5)

        # And there should be *no* items being build
        self.assertEqual(part.quantity_being_built, 0)

        build = Build.objects.create(reference='12345', part=part, title='A test build', quantity=1)

        # Add some stock items which are "building"
        for i in range(10):
            StockItem.objects.create(
                part=part, build=build,
                quantity=10, is_building=True
            )

        # The "is_building" quantity should not be counted here
        self.assertEqual(part.total_stock, n + 5)

        self.assertEqual(part.quantity_being_built, 1)

    def test_loc_count(self):
        self.assertEqual(StockLocation.objects.count(), 7)

    def test_url(self):
        it = StockItem.objects.get(pk=2)
        self.assertEqual(it.get_absolute_url(), '/stock/item/2/')

        self.assertEqual(self.home.get_absolute_url(), '/stock/location/1/')

    def test_barcode(self):
        barcode = self.office.format_barcode(brief=False)

        self.assertIn('"name": "Office"', barcode)

    def test_strings(self):
        it = StockItem.objects.get(pk=1)
        self.assertEqual(str(it), '4000 x M2x4 LPHS @ Dining Room')

    def test_parent_locations(self):

        self.assertEqual(self.office.parent, None)
        self.assertEqual(self.drawer1.parent, self.office)
        self.assertEqual(self.drawer2.parent, self.office)
        self.assertEqual(self.drawer3.parent, self.office)

        self.assertEqual(self.drawer3.pathstring, 'Office/Drawer_3')

        # Move one of the drawers
        self.drawer3.parent = self.home
        self.drawer3.save()

        self.assertNotEqual(self.drawer3.parent, self.office)

        self.assertEqual(self.drawer3.pathstring, 'Home/Drawer_3')

    def test_children(self):
        self.assertTrue(self.office.has_children)

        self.assertFalse(self.drawer2.has_children)

        childs = [item.pk for item in self.office.getUniqueChildren()]

        self.assertIn(self.drawer1.id, childs)
        self.assertIn(self.drawer2.id, childs)

        self.assertNotIn(self.bathroom.id, childs)

    def test_items(self):
        self.assertTrue(self.drawer1.has_items())
        self.assertTrue(self.drawer3.has_items())
        self.assertFalse(self.drawer2.has_items())

        # Drawer 3 should have three stock items
        self.assertEqual(self.drawer3.stock_items.count(), 18)
        self.assertEqual(self.drawer3.item_count, 18)

    def test_stock_count(self):
        part = Part.objects.get(pk=1)
        entries = part.stock_entries()

        self.assertEqual(entries.count(), 2)

        # There should be 9000 screws in stock
        self.assertEqual(part.total_stock, 9000)

        # There should be 16 widgets "in stock"
        self.assertEqual(
            StockItem.objects.filter(part=25).aggregate(Sum('quantity'))['quantity__sum'], 16
        )

    def test_delete_location(self):

        # How many stock items are there?
        n_stock = StockItem.objects.count()

        # What parts are in drawer 3?
        stock_ids = [part.id for part in StockItem.objects.filter(location=self.drawer3.id)]

        # Delete location - parts should move to parent location
        self.drawer3.delete()

        # There should still be the same number of parts
        self.assertEqual(StockItem.objects.count(), n_stock)

        # stock should have moved
        for s_id in stock_ids:
            s_item = StockItem.objects.get(id=s_id)
            self.assertEqual(s_item.location, self.office)

    def test_move(self):
        """ Test stock movement functions """

        # Move 4,000 screws to the bathroom
        it = StockItem.objects.get(pk=1)
        self.assertNotEqual(it.location, self.bathroom)
        self.assertTrue(it.move(self.bathroom, 'Moved to the bathroom', None))
        self.assertEqual(it.location, self.bathroom)

        # There now should be 2 lots of screws in the bathroom
        self.assertEqual(StockItem.objects.filter(part=1, location=self.bathroom).count(), 2)

        # Check that a tracking item was added
        track = StockItemTracking.objects.filter(item=it).latest('id')

        self.assertEqual(track.item, it)
        self.assertEqual(track.tracking_type, StockHistoryCode.STOCK_MOVE)
        self.assertEqual(track.notes, 'Moved to the bathroom')

    def test_self_move(self):
        # Try to move an item to its current location (should fail)
        it = StockItem.objects.get(pk=1)

        n = it.tracking_info.count()
        self.assertFalse(it.move(it.location, 'Moved to same place', None))

        # Ensure tracking info was not added
        self.assertEqual(it.tracking_info.count(), n)

    def test_partial_move(self):
        w1 = StockItem.objects.get(pk=100)

        # A batch code is required to split partial stock!
        w1.batch = 'BW1'
        w1.save()

        # Move 6 of the units
        self.assertTrue(w1.move(self.diningroom, 'Moved', None, quantity=6))

        # There should be 4 remaining
        self.assertEqual(w1.quantity, 4)

        # There should also be a new object still in drawer3
        self.assertEqual(StockItem.objects.filter(part=25).count(), 5)
        widget = StockItem.objects.get(location=self.drawer3.id, part=25, quantity=4)

        # Try to move negative units
        self.assertFalse(widget.move(self.bathroom, 'Test', None, quantity=-100))
        self.assertEqual(StockItem.objects.filter(part=25).count(), 5)

        # Try to move to a blank location
        self.assertFalse(widget.move(None, 'null', None))

    def test_split_stock(self):
        # Split the 1234 x 2K2 resistors in Drawer_1

        n = StockItem.objects.filter(part=3).count()

        stock = StockItem.objects.get(id=1234)
        stock.splitStock(1000, None, self.user)
        self.assertEqual(stock.quantity, 234)

        # There should be a new stock item too!
        self.assertEqual(StockItem.objects.filter(part=3).count(), n + 1)

        # Try to split a negative quantity
        stock.splitStock(-10, None, self.user)
        self.assertEqual(StockItem.objects.filter(part=3).count(), n + 1)

        stock.splitStock(stock.quantity, None, self.user)
        self.assertEqual(StockItem.objects.filter(part=3).count(), n + 1)

    def test_stocktake(self):
        # Perform stocktake
        it = StockItem.objects.get(pk=2)
        self.assertEqual(it.quantity, 5000)
        it.stocktake(255, None, notes='Counted items!')

        self.assertEqual(it.quantity, 255)

        # Check that a tracking item was added
        track = StockItemTracking.objects.filter(item=it).latest('id')

        self.assertEqual(track.tracking_type, StockHistoryCode.STOCK_COUNT)
        self.assertIn('Counted items', track.notes)

        n = it.tracking_info.count()
        self.assertFalse(it.stocktake(-1, None, 'test negative stocktake'))

        # Ensure tracking info was not added
        self.assertEqual(it.tracking_info.count(), n)

    def test_add_stock(self):
        it = StockItem.objects.get(pk=2)
        n = it.quantity
        it.add_stock(45, None, notes='Added some items')

        self.assertEqual(it.quantity, n + 45)

        # Check that a tracking item was added
        track = StockItemTracking.objects.filter(item=it).latest('id')

        self.assertEqual(track.tracking_type, StockHistoryCode.STOCK_ADD)
        self.assertIn('Added some items', track.notes)

        self.assertFalse(it.add_stock(-10, None))

    def test_take_stock(self):
        it = StockItem.objects.get(pk=2)
        n = it.quantity
        it.take_stock(15, None, notes='Removed some items')

        self.assertEqual(it.quantity, n - 15)

        # Check that a tracking item was added
        track = StockItemTracking.objects.filter(item=it).latest('id')

        self.assertEqual(track.tracking_type, StockHistoryCode.STOCK_REMOVE)
        self.assertIn('Removed some items', track.notes)
        self.assertTrue(it.has_tracking_info)

        # Test that negative quantity does nothing
        self.assertFalse(it.take_stock(-10, None))

    def test_deplete_stock(self):

        w1 = StockItem.objects.get(pk=100)
        w2 = StockItem.objects.get(pk=101)

        # Take 25 units from w1 (there are only 10 in stock)
        w1.take_stock(30, None, notes='Took 30')

        # Get from database again
        w1 = StockItem.objects.get(pk=100)
        self.assertEqual(w1.quantity, 0)

        # Take 25 units from w2 (will be deleted)
        w2.take_stock(30, None, notes='Took 30')

        # This StockItem should now have been deleted
        with self.assertRaises(StockItem.DoesNotExist):
            w2 = StockItem.objects.get(pk=101)

    def test_serials(self):
        """
        Tests for stock serialization
        """

        p = Part.objects.create(
            name='trackable part',
            description='trackable part',
            trackable=True,
        )

        item = StockItem.objects.create(
            part=p,
            quantity=1,
        )

        self.assertFalse(item.serialized)

        item.serial = None
        item.save()
        self.assertFalse(item.serialized)

        item.serial = '    '
        item.save()
        self.assertFalse(item.serialized)

        item.serial = ''
        item.save()
        self.assertFalse(item.serialized)

        item.serial = '1'
        item.save()
        self.assertTrue(item.serialized)

    def test_big_serials(self):
        """
        Unit tests for "large" serial numbers which exceed integer encoding
        """

        p = Part.objects.create(
            name='trackable part',
            description='trackable part',
            trackable=True,
        )

        item = StockItem.objects.create(
            part=p,
            quantity=1,
        )

        for sn in [12345, '12345', ' 12345 ']:
            item.serial = sn
            item.save()

            self.assertEqual(item.serial_int, 12345)

        item.serial = "-123"
        item.save()

        # Negative number should map to zero
        self.assertEqual(item.serial_int, 0)

        # Test a very very large value
        item.serial = '99999999999999999999999999999999999999999999999999999'
        item.save()

        self.assertEqual(item.serial_int, 0x7fffffff)

        # Non-numeric values should encode to zero
        for sn in ['apple', 'banana', 'carrot']:
            item.serial = sn
            item.save()

            self.assertEqual(item.serial_int, 0)

        # Next, test for incremenet / decrement functionality
        item.serial = 100
        item.save()

        item_next = StockItem.objects.create(
            part=p,
            serial=150,
            quantity=1
        )

        self.assertEqual(item.get_next_serialized_item(), item_next)

        item_prev = StockItem.objects.create(
            part=p,
            serial=' 57',
            quantity=1,
        )

        self.assertEqual(item.get_next_serialized_item(reverse=True), item_prev)

        # Create a number of serialized stock items around the current item
        for i in range(75, 125):
            try:
                StockItem.objects.create(
                    part=p,
                    serial=i,
                    quantity=1,
                )
            except:
                pass

        item_next = item.get_next_serialized_item()
        item_prev = item.get_next_serialized_item(reverse=True)

        self.assertEqual(item_next.serial_int, 101)
        self.assertEqual(item_prev.serial_int, 99)

    def test_serialize_stock_invalid(self):
        """
        Test manual serialization of parts.
        Each of these tests should fail
        """

        # Test serialization of non-serializable part
        item = StockItem.objects.get(pk=1234)

        with self.assertRaises(ValidationError):
            item.serializeStock(5, [1, 2, 3, 4, 5], self.user)

        with self.assertRaises(ValidationError):
            item.serializeStock(5, [1, 2, 3], self.user)

        # Pick a StockItem which can actually be serialized
        item = StockItem.objects.get(pk=100)

        # Try an invalid quantity
        with self.assertRaises(ValidationError):
            item.serializeStock("k", [], self.user)

        with self.assertRaises(ValidationError):
            item.serializeStock(-1, [], self.user)

        # Not enough serial numbers for all stock items.
        with self.assertRaises(ValidationError):
            item.serializeStock(3, "hello", self.user)

    def test_serialize_stock_valid(self):
        """ Perform valid stock serializations """

        # There are 10 of these in stock
        # Item will deplete when deleted
        item = StockItem.objects.get(pk=100)
        item.delete_on_deplete = True

        item.save()

        n = StockItem.objects.filter(part=25).count()

        self.assertEqual(item.quantity, 10)

        item.serializeStock(3, [1, 2, 3], self.user)

        self.assertEqual(item.quantity, 7)

        # Try to serialize again (with same serial numbers)
        with self.assertRaises(ValidationError):
            item.serializeStock(3, [1, 2, 3], self.user)

        # Try to serialize too many items
        with self.assertRaises(ValidationError):
            item.serializeStock(13, [1, 2, 3], self.user)

        # Serialize some more stock
        item.serializeStock(5, [6, 7, 8, 9, 10], self.user)

        self.assertEqual(item.quantity, 2)

        # There should be 8 more items now
        self.assertEqual(StockItem.objects.filter(part=25).count(), n + 8)

        # Serialize the remainder of the stock
        item.serializeStock(2, [99, 100], self.user)

    def test_location_tree(self):
        """
        Unit tests for stock location tree structure (MPTT).
        Ensure that the MPTT structure is rebuilt correctly,
        and the corrent ancestor tree is observed.

        Ref: https://github.com/inventree/InvenTree/issues/2636
        Ref: https://github.com/inventree/InvenTree/issues/2733
        """

        # First, we will create a stock location structure

        A = StockLocation.objects.create(
            name='A',
            description='Top level location'
        )

        B1 = StockLocation.objects.create(
            name='B1',
            parent=A
        )

        B2 = StockLocation.objects.create(
            name='B2',
            parent=A
        )

        B3 = StockLocation.objects.create(
            name='B3',
            parent=A
        )

        C11 = StockLocation.objects.create(
            name='C11',
            parent=B1,
        )

        C12 = StockLocation.objects.create(
            name='C12',
            parent=B1,
        )

        C21 = StockLocation.objects.create(
            name='C21',
            parent=B2,
        )

        C22 = StockLocation.objects.create(
            name='C22',
            parent=B2,
        )

        C31 = StockLocation.objects.create(
            name='C31',
            parent=B3,
        )

        C32 = StockLocation.objects.create(
            name='C32',
            parent=B3
        )

        # Check that the tree_id is correct for each sublocation
        for loc in [B1, B2, B3, C11, C12, C21, C22, C31, C32]:
            self.assertEqual(loc.tree_id, A.tree_id)

        # Check that the tree levels are correct for each node in the tree

        self.assertEqual(A.level, 0)
        self.assertEqual(A.get_ancestors().count(), 0)

        for loc in [B1, B2, B3]:
            self.assertEqual(loc.parent, A)
            self.assertEqual(loc.level, 1)
            self.assertEqual(loc.get_ancestors().count(), 1)

        for loc in [C11, C12]:
            self.assertEqual(loc.parent, B1)
            self.assertEqual(loc.level, 2)
            self.assertEqual(loc.get_ancestors().count(), 2)

        for loc in [C21, C22]:
            self.assertEqual(loc.parent, B2)
            self.assertEqual(loc.level, 2)
            self.assertEqual(loc.get_ancestors().count(), 2)

        for loc in [C31, C32]:
            self.assertEqual(loc.parent, B3)
            self.assertEqual(loc.level, 2)
            self.assertEqual(loc.get_ancestors().count(), 2)

        # Spot-check for C32
        ancestors = C32.get_ancestors(include_self=True)

        self.assertEqual(ancestors[0], A)
        self.assertEqual(ancestors[1], B3)
        self.assertEqual(ancestors[2], C32)

        # At this point, we are confident that the tree is correctly structured.

        # Let's delete node B3 from the tree. We expect that:
        # - C31 should move directly under A
        # - C32 should move directly under A

        # Add some stock items to B3
        for i in range(10):
            StockItem.objects.create(
                part=Part.objects.get(pk=1),
                quantity=10,
                location=B3
            )

        self.assertEqual(StockItem.objects.filter(location=B3).count(), 10)
        self.assertEqual(StockItem.objects.filter(location=A).count(), 0)

        B3.delete()

        A.refresh_from_db()
        C31.refresh_from_db()
        C32.refresh_from_db()

        # Stock items have been moved to A
        self.assertEqual(StockItem.objects.filter(location=A).count(), 10)

        # Parent should be A
        self.assertEqual(C31.parent, A)
        self.assertEqual(C32.parent, A)

        self.assertEqual(C31.tree_id, A.tree_id)
        self.assertEqual(C31.level, 1)

        self.assertEqual(C32.tree_id, A.tree_id)
        self.assertEqual(C32.level, 1)

        # Ancestor tree should be just A
        ancestors = C31.get_ancestors()
        self.assertEqual(ancestors.count(), 1)
        self.assertEqual(ancestors[0], A)

        ancestors = C32.get_ancestors()
        self.assertEqual(ancestors.count(), 1)
        self.assertEqual(ancestors[0], A)

        # Delete A
        A.delete()

        # Stock items have been moved to top-level location
        self.assertEqual(StockItem.objects.filter(location=None).count(), 10)

        for loc in [B1, B2, C11, C12, C21, C22]:
            loc.refresh_from_db()

        self.assertEqual(B1.parent, None)
        self.assertEqual(B2.parent, None)

        self.assertEqual(C11.parent, B1)
        self.assertEqual(C12.parent, B1)
        self.assertEqual(C11.get_ancestors().count(), 1)
        self.assertEqual(C12.get_ancestors().count(), 1)

        self.assertEqual(C21.parent, B2)
        self.assertEqual(C22.parent, B2)

        ancestors = C21.get_ancestors()

        self.assertEqual(C21.get_ancestors().count(), 1)
        self.assertEqual(C22.get_ancestors().count(), 1)


class VariantTest(StockTest):
    """
    Tests for calculation stock counts against templates / variants
    """

    def test_variant_stock(self):
        # Check the 'Chair' variant
        chair = Part.objects.get(pk=10000)

        # No stock items for the variant part itself
        self.assertEqual(chair.stock_entries(include_variants=False).count(), 0)

        self.assertEqual(chair.stock_entries().count(), 12)

        green = Part.objects.get(pk=10003)
        self.assertEqual(green.stock_entries(include_variants=False).count(), 0)
        self.assertEqual(green.stock_entries().count(), 3)

    def test_serial_numbers(self):
        # Test serial number functionality for variant / template parts

        chair = Part.objects.get(pk=10000)

        # Operations on the top-level object
        self.assertTrue(chair.checkIfSerialNumberExists(1))
        self.assertTrue(chair.checkIfSerialNumberExists(2))
        self.assertTrue(chair.checkIfSerialNumberExists(3))
        self.assertTrue(chair.checkIfSerialNumberExists(4))
        self.assertTrue(chair.checkIfSerialNumberExists(5))

        self.assertTrue(chair.checkIfSerialNumberExists(20))
        self.assertTrue(chair.checkIfSerialNumberExists(21))
        self.assertTrue(chair.checkIfSerialNumberExists(22))

        self.assertFalse(chair.checkIfSerialNumberExists(30))

        self.assertEqual(chair.getLatestSerialNumber(), '22')

        # Check for conflicting serial numbers
        to_check = [1, 2, 3, 4, 5, 6, 7, 8, 9, 10]

        conflicts = chair.find_conflicting_serial_numbers(to_check)

        self.assertEqual(len(conflicts), 6)

        # Same operations on a sub-item
        variant = Part.objects.get(pk=10003)
        self.assertEqual(variant.getLatestSerialNumber(), '22')

        # Create a new serial number
        n = variant.getLatestSerialNumber()

        item = StockItem(
            part=variant,
            quantity=1,
            serial=n
        )

        # This should fail
        with self.assertRaises(ValidationError):
            item.save()

        # Verify items with a non-numeric serial don't offer a next serial.
        item.serial = "string"
        item.save()

        self.assertEqual(variant.getLatestSerialNumber(), "string")

        # This should pass, although not strictly an int field now.
        item.serial = int(n) + 1
        item.save()

        # Attempt to create the same serial number but for a variant (should fail!)
        item.pk = None
        item.part = Part.objects.get(pk=10004)

        with self.assertRaises(ValidationError):
            item.save()

        item.serial += 1
        item.save()


class TestResultTest(StockTest):
    """
    Tests for the StockItemTestResult model.
    """

    def test_test_count(self):
        item = StockItem.objects.get(pk=105)
        tests = item.test_results
        self.assertEqual(tests.count(), 4)

        results = item.getTestResults(test="Temperature Test")
        self.assertEqual(results.count(), 2)

        # Passing tests
        self.assertEqual(item.getTestResults(result=True).count(), 3)
        self.assertEqual(item.getTestResults(result=False).count(), 1)

        # Result map
        result_map = item.testResultMap()

        self.assertEqual(len(result_map), 3)

        # Keys are all lower-case and do not contain spaces
        for test in ['firmwareversion', 'settingschecksum', 'temperaturetest']:
            self.assertIn(test, result_map.keys())

    def test_test_results(self):

        item = StockItem.objects.get(pk=522)

        status = item.requiredTestStatus()

        self.assertEqual(status['total'], 5)
        self.assertEqual(status['passed'], 2)
        self.assertEqual(status['failed'], 2)

        self.assertFalse(item.passedAllRequiredTests())

        # Add some new test results to make it pass!
        test = StockItemTestResult.objects.get(pk=12345)
        test.result = True
        test.save()

        StockItemTestResult.objects.create(
            stock_item=item,
            test='sew cushion',
            result=True
        )

        # Still should be failing at this point,
        # as the most recent "apply paint" test was False
        self.assertFalse(item.passedAllRequiredTests())

        # Add a new test result against this required test
        StockItemTestResult.objects.create(
            stock_item=item,
            test='apply paint',
            date=datetime.datetime(2022, 12, 12),
            result=True
        )

        self.assertTrue(item.passedAllRequiredTests())

    def test_duplicate_item_tests(self):

        # Create an example stock item by copying one from the database (because we are lazy)
        item = StockItem.objects.get(pk=522)

        item.pk = None
        item.serial = None
        item.quantity = 50
        item.batch = "B344"

        item.save()

        # Do some tests!
        StockItemTestResult.objects.create(
            stock_item=item,
            test="Firmware",
            result=True
        )

        StockItemTestResult.objects.create(
            stock_item=item,
            test="Paint Color",
            result=True,
            value="Red"
        )

        StockItemTestResult.objects.create(
            stock_item=item,
            test="Applied Sticker",
            result=False
        )

        self.assertEqual(item.test_results.count(), 3)
        self.assertEqual(item.quantity, 50)

        # Split some items out
        item2 = item.splitStock(20, None, None)

        self.assertEqual(item.quantity, 30)

        self.assertEqual(item.test_results.count(), 3)
        self.assertEqual(item2.test_results.count(), 3)

        StockItemTestResult.objects.create(
            stock_item=item2,
            test='A new test'
        )

        self.assertEqual(item.test_results.count(), 3)
        self.assertEqual(item2.test_results.count(), 4)

        # Test StockItem serialization
        item2.serializeStock(1, [100], self.user)

        # Add a test result to the parent *after* serialization
        StockItemTestResult.objects.create(
            stock_item=item2,
            test='abcde'
        )

        self.assertEqual(item2.test_results.count(), 5)

        item3 = StockItem.objects.get(serial=100, part=item2.part)

        self.assertEqual(item3.test_results.count(), 4)

    def test_installed_tests(self):
        """
        Test test results for stock in stock.

        Or, test "test results" for "stock items" installed "inside" a "stock item"
        """

        # Get a "master" stock item
        item = StockItem.objects.get(pk=105)

        tests = item.testResultMap(include_installed=False)
        self.assertEqual(len(tests), 3)

        # There are no "sub items" intalled at this stage
        tests = item.testResultMap(include_installed=False)
        self.assertEqual(len(tests), 3)

        # Create a stock item which is installed *inside* the master item
        sub_item = StockItem.objects.create(
            part=item.part,
            quantity=1,
            belongs_to=item,
            location=None
        )

        # Now, create some test results against the sub item

        # First test is overshadowed by the same test for the parent part
        StockItemTestResult.objects.create(
            stock_item=sub_item,
            test='firmware version',
            date=datetime.datetime.now().date(),
            result=True
        )

        # Should return the same number of tests as before
        tests = item.testResultMap(include_installed=True)
        self.assertEqual(len(tests), 3)

        # Now, add a *unique* test result for the sub item
        StockItemTestResult.objects.create(
            stock_item=sub_item,
            test='some new test',
            date=datetime.datetime.now().date(),
            result=False,
            value='abcde',
        )

        tests = item.testResultMap(include_installed=True)
        self.assertEqual(len(tests), 4)

        self.assertIn('somenewtest', tests)
        self.assertEqual(sub_item.test_results.count(), 2)

        # Check that asking for test result map for *top item only* still works
        tests = item.testResultMap(include_installed=False)
        self.assertEqual(len(tests), 3)
        self.assertNotIn('somenewtest', tests)<|MERGE_RESOLUTION|>--- conflicted
+++ resolved
@@ -1,21 +1,10 @@
-<<<<<<< HEAD
 import datetime
 
-from django.contrib.auth import get_user_model
-=======
-from django.db.models import Sum
->>>>>>> 624a6ebb
 from django.core.exceptions import ValidationError
 from django.db.models import Sum
-from django.test import TestCase
-
-<<<<<<< HEAD
+
 from build.models import Build
-=======
-import datetime
 from InvenTree.helpers import InvenTreeTestCase
-
->>>>>>> 624a6ebb
 from InvenTree.status_codes import StockHistoryCode
 from part.models import Part
 
