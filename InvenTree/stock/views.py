--- conflicted
+++ resolved
@@ -10,11 +10,8 @@
 from django.forms.models import model_to_dict
 from django.forms import HiddenInput
 
-<<<<<<< HEAD
-=======
 from django.utils.translation import ugettext as _
 
->>>>>>> 82f3773a
 from InvenTree.views import AjaxView
 from InvenTree.views import AjaxUpdateView, AjaxDeleteView, AjaxCreateView
 from InvenTree.views import QRCodeView
@@ -27,13 +24,7 @@
 from .forms import EditStockLocationForm
 from .forms import CreateStockItemForm
 from .forms import EditStockItemForm
-<<<<<<< HEAD
-from .forms import MoveStockItemForm
-from .forms import StocktakeForm
-from .forms import MoveStockItemForm
-=======
 from .forms import AdjustStockForm
->>>>>>> 82f3773a
 
 
 class StockIndex(ListView):
@@ -136,54 +127,6 @@
             return None
 
 
-<<<<<<< HEAD
-class StockItemMoveMultiple(AjaxView, FormMixin):
-    """ Move multiple stock items """
-
-    ajax_template_name = 'stock/stock_move.html'
-    ajax_form_title = 'Move Stock'
-    form_class = MoveStockItemForm
-
-    def get_items(self, item_list):
-        """ Return list of stock items. """
-
-        items = []
-
-        for pk in item_list:
-            try:
-                items.append(StockItem.objects.get(pk=pk))
-            except StockItem.DoesNotExist:
-                pass
-
-        return items
-
-    def get(self, request, *args, **kwargs):
-
-        item_list = request.GET.getlist('stock[]')
-    
-        items = self.get_items(item_list)
-
-        print(items)
-
-        return self.renderJsonResponse(request, self.form_class())
-
-    def post(self, request, *args, **kwargs):
-
-        form = self.get_form()
-
-        valid = form.is_valid()
-
-        print("Valid:", valid)
-
-        data = {
-            'form_valid': False,
-        }
-
-        #form.errors['note'] = ['hello world']
-
-        return self.renderJsonResponse(request, form, data=data)
-
-=======
 class StockAdjust(AjaxView, FormMixin):
     """ View for enacting simple stock adjustments:
     
@@ -435,7 +378,6 @@
             # Avoid moving zero quantity
             if item.new_quantity <= 0:
                 continue
->>>>>>> 82f3773a
             
             # Do not move to the same location
             if destination == item.location:
