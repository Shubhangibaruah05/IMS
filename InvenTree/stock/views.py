--- conflicted
+++ resolved
@@ -90,63 +90,6 @@
     def get_context_data(self, **kwargs):
         """ add previous and next item """
         data = super().get_context_data(**kwargs)
-<<<<<<< HEAD
-
-        if self.object.serialized:
-
-            serial_elem = {}
-
-            try:
-                current = int(self.object.serial)
-
-                for item in self.object.part.stock_items.all():
-
-                    if item.serialized:
-                        try:
-                            sn = int(item.serial)
-                            serial_elem[sn] = item
-                        except ValueError:
-                            # We only support integer serial number progression
-                            pass
-
-                serials = serial_elem.keys()
-
-                # previous
-                for nbr in range(current - 1, min(serials), -1):
-                    if nbr in serials:
-                        data['previous'] = serial_elem.get(nbr, None)
-                        break
-
-                # next
-                for nbr in range(current + 1, max(serials) + 1):
-                    if nbr in serials:
-                        data['next'] = serial_elem.get(nbr, None)
-                        break
-
-            except ValueError:
-                # We only support integer serial number progression
-                pass
-
-        return data
-
-    def get(self, request, *args, **kwargs):
-        """ check if item exists else return to stock index """
-
-        stock_pk = kwargs.get('pk', None)
-
-        if stock_pk:
-            try:
-                stock_item = StockItem.objects.get(pk=stock_pk)
-            except StockItem.DoesNotExist:
-                stock_item = None
-
-            if not stock_item:
-                return HttpResponseRedirect(reverse('stock-index'))
-
-        return super().get(request, *args, **kwargs)
-
-=======
->>>>>>> 887e6295
 
         if self.object.serialized:
 
@@ -522,159 +465,6 @@
             return None
 
 
-<<<<<<< HEAD
-class StockItemInstall(AjaxUpdateView):
-    """
-    View for manually installing stock items into
-    a particular stock item.
-
-    In contrast to the StockItemUninstall view,
-    only a single stock item can be installed at once.
-
-    The "part" to be installed must be provided in the GET query parameters.
-
-    """
-
-    model = StockItem
-    form_class = StockForms.InstallStockForm
-    ajax_form_title = _('Install Stock Item')
-    ajax_template_name = "stock/item_install.html"
-
-    part = None
-
-    def get_params(self):
-        """ Retrieve GET parameters """
-
-        # Look at GET params
-        self.part_id = self.request.GET.get('part', None)
-        self.install_in = self.request.GET.get('install_in', False)
-        self.install_item = self.request.GET.get('install_item', False)
-
-        if self.part_id is None:
-            # Look at POST params
-            self.part_id = self.request.POST.get('part', None)
-
-        try:
-            self.part = Part.objects.get(pk=self.part_id)
-        except (ValueError, Part.DoesNotExist):
-            self.part = None
-
-    def get_stock_items(self):
-        """
-        Return a list of stock items suitable for displaying to the user.
-
-        Requirements:
-        - Items must be in stock
-        - Items must be in BOM of stock item
-        - Items must be serialized
-        """
-        
-        # Filter items in stock
-        items = StockItem.objects.filter(StockItem.IN_STOCK_FILTER)
-
-        # Filter serialized stock items
-        items = items.exclude(serial__isnull=True).exclude(serial__exact='')
-
-        if self.part:
-            # Filter for parts to install this item in
-            if self.install_in:
-                # Get parts using this part
-                allowed_parts = self.part.get_used_in()
-                # Filter
-                items = items.filter(part__in=allowed_parts)
-
-            # Filter for parts to install in this item
-            if self.install_item:
-                # Get parts used in this part's BOM
-                bom_items = self.part.get_bom_items()
-                allowed_parts = [item.sub_part for item in bom_items]
-                # Filter
-                items = items.filter(part__in=allowed_parts)
-
-        return items
-
-    def get_context_data(self, **kwargs):
-        """ Retrieve parameters and update context """
-
-        ctx = super().get_context_data(**kwargs)
-
-        # Get request parameters
-        self.get_params()
-
-        ctx.update({
-            'part': self.part,
-            'install_in': self.install_in,
-            'install_item': self.install_item,
-        })
-
-        return ctx
-
-    def get_initial(self):
-
-        initials = super().get_initial()
-
-        items = self.get_stock_items()
-
-        # If there is a single stock item available, we can use it!
-        if items.count() == 1:
-            item = items.first()
-            initials['stock_item'] = item.pk
-
-        if self.part:
-            initials['part'] = self.part
-
-        try:
-            # Is this stock item being installed in the other stock item?
-            initials['to_install'] = self.install_in or not self.install_item
-        except AttributeError:
-            pass
-
-        return initials
-
-    def get_form(self):
-
-        form = super().get_form()
-
-        form.fields['stock_item'].queryset = self.get_stock_items()
-
-        return form
-
-    def post(self, request, *args, **kwargs):
-
-        self.get_params()
-
-        form = self.get_form()
-
-        valid = form.is_valid()
-
-        if valid:
-            # We assume by this point that we have a valid stock_item and quantity values
-            data = form.cleaned_data
-
-            other_stock_item = data['stock_item']
-            # Quantity will always be 1 for serialized item
-            quantity = 1
-            notes = data['notes']
-
-            # Get stock item
-            this_stock_item = self.get_object()
-
-            if data['to_install']:
-                # Install this stock item into the other stock item
-                other_stock_item.installStockItem(this_stock_item, quantity, request.user, notes)
-            else:
-                # Install the other stock item into this one
-                this_stock_item.installStockItem(other_stock_item, quantity, request.user, notes)
-
-        data = {
-            'form_valid': valid,
-        }
-
-        return self.renderJsonResponse(request, form, data=data)
-
-
-=======
->>>>>>> 887e6295
 class StockItemUninstall(AjaxView, FormMixin):
     """
     View for uninstalling one or more StockItems,
