"""
JSON serializers for Stock app
"""

# -*- coding: utf-8 -*-
from __future__ import unicode_literals

<<<<<<< HEAD
from django.utils.translation import ugettext_lazy as _

from .models import StockItem, StockLocation
from .models import StockItemTracking
from .models import StockItemAttachment
from .models import StockItemTestResult
=======
from decimal import Decimal
from datetime import datetime, timedelta
from django.db import transaction
>>>>>>> 887e6295

from django.core.exceptions import ValidationError as DjangoValidationError
from django.utils.translation import ugettext_lazy as _
from django.db.models.functions import Coalesce
from django.db.models import Case, When, Value
from django.db.models import BooleanField
from django.db.models import Q

from rest_framework import serializers
from rest_framework.serializers import ValidationError

from sql_util.utils import SubquerySum, SubqueryCount

from .models import StockItem, StockLocation
from .models import StockItemTracking
from .models import StockItemAttachment
from .models import StockItemTestResult

import common.models
from common.settings import currency_code_default, currency_code_mappings

<<<<<<< HEAD
=======
import company.models
>>>>>>> 887e6295
from company.serializers import SupplierPartSerializer

import InvenTree.helpers
import InvenTree.serializers
from InvenTree.serializers import InvenTreeDecimalField, extract_int

from part.serializers import PartBriefSerializer
<<<<<<< HEAD
from InvenTree.serializers import UserSerializerBrief, InvenTreeModelSerializer, InvenTreeMoneySerializer
from InvenTree.serializers import InvenTreeAttachmentSerializer, InvenTreeAttachmentSerializerField
=======
>>>>>>> 887e6295


class LocationBriefSerializer(InvenTree.serializers.InvenTreeModelSerializer):
    """
    Provides a brief serializer for a StockLocation object
    """

    class Meta:
        model = StockLocation
        fields = [
            'pk',
            'name',
            'pathstring',
        ]


class StockItemSerializerBrief(InvenTree.serializers.InvenTreeModelSerializer):
    """ Brief serializers for a StockItem """

    location_name = serializers.CharField(source='location', read_only=True)
    part_name = serializers.CharField(source='part.full_name', read_only=True)

    quantity = InvenTreeDecimalField()

    class Meta:
        model = StockItem
        fields = [
            'part',
            'part_name',
            'pk',
            'location',
            'location_name',
            'quantity',
            'serial',
<<<<<<< HEAD
=======
            'supplier_part',
            'uid',
>>>>>>> 887e6295
        ]

    def validate_serial(self, value):
        if extract_int(value) > 2147483647:
            raise serializers.ValidationError('serial is to to big')
        return value


class StockItemSerializer(InvenTree.serializers.InvenTreeModelSerializer):
    """ Serializer for a StockItem:

    - Includes serialization for the linked part
    - Includes serialization for the item location
    """

<<<<<<< HEAD
=======
    def update(self, instance, validated_data):
        """
        Custom update method to pass the user information through to the instance
        """

        instance._user = self.context['user']

        return super().update(instance, validated_data)

>>>>>>> 887e6295
    @staticmethod
    def annotate_queryset(queryset):
        """
        Add some extra annotations to the queryset,
        performing database queries as efficiently as possible.
        """

        # Annotate the queryset with the total allocated to sales orders
        queryset = queryset.annotate(
            allocated=Coalesce(
                SubquerySum('sales_order_allocations__quantity'), Decimal(0)
            ) + Coalesce(
                SubquerySum('allocations__quantity'), Decimal(0)
            )
        )

        # Annotate the queryset with the number of tracking items
        queryset = queryset.annotate(
            tracking_items=SubqueryCount('tracking_info')
        )

        # Add flag to indicate if the StockItem has expired
        queryset = queryset.annotate(
            expired=Case(
                When(
                    StockItem.EXPIRED_FILTER, then=Value(True, output_field=BooleanField()),
                ),
                default=Value(False, output_field=BooleanField())
            )
        )

        # Add flag to indicate if the StockItem is stale
        stale_days = common.models.InvenTreeSetting.get_setting('STOCK_STALE_DAYS')
        stale_date = datetime.now().date() + timedelta(days=stale_days)
        stale_filter = StockItem.IN_STOCK_FILTER & ~Q(expiry_date=None) & Q(expiry_date__lt=stale_date)

        queryset = queryset.annotate(
            stale=Case(
                When(
                    stale_filter, then=Value(True, output_field=BooleanField()),
                ),
                default=Value(False, output_field=BooleanField()),
            )
        )

        return queryset

    status_text = serializers.CharField(source='get_status_display', read_only=True)

    supplier_part_detail = SupplierPartSerializer(source='supplier_part', many=False, read_only=True)

    part_detail = PartBriefSerializer(source='part', many=False, read_only=True)

    location_detail = LocationBriefSerializer(source='location', many=False, read_only=True)

    tracking_items = serializers.IntegerField(source='tracking_info_count', read_only=True, required=False)

    quantity = InvenTreeDecimalField()

    allocated = serializers.FloatField(source='allocation_count', required=False)

    expired = serializers.BooleanField(required=False, read_only=True)

    stale = serializers.BooleanField(required=False, read_only=True)

    # serial = serializers.CharField(required=False)

    required_tests = serializers.IntegerField(source='required_test_count', read_only=True, required=False)

<<<<<<< HEAD
    purchase_price = InvenTreeMoneySerializer(
        label=_('Purchase Price'),
        allow_null=True
=======
    purchase_price = InvenTree.serializers.InvenTreeMoneySerializer(
        label=_('Purchase Price'),
        max_digits=19, decimal_places=4,
        allow_null=True,
        help_text=_('Purchase price of this stock item'),
>>>>>>> 887e6295
    )

    purchase_price_currency = serializers.ChoiceField(
        choices=currency_code_mappings(),
        default=currency_code_default,
        label=_('Currency'),
<<<<<<< HEAD
=======
        help_text=_('Purchase currency of this stock item'),
>>>>>>> 887e6295
    )

    purchase_price_string = serializers.SerializerMethodField()

    def get_purchase_price_string(self, obj):

        return str(obj.purchase_price) if obj.purchase_price else '-'

    purchase_order_reference = serializers.CharField(source='purchase_order.reference', read_only=True)

    sales_order_reference = serializers.CharField(source='sales_order.reference', read_only=True)

    def __init__(self, *args, **kwargs):

        part_detail = kwargs.pop('part_detail', False)
        location_detail = kwargs.pop('location_detail', False)
        supplier_part_detail = kwargs.pop('supplier_part_detail', False)
        test_detail = kwargs.pop('test_detail', False)

        super(StockItemSerializer, self).__init__(*args, **kwargs)

        if part_detail is not True:
            self.fields.pop('part_detail')

        if location_detail is not True:
            self.fields.pop('location_detail')

        if supplier_part_detail is not True:
            self.fields.pop('supplier_part_detail')

        if test_detail is not True:
            self.fields.pop('required_tests')

    class Meta:
        model = StockItem
        fields = [
            'allocated',
            'batch',
            'belongs_to',
            'build',
            'customer',
            'delete_on_deplete',
            'expired',
            'expiry_date',
            'in_stock',
            'is_building',
            'link',
            'location',
            'location_detail',
            'notes',
            'owner',
            'packaging',
            'part',
            'part_detail',
            'purchase_order',
            'purchase_order_reference',
            'pk',
            'quantity',
            'required_tests',
            'sales_order',
            'sales_order_reference',
            'serial',
            'stale',
            'status',
            'status_text',
            'stocktake_date',
            'supplier_part',
            'supplier_part_detail',
            'tracking_items',
            'uid',
            'updated',
            'purchase_price',
            'purchase_price_currency',
            'purchase_price_string',
        ]

        """
        These fields are read-only in this context.
        They can be updated by accessing the appropriate API endpoints
        """
        read_only_fields = [
            'allocated',
            'stocktake_date',
            'stocktake_user',
            'updated',
            'in_stock'
        ]


class SerializeStockItemSerializer(serializers.Serializer):
    """
    A DRF serializer for "serializing" a StockItem.

    (Sorry for the confusing naming...)

    Here, "serializing" means splitting out a single StockItem,
    into multiple single-quantity items with an assigned serial number

    Note: The base StockItem object is provided to the serializer context
    """

    class Meta:
        fields = [
            'quantity',
            'serial_numbers',
            'destination',
            'notes',
        ]

    quantity = serializers.IntegerField(
        min_value=0,
        required=True,
        label=_('Quantity'),
        help_text=_('Enter number of stock items to serialize'),
    )

    def validate_quantity(self, quantity):
        """
        Validate that the quantity value is correct
        """

        item = self.context['item']

        if quantity < 0:
            raise ValidationError(_("Quantity must be greater than zero"))

        if quantity > item.quantity:
            q = item.quantity
            raise ValidationError(_(f"Quantity must not exceed available stock quantity ({q})"))

        return quantity

    serial_numbers = serializers.CharField(
        label=_('Serial Numbers'),
        help_text=_('Enter serial numbers for new items'),
        allow_blank=False,
        required=True,
    )

    destination = serializers.PrimaryKeyRelatedField(
        queryset=StockLocation.objects.all(),
        many=False,
        required=True,
        allow_null=False,
        label=_('Location'),
        help_text=_('Destination stock location'),
    )

    notes = serializers.CharField(
        required=False,
        allow_blank=True,
        label=_("Notes"),
        help_text=_("Optional note field")
    )

    def validate(self, data):
        """
        Check that the supplied serial numbers are valid
        """

        data = super().validate(data)

        item = self.context['item']

        if not item.part.trackable:
            raise ValidationError(_("Serial numbers cannot be assigned to this part"))

        # Ensure the serial numbers are valid!
        quantity = data['quantity']
        serial_numbers = data['serial_numbers']

        try:
            serials = InvenTree.helpers.extract_serial_numbers(serial_numbers, quantity, item.part.getLatestSerialNumberInt())
        except DjangoValidationError as e:
            raise ValidationError({
                'serial_numbers': e.messages,
            })

        existing = item.part.find_conflicting_serial_numbers(serials)

        if len(existing) > 0:
            exists = ','.join([str(x) for x in existing])
            error = _('Serial numbers already exist') + ": " + exists

            raise ValidationError({
                'serial_numbers': error,
            })

        return data

    def save(self):

        item = self.context['item']
        request = self.context['request']
        user = request.user

        data = self.validated_data

        serials = InvenTree.helpers.extract_serial_numbers(
            data['serial_numbers'],
            data['quantity'],
            item.part.getLatestSerialNumberInt()
        )

        item.serializeStock(
            data['quantity'],
            serials,
            user,
            notes=data.get('notes', ''),
            location=data['destination'],
        )


class InstallStockItemSerializer(serializers.Serializer):
    """
    Serializer for installing a stock item into a given part
    """

    stock_item = serializers.PrimaryKeyRelatedField(
        queryset=StockItem.objects.all(),
        many=False,
        required=True,
        allow_null=False,
        label=_('Stock Item'),
        help_text=_('Select stock item to install'),
    )

    note = serializers.CharField(
        label=_('Note'),
        required=False,
        allow_blank=True,
    )

    def validate_stock_item(self, stock_item):
        """
        Validate the selected stock item
        """

        if not stock_item.in_stock:
            # StockItem must be in stock to be "installed"
            raise ValidationError(_("Stock item is unavailable"))

        # Extract the "parent" item - the item into which the stock item will be installed
        parent_item = self.context['item']
        parent_part = parent_item.part

        if not parent_part.check_if_part_in_bom(stock_item.part):
            raise ValidationError(_("Selected part is not in the Bill of Materials"))

        return stock_item

    def save(self):
        """ Install the selected stock item into this one """

        data = self.validated_data

        stock_item = data['stock_item']
        note = data.get('note', '')

        parent_item = self.context['item']
        request = self.context['request']

        parent_item.installStockItem(
            stock_item,
            stock_item.quantity,
            request.user,
            note,
        )


class LocationTreeSerializer(InvenTree.serializers.InvenTreeModelSerializer):
    """
    Serializer for a simple tree view
    """

    class Meta:
        model = StockLocation
        fields = [
            'pk',
            'name',
            'parent',
        ]


class LocationSerializer(InvenTree.serializers.InvenTreeModelSerializer):
    """ Detailed information about a stock location
    """

    url = serializers.CharField(source='get_absolute_url', read_only=True)

    items = serializers.IntegerField(source='item_count', read_only=True)

    level = serializers.IntegerField(read_only=True)

    class Meta:
        model = StockLocation
        fields = [
            'pk',
            'url',
            'name',
            'level',
            'description',
            'parent',
            'pathstring',
            'items',
            'owner',
        ]


<<<<<<< HEAD
class StockItemAttachmentSerializer(InvenTreeAttachmentSerializer):
=======
class StockItemAttachmentSerializer(InvenTree.serializers.InvenTreeAttachmentSerializer):
>>>>>>> 887e6295
    """ Serializer for StockItemAttachment model """

    def __init__(self, *args, **kwargs):
        user_detail = kwargs.pop('user_detail', False)

        super().__init__(*args, **kwargs)

        if user_detail is not True:
            self.fields.pop('user_detail')

    user_detail = InvenTree.serializers.UserSerializerBrief(source='user', read_only=True)

    # TODO: Record the uploading user when creating or updating an attachment!

    class Meta:
        model = StockItemAttachment

        fields = [
            'pk',
            'stock_item',
            'attachment',
            'filename',
<<<<<<< HEAD
=======
            'link',
>>>>>>> 887e6295
            'comment',
            'upload_date',
            'user',
            'user_detail',
        ]

        read_only_fields = [
            'upload_date',
            'user',
            'user_detail'
        ]


class StockItemTestResultSerializer(InvenTree.serializers.InvenTreeModelSerializer):
    """ Serializer for the StockItemTestResult model """

    user_detail = InvenTree.serializers.UserSerializerBrief(source='user', read_only=True)

    key = serializers.CharField(read_only=True)

    attachment = InvenTree.serializers.InvenTreeAttachmentSerializerField(required=False)

    def __init__(self, *args, **kwargs):
        user_detail = kwargs.pop('user_detail', False)

        super().__init__(*args, **kwargs)

        if user_detail is not True:
            self.fields.pop('user_detail')

    class Meta:
        model = StockItemTestResult

        fields = [
            'pk',
            'stock_item',
            'key',
            'test',
            'result',
            'value',
            'attachment',
            'notes',
            'user',
            'user_detail',
            'date'
        ]

        read_only_fields = [
            'pk',
            'user',
            'date',
        ]


class StockTrackingSerializer(InvenTree.serializers.InvenTreeModelSerializer):
    """ Serializer for StockItemTracking model """

    def __init__(self, *args, **kwargs):

        item_detail = kwargs.pop('item_detail', False)
        user_detail = kwargs.pop('user_detail', False)

        super().__init__(*args, **kwargs)

        if item_detail is not True:
            self.fields.pop('item_detail')

        if user_detail is not True:
            self.fields.pop('user_detail')

    label = serializers.CharField(read_only=True)

    item_detail = StockItemSerializerBrief(source='item', many=False, read_only=True)

    user_detail = InvenTree.serializers.UserSerializerBrief(source='user', many=False, read_only=True)

    deltas = serializers.JSONField(read_only=True)

    class Meta:
        model = StockItemTracking
        fields = [
            'pk',
            'item',
            'item_detail',
            'date',
            'deltas',
            'label',
            'notes',
            'tracking_type',
            'user',
            'user_detail',
        ]

        read_only_fields = [
            'date',
            'user',
            'label',
            'tracking_type',
        ]


class StockAssignmentItemSerializer(serializers.Serializer):
    """
    Serializer for a single StockItem with in StockAssignment request.

    Here, the particular StockItem is being assigned (manually) to a customer

    Fields:
        - item: StockItem object
    """

    class Meta:
        fields = [
            'item',
        ]

    item = serializers.PrimaryKeyRelatedField(
        queryset=StockItem.objects.all(),
        many=False,
        allow_null=False,
        required=True,
        label=_('Stock Item'),
    )

    def validate_item(self, item):

        # The item must currently be "in stock"
        if not item.in_stock:
            raise ValidationError(_("Item must be in stock"))

        # The base part must be "salable"
        if not item.part.salable:
            raise ValidationError(_("Part must be salable"))

        # The item must not be allocated to a sales order
        if item.sales_order_allocations.count() > 0:
            raise ValidationError(_("Item is allocated to a sales order"))

        # The item must not be allocated to a build order
        if item.allocations.count() > 0:
            raise ValidationError(_("Item is allocated to a build order"))

        return item


class StockAssignmentSerializer(serializers.Serializer):
    """
    Serializer for assigning one (or more) stock items to a customer.

    This is a manual assignment process, separate for (for example) a Sales Order
    """

    class Meta:
        fields = [
            'items',
            'customer',
            'notes',
        ]

    items = StockAssignmentItemSerializer(
        many=True,
        required=True,
    )

    customer = serializers.PrimaryKeyRelatedField(
        queryset=company.models.Company.objects.all(),
        many=False,
        allow_null=False,
        required=True,
        label=_('Customer'),
        help_text=_('Customer to assign stock items'),
    )

    def validate_customer(self, customer):

        if customer and not customer.is_customer:
            raise ValidationError(_('Selected company is not a customer'))

        return customer

    notes = serializers.CharField(
        required=False,
        allow_blank=True,
        label=_('Notes'),
        help_text=_('Stock assignment notes'),
    )

    def validate(self, data):

        data = super().validate(data)

        items = data.get('items', [])

        if len(items) == 0:
            raise ValidationError(_("A list of stock items must be provided"))

        return data

    def save(self):

        request = self.context['request']

        user = getattr(request, 'user', None)

        data = self.validated_data

        items = data['items']
        customer = data['customer']
        notes = data.get('notes', '')

        with transaction.atomic():
            for item in items:

                stock_item = item['item']

                stock_item.allocateToCustomer(
                    customer,
                    user=user,
                    notes=notes,
                )


class StockMergeItemSerializer(serializers.Serializer):
    """
    Serializer for a single StockItem within the StockMergeSerializer class.

    Here, the individual StockItem is being checked for merge compatibility.
    """

    class Meta:
        fields = [
            'item',
        ]

    item = serializers.PrimaryKeyRelatedField(
        queryset=StockItem.objects.all(),
        many=False,
        allow_null=False,
        required=True,
        label=_('Stock Item'),
    )

    def validate_item(self, item):

        # Check that the stock item is able to be merged
        item.can_merge(raise_error=True)

        return item


class StockMergeSerializer(serializers.Serializer):
    """
    Serializer for merging two (or more) stock items together
    """

    class Meta:
        fields = [
            'items',
            'location',
            'notes',
            'allow_mismatched_suppliers',
            'allow_mismatched_status',
        ]

    items = StockMergeItemSerializer(
        many=True,
        required=True,
    )

    location = serializers.PrimaryKeyRelatedField(
        queryset=StockLocation.objects.all(),
        many=False,
        required=True,
        allow_null=False,
        label=_('Location'),
        help_text=_('Destination stock location'),
    )

    notes = serializers.CharField(
        required=False,
        allow_blank=True,
        label=_('Notes'),
        help_text=_('Stock merging notes'),
    )

    allow_mismatched_suppliers = serializers.BooleanField(
        required=False,
        label=_('Allow mismatched suppliers'),
        help_text=_('Allow stock items with different supplier parts to be merged'),
    )

    allow_mismatched_status = serializers.BooleanField(
        required=False,
        label=_('Allow mismatched status'),
        help_text=_('Allow stock items with different status codes to be merged'),
    )

    def validate(self, data):

        data = super().validate(data)

        items = data['items']

        if len(items) < 2:
            raise ValidationError(_('At least two stock items must be provided'))

        unique_items = set()

        # The "base item" is the first item
        base_item = items[0]['item']

        data['base_item'] = base_item

        # Ensure stock items are unique!
        for element in items:
            item = element['item']

            if item.pk in unique_items:
                raise ValidationError(_('Duplicate stock items'))

            unique_items.add(item.pk)

            # Checks from here refer to the "base_item"
            if item == base_item:
                continue

            # Check that this item can be merged with the base_item
            item.can_merge(
                raise_error=True,
                other=base_item,
                allow_mismatched_suppliers=data.get('allow_mismatched_suppliers', False),
                allow_mismatched_status=data.get('allow_mismatched_status', False),
            )

        return data

    def save(self):
        """
        Actually perform the stock merging action.
        At this point we are confident that the merge can take place
        """

        data = self.validated_data

        base_item = data['base_item']
        items = data['items'][1:]

        request = self.context['request']
        user = getattr(request, 'user', None)

        items = []

        for item in data['items'][1:]:
            items.append(item['item'])

        base_item.merge_stock_items(
            items,
            allow_mismatched_suppliers=data.get('allow_mismatched_suppliers', False),
            allow_mismatched_status=data.get('allow_mismatched_status', False),
            user=user,
            location=data['location'],
            notes=data.get('notes', None)
        )


class StockAdjustmentItemSerializer(serializers.Serializer):
    """
    Serializer for a single StockItem within a stock adjument request.

    Fields:
        - item: StockItem object
        - quantity: Numerical quantity
    """

    class Meta:
        fields = [
            'item',
            'quantity'
        ]

    pk = serializers.PrimaryKeyRelatedField(
        queryset=StockItem.objects.all(),
        many=False,
        allow_null=False,
        required=True,
        label='stock_item',
        help_text=_('StockItem primary key value')
    )

    quantity = serializers.DecimalField(
        max_digits=15,
        decimal_places=5,
        min_value=0,
        required=True
    )


class StockAdjustmentSerializer(serializers.Serializer):
    """
    Base class for managing stock adjustment actions via the API
    """

    class Meta:
        fields = [
            'items',
            'notes',
        ]

    items = StockAdjustmentItemSerializer(many=True)

    notes = serializers.CharField(
        required=False,
        allow_blank=True,
        label=_("Notes"),
        help_text=_("Stock transaction notes"),
    )

    def validate(self, data):

        super().validate(data)

        items = data.get('items', [])

        if len(items) == 0:
            raise ValidationError(_("A list of stock items must be provided"))

        return data


class StockCountSerializer(StockAdjustmentSerializer):
    """
    Serializer for counting stock items
    """

    def save(self):

        request = self.context['request']

        data = self.validated_data
        items = data['items']
        notes = data.get('notes', '')

        with transaction.atomic():
            for item in items:

                stock_item = item['pk']
                quantity = item['quantity']

                stock_item.stocktake(
                    quantity,
                    request.user,
                    notes=notes
                )


class StockAddSerializer(StockAdjustmentSerializer):
    """
    Serializer for adding stock to stock item(s)
    """

    def save(self):

        request = self.context['request']

        data = self.validated_data
        notes = data.get('notes', '')

        with transaction.atomic():
            for item in data['items']:

                stock_item = item['pk']
                quantity = item['quantity']

                stock_item.add_stock(
                    quantity,
                    request.user,
                    notes=notes
                )


class StockRemoveSerializer(StockAdjustmentSerializer):
    """
    Serializer for removing stock from stock item(s)
    """

    def save(self):

        request = self.context['request']

        data = self.validated_data
        notes = data.get('notes', '')

        with transaction.atomic():
            for item in data['items']:

                stock_item = item['pk']
                quantity = item['quantity']

                stock_item.take_stock(
                    quantity,
                    request.user,
                    notes=notes
                )


class StockTransferSerializer(StockAdjustmentSerializer):
    """
    Serializer for transferring (moving) stock item(s)
    """

    location = serializers.PrimaryKeyRelatedField(
        queryset=StockLocation.objects.all(),
        many=False,
        required=True,
        allow_null=False,
        label=_('Location'),
        help_text=_('Destination stock location'),
    )

    class Meta:
        fields = [
            'items',
            'notes',
            'location',
        ]

    def validate(self, data):

        data = super().validate(data)

        # TODO: Any specific validation of location field?

        return data

    def save(self):

        request = self.context['request']

        data = self.validated_data

        items = data['items']
        notes = data.get('notes', '')
        location = data['location']

        with transaction.atomic():
            for item in items:

                stock_item = item['pk']
                quantity = item['quantity']

                stock_item.move(
                    location,
                    notes,
                    request.user,
                    quantity=quantity
                )<|MERGE_RESOLUTION|>--- conflicted
+++ resolved
@@ -5,18 +5,9 @@
 # -*- coding: utf-8 -*-
 from __future__ import unicode_literals
 
-<<<<<<< HEAD
-from django.utils.translation import ugettext_lazy as _
-
-from .models import StockItem, StockLocation
-from .models import StockItemTracking
-from .models import StockItemAttachment
-from .models import StockItemTestResult
-=======
 from decimal import Decimal
 from datetime import datetime, timedelta
 from django.db import transaction
->>>>>>> 887e6295
 
 from django.core.exceptions import ValidationError as DjangoValidationError
 from django.utils.translation import ugettext_lazy as _
@@ -38,10 +29,7 @@
 import common.models
 from common.settings import currency_code_default, currency_code_mappings
 
-<<<<<<< HEAD
-=======
 import company.models
->>>>>>> 887e6295
 from company.serializers import SupplierPartSerializer
 
 import InvenTree.helpers
@@ -49,11 +37,6 @@
 from InvenTree.serializers import InvenTreeDecimalField, extract_int
 
 from part.serializers import PartBriefSerializer
-<<<<<<< HEAD
-from InvenTree.serializers import UserSerializerBrief, InvenTreeModelSerializer, InvenTreeMoneySerializer
-from InvenTree.serializers import InvenTreeAttachmentSerializer, InvenTreeAttachmentSerializerField
-=======
->>>>>>> 887e6295
 
 
 class LocationBriefSerializer(InvenTree.serializers.InvenTreeModelSerializer):
@@ -88,11 +71,8 @@
             'location_name',
             'quantity',
             'serial',
-<<<<<<< HEAD
-=======
             'supplier_part',
             'uid',
->>>>>>> 887e6295
         ]
 
     def validate_serial(self, value):
@@ -108,8 +88,6 @@
     - Includes serialization for the item location
     """
 
-<<<<<<< HEAD
-=======
     def update(self, instance, validated_data):
         """
         Custom update method to pass the user information through to the instance
@@ -119,7 +97,6 @@
 
         return super().update(instance, validated_data)
 
->>>>>>> 887e6295
     @staticmethod
     def annotate_queryset(queryset):
         """
@@ -189,27 +166,18 @@
 
     required_tests = serializers.IntegerField(source='required_test_count', read_only=True, required=False)
 
-<<<<<<< HEAD
-    purchase_price = InvenTreeMoneySerializer(
-        label=_('Purchase Price'),
-        allow_null=True
-=======
     purchase_price = InvenTree.serializers.InvenTreeMoneySerializer(
         label=_('Purchase Price'),
         max_digits=19, decimal_places=4,
         allow_null=True,
         help_text=_('Purchase price of this stock item'),
->>>>>>> 887e6295
     )
 
     purchase_price_currency = serializers.ChoiceField(
         choices=currency_code_mappings(),
         default=currency_code_default,
         label=_('Currency'),
-<<<<<<< HEAD
-=======
         help_text=_('Purchase currency of this stock item'),
->>>>>>> 887e6295
     )
 
     purchase_price_string = serializers.SerializerMethodField()
@@ -519,11 +487,7 @@
         ]
 
 
-<<<<<<< HEAD
-class StockItemAttachmentSerializer(InvenTreeAttachmentSerializer):
-=======
 class StockItemAttachmentSerializer(InvenTree.serializers.InvenTreeAttachmentSerializer):
->>>>>>> 887e6295
     """ Serializer for StockItemAttachment model """
 
     def __init__(self, *args, **kwargs):
@@ -546,10 +510,7 @@
             'stock_item',
             'attachment',
             'filename',
-<<<<<<< HEAD
-=======
             'link',
->>>>>>> 887e6295
             'comment',
             'upload_date',
             'user',
