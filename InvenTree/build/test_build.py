--- conflicted
+++ resolved
@@ -1,6 +1,5 @@
-"""Unit tests for the BuildOrder app"""
-
-from typing import Union
+# -*- coding: utf-8 -*-
+
 from django.test import TestCase
 
 from django.core.exceptions import ValidationError
@@ -13,10 +12,13 @@
 
 
 class BuildTestBase(TestCase):
-    """Run some tests to ensure that the Build model is working properly."""
+    """
+    Run some tests to ensure that the Build model is working properly.
+    """
 
     def setUp(self):
-        """Initialize data to use for these tests.
+        """
+        Initialize data to use for these tests.
 
         The base Part 'assembly' has a BOM consisting of three parts:
 
@@ -28,7 +30,9 @@
 
         - 3 x output_1
         - 7 x output_2
-        """
+
+        """
+
         # Create a base "Part"
         self.assembly = Part.objects.create(
             name="An assembled part",
@@ -115,10 +119,12 @@
 
 
 class BuildTest(BuildTestBase):
-    """Basic set of tests for the Build model"""
 
     def test_ref_int(self):
-        """Test the "integer reference" field used for natural sorting."""
+        """
+        Test the "integer reference" field used for natural sorting
+        """
+
         for ii in range(10):
             build = Build(
                 reference=f"{ii}_abcde",
@@ -135,7 +141,8 @@
             self.assertEqual(build.reference_int, ii)
 
     def test_init(self):
-        """Perform some basic tests before we start the ball rolling"""
+        # Perform some basic tests before we start the ball rolling
+
         self.assertEqual(StockItem.objects.count(), 10)
 
         # Build is PENDING
@@ -159,7 +166,8 @@
         self.assertFalse(self.build.is_complete)
 
     def test_build_item_clean(self):
-        """Ensure that dodgy BuildItem objects cannot be created"""
+        # Ensure that dodgy BuildItem objects cannot be created
+
         stock = StockItem.objects.create(part=self.assembly, quantity=99)
 
         # Create a BuiltItem which points to an invalid StockItem
@@ -185,15 +193,6 @@
         b.save()
 
     def test_duplicate_bom_line(self):
-<<<<<<< HEAD
-        """Try to add a duplicate BOM item - it should fail!"""
-        with self.assertRaises(IntegrityError):
-            BomItem.objects.create(
-                part=self.assembly,
-                sub_part=self.sub_part_1,
-                quantity=99
-            )
-=======
         # Try to add a duplicate BOM item - it should be allowed
 
         BomItem.objects.create(
@@ -201,15 +200,16 @@
             sub_part=self.sub_part_1,
             quantity=99
         )
->>>>>>> 8c9f676f
-
-    def allocate_stock(self, output: Union[StockItem, None], allocations: dict[StockItem, int]) -> None:
-        """Allocate stock to this build, against a particular output.
+
+    def allocate_stock(self, output, allocations):
+        """
+        Allocate stock to this build, against a particular output
 
         Args:
-            output (Union[StockItem, None]): StockItem object or None
-            allocations (dict[StockItem, int]): Map of `{StockItem: quantity}`
-        """
+            output - StockItem object (or None)
+            allocations - Map of {StockItem: quantity}
+        """
+
         for item, quantity in allocations.items():
             BuildItem.objects.create(
                 build=self.build,
@@ -219,7 +219,10 @@
             )
 
     def test_partial_allocation(self):
-        """Test partial allocation of stock."""
+        """
+        Test partial allocation of stock
+        """
+
         # Fully allocate tracked stock against build output 1
         self.allocate_stock(
             self.output_1,
@@ -291,7 +294,10 @@
         self.assertTrue(self.build.are_untracked_parts_allocated())
 
     def test_cancel(self):
-        """Test cancellation of the build."""
+        """
+        Test cancellation of the build
+        """
+
         # TODO
 
         """
@@ -300,10 +306,13 @@
 
         self.assertEqual(BuildItem.objects.count(), 0)
         """
-        ...
+        pass
 
     def test_complete(self):
-        """Test completion of a build output."""
+        """
+        Test completion of a build output
+        """
+
         self.stock_1_1.quantity = 1000
         self.stock_1_1.save()
 
@@ -376,10 +385,12 @@
 
 
 class AutoAllocationTests(BuildTestBase):
-    """Tests for auto allocating stock against a build order."""
+    """
+    Tests for auto allocating stock against a build order
+    """
 
     def setUp(self):
-        """Create some data as part of this test suite"""
+
         super().setUp()
 
         # Add a "substitute" part for bom_item_2
@@ -400,7 +411,8 @@
         )
 
     def test_auto_allocate(self):
-        """Run the 'auto-allocate' function. What do we expect to happen?
+        """
+        Run the 'auto-allocate' function. What do we expect to happen?
 
         There are two "untracked" parts:
             - sub_part_1 (quantity 5 per BOM = 50 required total) / 103 in stock (2 items)
@@ -408,6 +420,7 @@
 
         A "fully auto" allocation should allocate *all* of these stock items to the build
         """
+
         # No build item allocations have been made against the build
         self.assertEqual(self.build.allocated_stock.count(), 0)
 
@@ -461,7 +474,10 @@
         self.assertTrue(self.build.is_bom_item_allocated(self.bom_item_2))
 
     def test_fully_auto(self):
-        """We should be able to auto-allocate against a build in a single go."""
+        """
+        We should be able to auto-allocate against a build in a single go
+        """
+
         self.build.auto_allocate_stock(
             interchangeable=True,
             substitutes=True
