--- conflicted
+++ resolved
@@ -4,11 +4,7 @@
 
 from datetime import datetime, timedelta
 
-<<<<<<< HEAD
-from InvenTree.unit_tests import InvenTreeTestCase
-=======
 from InvenTree.unit_test import InvenTreeTestCase
->>>>>>> 8ca02cb1
 
 from .models import Build
 from stock.models import StockItem
