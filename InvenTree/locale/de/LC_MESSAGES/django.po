msgid ""
msgstr ""
"Project-Id-Version: inventree\n"
"Report-Msgid-Bugs-To: \n"
"POT-Creation-Date: 2021-08-07 15:14+0000\n"
<<<<<<< HEAD
"PO-Revision-Date: 2021-08-05 03:29\n"
=======
"PO-Revision-Date: 2021-08-07 15:30\n"
>>>>>>> bb715894
"Last-Translator: \n"
"Language-Team: German\n"
"Language: de_DE\n"
"MIME-Version: 1.0\n"
"Content-Type: text/plain; charset=UTF-8\n"
"Content-Transfer-Encoding: 8bit\n"
"Plural-Forms: nplurals=2; plural=(n != 1);\n"
"X-Crowdin-Project: inventree\n"
"X-Crowdin-Project-ID: 452300\n"
"X-Crowdin-Language: de\n"
"X-Crowdin-File: /[inventree.InvenTree] l10/InvenTree/locale/en/LC_MESSAGES/django.po\n"
"X-Crowdin-File-ID: 138\n"

#: InvenTree/api.py:64
msgid "API endpoint not found"
msgstr "API-Endpunkt nicht gefunden"

#: InvenTree/api.py:110
msgid "No action specified"
msgstr "Keine Aktion angegeben"

#: InvenTree/api.py:124
msgid "No matching action found"
msgstr "Keine passende Aktion gefunden"

#: InvenTree/fields.py:100
msgid "Enter date"
msgstr "Datum eingeben"

#: InvenTree/forms.py:111 build/forms.py:102 build/forms.py:123
#: build/forms.py:145 build/forms.py:169 build/forms.py:185 build/forms.py:227
#: order/forms.py:30 order/forms.py:41 order/forms.py:52 order/forms.py:63
#: order/forms.py:74 part/forms.py:108 templates/js/translated/forms.js:545
msgid "Confirm"
msgstr "Bestätigen"

#: InvenTree/forms.py:127
msgid "Confirm delete"
msgstr "Löschung bestätigen"

#: InvenTree/forms.py:128
msgid "Confirm item deletion"
msgstr "Löschung von Position bestätigen"

#: InvenTree/forms.py:160 templates/registration/login.html:76
msgid "Enter password"
msgstr "Passwort eingeben"

#: InvenTree/forms.py:161
msgid "Enter new password"
msgstr "Neues Passwort eingeben"

#: InvenTree/forms.py:168
msgid "Confirm password"
msgstr "Passwort wiederholen"

#: InvenTree/forms.py:169
msgid "Confirm new password"
msgstr "Neues Passwort bestätigen"

#: InvenTree/forms.py:201
msgid "Select Category"
msgstr "Kategorie auswählen"

#: InvenTree/helpers.py:401
#, python-brace-format
msgid "Duplicate serial: {n}"
msgstr "Doppelte Seriennummer: {n}"

#: InvenTree/helpers.py:408 order/models.py:315 order/models.py:425
#: stock/views.py:1363
msgid "Invalid quantity provided"
msgstr "Keine gültige Menge"

#: InvenTree/helpers.py:411
msgid "Empty serial number string"
msgstr "Keine Seriennummer angegeben"

#: InvenTree/helpers.py:433 InvenTree/helpers.py:436 InvenTree/helpers.py:439
#: InvenTree/helpers.py:464
#, python-brace-format
msgid "Invalid group: {g}"
msgstr "Ungültige Gruppe: {g}"

#: InvenTree/helpers.py:469
#, python-brace-format
msgid "Duplicate serial: {g}"
msgstr "Doppelte Seriennummer: {g}"

#: InvenTree/helpers.py:477
msgid "No serial numbers found"
msgstr "Keine Seriennummern gefunden"

#: InvenTree/helpers.py:481
#, python-brace-format
msgid "Number of unique serial number ({s}) must match quantity ({q})"
msgstr "Anzahl der eindeutigen Seriennummern ({s}) muss mit der Anzahl ({q}) übereinstimmen"

#: InvenTree/models.py:61 stock/models.py:1815
msgid "Attachment"
msgstr "Anhang"

#: InvenTree/models.py:62
msgid "Select file to attach"
msgstr "Datei zum Anhängen auswählen"

#: InvenTree/models.py:64 templates/js/translated/attachment.js:52
msgid "Comment"
msgstr "Kommentar"

#: InvenTree/models.py:64
msgid "File comment"
msgstr "Datei-Kommentar"

#: InvenTree/models.py:70 InvenTree/models.py:71 common/models.py:969
#: common/models.py:970 part/models.py:2035
#: report/templates/report/inventree_test_report_base.html:91
#: templates/js/translated/stock.js:1549
msgid "User"
msgstr "Benutzer"

#: InvenTree/models.py:74
msgid "upload date"
msgstr "Hochladedatum"

#: InvenTree/models.py:113
msgid "Invalid choice"
msgstr "Ungültige Auswahl"

#: InvenTree/models.py:129 InvenTree/models.py:130 company/models.py:412
#: label/models.py:112 part/models.py:656 part/models.py:2196
#: part/templates/part/part_base.html:233 report/models.py:181
#: templates/InvenTree/search.html:137 templates/InvenTree/search.html:289
#: templates/js/translated/company.js:583 templates/js/translated/part.js:338
#: templates/js/translated/part.js:471 templates/js/translated/part.js:963
#: templates/js/translated/stock.js:1342
msgid "Name"
msgstr "Name"

#: InvenTree/models.py:136 build/models.py:187
#: build/templates/build/detail.html:24 company/models.py:351
#: company/models.py:519 company/templates/company/manufacturer_part.html:76
#: company/templates/company/supplier_part.html:75 label/models.py:119
#: order/models.py:158 order/templates/order/purchase_order_detail.html:312
#: part/models.py:679 part/templates/part/part_base.html:238
#: part/templates/part/set_category.html:14 report/models.py:194
#: report/models.py:551 report/models.py:590
#: report/templates/report/inventree_build_order_base.html:118
#: templates/InvenTree/search.html:144 templates/InvenTree/search.html:224
#: templates/InvenTree/search.html:296
#: templates/InvenTree/settings/header.html:9
#: templates/js/translated/bom.js:210 templates/js/translated/build.js:868
#: templates/js/translated/build.js:1162 templates/js/translated/company.js:299
#: templates/js/translated/company.js:497
#: templates/js/translated/company.js:779 templates/js/translated/order.js:267
#: templates/js/translated/order.js:369 templates/js/translated/part.js:397
#: templates/js/translated/part.js:581 templates/js/translated/part.js:758
#: templates/js/translated/part.js:975 templates/js/translated/part.js:1043
#: templates/js/translated/stock.js:926 templates/js/translated/stock.js:1354
#: templates/js/translated/stock.js:1399
msgid "Description"
msgstr "Beschreibung"

#: InvenTree/models.py:137
msgid "Description (optional)"
msgstr "Beschreibung (optional)"

#: InvenTree/models.py:145
msgid "parent"
msgstr "Eltern"

#: InvenTree/serializers.py:52 part/models.py:2438
msgid "Must be a valid number"
msgstr "Muss eine gültige Nummer sein"

#: InvenTree/settings.py:518
msgid "German"
msgstr "Deutsch"

#: InvenTree/settings.py:519
msgid "Greek"
msgstr "Griechisch"

#: InvenTree/settings.py:520
msgid "English"
msgstr "Englisch"

#: InvenTree/settings.py:521
msgid "Spanish"
msgstr "Spanisch"

#: InvenTree/settings.py:522
msgid "French"
msgstr "Französisch"

#: InvenTree/settings.py:523
msgid "Hebrew"
msgstr "Hebräisch"

#: InvenTree/settings.py:524
msgid "Italian"
msgstr "Italienisch"

#: InvenTree/settings.py:525
msgid "Japanese"
msgstr "Japanisch"

#: InvenTree/settings.py:526
msgid "Korean"
msgstr "Koreanisch"

#: InvenTree/settings.py:527
msgid "Dutch"
msgstr "Niederländisch"

#: InvenTree/settings.py:528
msgid "Norwegian"
msgstr "Norwegisch"

#: InvenTree/settings.py:529
msgid "Polish"
msgstr "Polnisch"

#: InvenTree/settings.py:530
msgid "Russian"
msgstr "Russisch"

#: InvenTree/settings.py:531
msgid "Swedish"
msgstr "Schwedisch"

#: InvenTree/settings.py:532
msgid "Thai"
msgstr "Thailändisch"

#: InvenTree/settings.py:533
msgid "Turkish"
msgstr "Türkisch"

#: InvenTree/settings.py:534
msgid "Vietnamese"
msgstr "Vietnamesisch"

#: InvenTree/settings.py:535
msgid "Chinese"
msgstr "Chinesisch"

#: InvenTree/status.py:94
msgid "Background worker check failed"
msgstr "Hintergrund-Prozess-Kontrolle fehlgeschlagen"

#: InvenTree/status.py:98
msgid "Email backend not configured"
msgstr "E-Mail-Backend nicht konfiguriert"

#: InvenTree/status.py:101
msgid "InvenTree system health checks failed"
msgstr "InvenTree Status-Überprüfung fehlgeschlagen"

#: InvenTree/status_codes.py:104 InvenTree/status_codes.py:145
#: InvenTree/status_codes.py:314
msgid "Pending"
msgstr "Ausstehend"

#: InvenTree/status_codes.py:105
msgid "Placed"
msgstr "Platziert"

#: InvenTree/status_codes.py:106 InvenTree/status_codes.py:317
msgid "Complete"
msgstr "Fertig"

#: InvenTree/status_codes.py:107 InvenTree/status_codes.py:147
#: InvenTree/status_codes.py:316
msgid "Cancelled"
msgstr "Storniert"

#: InvenTree/status_codes.py:108 InvenTree/status_codes.py:148
#: InvenTree/status_codes.py:190
msgid "Lost"
msgstr "Verloren"

#: InvenTree/status_codes.py:109 InvenTree/status_codes.py:149
#: InvenTree/status_codes.py:192
msgid "Returned"
msgstr "Zurückgegeben"

#: InvenTree/status_codes.py:146
#: order/templates/order/sales_order_base.html:126
msgid "Shipped"
msgstr "Versendet"

#: InvenTree/status_codes.py:186
msgid "OK"
msgstr "OK"

#: InvenTree/status_codes.py:187
msgid "Attention needed"
msgstr "erfordert Eingriff"

#: InvenTree/status_codes.py:188
msgid "Damaged"
msgstr "Beschädigt"

#: InvenTree/status_codes.py:189
msgid "Destroyed"
msgstr "Zerstört"

#: InvenTree/status_codes.py:191
msgid "Rejected"
msgstr "Zurückgewiesen"

#: InvenTree/status_codes.py:272
msgid "Legacy stock tracking entry"
msgstr "Alter Lagerbestands-Tracking-Eintrag"

#: InvenTree/status_codes.py:274
msgid "Stock item created"
msgstr "Lagerbestand erstellt"

#: InvenTree/status_codes.py:276
msgid "Edited stock item"
msgstr "Lagerbestand bearbeitet"

#: InvenTree/status_codes.py:277
msgid "Assigned serial number"
msgstr "Seriennummer hinzugefügt"

#: InvenTree/status_codes.py:279
msgid "Stock counted"
msgstr "Lagerbestand gezählt"

#: InvenTree/status_codes.py:280
msgid "Stock manually added"
msgstr "Lagerbestand manuell hinzugefügt"

#: InvenTree/status_codes.py:281
msgid "Stock manually removed"
msgstr "Lagerbestand manuell entfernt"

#: InvenTree/status_codes.py:283
msgid "Location changed"
msgstr "Standort geändert"

#: InvenTree/status_codes.py:285
msgid "Installed into assembly"
msgstr "In Baugruppe installiert"

#: InvenTree/status_codes.py:286
msgid "Removed from assembly"
msgstr "Aus Baugruppe entfernt"

#: InvenTree/status_codes.py:288
msgid "Installed component item"
msgstr "Komponente installiert"

#: InvenTree/status_codes.py:289
msgid "Removed component item"
msgstr "Komponente entfernt"

#: InvenTree/status_codes.py:291
msgid "Split from parent item"
msgstr "Vom übergeordneten Element geteilt"

#: InvenTree/status_codes.py:292
msgid "Split child item"
msgstr "Unterobjekt geteilt"

#: InvenTree/status_codes.py:294 templates/js/translated/table_filters.js:173
msgid "Sent to customer"
msgstr "Zum Kunden geschickt"

#: InvenTree/status_codes.py:295
msgid "Returned from customer"
msgstr "Rücksendung vom Kunden"

#: InvenTree/status_codes.py:297
msgid "Build order output created"
msgstr "Endprodukt erstellt"

#: InvenTree/status_codes.py:298
msgid "Build order output completed"
msgstr "Endprodukt fertiggestellt"

#: InvenTree/status_codes.py:300
msgid "Received against purchase order"
msgstr "Gegen Bestellung empfangen"

#: InvenTree/status_codes.py:315
msgid "Production"
msgstr "in Arbeit"

#: InvenTree/validators.py:22
msgid "Not a valid currency code"
msgstr "Kein gültiger Währungscode"

#: InvenTree/validators.py:50
msgid "Invalid character in part name"
msgstr "Ungültiger Buchstabe im Teilenamen"

#: InvenTree/validators.py:63
#, python-brace-format
msgid "IPN must match regex pattern {pat}"
msgstr "IPN muss zu Regex-Muster  {pat} passen"

#: InvenTree/validators.py:77 InvenTree/validators.py:91
#: InvenTree/validators.py:105
#, python-brace-format
msgid "Reference must match pattern {pattern}"
msgstr "Referenz muss zu Regex-Muster {pattern} passen"

#: InvenTree/validators.py:113
#, python-brace-format
msgid "Illegal character in name ({x})"
msgstr "Ungültiges Zeichen im Namen ({x})"

#: InvenTree/validators.py:132 InvenTree/validators.py:148
msgid "Overage value must not be negative"
msgstr "Überschuss-Wert darf nicht negativ sein"

#: InvenTree/validators.py:150
msgid "Overage must not exceed 100%"
msgstr "Überschuss darf 100% nicht überschreiten"

#: InvenTree/validators.py:157
msgid "Overage must be an integer value or a percentage"
msgstr "Überschuss muss eine Ganzzahl oder ein Prozentwert sein"

#: InvenTree/views.py:612
msgid "Delete Item"
msgstr "Element löschen"

#: InvenTree/views.py:661
msgid "Check box to confirm item deletion"
msgstr "Häkchen setzen um Löschung von Objekt zu bestätigen"

#: InvenTree/views.py:676 templates/InvenTree/settings/user.html:14
msgid "Edit User Information"
msgstr "Benutzerinformationen bearbeiten"

#: InvenTree/views.py:687 templates/InvenTree/settings/user.html:18
msgid "Set Password"
msgstr "Passwort eingeben"

#: InvenTree/views.py:706
msgid "Password fields must match"
msgstr "Passwörter stimmen nicht überein"

#: InvenTree/views.py:907 templates/navbar.html:95
msgid "System Information"
msgstr "Systeminformationen"

#: barcodes/api.py:53 barcodes/api.py:150
msgid "Must provide barcode_data parameter"
msgstr "barcode_data Parameter angeben"

#: barcodes/api.py:126
msgid "No match found for barcode data"
msgstr "Keine Treffer für Barcode"

#: barcodes/api.py:128
msgid "Match found for barcode data"
msgstr "Treffer für Barcode gefunden"

#: barcodes/api.py:153
msgid "Must provide stockitem parameter"
msgstr "BestandsObjekt-Parameter muss angegeben werden"

#: barcodes/api.py:160
msgid "No matching stock item found"
msgstr "Keine passende BestandsObjekt gefunden"

#: barcodes/api.py:190
msgid "Barcode already matches StockItem object"
msgstr "Barcode entspricht bereits BestandsObjekt"

#: barcodes/api.py:194
msgid "Barcode already matches StockLocation object"
msgstr "Barcode entspricht bereits Bestandslagerort"

#: barcodes/api.py:198
msgid "Barcode already matches Part object"
msgstr "Barcode entspricht bereits Teil"

#: barcodes/api.py:204 barcodes/api.py:216
msgid "Barcode hash already matches StockItem object"
msgstr "Barcode ist bereits BestandsObjekt zugeordnet"

#: barcodes/api.py:222
msgid "Barcode associated with StockItem"
msgstr "Barcode zugeordnet zu BestandsObjekt"

#: build/forms.py:37
msgid "Build Order reference"
msgstr "Bauauftrags-Referenz"

#: build/forms.py:38
msgid "Order target date"
msgstr "geplantes Bestelldatum"

#: build/forms.py:42 build/templates/build/build_base.html:146
#: build/templates/build/detail.html:124
#: order/templates/order/order_base.html:124
#: order/templates/order/sales_order_base.html:119
#: report/templates/report/inventree_build_order_base.html:126
#: templates/js/translated/build.js:945 templates/js/translated/order.js:284
#: templates/js/translated/order.js:387
msgid "Target Date"
msgstr "Zieldatum"

#: build/forms.py:43 build/models.py:277
msgid "Target date for build completion. Build will be overdue after this date."
msgstr "Zieldatum für Bauauftrag-Fertigstellung."

#: build/forms.py:48 build/forms.py:90 build/forms.py:266 build/models.py:1402
#: build/templates/build/allocation_card.html:23
#: build/templates/build/auto_allocate.html:17
#: build/templates/build/build_base.html:133
#: build/templates/build/detail.html:34 common/models.py:1001
#: company/forms.py:42 company/templates/company/supplier_part.html:226
#: order/forms.py:120 order/forms.py:142 order/forms.py:159 order/models.py:706
#: order/models.py:952 order/templates/order/order_wizard/match_parts.html:30
#: order/templates/order/order_wizard/select_parts.html:34
#: order/templates/order/purchase_order_detail.html:348
#: order/templates/order/sales_order_detail.html:200
#: order/templates/order/sales_order_detail.html:207
#: order/templates/order/sales_order_detail.html:292
#: order/templates/order/sales_order_detail.html:364 part/forms.py:249
#: part/forms.py:265 part/forms.py:281 part/models.py:2340
#: part/templates/part/bom_upload/match_parts.html:31
#: part/templates/part/detail.html:940 part/templates/part/detail.html:1026
#: part/templates/part/part_pricing.html:16
#: report/templates/report/inventree_build_order_base.html:114
#: report/templates/report/inventree_po_report.html:91
#: report/templates/report/inventree_so_report.html:91
#: report/templates/report/inventree_test_report_base.html:77
#: stock/forms.py:140 stock/templates/stock/item_base.html:269
#: stock/templates/stock/stock_adjust.html:18
#: templates/js/translated/barcode.js:364 templates/js/translated/bom.js:225
#: templates/js/translated/build.js:271 templates/js/translated/build.js:606
#: templates/js/translated/build.js:1172
#: templates/js/translated/model_renderers.js:56
#: templates/js/translated/order.js:482 templates/js/translated/part.js:1148
#: templates/js/translated/part.js:1270 templates/js/translated/part.js:1326
#: templates/js/translated/stock.js:1534 templates/js/translated/stock.js:1732
msgid "Quantity"
msgstr "Anzahl"

#: build/forms.py:49
msgid "Number of items to build"
msgstr "Anzahl der zu bauenden Teile"

#: build/forms.py:91
msgid "Enter quantity for build output"
msgstr "Menge der Endprodukte angeben"

#: build/forms.py:95 order/forms.py:114 stock/forms.py:83
msgid "Serial Numbers"
msgstr "Seriennummer"

#: build/forms.py:97
msgid "Enter serial numbers for build outputs"
msgstr "Seriennummer für dieses Endprodukt eingeben"

#: build/forms.py:103
msgid "Confirm creation of build output"
msgstr "Anlage von Endprodukt(en) bestätigen"

#: build/forms.py:124
msgid "Confirm deletion of build output"
msgstr "Löschen des Endprodukt bestätigen"

#: build/forms.py:145
msgid "Confirm unallocation of stock"
msgstr "Aufhebung der BestandsZuordnung bestätigen"

#: build/forms.py:169
msgid "Confirm stock allocation"
msgstr "Bestandszuordnung bestätigen"

#: build/forms.py:186
msgid "Mark build as complete"
msgstr "Bauauftrag als vollständig markieren"

#: build/forms.py:210 build/templates/build/auto_allocate.html:18
#: stock/forms.py:280 stock/templates/stock/item_base.html:299
#: stock/templates/stock/stock_adjust.html:17
#: templates/InvenTree/search.html:260 templates/js/translated/barcode.js:363
#: templates/js/translated/barcode.js:531 templates/js/translated/build.js:256
#: templates/js/translated/build.js:620 templates/js/translated/order.js:467
#: templates/js/translated/stock.js:134 templates/js/translated/stock.js:260
#: templates/js/translated/stock.js:1012 templates/js/translated/stock.js:1426
msgid "Location"
msgstr "Lagerort"

#: build/forms.py:211
msgid "Location of completed parts"
msgstr "Lagerort der Endprodukte"

#: build/forms.py:215 build/templates/build/build_base.html:138
#: build/templates/build/detail.html:62 order/models.py:549
#: order/templates/order/receive_parts.html:24
#: stock/templates/stock/item_base.html:422 templates/InvenTree/search.html:252
#: templates/js/translated/barcode.js:119 templates/js/translated/build.js:902
#: templates/js/translated/order.js:271 templates/js/translated/order.js:374
#: templates/js/translated/stock.js:999 templates/js/translated/stock.js:1503
#: templates/js/translated/stock.js:1748
msgid "Status"
msgstr "Status"

#: build/forms.py:216
msgid "Build output stock status"
msgstr "Bestands-Status der Endprodukte"

#: build/forms.py:223
msgid "Confirm incomplete"
msgstr "Bauauftrag nicht fertiggestellt"

#: build/forms.py:224
msgid "Confirm completion with incomplete stock allocation"
msgstr "Fertigstellung mit nicht kompletter Bestandszuordnung bestätigen"

#: build/forms.py:227
msgid "Confirm build completion"
msgstr "Bauauftrag-Fertigstellung bestätigen"

#: build/forms.py:252
msgid "Confirm cancel"
msgstr "Abbruch bestätigen"

#: build/forms.py:252 build/views.py:65
msgid "Confirm build cancellation"
msgstr "Bauabbruch bestätigen"

#: build/forms.py:266
msgid "Select quantity of stock to allocate"
msgstr "Menge der BestandsObjekte für Zuordnung auswählen"

#: build/models.py:113
msgid "Invalid choice for parent build"
msgstr "Ungültige Wahl für übergeordneten Bauauftrag"

#: build/models.py:117 build/templates/build/build_base.html:9
#: build/templates/build/build_base.html:73
#: report/templates/report/inventree_build_order_base.html:106
#: templates/js/translated/build.js:233
msgid "Build Order"
msgstr "Bauauftrag"

#: build/models.py:118 build/templates/build/index.html:8
#: build/templates/build/index.html:15
#: order/templates/order/sales_order_detail.html:34
#: order/templates/order/so_navbar.html:19
#: order/templates/order/so_navbar.html:22 part/templates/part/navbar.html:42
#: part/templates/part/navbar.html:45 templates/InvenTree/index.html:229
#: templates/InvenTree/search.html:185
#: templates/InvenTree/settings/navbar.html:101
#: templates/InvenTree/settings/navbar.html:103 users/models.py:44
msgid "Build Orders"
msgstr "Bauaufträge"

#: build/models.py:178
msgid "Build Order Reference"
msgstr "Bauauftragsreferenz"

#: build/models.py:179 order/models.py:246 order/models.py:533
#: order/models.py:713 order/templates/order/purchase_order_detail.html:343
#: order/templates/order/sales_order_detail.html:359 part/models.py:2349
#: part/templates/part/bom_upload/match_parts.html:30
#: report/templates/report/inventree_po_report.html:92
#: report/templates/report/inventree_so_report.html:92
#: templates/js/translated/bom.js:217 templates/js/translated/build.js:695
#: templates/js/translated/build.js:1166
msgid "Reference"
msgstr "Referenz"

#: build/models.py:190
msgid "Brief description of the build"
msgstr "Kurze Beschreibung des Baus"

#: build/models.py:199 build/templates/build/build_base.html:163
#: build/templates/build/detail.html:80
msgid "Parent Build"
msgstr "Eltern-Bauauftrag"

#: build/models.py:200
msgid "BuildOrder to which this build is allocated"
msgstr "Bauauftrag, zu dem dieser Bauauftrag zugwiesen ist"

#: build/models.py:205 build/templates/build/auto_allocate.html:16
#: build/templates/build/build_base.html:128
#: build/templates/build/detail.html:29 company/models.py:654
#: order/models.py:766 order/models.py:825
#: order/templates/order/order_wizard/select_parts.html:32
#: order/templates/order/purchase_order_detail.html:297
#: order/templates/order/receive_parts.html:19
#: order/templates/order/sales_order_detail.html:344 part/models.py:295
#: part/models.py:1980 part/models.py:1996 part/models.py:2015
#: part/models.py:2033 part/models.py:2112 part/models.py:2234
#: part/models.py:2324 part/templates/part/detail.html:199
#: part/templates/part/part_app_base.html:8
#: part/templates/part/part_pricing.html:12
#: part/templates/part/set_category.html:13
#: report/templates/report/inventree_build_order_base.html:110
#: report/templates/report/inventree_po_report.html:90
#: report/templates/report/inventree_so_report.html:90
#: templates/InvenTree/search.html:112 templates/InvenTree/search.html:210
#: templates/js/translated/barcode.js:362 templates/js/translated/bom.js:183
#: templates/js/translated/build.js:586 templates/js/translated/build.js:873
#: templates/js/translated/build.js:1139 templates/js/translated/company.js:438
#: templates/js/translated/company.js:688 templates/js/translated/part.js:562
#: templates/js/translated/part.js:725 templates/js/translated/stock.js:132
#: templates/js/translated/stock.js:895 templates/js/translated/stock.js:1720
msgid "Part"
msgstr "Teil"

#: build/models.py:213
msgid "Select part to build"
msgstr "Teil für den Bauauftrag wählen"

#: build/models.py:218
msgid "Sales Order Reference"
msgstr "Auftrag Referenz"

#: build/models.py:222
msgid "SalesOrder to which this build is allocated"
msgstr "Bestellung, die diesem Bauauftrag zugewiesen ist"

#: build/models.py:227
msgid "Source Location"
msgstr "Quell-Lagerort"

#: build/models.py:231
msgid "Select location to take stock from for this build (leave blank to take from any stock location)"
msgstr "Entnahme-Lagerort für diesen Bauauftrag wählen (oder leer lassen für einen beliebigen Lagerort)"

#: build/models.py:236
msgid "Destination Location"
msgstr "Ziel-Lagerort"

#: build/models.py:240
msgid "Select location where the completed items will be stored"
msgstr "Lagerort an dem fertige Objekte gelagert werden auswählen"

#: build/models.py:244
msgid "Build Quantity"
msgstr "Bau-Anzahl"

#: build/models.py:247
msgid "Number of stock items to build"
msgstr "Anzahl der zu bauenden BestandsObjekt"

#: build/models.py:251
msgid "Completed items"
msgstr "Fertiggestellte Teile"

#: build/models.py:253
msgid "Number of stock items which have been completed"
msgstr "Anzahl der fertigen BestandsObjekte"

#: build/models.py:257 part/templates/part/part_base.html:191
msgid "Build Status"
msgstr "Bauauftrags-Status"

#: build/models.py:261
msgid "Build status code"
msgstr "Bau-Statuscode"

#: build/models.py:265 stock/models.py:507
msgid "Batch Code"
msgstr "Losnummer"

#: build/models.py:269
msgid "Batch code for this build output"
msgstr "Losnummer für dieses Endprodukt"

#: build/models.py:272 order/models.py:162 part/models.py:851
#: part/templates/part/part_base.html:264 templates/js/translated/order.js:382
msgid "Creation Date"
msgstr "Erstelldatum"

#: build/models.py:276 order/models.py:555
msgid "Target completion date"
msgstr "geplantes Fertigstellungsdatum"

#: build/models.py:280 order/models.py:288 templates/js/translated/build.js:950
msgid "Completion Date"
msgstr "Fertigstellungsdatum"

#: build/models.py:286
msgid "completed by"
msgstr "Fertiggestellt von"

#: build/models.py:294 templates/js/translated/build.js:915
msgid "Issued by"
msgstr "Aufgegeben von"

#: build/models.py:295
msgid "User who issued this build order"
msgstr "Nutzer der diesen Bauauftrag erstellt hat"

#: build/models.py:303 build/templates/build/build_base.html:184
#: build/templates/build/detail.html:108 order/models.py:176
#: order/templates/order/order_base.html:138
#: order/templates/order/sales_order_base.html:140 part/models.py:855
#: report/templates/report/inventree_build_order_base.html:159
#: templates/js/translated/build.js:930
msgid "Responsible"
msgstr "Verantwortlicher Benutzer"

#: build/models.py:304
msgid "User responsible for this build order"
msgstr "Nutzer der für diesen Bauauftrag zuständig ist"

#: build/models.py:309 build/templates/build/detail.html:94
#: company/templates/company/manufacturer_part.html:83
#: company/templates/company/supplier_part.html:82
#: part/templates/part/part_base.html:258 stock/models.py:501
#: stock/templates/stock/item_base.html:359
msgid "External Link"
msgstr "Externer Link"

#: build/models.py:310 part/models.py:713 stock/models.py:503
msgid "Link to external URL"
msgstr "Link zu einer externen URL"

#: build/models.py:314 build/templates/build/navbar.html:52
#: company/models.py:139 company/models.py:526
#: company/templates/company/navbar.html:63
#: company/templates/company/navbar.html:66 order/models.py:180
#: order/models.py:715 order/templates/order/po_navbar.html:38
#: order/templates/order/po_navbar.html:41
#: order/templates/order/purchase_order_detail.html:419
#: order/templates/order/sales_order_detail.html:439
#: order/templates/order/so_navbar.html:33
#: order/templates/order/so_navbar.html:36 part/models.py:840
#: part/templates/part/detail.html:105 part/templates/part/navbar.html:108
#: part/templates/part/navbar.html:111
#: report/templates/report/inventree_build_order_base.html:173
#: stock/forms.py:138 stock/forms.py:250 stock/forms.py:282 stock/models.py:573
#: stock/models.py:1715 stock/models.py:1821
#: stock/templates/stock/navbar.html:57 templates/js/translated/barcode.js:37
#: templates/js/translated/bom.js:369 templates/js/translated/company.js:784
#: templates/js/translated/stock.js:268 templates/js/translated/stock.js:509
#: templates/js/translated/stock.js:1090
msgid "Notes"
msgstr "Notizen"

#: build/models.py:315
msgid "Extra build notes"
msgstr "Extranotizen für den Bauauftrag"

#: build/models.py:792
msgid "No build output specified"
msgstr "kein Endprodukt angegeben"

#: build/models.py:795
msgid "Build output is already completed"
msgstr "Endprodukt bereits hergstellt"

#: build/models.py:798
msgid "Build output does not match Build Order"
msgstr "Endprodukt stimmt nicht mit dem Bauauftrag überein"

#: build/models.py:1208
msgid "BuildItem must be unique for build, stock_item and install_into"
msgstr "Bauauftrags-Objekt muss für Bauauftrag, Lager-Objekt und installiert_in eindeutig sein"

#: build/models.py:1233
msgid "Build item must specify a build output, as master part is marked as trackable"
msgstr "Bauauftragsposition muss ein Endprodukt festlegen, da der übergeordnete Teil verfolgbar ist"

#: build/models.py:1237
#, python-brace-format
msgid "Allocated quantity ({n}) must not exceed available quantity ({q})"
msgstr "Reserviermenge ({n}) muss kleiner Bestandsmenge ({q}) sein. Zugewiesene Anzahl ({n}) darf nicht die verfügbare ({q}) Anzahl überschreiten"

#: build/models.py:1244 order/models.py:926
msgid "StockItem is over-allocated"
msgstr "Zu viele BestandsObjekt zugewiesen"

#: build/models.py:1248 order/models.py:929
msgid "Allocation quantity must be greater than zero"
msgstr "Reserviermenge muss größer null sein"

#: build/models.py:1252
msgid "Quantity must be 1 for serialized stock"
msgstr "Anzahl muss 1 für Objekte mit Seriennummer sein"

#: build/models.py:1312
#, python-brace-format
msgid "Selected stock item not found in BOM for part '{p}'"
msgstr "Ausgewähltes BestandsObjekt nicht Stückliste für Teil '{p}' gefunden"

#: build/models.py:1372 stock/templates/stock/item_base.html:331
#: templates/InvenTree/search.html:183 templates/js/translated/build.js:846
#: templates/navbar.html:29
msgid "Build"
msgstr "Bauauftrag"

#: build/models.py:1373
msgid "Build to allocate parts"
msgstr "Bauauftrag starten um Teile zuzuweisen"

#: build/models.py:1389 stock/templates/stock/item_base.html:8
#: stock/templates/stock/item_base.html:31
#: stock/templates/stock/item_base.html:353
#: stock/templates/stock/stock_adjust.html:16
#: templates/js/translated/build.js:244 templates/js/translated/build.js:249
#: templates/js/translated/build.js:993 templates/js/translated/order.js:455
#: templates/js/translated/order.js:460 templates/js/translated/stock.js:1485
msgid "Stock Item"
msgstr "BestandsObjekt"

#: build/models.py:1390
msgid "Source stock item"
msgstr "Quell-BestandsObjekt"

#: build/models.py:1403
msgid "Stock quantity to allocate to build"
msgstr "BestandsObjekt-Anzahl dem Bauauftrag zuweisen"

#: build/models.py:1411
msgid "Install into"
msgstr "Installiere in"

#: build/models.py:1412
msgid "Destination stock item"
msgstr "Ziel-BestandsObjekt"

#: build/templates/build/allocation_card.html:21
#: build/templates/build/complete_output.html:46
#: order/templates/order/sales_order_detail.html:205
#: order/templates/order/sales_order_detail.html:290
#: report/templates/report/inventree_test_report_base.html:75
#: stock/models.py:495 stock/templates/stock/item_base.html:251
#: templates/js/translated/build.js:604
#: templates/js/translated/model_renderers.js:54
msgid "Serial Number"
msgstr "Seriennummer"

#: build/templates/build/auto_allocate.html:9
msgid "Automatically Allocate Stock"
msgstr "Lagerbestand automatisch zuweisen"

#: build/templates/build/auto_allocate.html:10
msgid "The following stock items will be allocated to the specified build output"
msgstr "Die folgenden BestandsObjekte werden den ausgewählten Endprodukten zugeordnet"

#: build/templates/build/auto_allocate.html:37
msgid "No stock items found that can be automatically allocated to this build"
msgstr "Keine BestandsObjekte gefunden, die diesem Endprodukt automatisch zugewiesen werden können"

#: build/templates/build/auto_allocate.html:39
msgid "Stock items will have to be manually allocated"
msgstr "BestandsObjekte müssen manuell zugewiesen werden"

#: build/templates/build/build_base.html:18
#, python-format
msgid "This Build Order is allocated to Sales Order %(link)s"
msgstr "Dieser Bauauftrag ist dem Auftrag %(link)s zugeordnet"

#: build/templates/build/build_base.html:25
#, python-format
msgid "This Build Order is a child of Build Order %(link)s"
msgstr "Dieser Bauauftrag ist dem Bauauftrag %(link)s untergeordnet"

#: build/templates/build/build_base.html:32
msgid "Build Order is ready to mark as completed"
msgstr "Bauauftrag ist bereit abgeschlossen zu werden"

#: build/templates/build/build_base.html:37
msgid "Build Order cannot be completed as outstanding outputs remain"
msgstr "Bauauftrag kann nicht abgeschlossen werden, da es noch ausstehende Endprodukte gibt"

#: build/templates/build/build_base.html:42
msgid "Required build quantity has not yet been completed"
msgstr "Benötigte Teil-Anzahl wurde noch nicht fertiggestellt"

#: build/templates/build/build_base.html:47
msgid "Stock has not been fully allocated to this Build Order"
msgstr "Lagerbestand wurde Bauauftrag noch nicht vollständig zugewiesen"

#: build/templates/build/build_base.html:75
#: company/templates/company/company_base.html:40
#: company/templates/company/manufacturer_part.html:29
#: company/templates/company/supplier_part.html:30
#: order/templates/order/order_base.html:26
#: order/templates/order/sales_order_base.html:37
#: part/templates/part/category.html:27 part/templates/part/part_base.html:25
#: stock/templates/stock/item_base.html:62
#: stock/templates/stock/location.html:31
msgid "Admin view"
msgstr "Admin"

#: build/templates/build/build_base.html:81
#: build/templates/build/build_base.html:150
#: order/templates/order/order_base.html:32
#: order/templates/order/order_base.html:86
#: order/templates/order/sales_order_base.html:43
#: order/templates/order/sales_order_base.html:88
#: templates/js/translated/table_filters.js:259
#: templates/js/translated/table_filters.js:278
#: templates/js/translated/table_filters.js:295
msgid "Overdue"
msgstr "Überfällig"

#: build/templates/build/build_base.html:90
msgid "Print actions"
msgstr "Aktionen drucken"

#: build/templates/build/build_base.html:94
msgid "Print Build Order"
msgstr "Bauauftrag drucken"

#: build/templates/build/build_base.html:100
#: build/templates/build/build_base.html:222
msgid "Complete Build"
msgstr "Bauauftrag fertigstellen"

#: build/templates/build/build_base.html:105
msgid "Build actions"
msgstr "Bau-Auftrag Aktionen"

#: build/templates/build/build_base.html:109
msgid "Edit Build"
msgstr "Bauauftrag bearbeiten"

#: build/templates/build/build_base.html:111
#: build/templates/build/build_base.html:206 build/views.py:56
msgid "Cancel Build"
msgstr "Bauauftrag abbrechen"

#: build/templates/build/build_base.html:114
msgid "Delete Build"
msgstr ""

#: build/templates/build/build_base.html:124
#: build/templates/build/detail.html:15
msgid "Build Details"
msgstr "Bau-Status"

#: build/templates/build/build_base.html:150
#, python-format
msgid "This build was due on %(target)s"
msgstr "Bauauftrag war fällig am %(target)s"

#: build/templates/build/build_base.html:157
#: build/templates/build/detail.html:67
msgid "Progress"
msgstr "Fortschritt"

#: build/templates/build/build_base.html:170
#: build/templates/build/detail.html:87 order/models.py:823
#: order/templates/order/sales_order_base.html:9
#: order/templates/order/sales_order_base.html:35
#: order/templates/order/sales_order_ship.html:25
#: report/templates/report/inventree_build_order_base.html:136
#: report/templates/report/inventree_so_report.html:77
#: stock/templates/stock/item_base.html:293
#: templates/js/translated/order.js:329
msgid "Sales Order"
msgstr "Auftrag"

#: build/templates/build/build_base.html:177
#: build/templates/build/detail.html:101
#: report/templates/report/inventree_build_order_base.html:153
msgid "Issued By"
msgstr "Aufgegeben von"

#: build/templates/build/build_base.html:214
msgid "Incomplete Outputs"
msgstr "Unfertige Endprodukte"

#: build/templates/build/build_base.html:215
msgid "Build Order cannot be completed as incomplete build outputs remain"
msgstr "Bauauftrag kann nicht abgeschlossen werden, da es noch unvollständige Endprodukte gibt"

#: build/templates/build/build_output_create.html:7
msgid "The Bill of Materials contains trackable parts"
msgstr "Die Stückliste enthält verfolgbare Teile"

#: build/templates/build/build_output_create.html:8
msgid "Build outputs must be generated individually."
msgstr "Endprodukte müssen individuell angelegt werden."

#: build/templates/build/build_output_create.html:9
msgid "Multiple build outputs will be created based on the quantity specified."
msgstr "Mehrere Endprodukte werden anhand der gegebenen Anzahl angelegt werden."

#: build/templates/build/build_output_create.html:15
msgid "Trackable parts can have serial numbers specified"
msgstr "Nachverfolgbare Teile können Seriennummern haben"

#: build/templates/build/build_output_create.html:16
msgid "Enter serial numbers to generate multiple single build outputs"
msgstr "Seriennummeren für mehrere einzelne Endprodukte angeben"

#: build/templates/build/cancel.html:5
msgid "Are you sure you wish to cancel this build?"
msgstr "Sind Sie sicher, dass sie diesen Bauauftrag abbrechen möchten?"

#: build/templates/build/complete.html:8
msgid "Build Order is complete"
msgstr "Bauauftrag ist vollständig"

#: build/templates/build/complete.html:12
msgid "Build Order is incomplete"
msgstr "Bauauftrag ist unvollständig"

#: build/templates/build/complete.html:15
msgid "Incompleted build outputs remain"
msgstr "unfertige Endprodukte vorhanden"

#: build/templates/build/complete.html:18
msgid "Required build quantity has not been completed"
msgstr "Benötigte Teil-Anzahl wurde noch nicht fertiggestellt"

#: build/templates/build/complete.html:21
msgid "Required stock has not been fully allocated"
msgstr "Benötigter Bestand wurde nicht vollständig zugewiesen"

#: build/templates/build/complete_output.html:10
msgid "Stock allocation is complete for this output"
msgstr "Lagerzuordnung für dieses Endprodukt ist vollständig"

#: build/templates/build/complete_output.html:14
msgid "Stock allocation is incomplete"
msgstr "Bestandszuordnung ist nicht vollständig"

#: build/templates/build/complete_output.html:20
msgid "tracked parts have not been fully allocated"
msgstr "verfolgte Teile wurden nicht vollständig zugewiesen"

#: build/templates/build/complete_output.html:41
msgid "The following items will be created"
msgstr "Die folgenden Objekte werden erstellt"

#: build/templates/build/create_build_item.html:7
msgid "Select a stock item to allocate to the selected build output"
msgstr "BestandsObjekt zur Zuordnung zum ausgewählten Endprodukt auswählen"

#: build/templates/build/create_build_item.html:11
#, python-format
msgid "The allocated stock will be installed into the following build output:<br><i>%(output)s</i>"
msgstr "Der zugeordnete Bestand wird in den folgenden Endprodukten verbaut werden:<br><i>%(output)s</i>"

#: build/templates/build/create_build_item.html:17
#, python-format
msgid "No stock available for %(part)s"
msgstr "Kein Bestand verfügbar für %(part)s"

#: build/templates/build/delete_build_item.html:8
msgid "Are you sure you want to unallocate this stock?"
msgstr "Sind Sie sicher, dass sie die folgenden Bestands-Zuordnung entfernen möchten?"

#: build/templates/build/delete_build_item.html:11
msgid "The selected stock will be unallocated from the build output"
msgstr "Der ausgeählte Bestand wird von den Endprodukten zurückgenommen werden"

#: build/templates/build/detail.html:38
msgid "Stock Source"
msgstr "Ausgangs-Lager"

#: build/templates/build/detail.html:43
msgid "Stock can be taken from any available location."
msgstr "Bestand kann jedem verfügbaren Lagerort entnommen werden."

#: build/templates/build/detail.html:49 order/forms.py:88 order/models.py:782
#: order/templates/order/purchase_order_detail.html:408
#: order/templates/order/receive_parts.html:25 stock/forms.py:134
msgid "Destination"
msgstr "Ziel-Lager"

#: build/templates/build/detail.html:56
msgid "Destination location not specified"
msgstr "Ziel-Lagerort nicht angegeben"

#: build/templates/build/detail.html:73
#: stock/templates/stock/item_base.html:317
#: templates/js/translated/stock.js:1007 templates/js/translated/stock.js:1755
#: templates/js/translated/table_filters.js:116
#: templates/js/translated/table_filters.js:198
msgid "Batch"
msgstr "Losnummer"

#: build/templates/build/detail.html:119
#: order/templates/order/order_base.html:111
#: order/templates/order/sales_order_base.html:113
#: templates/js/translated/build.js:910
msgid "Created"
msgstr "Erstellt"

#: build/templates/build/detail.html:130
msgid "No target date set"
msgstr "Kein Ziel-Datum gesetzt"

#: build/templates/build/detail.html:135 templates/js/translated/build.js:888
msgid "Completed"
msgstr "Fertig"

#: build/templates/build/detail.html:139
msgid "Build not complete"
msgstr "Bauauftrag ist nicht vollständig"

#: build/templates/build/detail.html:150 build/templates/build/navbar.html:35
msgid "Child Build Orders"
msgstr "Unter-Bauaufträge"

#: build/templates/build/detail.html:166
msgid "Allocate Stock to Build"
msgstr "Lagerbestand Bauauftrag zuweisen"

#: build/templates/build/detail.html:172
msgid "Allocate stock to build"
msgstr "Lagerbestand Bauauftrag zuweisen"

#: build/templates/build/detail.html:173
msgid "Auto Allocate"
msgstr "Automatisch zuweisen"

#: build/templates/build/detail.html:175 templates/js/translated/build.js:778
msgid "Unallocate stock"
msgstr "Bestandszuordnung aufheben"

#: build/templates/build/detail.html:176 build/views.py:318 build/views.py:638
msgid "Unallocate Stock"
msgstr "Bestandszuordnung aufheben"

#: build/templates/build/detail.html:179
msgid "Order required parts"
msgstr "Benötigte Teile bestellen"

#: build/templates/build/detail.html:180
#: company/templates/company/detail.html:33
#: company/templates/company/detail.html:75 order/views.py:679
#: part/templates/part/category.html:140
msgid "Order Parts"
msgstr "Teile bestellen"

#: build/templates/build/detail.html:186
msgid "Untracked stock has been fully allocated for this Build Order"
msgstr "Nicht verfolgter Lagerbestand wurde Bauauftrag vollständig zugewiesen"

#: build/templates/build/detail.html:190
msgid "Untracked stock has not been fully allocated for this Build Order"
msgstr "Nicht verfolgter Lagerbestand wurde Bauauftrag noch nicht vollständig zugewiesen"

#: build/templates/build/detail.html:197
msgid "This Build Order does not have any associated untracked BOM items"
msgstr "Dieser Bauauftrag hat keine zugeordneten Stücklisten-Einträge"

#: build/templates/build/detail.html:206
msgid "Incomplete Build Outputs"
msgstr "Unfertige Endprodukte"

#: build/templates/build/detail.html:211
msgid "Create new build output"
msgstr "Neues Endprodukt anlegen"

#: build/templates/build/detail.html:212
msgid "Create New Output"
msgstr "Neues Endprodukt anlegen"

#: build/templates/build/detail.html:225
msgid "Create a new build output"
msgstr "Neues Endprodukt anlegen"

#: build/templates/build/detail.html:226
msgid "No incomplete build outputs remain."
msgstr "Keine unfertigen Endprodukte verbleibend."

#: build/templates/build/detail.html:227
msgid "Create a new build output using the button above"
msgstr "Neues Endprodukt mit der Schaltfläche oberhalb anlegen"

#: build/templates/build/detail.html:235
msgid "Completed Build Outputs"
msgstr "Fertiggestellte Endprodukte"

#: build/templates/build/detail.html:246 build/templates/build/navbar.html:42
#: build/templates/build/navbar.html:45 order/templates/order/po_navbar.html:35
#: order/templates/order/sales_order_detail.html:43
#: order/templates/order/so_navbar.html:29 part/templates/part/detail.html:173
#: part/templates/part/navbar.html:102 part/templates/part/navbar.html:105
#: stock/templates/stock/item.html:87 stock/templates/stock/navbar.html:47
#: stock/templates/stock/navbar.html:50
msgid "Attachments"
msgstr "Anhänge"

#: build/templates/build/detail.html:257
msgid "Build Notes"
msgstr "Bauauftrags-Notizen"

#: build/templates/build/detail.html:261 build/templates/build/detail.html:397
#: company/templates/company/detail.html:173
#: company/templates/company/detail.html:200
#: order/templates/order/purchase_order_detail.html:62
#: order/templates/order/purchase_order_detail.html:95
#: order/templates/order/sales_order_detail.html:58
#: order/templates/order/sales_order_detail.html:85
#: part/templates/part/detail.html:109 stock/templates/stock/item.html:102
#: stock/templates/stock/item.html:187
msgid "Edit Notes"
msgstr "Anmerkungen bearbeiten"

#: build/templates/build/detail.html:357
#: order/templates/order/po_attachments.html:79
#: order/templates/order/purchase_order_detail.html:156
#: order/templates/order/sales_order_detail.html:145
#: part/templates/part/detail.html:802 stock/templates/stock/item.html:251
#: templates/attachment_table.html:6
msgid "Add Attachment"
msgstr "Anhang hinzufügen"

#: build/templates/build/detail.html:375
#: order/templates/order/po_attachments.html:51
#: order/templates/order/purchase_order_detail.html:128
#: order/templates/order/sales_order_detail.html:118
#: part/templates/part/detail.html:756 stock/templates/stock/item.html:219
msgid "Edit Attachment"
msgstr "Anhang bearbeiten"

#: build/templates/build/detail.html:382
#: order/templates/order/po_attachments.html:58
#: order/templates/order/purchase_order_detail.html:135
#: order/templates/order/sales_order_detail.html:124
#: part/templates/part/detail.html:765 stock/templates/stock/item.html:228
msgid "Confirm Delete Operation"
msgstr "Löschvorgang bestätigen"

#: build/templates/build/detail.html:383
#: order/templates/order/po_attachments.html:59
#: order/templates/order/purchase_order_detail.html:136
#: order/templates/order/sales_order_detail.html:125
#: part/templates/part/detail.html:766 stock/templates/stock/item.html:229
msgid "Delete Attachment"
msgstr "Anhang löschen"

#: build/templates/build/edit_build_item.html:7
msgid "Alter the quantity of stock allocated to the build output"
msgstr "Anzahl des zugeordneten Bestands für die Endprodukte ändern"

#: build/templates/build/index.html:28
msgid "New Build Order"
msgstr "Neuer Bauauftrag"

#: build/templates/build/index.html:37 build/templates/build/index.html:38
msgid "Print Build Orders"
msgstr "Bauaufträge ausdrucken"

#: build/templates/build/index.html:43
#: order/templates/order/purchase_orders.html:27
#: order/templates/order/sales_orders.html:27
msgid "Display calendar view"
msgstr "Kalender-Ansicht"

#: build/templates/build/index.html:46
#: order/templates/order/purchase_orders.html:30
#: order/templates/order/sales_orders.html:30
msgid "Display list view"
msgstr "Listen-Ansicht"

#: build/templates/build/navbar.html:12
msgid "Build Order Details"
msgstr "Bauauftrag-details"

#: build/templates/build/navbar.html:15 order/templates/order/po_navbar.html:15
#: templates/js/translated/stock.js:1414
msgid "Details"
msgstr "Details"

#: build/templates/build/navbar.html:20 build/templates/build/navbar.html:23
#: build/views.py:90
msgid "Allocate Stock"
msgstr "Lagerbestand zuweisen"

#: build/templates/build/navbar.html:28 build/templates/build/navbar.html:31
msgid "Build Outputs"
msgstr "Endprodukte"

#: build/templates/build/navbar.html:38
msgid "Child Builds"
msgstr "Unter-Endprodukte"

#: build/templates/build/navbar.html:49
msgid "Build Order Notes"
msgstr "Bauauftrag-Notizen"

#: build/templates/build/unallocate.html:10
msgid "Are you sure you wish to unallocate all stock for this build?"
msgstr "Sind Sie sicher, dass sie alle BestandsObjekt von diesem Bauauftrag entfernen möchten?"

#: build/templates/build/unallocate.html:12
msgid "All incomplete stock allocations will be removed from the build"
msgstr "Alle unvollständigen Bestandszuordnungen werden vom Endprodukt entfernt"

#: build/views.py:76
msgid "Build was cancelled"
msgstr "Bauauftrag wurde abgebrochen"

#: build/views.py:137
msgid "Allocated stock to build output"
msgstr "Bestand dem Endprodukt zuweisen"

#: build/views.py:149
msgid "Create Build Output"
msgstr "Endprodukt anlegen"

#: build/views.py:167
msgid "Maximum output quantity is "
msgstr "Maximale Endproduktmenge ist "

#: build/views.py:183 stock/views.py:1389
msgid "Serial numbers already exist"
msgstr "Seriennummern existieren bereits"

#: build/views.py:192
msgid "Serial numbers required for trackable build output"
msgstr "Seriennummern für verfolgbare Endprodukte benötigt"

#: build/views.py:258
msgid "Delete Build Output"
msgstr "Endprodukt entfernen"

#: build/views.py:279 build/views.py:369
msgid "Confirm unallocation of build stock"
msgstr "Entfernung von Bestands-Zuordnung bestätigen"

#: build/views.py:280 build/views.py:370 stock/views.py:404
msgid "Check the confirmation box"
msgstr "Bestätigungsbox bestätigen"

#: build/views.py:292
msgid "Build output does not match build"
msgstr "Endprodukt stimmt nicht mit Bauauftrag überein"

#: build/views.py:294 build/views.py:495
msgid "Build output must be specified"
msgstr "Endprodukt muss angegeben sein"

#: build/views.py:306
msgid "Build output deleted"
msgstr "Endprodukt gelöscht"

#: build/views.py:404
msgid "Complete Build Order"
msgstr "Bauauftrag fertigstellen"

#: build/views.py:410
msgid "Build order cannot be completed - incomplete outputs remain"
msgstr "Bauauftrag kann nicht abgeschlossen werden, es gibt noch unvollständige Endprodukte"

#: build/views.py:421
msgid "Completed build order"
msgstr "Bauauftrag fertiggestellt"

#: build/views.py:437
msgid "Complete Build Output"
msgstr "Endprodukt fertigstellen"

#: build/views.py:479
msgid "Invalid stock status value selected"
msgstr "Ungültiger Lagerbestands-Status ausgewählt"

#: build/views.py:486
msgid "Quantity to complete cannot exceed build output quantity"
msgstr "Fertigzustellende Anzahl darf nicht die geplante Endprodukt-Anzahl überschreiten"

#: build/views.py:492
msgid "Confirm completion of incomplete build"
msgstr "Endprodukt-Fertigstellung bestätigen"

#: build/views.py:591
msgid "Build output completed"
msgstr "Endprodukt fertiggestellt"

#: build/views.py:628
msgid "Delete Build Order"
msgstr "Bauauftrag löschen"

#: build/views.py:643
msgid "Removed parts from build allocation"
msgstr "Teile von Bauzuordnung entfernt"

#: build/views.py:655
msgid "Allocate stock to build output"
msgstr "Bestand dem Endprodukt zuweisen"

#: build/views.py:698
msgid "Item must be currently in stock"
msgstr "Teil muss aktuell im Bestand sein"

#: build/views.py:704
msgid "Stock item is over-allocated"
msgstr "BestandObjekt ist zu oft zugewiesen"

#: build/views.py:705 templates/js/translated/bom.js:250
#: templates/js/translated/build.js:705 templates/js/translated/build.js:1000
#: templates/js/translated/build.js:1179
msgid "Available"
msgstr "Verfügbar"

#: build/views.py:707
msgid "Stock item must be selected"
msgstr "BestandsObjekt muss ausgewählt sein"

#: build/views.py:870
msgid "Edit Stock Allocation"
msgstr "Bestandszuordnung bearbeiten"

#: build/views.py:874
msgid "Updated Build Item"
msgstr "Bauobjekt aktualisiert"

#: common/files.py:67
msgid "Unsupported file format: {ext.upper()}"
msgstr "Dateiformat nicht unterstützt: {ext.upper()}"

#: common/files.py:69
msgid "Error reading file (invalid encoding)"
msgstr "Fehler beim Lesen der Datei (ungültige Kodierung)"

#: common/files.py:74
msgid "Error reading file (invalid format)"
msgstr "Fehler beim Lesen der Datei (ungültiges Format)"

#: common/files.py:76
msgid "Error reading file (incorrect dimension)"
msgstr "Fehler beim Lesen der Datei (falsche Größe)"

#: common/files.py:78
msgid "Error reading file (data could be corrupted)"
msgstr "Fehler beim Lesen der Datei (Daten könnten beschädigt sein)"

#: common/forms.py:34 templates/js/translated/attachment.js:42
msgid "File"
msgstr "Datei"

#: common/forms.py:35
msgid "Select file to upload"
msgstr "Datei zum Hochladen auswählen"

#: common/forms.py:50
msgid "{name.title()} File"
msgstr "{name.title()} Datei"

#: common/forms.py:51
#, python-brace-format
msgid "Select {name} file to upload"
msgstr "{name} Datei zum Hochladen auswählen"

#: common/models.py:322 common/models.py:815 common/models.py:962
msgid "Settings key (must be unique - case insensitive"
msgstr "Einstellungs-Schlüssel (muss einzigartig sein, Groß-/ Kleinschreibung wird nicht beachtet)"

#: common/models.py:324
msgid "Settings value"
msgstr "Einstellungs-Wert"

#: common/models.py:359
msgid "Must be an integer value"
msgstr "Nur Ganzzahl eingeben"

#: common/models.py:382
msgid "Value must be a boolean value"
msgstr "Wahrheitswert erforderlich"

#: common/models.py:393
msgid "Value must be an integer value"
msgstr "Nur Ganzzahl eingeben"

#: common/models.py:416
msgid "Key string must be unique"
msgstr "Schlüsseltext muss eindeutig sein"

#: common/models.py:523
msgid "InvenTree Instance Name"
msgstr "InvenTree Instanzname"

#: common/models.py:525
msgid "String descriptor for the server instance"
msgstr "Kurze Beschreibung der Instanz"

#: common/models.py:529
msgid "Use instance name"
msgstr "Name der Instanz verwenden"

#: common/models.py:530
msgid "Use the instance name in the title-bar"
msgstr "Den Namen der Instanz in der Titelleiste verwenden"

#: common/models.py:536 company/models.py:97 company/models.py:98
msgid "Company name"
msgstr "Firmenname"

#: common/models.py:537
msgid "Internal company name"
msgstr "interner Firmenname"

#: common/models.py:542
msgid "Base URL"
msgstr "Basis-URL"

#: common/models.py:543
msgid "Base URL for server instance"
msgstr "Basis-URL für dieses Instanz"

#: common/models.py:549
msgid "Default Currency"
msgstr "Standardwährung"

#: common/models.py:550
msgid "Default currency"
msgstr "Standardwährung"

#: common/models.py:556
msgid "Download from URL"
msgstr "Von URL herunterladen"

#: common/models.py:557
msgid "Allow download of remote images and files from external URL"
msgstr "Herunterladen von externen Bildern und Dateien von URLs erlaubt"

#: common/models.py:563
msgid "Barcode Support"
msgstr "Bacode-Feature verwenden"

#: common/models.py:564
msgid "Enable barcode scanner support"
msgstr "Barcode-Scanner Unterstützung"

#: common/models.py:570
msgid "IPN Regex"
msgstr "IPN Regex"

#: common/models.py:571
msgid "Regular expression pattern for matching Part IPN"
msgstr "RegEx Muster für die Zuordnung von Teil-IPN"

#: common/models.py:575
msgid "Allow Duplicate IPN"
msgstr "Mehrere Artikel mit gleicher IPN erlaubt"

#: common/models.py:576
msgid "Allow multiple parts to share the same IPN"
msgstr "Mehrere Artikel mit gleicher IPN erlaubt"

#: common/models.py:582
msgid "Allow Editing IPN"
msgstr "Ändern von IPN erlaubt"

#: common/models.py:583
msgid "Allow changing the IPN value while editing a part"
msgstr "Ändern der IPN während des Bearbeiten eines Teils erlaubt"

#: common/models.py:589
msgid "Copy Part BOM Data"
msgstr "Teil-Stückliste kopieren"

#: common/models.py:590
msgid "Copy BOM data by default when duplicating a part"
msgstr "Stückliste von Teil kopieren wenn das Teil dupliziert wird "

#: common/models.py:596
msgid "Copy Part Parameter Data"
msgstr "Teil-Parameter kopieren"

#: common/models.py:597
msgid "Copy parameter data by default when duplicating a part"
msgstr "Parameter-Daten für dieses Teil kopieren wenn das Teil dupliziert wird"

#: common/models.py:603
msgid "Copy Part Test Data"
msgstr "Teil-Testdaten kopieren"

#: common/models.py:604
msgid "Copy test data by default when duplicating a part"
msgstr "Test-Daten für dieses Teil kopieren wenn das Teil dupliziert wird"

#: common/models.py:610
msgid "Copy Category Parameter Templates"
msgstr "Kategorie-Parametervorlage kopieren"

#: common/models.py:611
msgid "Copy category parameter templates when creating a part"
msgstr "Kategorie-Parameter Vorlagen kopieren wenn ein Teil angelegt wird"

#: common/models.py:617 part/models.py:2236 report/models.py:187
#: stock/forms.py:224 templates/js/translated/table_filters.js:25
#: templates/js/translated/table_filters.js:329
msgid "Template"
msgstr "Vorlage"

#: common/models.py:618
msgid "Parts are templates by default"
msgstr "Teile sind standardmäßig Vorlagen"

#: common/models.py:624 part/models.py:803
#: templates/js/translated/table_filters.js:133
#: templates/js/translated/table_filters.js:341
msgid "Assembly"
msgstr "Baugruppe"

#: common/models.py:625
msgid "Parts can be assembled from other components by default"
msgstr "Teile können standardmäßig aus anderen Teilen angefertigt werden"

#: common/models.py:631 part/models.py:809
#: templates/js/translated/table_filters.js:345
msgid "Component"
msgstr "Komponente"

#: common/models.py:632
msgid "Parts can be used as sub-components by default"
msgstr "Teile können standardmäßig in Baugruppen benutzt werden"

#: common/models.py:638 part/models.py:820
msgid "Purchaseable"
msgstr "Kaufbar"

#: common/models.py:639
msgid "Parts are purchaseable by default"
msgstr "Artikel sind grundsätzlich kaufbar"

#: common/models.py:645 part/models.py:825
#: templates/js/translated/table_filters.js:353
msgid "Salable"
msgstr "Verkäuflich"

#: common/models.py:646
msgid "Parts are salable by default"
msgstr "Artikel sind grundsätzlich verkaufbar"

#: common/models.py:652 part/models.py:815
#: templates/js/translated/table_filters.js:33
#: templates/js/translated/table_filters.js:357
msgid "Trackable"
msgstr "Nachverfolgbar"

#: common/models.py:653
msgid "Parts are trackable by default"
msgstr "Artikel sind grundsätzlich verfolgbar"

#: common/models.py:659 part/models.py:835
#: part/templates/part/part_base.html:61
#: templates/js/translated/table_filters.js:29
msgid "Virtual"
msgstr "Virtuell"

#: common/models.py:660
msgid "Parts are virtual by default"
msgstr "Teile sind grundsätzlich virtuell"

#: common/models.py:667
msgid "Show Quantity in Forms"
msgstr "zeige Bestand in Eingabemasken"

#: common/models.py:668
msgid "Display available part quantity in some forms"
msgstr "Zeige den verfügbaren Bestand in einigen Eingabemasken"

#: common/models.py:674
msgid "Show Import in Views"
msgstr "Import in Ansichten anzeigen"

#: common/models.py:675
msgid "Display the import wizard in some part views"
msgstr "Importassistent in einigen Teil-Ansichten anzeigen"

#: common/models.py:681
msgid "Show Price in Forms"
msgstr "Preis in Formularen anzeigen"

#: common/models.py:682
msgid "Display part price in some forms"
msgstr "Teilpreis in einigen Formularen anzeigen"

#: common/models.py:688
msgid "Show related parts"
msgstr "Verwandte Teile anzeigen"

#: common/models.py:689
msgid "Display related parts for a part"
msgstr "Verwandte Teile eines Teils anzeigen"

#: common/models.py:695
msgid "Create initial stock"
msgstr "Ausgangsbestand erstellen"

#: common/models.py:696
msgid "Create initial stock on part creation"
msgstr "Ausgangsbestand beim Erstellen von Teilen erstellen"

#: common/models.py:702
msgid "Internal Prices"
msgstr "Interne Preise"

#: common/models.py:703
msgid "Enable internal prices for parts"
msgstr "Interne Preise für Teile aktivieren"

#: common/models.py:709
msgid "Internal Price as BOM-Price"
msgstr "Interner Preis als Stückliste-Preis"

#: common/models.py:710
msgid "Use the internal price (if set) in BOM-price calculations"
msgstr "Interner Preis (falls vorhanden) in Stücklisten-Preisberechnungen verwenden"

#: common/models.py:716 templates/stats.html:25
msgid "Debug Mode"
msgstr "Entwickler-Modus"

#: common/models.py:717
msgid "Generate reports in debug mode (HTML output)"
msgstr "Berichte im Entwickler-Modus generieren (als HTML)"

#: common/models.py:723
msgid "Page Size"
msgstr "Seitengröße"

#: common/models.py:724
msgid "Default page size for PDF reports"
msgstr "Standardseitenformat für PDF-Bericht"

#: common/models.py:734
msgid "Test Reports"
msgstr "Test-Berichte"

#: common/models.py:735
msgid "Enable generation of test reports"
msgstr "Erstellung von Test-Berichten aktivieren"

#: common/models.py:741
msgid "Stock Expiry"
msgstr "Bestands-Ablauf"

#: common/models.py:742
msgid "Enable stock expiry functionality"
msgstr "Ablaufen von Bestand ermöglichen"

#: common/models.py:748
msgid "Sell Expired Stock"
msgstr "Abgelaufenen Bestand verkaufen"

#: common/models.py:749
msgid "Allow sale of expired stock"
msgstr "Verkauf von abgelaufenem Bestand erlaubt"

#: common/models.py:755
msgid "Stock Stale Time"
msgstr "Bestands-Stehzeit"

#: common/models.py:756
msgid "Number of days stock items are considered stale before expiring"
msgstr "Anzahl an Tagen, an denen Bestand als abgestanden markiert wird, bevor sie ablaufen"

#: common/models.py:758
msgid "days"
msgstr "Tage"

#: common/models.py:763
msgid "Build Expired Stock"
msgstr "Abgelaufenen Bestand verbauen"

#: common/models.py:764
msgid "Allow building with expired stock"
msgstr "Verbauen von abgelaufenen Bestand erlaubt"

#: common/models.py:770
msgid "Stock Ownership Control"
msgstr "Bestands-Eigentümerkontrolle"

#: common/models.py:771
msgid "Enable ownership control over stock locations and items"
msgstr "Eigentümerkontrolle für Lagerorte und Teile aktivieren"

#: common/models.py:777
msgid "Group by Part"
msgstr "Gruppieren nach Teil"

#: common/models.py:778
msgid "Group stock items by part reference in table views"
msgstr "Bestand in Tabellen anhand von Teil-Referenz gruppieren"

#: common/models.py:784
msgid "Build Order Reference Prefix"
msgstr "Bauauftrag-Referenz Präfix"

#: common/models.py:785
msgid "Prefix value for build order reference"
msgstr "Präfix für Bauauftrag-Referenz"

#: common/models.py:790
msgid "Build Order Reference Regex"
msgstr "Bauauftrag-Referenz RegEx"

#: common/models.py:791
msgid "Regular expression pattern for matching build order reference"
msgstr "RegEx Muster für die Zuordnung von Bauauftrag-Referenzen"

#: common/models.py:795
msgid "Sales Order Reference Prefix"
msgstr "Auftrags-Referenz Präfix"

#: common/models.py:796
msgid "Prefix value for sales order reference"
msgstr "Präfix für Auftrags-Referenz"

#: common/models.py:801
msgid "Purchase Order Reference Prefix"
msgstr "Bestellungs-Referenz Präfix"

#: common/models.py:802
msgid "Prefix value for purchase order reference"
msgstr "Präfix für Bestellungs-Referenz"

#: common/models.py:826
msgid "Show starred parts"
msgstr "Markierte Teile anzeigen"

#: common/models.py:827
msgid "Show starred parts on the homepage"
msgstr "Zeige markierte Teile auf der Startseite"

#: common/models.py:832
msgid "Show latest parts"
msgstr "Neueste Teile anzeigen"

#: common/models.py:833
msgid "Show latest parts on the homepage"
msgstr "Zeige neueste Teile auf der Startseite"

#: common/models.py:838
msgid "Recent Part Count"
msgstr "Aktuelle Teile-Stände"

#: common/models.py:839
msgid "Number of recent parts to display on index page"
msgstr "Anzahl der neusten Teile auf der Startseite"

#: common/models.py:845
msgid "Show unvalidated BOMs"
msgstr "Nicht validierte Stücklisten anzeigen"

#: common/models.py:846
msgid "Show BOMs that await validation on the homepage"
msgstr ""

#: common/models.py:851
msgid "Show recent stock changes"
msgstr "Neueste Lagerbestand Änderungen anzeigen"

#: common/models.py:852
msgid "Show recently changed stock items on the homepage"
msgstr "Zeige zuletzt geänderte Lagerbestände auf der Startseite"

#: common/models.py:857
msgid "Recent Stock Count"
msgstr "aktueller Bestand"

#: common/models.py:858
msgid "Number of recent stock items to display on index page"
msgstr "Anzahl des geänderten Bestands auf der Startseite"

#: common/models.py:863
msgid "Show low stock"
msgstr "Niedrigen Bestand anzeigen"

#: common/models.py:864
msgid "Show low stock items on the homepage"
msgstr "Zeige geringen Lagerbestand auf der Startseite"

#: common/models.py:869
msgid "Show depleted stock"
msgstr ""

#: common/models.py:870
msgid "Show depleted stock items on the homepage"
msgstr ""

#: common/models.py:875
msgid "Show needed stock"
msgstr "Benötigten Bestand anzeigen"

#: common/models.py:876
msgid "Show stock items needed for builds on the homepage"
msgstr "Zeige Bestand für Bauaufträge auf der Startseite"

#: common/models.py:881
msgid "Show expired stock"
msgstr "Abgelaufenen Bestand anzeigen"

#: common/models.py:882
msgid "Show expired stock items on the homepage"
msgstr "Zeige Abgelaufene Lagerbestände auf der Startseite"

#: common/models.py:887
msgid "Show stale stock"
msgstr ""

#: common/models.py:888
msgid "Show stale stock items on the homepage"
msgstr ""

#: common/models.py:893
msgid "Show pending builds"
msgstr "Ausstehende Bauaufträge anzeigen"

#: common/models.py:894
msgid "Show pending builds on the homepage"
msgstr "Zeige ausstehende Bauaufträge auf der Startseite"

#: common/models.py:899
msgid "Show overdue builds"
msgstr "Zeige überfällige Bauaufträge"

#: common/models.py:900
msgid "Show overdue builds on the homepage"
msgstr "Zeige überfällige Bauaufträge auf der Startseite"

#: common/models.py:905
msgid "Show outstanding POs"
msgstr "Ausstehende POs anzeigen"

#: common/models.py:906
msgid "Show outstanding POs on the homepage"
msgstr "Ausstehende POs auf der Startseite anzeigen"

#: common/models.py:911
msgid "Show overdue POs"
msgstr "Überfällige POs anzeigen"

#: common/models.py:912
msgid "Show overdue POs on the homepage"
msgstr "Überfällige POs auf der Startseite anzeigen"

#: common/models.py:917
msgid "Show outstanding SOs"
msgstr "Ausstehende SOs anzeigen"

#: common/models.py:918
msgid "Show outstanding SOs on the homepage"
msgstr "Ausstehende SOs auf der Startseite anzeigen"

#: common/models.py:923
msgid "Show overdue SOs"
msgstr "Überfällige SOs anzeigen"

#: common/models.py:924
msgid "Show overdue SOs on the homepage"
msgstr "Überfällige SOs auf der Startseite anzeigen"

#: common/models.py:930
<<<<<<< HEAD
#, fuzzy
#| msgid "View list display"
msgid "Inline label display"
msgstr "Listenansicht anzeigen"
=======
msgid "Inline label display"
msgstr ""
>>>>>>> bb715894

#: common/models.py:931
msgid "Display PDF labels in the browser, instead of downloading as a file"
msgstr ""

#: common/models.py:937
<<<<<<< HEAD
#, fuzzy
#| msgid "View list display"
msgid "Inline report display"
msgstr "Listenansicht anzeigen"
=======
msgid "Inline report display"
msgstr ""
>>>>>>> bb715894

#: common/models.py:938
msgid "Display PDF reports in the browser, instead of downloading as a file"
msgstr ""

#: common/models.py:944
msgid "Search Preview Results"
msgstr "Anzahl Suchergebnisse"

#: common/models.py:945
msgid "Number of results to show in search preview window"
msgstr "Anzahl der Ergebnisse, die in der Vorschau angezeigt werden sollen"

#: common/models.py:1002 company/forms.py:43
msgid "Price break quantity"
msgstr "Preisstaffelungs Anzahl"

#: common/models.py:1009 company/templates/company/supplier_part.html:231
#: templates/js/translated/part.js:1153
msgid "Price"
msgstr "Preis"

#: common/models.py:1010
msgid "Unit price at specified quantity"
msgstr "Stückpreis für die angegebene Anzahl"

#: common/models.py:1103
msgid "Default"
msgstr "Standard"

#: common/templates/common/edit_setting.html:11
msgid "Current value"
msgstr "Aktueller Wert"

#: common/views.py:33
msgid "Change Setting"
msgstr "Einstellungen ändern"

#: common/views.py:119
msgid "Supplied value is not allowed"
msgstr "Angegebener Wert nicht erlaubt"

#: common/views.py:128
msgid "Supplied value must be a boolean"
msgstr "Angegebener Wert muss ein Wahrheitswert sein"

#: common/views.py:138
msgid "Change User Setting"
msgstr "Benutzereinstellungen ändern"

#: common/views.py:213 order/templates/order/order_wizard/po_upload.html:42
#: order/templates/order/po_navbar.html:19
#: order/templates/order/po_navbar.html:22
#: order/templates/order/purchase_order_detail.html:26 order/views.py:290
#: part/templates/part/bom_upload/upload_file.html:45
#: part/templates/part/import_wizard/part_upload.html:45 part/views.py:268
#: part/views.py:882
msgid "Upload File"
msgstr "Datei hochgeladen"

#: common/views.py:214 order/templates/order/order_wizard/match_fields.html:52
#: order/views.py:291 part/templates/part/bom_upload/match_fields.html:52
#: part/templates/part/import_wizard/ajax_match_fields.html:45
#: part/templates/part/import_wizard/match_fields.html:52 part/views.py:269
#: part/views.py:883
msgid "Match Fields"
msgstr "Übereinstimmende Felder"

#: common/views.py:215
msgid "Match Items"
msgstr "Positionen zuordnen"

#: common/views.py:560
msgid "Fields matching failed"
msgstr "Felder zuteilen fehlgeschlagen"

#: common/views.py:615
msgid "Parts imported"
msgstr "Teile importiert"

#: common/views.py:637 order/templates/order/order_wizard/match_fields.html:27
#: order/templates/order/order_wizard/match_parts.html:19
#: order/templates/order/order_wizard/po_upload.html:40
#: part/templates/part/bom_upload/match_fields.html:27
#: part/templates/part/bom_upload/match_parts.html:19
#: part/templates/part/bom_upload/upload_file.html:43
#: part/templates/part/import_wizard/match_fields.html:27
#: part/templates/part/import_wizard/match_references.html:19
#: part/templates/part/import_wizard/part_upload.html:43
msgid "Previous Step"
msgstr "Vorheriger Schritt"

#: company/forms.py:24 part/forms.py:46
msgid "URL"
msgstr "URL"

#: company/forms.py:25 part/forms.py:47
msgid "Image URL"
msgstr "Bild-URL"

#: company/models.py:102
msgid "Company description"
msgstr "Firmenbeschreibung"

#: company/models.py:103
msgid "Description of the company"
msgstr "Firmenbeschreibung"

#: company/models.py:109 company/templates/company/company_base.html:70
#: templates/js/translated/company.js:303
msgid "Website"
msgstr "Website"

#: company/models.py:110
msgid "Company website URL"
msgstr "Firmenwebsite Adresse/URL"

#: company/models.py:114 company/templates/company/company_base.html:88
msgid "Address"
msgstr "Adresse"

#: company/models.py:115
msgid "Company address"
msgstr "Firmenadresse"

#: company/models.py:118
msgid "Phone number"
msgstr "Kontakt-Tel."

#: company/models.py:119
msgid "Contact phone number"
msgstr "Kontakt-Telefon"

#: company/models.py:122 company/templates/company/company_base.html:102
msgid "Email"
msgstr "Email"

#: company/models.py:122
msgid "Contact email address"
msgstr "Kontakt-Email"

#: company/models.py:125 company/templates/company/company_base.html:109
msgid "Contact"
msgstr "Kontakt"

#: company/models.py:126
msgid "Point of contact"
msgstr "Anlaufstelle"

#: company/models.py:128 company/models.py:345 company/models.py:513
#: order/models.py:160 part/models.py:712
#: report/templates/report/inventree_build_order_base.html:165
#: templates/js/translated/company.js:486
#: templates/js/translated/company.js:768 templates/js/translated/part.js:819
msgid "Link"
msgstr "Link"

#: company/models.py:128
msgid "Link to external company information"
msgstr "Link auf externe Firmeninformation"

#: company/models.py:136 part/models.py:722
msgid "Image"
msgstr "Bild"

#: company/models.py:141
msgid "is customer"
msgstr "ist Kunde"

#: company/models.py:141
msgid "Do you sell items to this company?"
msgstr "Verkaufen Sie Teile an diese Firma?"

#: company/models.py:143
msgid "is supplier"
msgstr "ist Zulieferer"

#: company/models.py:143
msgid "Do you purchase items from this company?"
msgstr "Kaufen Sie Teile von dieser Firma?"

#: company/models.py:145
msgid "is manufacturer"
msgstr "ist Hersteller"

#: company/models.py:145
msgid "Does this company manufacture parts?"
msgstr "Produziert diese Firma Teile?"

#: company/models.py:149 company/serializers.py:245
#: company/templates/company/company_base.html:76
msgid "Currency"
msgstr "Währung"

#: company/models.py:152
msgid "Default currency used for this company"
msgstr "Standard-Währung für diese Firma"

#: company/models.py:317 company/models.py:484 stock/models.py:448
#: stock/templates/stock/item_base.html:237
msgid "Base Part"
msgstr "Basisteil"

#: company/models.py:321 company/models.py:488 order/views.py:1082
msgid "Select part"
msgstr "Teil auswählen"

#: company/models.py:332 company/templates/company/company_base.html:116
#: company/templates/company/manufacturer_part.html:89
#: company/templates/company/supplier_part.html:98 part/bom.py:170
#: part/bom.py:241 stock/templates/stock/item_base.html:366
#: templates/js/translated/company.js:287
#: templates/js/translated/company.js:463
#: templates/js/translated/company.js:739
msgid "Manufacturer"
msgstr "Hersteller"

#: company/models.py:333
msgid "Select manufacturer"
msgstr "Hersteller auswählen"

#: company/models.py:339 company/templates/company/manufacturer_part.html:93
#: company/templates/company/supplier_part.html:106
#: order/templates/order/purchase_order_detail.html:331 part/bom.py:171
#: part/bom.py:242 templates/js/translated/company.js:479
#: templates/js/translated/company.js:757
msgid "MPN"
msgstr "MPN"

#: company/models.py:340
msgid "Manufacturer Part Number"
msgstr "Hersteller-Teilenummer"

#: company/models.py:346
msgid "URL for external manufacturer part link"
msgstr "Externe URL für das Herstellerteil"

#: company/models.py:352
msgid "Manufacturer part description"
msgstr "Teilbeschreibung des Herstellers"

#: company/models.py:406 company/models.py:507
#: company/templates/company/manufacturer_part.html:6
#: company/templates/company/manufacturer_part.html:23
#: stock/templates/stock/item_base.html:376
msgid "Manufacturer Part"
msgstr "Herstellerteil"

#: company/models.py:413
msgid "Parameter name"
msgstr "Parametername"

#: company/models.py:419
#: report/templates/report/inventree_test_report_base.html:90
#: stock/models.py:1808 templates/InvenTree/settings/header.html:8
#: templates/js/translated/company.js:589 templates/js/translated/part.js:480
#: templates/js/translated/stock.js:505
msgid "Value"
msgstr "Wert"

#: company/models.py:420
msgid "Parameter value"
msgstr "Parameterwert"

#: company/models.py:426 part/models.py:797 part/models.py:2204
#: templates/js/translated/company.js:595 templates/js/translated/part.js:486
msgid "Units"
msgstr "Einheiten"

#: company/models.py:427
msgid "Parameter units"
msgstr "Parametereinheit"

#: company/models.py:494 company/templates/company/company_base.html:121
#: company/templates/company/supplier_part.html:88 order/models.py:260
#: order/templates/order/order_base.html:92
#: order/templates/order/order_wizard/select_pos.html:30 part/bom.py:175
#: part/bom.py:286 stock/templates/stock/item_base.html:383
#: templates/js/translated/company.js:291
#: templates/js/translated/company.js:713 templates/js/translated/order.js:254
msgid "Supplier"
msgstr "Zulieferer"

#: company/models.py:495
msgid "Select supplier"
msgstr "Zulieferer auswählen"

#: company/models.py:500 company/templates/company/supplier_part.html:92
#: order/templates/order/purchase_order_detail.html:318 part/bom.py:176
#: part/bom.py:287
msgid "SKU"
msgstr "SKU (Lagerbestandseinheit)"

#: company/models.py:501
msgid "Supplier stock keeping unit"
msgstr "Lagerbestandseinheit (SKU) des Zulieferers"

#: company/models.py:508
msgid "Select manufacturer part"
msgstr "Herstellerteil auswählen"

#: company/models.py:514
msgid "URL for external supplier part link"
msgstr "Teil-URL des Zulieferers"

#: company/models.py:520
msgid "Supplier part description"
msgstr "Zuliefererbeschreibung des Teils"

#: company/models.py:525 company/templates/company/supplier_part.html:120
#: part/models.py:2352 report/templates/report/inventree_po_report.html:93
#: report/templates/report/inventree_so_report.html:93
msgid "Note"
msgstr "Notiz"

#: company/models.py:529 part/models.py:1590
msgid "base cost"
msgstr "Basiskosten"

#: company/models.py:529 part/models.py:1590
msgid "Minimum charge (e.g. stocking fee)"
msgstr "Mindestpreis"

#: company/models.py:531 company/templates/company/supplier_part.html:113
#: stock/models.py:472 stock/templates/stock/item_base.html:324
#: templates/js/translated/company.js:789 templates/js/translated/stock.js:1086
msgid "Packaging"
msgstr "Verpackungen"

#: company/models.py:531
msgid "Part packaging"
msgstr "Teile-Verpackungen"

#: company/models.py:533 part/models.py:1592
msgid "multiple"
msgstr "Vielfache"

#: company/models.py:533
msgid "Order multiple"
msgstr "Mehrere bestellen"

#: company/serializers.py:68
msgid "Default currency used for this supplier"
msgstr "Standard-Währung für diesen Zulieferer"

#: company/serializers.py:69
msgid "Currency Code"
msgstr "Währungscode"

#: company/templates/company/company_base.html:9
#: company/templates/company/company_base.html:35
#: templates/InvenTree/search.html:304 templates/js/translated/company.js:276
msgid "Company"
msgstr "Firma"

#: company/templates/company/company_base.html:25
#: part/templates/part/part_thumb.html:21
msgid "Upload new image"
msgstr "Neues Bild hochladen"

#: company/templates/company/company_base.html:27
#: part/templates/part/part_thumb.html:23
msgid "Download image from URL"
msgstr "Bild von URL herunterladen"

#: company/templates/company/company_base.html:46
#: templates/js/translated/order.js:83
msgid "Create Purchase Order"
msgstr "Bestellung anlegen"

#: company/templates/company/company_base.html:51
msgid "Edit company information"
msgstr "Firmeninformation bearbeiten"

#: company/templates/company/company_base.html:56
#: company/templates/company/company_base.html:153
msgid "Delete Company"
msgstr "Firma löschen"

#: company/templates/company/company_base.html:64
msgid "Company Details"
msgstr "Firmendetails"

#: company/templates/company/company_base.html:81
msgid "Uses default currency"
msgstr "verwendet Standard-Währung"

#: company/templates/company/company_base.html:95
msgid "Phone"
msgstr "Telefon"

#: company/templates/company/company_base.html:126 order/models.py:544
#: order/templates/order/sales_order_base.html:94 stock/models.py:490
#: stock/models.py:491 stock/templates/stock/item_base.html:276
#: templates/js/translated/company.js:283 templates/js/translated/order.js:351
#: templates/js/translated/stock.js:1467
msgid "Customer"
msgstr "Kunde"

#: company/templates/company/company_base.html:193
#: part/templates/part/part_base.html:405
msgid "Upload Image"
msgstr "Bild hochladen"

#: company/templates/company/detail.html:14
#: company/templates/company/manufacturer_part_navbar.html:18
#: templates/InvenTree/search.html:164
msgid "Supplier Parts"
msgstr "Zuliefererteile"

#: company/templates/company/detail.html:22
#: order/templates/order/order_wizard/select_parts.html:44
msgid "Create new supplier part"
msgstr "Neues Zuliefererteil anlegen"

#: company/templates/company/detail.html:23
#: company/templates/company/manufacturer_part.html:109
#: part/templates/part/detail.html:289
msgid "New Supplier Part"
msgstr "Neues Zuliefererteil"

#: company/templates/company/detail.html:28
#: company/templates/company/detail.html:70
#: company/templates/company/manufacturer_part.html:112
#: company/templates/company/manufacturer_part.html:136
#: part/templates/part/category.html:135 part/templates/part/detail.html:292
#: part/templates/part/detail.html:315
msgid "Options"
msgstr "Optionen"

#: company/templates/company/detail.html:33
#: company/templates/company/detail.html:75
#: part/templates/part/category.html:140
msgid "Order parts"
msgstr "Teile bestellen"

#: company/templates/company/detail.html:36
#: company/templates/company/detail.html:78
msgid "Delete parts"
msgstr "Teile löschen"

#: company/templates/company/detail.html:36
#: company/templates/company/detail.html:78
msgid "Delete Parts"
msgstr "Teile löschen"

#: company/templates/company/detail.html:56 templates/InvenTree/search.html:149
msgid "Manufacturer Parts"
msgstr "Herstellerteile"

#: company/templates/company/detail.html:64
msgid "Create new manufacturer part"
msgstr "Neues Herstellerteil anlegen"

#: company/templates/company/detail.html:65 part/templates/part/detail.html:312
msgid "New Manufacturer Part"
msgstr "Neues Herstellerteil"

#: company/templates/company/detail.html:97
msgid "Supplier Stock"
msgstr "Zulieferer-Bestand"

#: company/templates/company/detail.html:106
#: company/templates/company/navbar.html:40
#: company/templates/company/navbar.html:43
#: order/templates/order/purchase_orders.html:8
#: order/templates/order/purchase_orders.html:13
#: part/templates/part/detail.html:50 part/templates/part/navbar.html:71
#: part/templates/part/navbar.html:74 templates/InvenTree/index.html:260
#: templates/InvenTree/search.html:325
#: templates/InvenTree/settings/navbar.html:107
#: templates/InvenTree/settings/navbar.html:109 templates/navbar.html:37
#: users/models.py:45
msgid "Purchase Orders"
msgstr "Bestellungen"

#: company/templates/company/detail.html:112
#: order/templates/order/purchase_orders.html:20
msgid "Create new purchase order"
msgstr "Neue Bestellung anlegen"

#: company/templates/company/detail.html:113
#: order/templates/order/purchase_orders.html:21
msgid "New Purchase Order"
msgstr "Neue Bestellung"

#: company/templates/company/detail.html:128
#: company/templates/company/navbar.html:49
#: company/templates/company/navbar.html:52
#: order/templates/order/sales_orders.html:8
#: order/templates/order/sales_orders.html:13
#: part/templates/part/detail.html:71 part/templates/part/navbar.html:79
#: part/templates/part/navbar.html:82 templates/InvenTree/index.html:291
#: templates/InvenTree/search.html:345
#: templates/InvenTree/settings/navbar.html:113
#: templates/InvenTree/settings/navbar.html:115 templates/navbar.html:46
#: users/models.py:46
msgid "Sales Orders"
msgstr "Aufträge"

#: company/templates/company/detail.html:134
#: order/templates/order/sales_orders.html:20
msgid "Create new sales order"
msgstr "Neuen Auftrag anlegen"

#: company/templates/company/detail.html:135
#: order/templates/order/sales_orders.html:21
msgid "New Sales Order"
msgstr "Neuer Auftrag"

#: company/templates/company/detail.html:151
#: company/templates/company/navbar.html:55
#: company/templates/company/navbar.html:58
#: templates/js/translated/build.js:597
msgid "Assigned Stock"
msgstr "Zugeordneter Bestand"

#: company/templates/company/detail.html:169
msgid "Company Notes"
msgstr "Firmenbemerkungen"

#: company/templates/company/detail.html:364
#: company/templates/company/manufacturer_part.html:200
#: part/templates/part/detail.html:826
msgid "Delete Supplier Parts?"
msgstr "Zuliefererteil entfernen?"

#: company/templates/company/detail.html:365
#: company/templates/company/manufacturer_part.html:201
#: part/templates/part/detail.html:827
msgid "All selected supplier parts will be deleted"
msgstr "Alle ausgewählten Zulieferteile werden gelöscht"

#: company/templates/company/index.html:8
msgid "Supplier List"
msgstr "Zulieferer-Liste"

#: company/templates/company/manufacturer_part.html:40
#: company/templates/company/supplier_part.html:40
#: company/templates/company/supplier_part.html:146
#: part/templates/part/detail.html:55 part/templates/part/part_base.html:109
msgid "Order part"
msgstr "Teil bestellen"

#: company/templates/company/manufacturer_part.html:45
#: templates/js/translated/company.js:511
msgid "Edit manufacturer part"
msgstr "Herstellerteil bearbeiten"

#: company/templates/company/manufacturer_part.html:49
#: templates/js/translated/company.js:512
msgid "Delete manufacturer part"
msgstr "Herstellerteil löschen"

#: company/templates/company/manufacturer_part.html:61
msgid "Manufacturer Part Details"
msgstr "Herstellerteil-Details"

#: company/templates/company/manufacturer_part.html:66
#: company/templates/company/supplier_part.html:65
msgid "Internal Part"
msgstr "Internes Teil"

#: company/templates/company/manufacturer_part.html:103
#: company/templates/company/manufacturer_part_navbar.html:21
#: company/views.py:49 part/templates/part/navbar.html:65
#: part/templates/part/navbar.html:68 part/templates/part/prices.html:144
#: templates/InvenTree/search.html:316 templates/navbar.html:35
msgid "Suppliers"
msgstr "Zulieferer"

#: company/templates/company/manufacturer_part.html:114
#: part/templates/part/detail.html:294
msgid "Delete supplier parts"
msgstr "Zuliefererteil entfernen"

#: company/templates/company/manufacturer_part.html:114
#: company/templates/company/manufacturer_part.html:138
#: company/templates/company/manufacturer_part.html:239
#: part/templates/part/detail.html:214 part/templates/part/detail.html:294
#: part/templates/part/detail.html:317 templates/js/translated/company.js:377
#: users/models.py:194
msgid "Delete"
msgstr "Löschen"

#: company/templates/company/manufacturer_part.html:127
#: company/templates/company/manufacturer_part_navbar.html:11
#: company/templates/company/manufacturer_part_navbar.html:14
#: part/templates/part/category_navbar.html:38
#: part/templates/part/category_navbar.html:41
#: part/templates/part/detail.html:155 part/templates/part/navbar.html:14
#: part/templates/part/navbar.html:17
msgid "Parameters"
msgstr "Parameter"

#: company/templates/company/manufacturer_part.html:133
#: part/templates/part/detail.html:162
#: templates/InvenTree/settings/category.html:26
#: templates/InvenTree/settings/part.html:63
msgid "New Parameter"
msgstr "Neuer Parameter"

#: company/templates/company/manufacturer_part.html:138
msgid "Delete parameters"
msgstr "Parameter löschen"

#: company/templates/company/manufacturer_part.html:176
#: part/templates/part/detail.html:719
msgid "Add Parameter"
msgstr "Parameter hinzufügen"

#: company/templates/company/manufacturer_part.html:224
msgid "Selected parameters will be deleted"
msgstr "Ausgewählte Parameter werden gelöscht"

#: company/templates/company/manufacturer_part.html:236
msgid "Delete Parameters"
msgstr "Parameter löschen"

#: company/templates/company/manufacturer_part_navbar.html:26
msgid "Manufacturer Part Stock"
msgstr "Herstellerteil-Bestand"

#: company/templates/company/manufacturer_part_navbar.html:29
#: company/templates/company/navbar.html:34
#: company/templates/company/supplier_part_navbar.html:15
#: part/templates/part/navbar.html:31 stock/api.py:53
#: stock/templates/stock/loc_link.html:7 stock/templates/stock/location.html:36
#: stock/templates/stock/stock_app_base.html:10
#: templates/InvenTree/index.html:150 templates/InvenTree/search.html:196
#: templates/InvenTree/search.html:232
#: templates/InvenTree/settings/navbar.html:95
#: templates/InvenTree/settings/navbar.html:97
#: templates/js/translated/part.js:401 templates/js/translated/part.js:626
#: templates/js/translated/part.js:786 templates/js/translated/stock.js:133
#: templates/js/translated/stock.js:935 templates/navbar.html:26
msgid "Stock"
msgstr "Lagerbestand"

#: company/templates/company/manufacturer_part_navbar.html:33
msgid "Manufacturer Part Orders"
msgstr "Herstellerteil-Bestellungen"

#: company/templates/company/manufacturer_part_navbar.html:36
#: company/templates/company/supplier_part_navbar.html:22
msgid "Orders"
msgstr "Bestellungen"

#: company/templates/company/navbar.html:13
#: company/templates/company/navbar.html:16
msgid "Manufactured Parts"
msgstr "Hergestellte Teile"

#: company/templates/company/navbar.html:22
#: company/templates/company/navbar.html:25
msgid "Supplied Parts"
msgstr "Zuliefererteile"

#: company/templates/company/navbar.html:31 part/templates/part/navbar.html:28
#: stock/templates/stock/location.html:119
#: stock/templates/stock/location.html:134
#: stock/templates/stock/location.html:148
#: stock/templates/stock/location_navbar.html:18
#: stock/templates/stock/location_navbar.html:21
#: templates/InvenTree/search.html:198 templates/js/translated/stock.js:1366
#: templates/stats.html:93 templates/stats.html:102 users/models.py:43
msgid "Stock Items"
msgstr "Teilbestand"

#: company/templates/company/supplier_part.html:7
#: company/templates/company/supplier_part.html:24 stock/models.py:457
#: stock/templates/stock/item_base.html:388
#: templates/js/translated/company.js:729 templates/js/translated/stock.js:1058
msgid "Supplier Part"
msgstr "Zuliefererteil"

#: company/templates/company/supplier_part.html:44
#: templates/js/translated/company.js:802
msgid "Edit supplier part"
msgstr "Zuliefererteil bearbeiten"

#: company/templates/company/supplier_part.html:48
#: templates/js/translated/company.js:803
msgid "Delete supplier part"
msgstr "Zuliefererteil entfernen"

#: company/templates/company/supplier_part.html:60
msgid "Supplier Part Details"
msgstr "Zuliefererteil Details"

#: company/templates/company/supplier_part.html:131
#: company/templates/company/supplier_part_navbar.html:12
msgid "Supplier Part Stock"
msgstr "Zulieferer-Bestand"

#: company/templates/company/supplier_part.html:140
#: company/templates/company/supplier_part_navbar.html:19
msgid "Supplier Part Orders"
msgstr "Zulieferer-Bestellungen"

#: company/templates/company/supplier_part.html:147
#: part/templates/part/detail.html:56
msgid "Order Part"
msgstr "Teil bestellen"

#: company/templates/company/supplier_part.html:158
#: part/templates/part/navbar.html:58 part/templates/part/prices.html:7
msgid "Pricing Information"
msgstr "Preisinformationen ansehen"

#: company/templates/company/supplier_part.html:164
#: company/templates/company/supplier_part.html:265
#: part/templates/part/prices.html:253 part/views.py:1722
msgid "Add Price Break"
msgstr "Preisstaffel hinzufügen"

#: company/templates/company/supplier_part.html:185
msgid "No price break information found"
msgstr "Keine Informationen zur Preisstaffel gefunden"

#: company/templates/company/supplier_part.html:199 part/views.py:1784
msgid "Delete Price Break"
msgstr "Preisstaffel löschen"

#: company/templates/company/supplier_part.html:213 part/views.py:1770
msgid "Edit Price Break"
msgstr "Preisstaffel bearbeiten"

#: company/templates/company/supplier_part.html:238
msgid "Edit price break"
msgstr "Preisstaffel bearbeiten"

#: company/templates/company/supplier_part.html:239
msgid "Delete price break"
msgstr "Preisstaffel löschen"

#: company/templates/company/supplier_part_navbar.html:26
msgid "Supplier Part Pricing"
msgstr "Zuliefererteil Bepreisung"

#: company/templates/company/supplier_part_navbar.html:29
msgid "Pricing"
msgstr "Bepreisung"

#: company/views.py:50
msgid "New Supplier"
msgstr "Neuer Zulieferer"

#: company/views.py:55 part/templates/part/prices.html:148
#: templates/InvenTree/search.html:306 templates/navbar.html:36
msgid "Manufacturers"
msgstr "Hersteller"

#: company/views.py:56
msgid "New Manufacturer"
msgstr "Neuer Hersteller"

#: company/views.py:61 templates/InvenTree/search.html:336
#: templates/navbar.html:45
msgid "Customers"
msgstr "Kunden"

#: company/views.py:62
msgid "New Customer"
msgstr "Neuer Kunde"

#: company/views.py:69
msgid "Companies"
msgstr "Firmen"

#: company/views.py:70
msgid "New Company"
msgstr "Neue Firma"

#: company/views.py:129 part/views.py:608
msgid "Download Image"
msgstr "Bild herunterladen"

#: company/views.py:158 part/views.py:640
msgid "Image size exceeds maximum allowable size for download"
msgstr "Bildgröße überschreitet maximal-erlaubte Größe für Downloads"

#: company/views.py:165 part/views.py:647
#, python-brace-format
msgid "Invalid response: {code}"
msgstr "Ungültige Antwort {code}"

#: company/views.py:174 part/views.py:656
msgid "Supplied URL is not a valid image file"
msgstr "Angegebene URL ist kein gültiges Bild"

#: label/api.py:57 report/api.py:201
msgid "No valid objects provided to template"
msgstr "Keine korrekten Objekte für Vorlage gegeben"

#: label/models.py:113
msgid "Label name"
msgstr "Label Name"

#: label/models.py:120
msgid "Label description"
msgstr "Label Beschreibung"

#: label/models.py:127 stock/forms.py:167
msgid "Label"
msgstr "Label"

#: label/models.py:128
msgid "Label template file"
msgstr "Label-Vorlage-Datei"

#: label/models.py:134 report/models.py:298
msgid "Enabled"
msgstr "Aktiviert"

#: label/models.py:135
msgid "Label template is enabled"
msgstr "Label-Vorlage ist aktiviert"

#: label/models.py:140
msgid "Width [mm]"
msgstr "Breite [mm]"

#: label/models.py:141
msgid "Label width, specified in mm"
msgstr "Label-Breite in mm"

#: label/models.py:147
msgid "Height [mm]"
msgstr "Höhe [mm]"

#: label/models.py:148
msgid "Label height, specified in mm"
msgstr "Label-Höhe in mm"

#: label/models.py:154 report/models.py:291
msgid "Filename Pattern"
msgstr "Dateinamen-Muster"

#: label/models.py:155
msgid "Pattern for generating label filenames"
msgstr "Muster für die Erstellung von Label-Dateinamen"

#: label/models.py:258
msgid "Query filters (comma-separated list of key=value pairs),"
msgstr ""

#: label/models.py:259 label/models.py:319 label/models.py:366
#: report/models.py:322 report/models.py:457 report/models.py:495
msgid "Filters"
msgstr "Filter"

#: label/models.py:318
msgid "Query filters (comma-separated list of key=value pairs"
msgstr "Abfragefilter (kommagetrennte Liste mit Schlüssel=Wert-Paaren)"

#: label/models.py:365
msgid "Part query filters (comma-separated value of key=value pairs)"
msgstr ""

#: order/forms.py:30 order/templates/order/order_base.html:47
msgid "Place order"
msgstr "Bestellung aufgeben"

#: order/forms.py:41 order/templates/order/order_base.html:54
msgid "Mark order as complete"
msgstr "Bestellung als vollständig markieren"

#: order/forms.py:52 order/forms.py:63 order/templates/order/order_base.html:59
#: order/templates/order/sales_order_base.html:61
msgid "Cancel order"
msgstr "Bestellung stornieren"

#: order/forms.py:74 order/templates/order/sales_order_base.html:58
msgid "Ship order"
msgstr "Bestellung versenden"

#: order/forms.py:89
msgid "Set all received parts listed above to this location (if left blank, use \"Destination\" column value in above table)"
msgstr ""

#: order/forms.py:116
msgid "Enter stock item serial numbers"
msgstr "Seriennummern für BestandsObjekt eingeben"

#: order/forms.py:122
msgid "Enter quantity of stock items"
msgstr "Menge der BestandsObjekt eingeben"

#: order/models.py:158
msgid "Order description"
msgstr "Bestellungs-Beschreibung"

#: order/models.py:160
msgid "Link to external page"
msgstr "Link auf externe Seite"

#: order/models.py:168
msgid "Created By"
msgstr "Erstellt von"

#: order/models.py:175
msgid "User or group responsible for this order"
msgstr "Nutzer oder Gruppe der/die für diesen Auftrag zuständig ist/sind"

#: order/models.py:180
msgid "Order notes"
msgstr "Bestell-Notizen"

#: order/models.py:247 order/models.py:534
msgid "Order reference"
msgstr "Bestell-Referenz"

#: order/models.py:252 order/models.py:549
msgid "Purchase order status"
msgstr "Bestellungs-Status"

#: order/models.py:261
msgid "Company from which the items are being ordered"
msgstr "Firma bei der die Teile bestellt werden"

#: order/models.py:264 order/templates/order/order_base.html:98
#: templates/js/translated/order.js:263
msgid "Supplier Reference"
msgstr "Zulieferer-Referenz"

#: order/models.py:264
msgid "Supplier order reference code"
msgstr "Zulieferer Bestellreferenz"

#: order/models.py:271
msgid "received by"
msgstr "Empfangen von"

#: order/models.py:276
msgid "Issue Date"
msgstr "Aufgabedatum"

#: order/models.py:277
msgid "Date order was issued"
msgstr "Datum an dem die Bestellung aufgegeben wurde"

#: order/models.py:282
msgid "Target Delivery Date"
msgstr "Ziel-Versanddatum"

#: order/models.py:283
msgid "Expected date for order delivery. Order will be overdue after this date."
msgstr "Geplantes Lieferdatum für Auftrag."

#: order/models.py:289
msgid "Date order was completed"
msgstr "Datum an dem der Auftrag fertigstellt wurde"

#: order/models.py:313 stock/models.py:345 stock/models.py:1060
msgid "Quantity must be greater than zero"
msgstr "Anzahl muss größer Null sein"

#: order/models.py:318
msgid "Part supplier must match PO supplier"
msgstr "Teile-Zulieferer muss dem Zulieferer der Bestellung entsprechen"

#: order/models.py:416
msgid "Lines can only be received against an order marked as 'Placed'"
msgstr "Nur Teile aufgegebener Bestllungen können empfangen werden"

#: order/models.py:420
msgid "Quantity must be an integer"
msgstr "Anzahl muss eine Ganzzahl sein"

#: order/models.py:422
msgid "Quantity must be a positive number"
msgstr "Anzahl muss eine positive Zahl sein"

#: order/models.py:545
msgid "Company to which the items are being sold"
msgstr "Firma an die die Teile verkauft werden"

#: order/models.py:551
msgid "Customer Reference "
msgstr "Kundenreferenz"

#: order/models.py:551
msgid "Customer order reference code"
msgstr "Bestellreferenz"

#: order/models.py:556
msgid "Target date for order completion. Order will be overdue after this date."
msgstr "Zieldatum für Auftrags-Fertigstellung."

#: order/models.py:559 templates/js/translated/order.js:392
msgid "Shipment Date"
msgstr "Versanddatum"

#: order/models.py:566
msgid "shipped by"
msgstr "Versand von"

#: order/models.py:610
msgid "SalesOrder cannot be shipped as it is not currently pending"
msgstr "Bestellung kann nicht versendet werden weil er nicht anhängig ist"

#: order/models.py:707
msgid "Item quantity"
msgstr "Anzahl"

#: order/models.py:713
msgid "Line item reference"
msgstr "Position - Referenz"

#: order/models.py:715
msgid "Line item notes"
msgstr "Position - Notizen"

#: order/models.py:745 order/models.py:823 templates/js/translated/order.js:442
msgid "Order"
msgstr "Bestellung"

#: order/models.py:746 order/templates/order/order_base.html:9
#: order/templates/order/order_base.html:24
#: report/templates/report/inventree_po_report.html:77
#: stock/templates/stock/item_base.html:338
#: templates/js/translated/order.js:232 templates/js/translated/stock.js:1037
#: templates/js/translated/stock.js:1448
msgid "Purchase Order"
msgstr "Bestellung"

#: order/models.py:767
msgid "Supplier part"
msgstr "Zuliefererteil"

#: order/models.py:770 order/templates/order/order_base.html:131
#: order/templates/order/purchase_order_detail.html:388
#: order/templates/order/receive_parts.html:22
#: order/templates/order/sales_order_base.html:133
msgid "Received"
msgstr "Empfangen"

#: order/models.py:770
msgid "Number of items received"
msgstr "Empfangene Objekt-Anzahl"

#: order/models.py:776 part/templates/part/prices.html:157 stock/models.py:582
#: stock/templates/stock/item_base.html:345
#: templates/js/translated/stock.js:1081
msgid "Purchase Price"
msgstr "Preis"

#: order/models.py:777
msgid "Unit purchase price"
msgstr "Preis pro Einheit"

#: order/models.py:785
msgid "Where does the Purchaser want this item to be stored?"
msgstr "Wo möchte der Käufer diesen Artikel gelagert haben?"

#: order/models.py:831 part/templates/part/part_pricing.html:97
#: part/templates/part/prices.html:97 part/templates/part/prices.html:266
msgid "Sale Price"
msgstr "Verkaufspreis"

#: order/models.py:832
msgid "Unit sale price"
msgstr "Stückverkaufspreis"

#: order/models.py:911 order/models.py:913
msgid "Stock item has not been assigned"
msgstr "BestandsObjekt wurde nicht zugewiesen"

#: order/models.py:917
msgid "Cannot allocate stock item to a line with a different part"
msgstr "Kann BestandsObjekt keiner Zeile mit einem anderen Teil hinzufügen"

#: order/models.py:919
msgid "Cannot allocate stock to a line without a part"
msgstr "Kann BestandsObjekt keiner Zeile ohne Teil hinzufügen"

#: order/models.py:922
msgid "Allocation quantity cannot exceed stock quantity"
msgstr "Die zugeordnete Anzahl darf nicht die verfügbare Anzahl überschreiten"

#: order/models.py:932
msgid "Quantity must be 1 for serialized stock item"
msgstr "Anzahl für BestandsObjekt mit Seriennummer muss 1 sein"

#: order/models.py:937
msgid "Line"
msgstr "Position"

#: order/models.py:948
msgid "Item"
msgstr "Position"

#: order/models.py:949
msgid "Select stock item to allocate"
msgstr "BestandsObjekt für Zuordnung auswählen"

#: order/models.py:952
msgid "Enter stock allocation quantity"
msgstr "Anzahl für Bestandszuordnung eingeben"

#: order/serializers.py:139
msgid "Purchase price currency"
msgstr "Kaufpreiswährung"

#: order/serializers.py:360
msgid "Sale price currency"
msgstr "Verkaufspreis-Währung"

#: order/templates/order/delete_attachment.html:5
#: stock/templates/stock/attachment_delete.html:5
#: templates/attachment_delete.html:5
msgid "Are you sure you want to delete this attachment?"
msgstr "Sind Sie sicher, dass Sie diesen Anhang löschen wollen?"

#: order/templates/order/order_base.html:39
#: order/templates/order/sales_order_base.html:50
msgid "Print"
msgstr "Drucken"

#: order/templates/order/order_base.html:43
#: order/templates/order/sales_order_base.html:54
msgid "Edit order information"
msgstr "Bestellung bearbeiten"

#: order/templates/order/order_base.html:51
msgid "Receive items"
msgstr "Elemente empfangen"

#: order/templates/order/order_base.html:64
msgid "Export order to file"
msgstr "Exportiere Bestellung in Datei"

#: order/templates/order/order_base.html:72
#: order/templates/order/po_navbar.html:12
msgid "Purchase Order Details"
msgstr "Bestellungs-Details"

#: order/templates/order/order_base.html:77
#: order/templates/order/sales_order_base.html:79
msgid "Order Reference"
msgstr "Bestellreferenz"

#: order/templates/order/order_base.html:82
#: order/templates/order/sales_order_base.html:84
msgid "Order Status"
msgstr "Bestellstatus"

#: order/templates/order/order_base.html:117
#: report/templates/report/inventree_build_order_base.html:122
msgid "Issued"
msgstr "Aufgegeben"

#: order/templates/order/order_base.html:185
msgid "Edit Purchase Order"
msgstr "Bestellung bearbeiten"

#: order/templates/order/order_base.html:196
#: order/templates/order/purchase_order_detail.html:265
#: stock/templates/stock/location.html:250
msgid "New Location"
msgstr "Neuer Lagerort"

#: order/templates/order/order_base.html:197
#: order/templates/order/purchase_order_detail.html:266
#: stock/templates/stock/location.html:42
msgid "Create new stock location"
msgstr "Neuen Lagerort anlegen"

#: order/templates/order/order_cancel.html:8
msgid "Cancelling this order means that the order and line items will no longer be editable."
msgstr "Abbruch dieser Bestellung bedeutet, dass sie und ihre Positionen nicht länger bearbeitbar sind."

#: order/templates/order/order_complete.html:7
msgid "Mark this order as complete?"
msgstr "Diese Bestellung als vollständig markieren?"

#: order/templates/order/order_complete.html:10
msgid "This order has line items which have not been marked as received."
msgstr "Diese Bestellung enthält Positionen, die nicht als empfangen markiert wurden."

#: order/templates/order/order_complete.html:11
msgid "Completing this order means that the order and line items will no longer be editable."
msgstr "Fertigstellen dieser Bestellung bedeutet, dass sie und ihre Positionen nicht länger bearbeitbar sind."

#: order/templates/order/order_issue.html:8
msgid "After placing this purchase order, line items will no longer be editable."
msgstr "Nachdem diese Bestellung plaziert ist können die Positionen nicht länger bearbeitbar ist."

#: order/templates/order/order_wizard/match_fields.html:9
#: part/templates/part/bom_upload/match_fields.html:9
#: part/templates/part/import_wizard/ajax_match_fields.html:9
#: part/templates/part/import_wizard/match_fields.html:9
msgid "Missing selections for the following required columns"
msgstr "Es fehlt eine Auswahl für die folgende benötigte Spalte"

#: order/templates/order/order_wizard/match_fields.html:20
#: part/templates/part/bom_upload/match_fields.html:20
#: part/templates/part/import_wizard/ajax_match_fields.html:20
#: part/templates/part/import_wizard/match_fields.html:20
msgid "Duplicate selections found, see below. Fix them then retry submitting."
msgstr "Doppelte Auswahlen gefunden, siehe unten. Reparieren und erneut versuchen."

#: order/templates/order/order_wizard/match_fields.html:29
#: order/templates/order/order_wizard/match_parts.html:21
#: part/templates/part/bom_upload/match_fields.html:29
#: part/templates/part/bom_upload/match_parts.html:21
#: part/templates/part/import_wizard/match_fields.html:29
#: part/templates/part/import_wizard/match_references.html:21
msgid "Submit Selections"
msgstr "Auswahl übertragen"

#: order/templates/order/order_wizard/match_fields.html:35
#: part/templates/part/bom_upload/match_fields.html:35
#: part/templates/part/import_wizard/ajax_match_fields.html:28
#: part/templates/part/import_wizard/match_fields.html:35
msgid "File Fields"
msgstr "Datei-Felder"

#: order/templates/order/order_wizard/match_fields.html:42
#: part/templates/part/bom_upload/match_fields.html:42
#: part/templates/part/import_wizard/ajax_match_fields.html:35
#: part/templates/part/import_wizard/match_fields.html:42
msgid "Remove column"
msgstr "Spalte entfernen"

#: order/templates/order/order_wizard/match_fields.html:60
#: part/templates/part/bom_upload/match_fields.html:60
#: part/templates/part/import_wizard/ajax_match_fields.html:53
#: part/templates/part/import_wizard/match_fields.html:60
msgid "Duplicate selection"
msgstr "Auswahl duplizieren"

#: order/templates/order/order_wizard/match_fields.html:71
#: order/templates/order/order_wizard/match_parts.html:52
#: part/templates/part/bom_upload/match_fields.html:71
#: part/templates/part/bom_upload/match_parts.html:53
#: part/templates/part/import_wizard/ajax_match_fields.html:64
#: part/templates/part/import_wizard/ajax_match_references.html:42
#: part/templates/part/import_wizard/match_fields.html:71
#: part/templates/part/import_wizard/match_references.html:49
msgid "Remove row"
msgstr "Zeile entfernen"

#: order/templates/order/order_wizard/match_parts.html:12
#: part/templates/part/bom_upload/match_parts.html:12
#: part/templates/part/import_wizard/ajax_match_references.html:12
#: part/templates/part/import_wizard/match_references.html:12
msgid "Errors exist in the submitted data"
msgstr "Fehler in den übermittelten Daten"

#: order/templates/order/order_wizard/match_parts.html:28
#: part/templates/part/bom_upload/match_parts.html:28
#: part/templates/part/import_wizard/ajax_match_references.html:21
#: part/templates/part/import_wizard/match_references.html:28
msgid "Row"
msgstr "Zeile"

#: order/templates/order/order_wizard/match_parts.html:29
msgid "Select Supplier Part"
msgstr "Zulieferer-Teil auswählen"

#: order/templates/order/order_wizard/po_upload.html:11
msgid "Upload File for Purchase Order"
msgstr "Datei zur Bestellung hochladen"

#: order/templates/order/order_wizard/po_upload.html:18
#: part/templates/part/bom_upload/upload_file.html:24
#: part/templates/part/import_wizard/ajax_part_upload.html:10
#: part/templates/part/import_wizard/part_upload.html:21
#, python-format
msgid "Step %(step)s of %(count)s"
msgstr "Schritt %(step)s von %(count)s"

#: order/templates/order/order_wizard/po_upload.html:48
msgid "Order is already processed. Files cannot be uploaded."
msgstr "Bestellung ist bereits verarbeitet. Dateien können nicht hochgeladen werden."

#: order/templates/order/order_wizard/select_parts.html:11
msgid "Step 1 of 2 - Select Part Suppliers"
msgstr "Schritt 1 von 2 - Zulieferer auswählen"

#: order/templates/order/order_wizard/select_parts.html:16
msgid "Select suppliers"
msgstr "Zulieferer auswählen"

#: order/templates/order/order_wizard/select_parts.html:20
msgid "No purchaseable parts selected"
msgstr "Keine kaufbaren Teile ausgewählt"

#: order/templates/order/order_wizard/select_parts.html:33
msgid "Select Supplier"
msgstr "Zulieferer auswählen"

#: order/templates/order/order_wizard/select_parts.html:57
msgid "No price"
msgstr "Kein Preis"

#: order/templates/order/order_wizard/select_parts.html:65
#, python-format
msgid "Select a supplier for <i>%(name)s</i>"
msgstr "Zulieferer auswählen für <i>%(name)s</i>"

#: order/templates/order/order_wizard/select_parts.html:77
#: part/templates/part/set_category.html:32
msgid "Remove part"
msgstr "Teil entfernen"

#: order/templates/order/order_wizard/select_pos.html:8
msgid "Step 2 of 2 - Select Purchase Orders"
msgstr "Schritt 2 von 2 - Bestellung auswählen"

#: order/templates/order/order_wizard/select_pos.html:12
msgid "Select existing purchase orders, or create new orders."
msgstr "Bestellungen auswählen oder anlegen."

#: order/templates/order/order_wizard/select_pos.html:31
#: templates/js/translated/order.js:289 templates/js/translated/order.js:397
msgid "Items"
msgstr "Positionen"

#: order/templates/order/order_wizard/select_pos.html:32
msgid "Select Purchase Order"
msgstr "Bestellung auswählen"

#: order/templates/order/order_wizard/select_pos.html:45
#, python-format
msgid "Create new purchase order for %(name)s"
msgstr "Neue Bestellung für %(name)s anlegen"

#: order/templates/order/order_wizard/select_pos.html:68
#, python-format
msgid "Select a purchase order for %(name)s"
msgstr "Bestellung für %(name)s auswählen"

#: order/templates/order/po_attachments.html:12
#: order/templates/order/po_navbar.html:32
#: order/templates/order/purchase_order_detail.html:47
msgid "Purchase Order Attachments"
msgstr "Bestellungs-Anhänge"

#: order/templates/order/po_navbar.html:26
msgid "Received Stock Items"
msgstr "BestandsObjekte empfangen"

#: order/templates/order/po_navbar.html:29
#: order/templates/order/po_received_items.html:12
#: order/templates/order/purchase_order_detail.html:38
msgid "Received Items"
msgstr "Empfangene Teile"

#: order/templates/order/purchase_order_detail.html:17
msgid "Purchase Order Items"
msgstr "Bestellungs-Positionen"

#: order/templates/order/purchase_order_detail.html:23
#: order/templates/order/purchase_order_detail.html:202
#: order/templates/order/sales_order_detail.html:23
#: order/templates/order/sales_order_detail.html:176
msgid "Add Line Item"
msgstr "Position hinzufügen"

#: order/templates/order/purchase_order_detail.html:58
#: order/templates/order/sales_order_detail.html:54
msgid "Order Notes"
msgstr "Notizen zur Bestellung"

#: order/templates/order/purchase_order_detail.html:238
#: order/templates/order/sales_order_detail.html:518
msgid "Edit Line Item"
msgstr "Position bearbeiten"

#: order/templates/order/purchase_order_detail.html:248
#: order/templates/order/sales_order_detail.html:528
msgid "Delete Line Item"
msgstr "Position löschen"

#: order/templates/order/purchase_order_detail.html:279
msgid "No line items found"
msgstr "Keine Positionen gefunden"

#: order/templates/order/purchase_order_detail.html:307
#: order/templates/order/sales_order_detail.html:353
msgid "Total"
msgstr "Summe"

#: order/templates/order/purchase_order_detail.html:360
#: order/templates/order/sales_order_detail.html:376
#: templates/js/translated/part.js:1128 templates/js/translated/part.js:1317
msgid "Unit Price"
msgstr "Stück-Preis"

#: order/templates/order/purchase_order_detail.html:367
#: order/templates/order/sales_order_detail.html:383
msgid "Total price"
msgstr "Gesamtpreis"

#: order/templates/order/purchase_order_detail.html:431
#: order/templates/order/sales_order_detail.html:489
msgid "Edit line item"
msgstr "Position bearbeiten"

#: order/templates/order/purchase_order_detail.html:432
msgid "Delete line item"
msgstr "Position löschen"

#: order/templates/order/purchase_order_detail.html:437
msgid "Receive line item"
msgstr "Position empfangen"

#: order/templates/order/purchase_orders.html:24
#: order/templates/order/sales_orders.html:24
msgid "Print Order Reports"
msgstr "Berichte drucken"

#: order/templates/order/receive_parts.html:8
#, python-format
msgid "Receive outstanding parts for <b>%(order)s</b> - <i>%(desc)s</i>"
msgstr "Ausstehende Teile für <b>%(order)s</b> - <i>%(desc)s</i> empfangen"

#: order/templates/order/receive_parts.html:14 part/api.py:49
#: part/models.py:296 part/templates/part/cat_link.html:7
#: part/templates/part/category.html:108 part/templates/part/category.html:122
#: part/templates/part/category_navbar.html:21
#: part/templates/part/category_navbar.html:24
#: templates/InvenTree/index.html:102 templates/InvenTree/search.html:114
#: templates/InvenTree/settings/navbar.html:83
#: templates/InvenTree/settings/navbar.html:85
#: templates/js/translated/part.js:987 templates/navbar.html:23
#: templates/stats.html:80 templates/stats.html:89 users/models.py:41
msgid "Parts"
msgstr "Teile"

#: order/templates/order/receive_parts.html:15
msgid "Fill out number of parts received, the status and destination"
msgstr ""

#: order/templates/order/receive_parts.html:20
msgid "Order Code"
msgstr "Bestellnummer"

#: order/templates/order/receive_parts.html:21
#: part/templates/part/part_base.html:160 templates/js/translated/part.js:802
msgid "On Order"
msgstr "Bestellt"

#: order/templates/order/receive_parts.html:23
msgid "Receive"
msgstr "Empfangen"

#: order/templates/order/receive_parts.html:37
msgid "Error: Referenced part has been removed"
msgstr "Fehler: verknüpftes Teil wurde gelöscht"

#: order/templates/order/receive_parts.html:68
msgid "Remove line"
msgstr "Position entfernen"

#: order/templates/order/sales_order_base.html:16
msgid "This Sales Order has not been fully allocated"
msgstr "Dieser Auftrag ist nicht vollständig zugeordnet"

#: order/templates/order/sales_order_base.html:66
msgid "Packing List"
msgstr "Packliste"

#: order/templates/order/sales_order_base.html:74
msgid "Sales Order Details"
msgstr "Auftragsdetails"

#: order/templates/order/sales_order_base.html:100
#: templates/js/translated/order.js:364
msgid "Customer Reference"
msgstr "Kundenreferenz"

#: order/templates/order/sales_order_base.html:178
msgid "Edit Sales Order"
msgstr "Auftrag bearbeiten"

#: order/templates/order/sales_order_cancel.html:8
#: order/templates/order/sales_order_ship.html:9
#: part/templates/part/bom_duplicate.html:12
#: stock/templates/stock/stockitem_convert.html:13
msgid "Warning"
msgstr "Warnung"

#: order/templates/order/sales_order_cancel.html:9
msgid "Cancelling this order means that the order will no longer be editable."
msgstr "Abbruch dieser Bestellung bedeutet, dass sie nicht länger bearbeitbar ist."

#: order/templates/order/sales_order_detail.html:17
msgid "Sales Order Items"
msgstr "Auftrags-Positionen"

#: order/templates/order/sales_order_detail.html:225
#: templates/js/translated/bom.js:378 templates/js/translated/build.js:759
#: templates/js/translated/build.js:1202
msgid "Actions"
msgstr "Aktionen"

#: order/templates/order/sales_order_detail.html:232
#: templates/js/translated/build.js:645 templates/js/translated/build.js:1011
msgid "Edit stock allocation"
msgstr "Bestands-Zuordnung bearbeiten"

#: order/templates/order/sales_order_detail.html:233
#: templates/js/translated/build.js:647 templates/js/translated/build.js:1012
msgid "Delete stock allocation"
msgstr "Bestands-Zuordnung löschen"

#: order/templates/order/sales_order_detail.html:306
msgid "No matching line items"
msgstr "Keine passenden Positionen gefunden"

#: order/templates/order/sales_order_detail.html:336
msgid "ID"
msgstr "ID"

#: order/templates/order/sales_order_detail.html:404
#: templates/js/translated/build.js:710 templates/js/translated/build.js:1007
msgid "Allocated"
msgstr "Zugeordnet"

#: order/templates/order/sales_order_detail.html:406
msgid "Fulfilled"
msgstr "Erledigt"

#: order/templates/order/sales_order_detail.html:443
msgid "PO"
msgstr "PO"

#: order/templates/order/sales_order_detail.html:473
msgid "Allocate serial numbers"
msgstr "Seriennummern zuweisen"

#: order/templates/order/sales_order_detail.html:476
#: templates/js/translated/build.js:773
msgid "Allocate stock"
msgstr "Lagerbestand zuweisen"

#: order/templates/order/sales_order_detail.html:479
msgid "Purchase stock"
msgstr "Lagerbestand kaufen"

#: order/templates/order/sales_order_detail.html:483
#: templates/js/translated/build.js:766 templates/js/translated/build.js:1210
msgid "Build stock"
msgstr "Lagerbestand bauen"

#: order/templates/order/sales_order_detail.html:486
#: order/templates/order/sales_order_detail.html:605
msgid "Calculate price"
msgstr "Preis berechnen"

#: order/templates/order/sales_order_detail.html:490
msgid "Delete line item "
msgstr "Position löschen "

#: order/templates/order/sales_order_detail.html:611
msgid "Update Unit Price"
msgstr "Stückpreis aktualisieren"

#: order/templates/order/sales_order_ship.html:10
msgid "This order has not been fully allocated. If the order is marked as shipped, it can no longer be adjusted."
msgstr "Dieser Auftrag ist nicht vollständig zugeordnet. Wenn der Auftrag als versendet markiert wird, kann er nicht mehr geändert werden."

#: order/templates/order/sales_order_ship.html:12
msgid "Ensure that the order allocation is correct before shipping the order."
msgstr "Vor dem Versand sicherstellen, dass die Zuordnung richtig ist."

#: order/templates/order/sales_order_ship.html:18
msgid "Some line items in this order have been over-allocated"
msgstr "Einige Positionen dieses Auftrags sind überzugeordnet"

#: order/templates/order/sales_order_ship.html:20
msgid "Ensure that this is correct before shipping the order."
msgstr "Vor dem Versand sicherstellen, dass dies richtig ist."

#: order/templates/order/sales_order_ship.html:27
msgid "Shipping this order means that the order will no longer be editable."
msgstr "Versenden dieses Auftrags bedeutet, dass der Auftrag nicht mehr bearbeitbar ist."

#: order/templates/order/so_allocate_by_serial.html:9
msgid "Allocate stock items by serial number"
msgstr "Teilebestand per Seriennummer zuweisen"

#: order/templates/order/so_allocation_delete.html:7
msgid "This action will unallocate the following stock from the Sales Order"
msgstr "Diese Aktion wird die folgenden BestandsObjekt vom Auftrag entfernen"

#: order/templates/order/so_navbar.html:12
msgid "Sales Order Line Items"
msgstr "Auftragspositionen"

#: order/templates/order/so_navbar.html:15
msgid "Order Items"
msgstr "Auftragspositionen"

#: order/templates/order/so_navbar.html:26
msgid "Sales Order Attachments"
msgstr "Auftrags-Anhänge"

#: order/views.py:104
msgid "Cancel Order"
msgstr "Bestellung stornieren"

#: order/views.py:113 order/views.py:139
msgid "Confirm order cancellation"
msgstr "Bestellstornierung bestätigen"

#: order/views.py:116 order/views.py:142
msgid "Order cannot be cancelled"
msgstr "Bestellung kann nicht verworfen werden"

#: order/views.py:130
msgid "Cancel sales order"
msgstr "Auftrag stornieren"

#: order/views.py:156
msgid "Issue Order"
msgstr "Bestellung aufgeben"

#: order/views.py:165
msgid "Confirm order placement"
msgstr "Bestellungstätigung bestätigen"

#: order/views.py:175
msgid "Purchase order issued"
msgstr "Bestellung plaziert"

#: order/views.py:186
msgid "Complete Order"
msgstr "Auftrag fertigstellen"

#: order/views.py:202
msgid "Confirm order completion"
msgstr "Fertigstellung bestätigen"

#: order/views.py:213
msgid "Purchase order completed"
msgstr "Bestellung als vollständig markieren"

#: order/views.py:223
msgid "Ship Order"
msgstr "Versenden"

#: order/views.py:239
msgid "Confirm order shipment"
msgstr "Versand bestätigen"

#: order/views.py:245
msgid "Could not ship order"
msgstr "Versand fehlgeschlagen"

#: order/views.py:292
msgid "Match Supplier Parts"
msgstr "Zuliefererteile zuordnen"

#: order/views.py:480
msgid "Receive Parts"
msgstr "Teile empfangen"

#: order/views.py:552
msgid "Items received"
msgstr "Anzahl empfangener Positionen"

#: order/views.py:620
msgid "Error converting quantity to number"
msgstr "Fehler beim Konvertieren zu Zahl"

#: order/views.py:626
msgid "Receive quantity less than zero"
msgstr "Anzahl kleiner null empfangen"

#: order/views.py:632
msgid "No lines specified"
msgstr "Keine Zeilen angegeben"

#: order/views.py:705
msgid "Update prices"
msgstr "Preise aktualisieren"

#: order/views.py:963
#, python-brace-format
msgid "Ordered {n} parts"
msgstr "{n} Teile bestellt"

#: order/views.py:1016
msgid "Allocate Serial Numbers"
msgstr "Seriennummern zuweisen"

#: order/views.py:1061
#, python-brace-format
msgid "Allocated {n} items"
msgstr "{n} Positionen zugeordnet"

#: order/views.py:1077
msgid "Select line item"
msgstr "Position auswählen"

#: order/views.py:1108
#, python-brace-format
msgid "No matching item for serial {serial}"
msgstr "Kein passends Teil für Seriennummer {serial} gefunden"

#: order/views.py:1118
#, python-brace-format
msgid "{serial} is not in stock"
msgstr "{serial} ist nicht auf Lager"

#: order/views.py:1126
#, python-brace-format
msgid "{serial} already allocated to an order"
msgstr "{serial} bereits einem Auftrag zugeordnet"

#: order/views.py:1180
msgid "Allocate Stock to Order"
msgstr "Lagerbestand dem Auftrag zuweisen"

#: order/views.py:1254
msgid "Edit Allocation Quantity"
msgstr "Zuordnung bearbeiten"

#: order/views.py:1269
msgid "Remove allocation"
msgstr "Zuordnung entfernen"

#: order/views.py:1341
msgid "Sales order not found"
msgstr "Auftrag nicht gefunden"

#: order/views.py:1347
msgid "Price not found"
msgstr "Preis nicht gefunden"

#: order/views.py:1350
#, python-brace-format
msgid "Updated {part} unit-price to {price}"
msgstr "Stückpreis für {part} auf {price} aktualisiert"

#: order/views.py:1355
#, python-brace-format
msgid "Updated {part} unit-price to {price} and quantity to {qty}"
msgstr "{part} Stückpreis auf {price} und Menge auf {qty} aktualisiert"

#: part/bom.py:133 part/models.py:73 part/models.py:731
#: part/templates/part/category.html:75 part/templates/part/part_base.html:282
msgid "Default Location"
msgstr "Standard-Lagerort"

#: part/bom.py:134 part/templates/part/part_base.html:149
msgid "Available Stock"
msgstr "Verfügbarer Lagerbestand"

#: part/forms.py:63
msgid "File Format"
msgstr "Dateiformat"

#: part/forms.py:63
msgid "Select output file format"
msgstr "Ausgabe-Dateiformat auswählen"

#: part/forms.py:65
msgid "Cascading"
msgstr "Kaskadierend"

#: part/forms.py:65
msgid "Download cascading / multi-level BOM"
msgstr "Kaskadierende Stückliste herunterladen"

#: part/forms.py:67
msgid "Levels"
msgstr "Ebenen"

#: part/forms.py:67
msgid "Select maximum number of BOM levels to export (0 = all levels)"
msgstr "Maximale Anzahl an Ebenen für Stückliste-Export auswählen (0 = alle Ebenen)"

#: part/forms.py:69
msgid "Include Parameter Data"
msgstr "Parameter-Daten einschließen"

#: part/forms.py:69
msgid "Include part parameters data in exported BOM"
msgstr "Teil-Parameter in Stückliste-Export einschließen"

#: part/forms.py:71
msgid "Include Stock Data"
msgstr "Bestand einschließen"

#: part/forms.py:71
msgid "Include part stock data in exported BOM"
msgstr "Teil-Bestand in Stückliste-Export einschließen"

#: part/forms.py:73
msgid "Include Manufacturer Data"
msgstr "Herstellerdaten einschließen"

#: part/forms.py:73
msgid "Include part manufacturer data in exported BOM"
msgstr "Teil-Herstellerdaten in Stückliste-Export einschließen"

#: part/forms.py:75
msgid "Include Supplier Data"
msgstr "Zulieferer einschließen"

#: part/forms.py:75
msgid "Include part supplier data in exported BOM"
msgstr "Zulieferer-Daten in Stückliste-Export einschließen"

#: part/forms.py:96 part/models.py:2234
msgid "Parent Part"
msgstr "Ausgangsteil"

#: part/forms.py:97 part/templates/part/bom_duplicate.html:7
msgid "Select parent part to copy BOM from"
msgstr "Teil für Stücklisten-Kopie auswählen"

#: part/forms.py:103
msgid "Clear existing BOM items"
msgstr "Stücklisten-Position(en) löschen"

#: part/forms.py:109
msgid "Confirm BOM duplication"
msgstr "Kopie von Stückliste bestätigen"

#: part/forms.py:127
msgid "validate"
msgstr "kontrollieren"

#: part/forms.py:127
msgid "Confirm that the BOM is correct"
msgstr "Bestätigen, dass die Stückliste korrekt ist"

#: part/forms.py:170
msgid "Related Part"
msgstr "verknüpftes Teil"

#: part/forms.py:177
msgid "Select part category"
msgstr "Teil-Kategorie wählen"

#: part/forms.py:226
msgid "Add parameter template to same level categories"
msgstr "Parameter-Vorlage zu Kategorien dieser Ebene hinzufügen"

#: part/forms.py:230
msgid "Add parameter template to all categories"
msgstr "Parameter-Vorlage zu allen Kategorien hinzufügen"

#: part/forms.py:250
msgid "Input quantity for price calculation"
msgstr "Menge für die Preisberechnung"

#: part/models.py:74
msgid "Default location for parts in this category"
msgstr "Standard-Lagerort für Teile dieser Kategorie"

#: part/models.py:77
msgid "Default keywords"
msgstr "Standard Stichwörter"

#: part/models.py:77
msgid "Default keywords for parts in this category"
msgstr "Standard-Stichworte für Teile dieser Kategorie"

#: part/models.py:87 part/models.py:2280
#: part/templates/part/part_app_base.html:10
msgid "Part Category"
msgstr "Teil-Kategorie"

#: part/models.py:88 part/templates/part/category.html:32
#: part/templates/part/category.html:103 templates/InvenTree/search.html:127
#: templates/stats.html:84 users/models.py:40
msgid "Part Categories"
msgstr "Teil-Kategorien"

#: part/models.py:381
msgid "Invalid choice for parent part"
msgstr "Ungültige Auswahl für übergeordnetes Teil"

#: part/models.py:433 part/models.py:445
#, python-brace-format
msgid "Part '{p1}' is  used in BOM for '{p2}' (recursive)"
msgstr "Teil '{p1}' wird in Stückliste für Teil '{p2}' benutzt (rekursiv)"

#: part/models.py:542
msgid "Next available serial numbers are"
msgstr "Nächste verfügbare Seriennummern wären"

#: part/models.py:546
msgid "Next available serial number is"
msgstr "Nächste verfügbare Seriennummer ist"

#: part/models.py:551
msgid "Most recent serial number is"
msgstr "Die neuste Seriennummer ist"

#: part/models.py:630
msgid "Duplicate IPN not allowed in part settings"
msgstr "Doppelte IPN in den Teil-Einstellungen nicht erlaubt"

#: part/models.py:655
msgid "Part name"
msgstr "Name des Teils"

#: part/models.py:662
msgid "Is Template"
msgstr "Ist eine Vorlage"

#: part/models.py:663
msgid "Is this part a template part?"
msgstr "Ist dieses Teil eine Vorlage?"

#: part/models.py:673
msgid "Is this part a variant of another part?"
msgstr "Ist dieses Teil eine Variante eines anderen Teils?"

#: part/models.py:674
msgid "Variant Of"
msgstr "Variante von"

#: part/models.py:680
msgid "Part description"
msgstr "Beschreibung des Teils"

#: part/models.py:685 part/templates/part/category.html:82
#: part/templates/part/part_base.html:251
msgid "Keywords"
msgstr "Schlüsselwörter"

#: part/models.py:686
msgid "Part keywords to improve visibility in search results"
msgstr "Schlüsselworte um die Sichtbarkeit in Suchergebnissen zu verbessern"

#: part/models.py:693 part/models.py:2279
#: part/templates/part/set_category.html:15
#: templates/InvenTree/settings/settings.html:167
#: templates/js/translated/part.js:773
msgid "Category"
msgstr "Kategorie"

#: part/models.py:694
msgid "Part category"
msgstr "Teile-Kategorie"

#: part/models.py:699 part/templates/part/part_base.html:227
#: templates/js/translated/part.js:389 templates/js/translated/part.js:617
msgid "IPN"
msgstr "IPN (Interne Produktnummer)"

#: part/models.py:700
msgid "Internal Part Number"
msgstr "Interne Teilenummer"

#: part/models.py:706
msgid "Part revision or version number"
msgstr "Revisions- oder Versionsnummer"

#: part/models.py:707 part/templates/part/part_base.html:244
#: report/models.py:200 templates/js/translated/part.js:393
msgid "Revision"
msgstr "Revision"

#: part/models.py:729
msgid "Where is this item normally stored?"
msgstr "Wo wird dieses Teil normalerweise gelagert?"

#: part/models.py:776 part/templates/part/part_base.html:289
msgid "Default Supplier"
msgstr "Standard Zulieferer"

#: part/models.py:777
msgid "Default supplier part"
msgstr "Standard Zuliefererteil"

#: part/models.py:784
msgid "Default Expiry"
msgstr "Standard Ablaufzeit"

#: part/models.py:785
msgid "Expiry time (in days) for stock items of this part"
msgstr "Ablauf-Zeit (in Tagen) für Lagerbestand dieses Teils"

#: part/models.py:790
msgid "Minimum Stock"
msgstr "Minimaler Lagerbestand"

#: part/models.py:791
msgid "Minimum allowed stock level"
msgstr "Minimal zulässiger Lagerbestand"

#: part/models.py:798
msgid "Stock keeping units for this part"
msgstr "Stock Keeping Units (SKU) für dieses Teil"

#: part/models.py:804
msgid "Can this part be built from other parts?"
msgstr "Kann dieses Teil aus anderen Teilen angefertigt werden?"

#: part/models.py:810
msgid "Can this part be used to build other parts?"
msgstr "Kann dieses Teil zum Bauauftrag von anderen genutzt werden?"

#: part/models.py:816
msgid "Does this part have tracking for unique items?"
msgstr "Hat dieses Teil Tracking für einzelne Objekte?"

#: part/models.py:821
msgid "Can this part be purchased from external suppliers?"
msgstr "Kann dieses Teil von externen Zulieferern gekauft werden?"

#: part/models.py:826
msgid "Can this part be sold to customers?"
msgstr "Kann dieses Teil an Kunden verkauft werden?"

#: part/models.py:830 templates/js/translated/table_filters.js:21
#: templates/js/translated/table_filters.js:69
#: templates/js/translated/table_filters.js:255
#: templates/js/translated/table_filters.js:324
msgid "Active"
msgstr "Aktiv"

#: part/models.py:831
msgid "Is this part active?"
msgstr "Ist dieses Teil aktiv?"

#: part/models.py:836
msgid "Is this a virtual part, such as a software product or license?"
msgstr "Ist dieses Teil virtuell, wie zum Beispiel eine Software oder Lizenz?"

#: part/models.py:841
msgid "Part notes - supports Markdown formatting"
msgstr "Bemerkungen - unterstüzt Markdown-Formatierung"

#: part/models.py:844
msgid "BOM checksum"
msgstr "Prüfsumme der Stückliste"

#: part/models.py:844
msgid "Stored BOM checksum"
msgstr "Prüfsumme der Stückliste gespeichert"

#: part/models.py:847
msgid "BOM checked by"
msgstr "Stückliste kontrolliert von"

#: part/models.py:849
msgid "BOM checked date"
msgstr "BOM Kontrolldatum"

#: part/models.py:853
msgid "Creation User"
msgstr "Erstellungs-Nutzer"

#: part/models.py:1592
msgid "Sell multiple"
msgstr "Mehrere verkaufen"

#: part/models.py:2080
msgid "Test templates can only be created for trackable parts"
msgstr "Test-Vorlagen können nur für verfolgbare Teile angelegt werden"

#: part/models.py:2097
msgid "Test with this name already exists for this part"
msgstr "Ein Test mit diesem Namen besteht bereits für dieses Teil"

#: part/models.py:2117 templates/js/translated/part.js:1038
#: templates/js/translated/stock.js:485
msgid "Test Name"
msgstr "Test-Name"

#: part/models.py:2118
msgid "Enter a name for the test"
msgstr "Namen für diesen Test eingeben"

#: part/models.py:2123
msgid "Test Description"
msgstr "Test-Beschreibung"

#: part/models.py:2124
msgid "Enter description for this test"
msgstr "Beschreibung für diesen Test eingeben"

#: part/models.py:2129 templates/js/translated/part.js:1047
#: templates/js/translated/table_filters.js:241
msgid "Required"
msgstr "Benötigt"

#: part/models.py:2130
msgid "Is this test required to pass?"
msgstr "Muss dieser Test erfolgreich sein?"

#: part/models.py:2135 templates/js/translated/part.js:1055
msgid "Requires Value"
msgstr "Erfordert Wert"

#: part/models.py:2136
msgid "Does this test require a value when adding a test result?"
msgstr "Muss für diesen Test ein Wert für das Test-Ergebnis eingetragen werden?"

#: part/models.py:2141 templates/js/translated/part.js:1062
msgid "Requires Attachment"
msgstr "Anhang muss eingegeben werden"

#: part/models.py:2142
msgid "Does this test require a file attachment when adding a test result?"
msgstr "Muss für diesen Test ein Anhang für das Test-Ergebnis hinzugefügt werden?"

#: part/models.py:2153
<<<<<<< HEAD
#, fuzzy, python-brace-format
#| msgid "Illegal character in name ({x})"
msgid "Illegal character in template name ({c})"
msgstr "Ungültiges Zeichen im Namen ({x})"
=======
#, python-brace-format
msgid "Illegal character in template name ({c})"
msgstr ""
>>>>>>> bb715894

#: part/models.py:2189
msgid "Parameter template name must be unique"
msgstr "Vorlagen-Name des Parameters muss eindeutig sein"

#: part/models.py:2197
msgid "Parameter Name"
msgstr "Name des Parameters"

#: part/models.py:2204
msgid "Parameter Units"
msgstr "Einheit des Parameters"

#: part/models.py:2236 part/models.py:2285 part/models.py:2286
#: templates/InvenTree/settings/settings.html:162
msgid "Parameter Template"
msgstr "Parameter Vorlage"

#: part/models.py:2238
msgid "Data"
msgstr "Wert"

#: part/models.py:2238
msgid "Parameter Value"
msgstr "Parameter Wert"

#: part/models.py:2290 templates/InvenTree/settings/settings.html:171
msgid "Default Value"
msgstr "Standard-Wert"

#: part/models.py:2291
msgid "Default Parameter Value"
msgstr "Standard Parameter Wert"

#: part/models.py:2325
msgid "Select parent part"
msgstr "Ausgangsteil auswählen"

#: part/models.py:2333
msgid "Sub part"
msgstr "Untergeordnetes Teil"

#: part/models.py:2334
msgid "Select part to be used in BOM"
msgstr "Teil für die Nutzung in der Stückliste auswählen"

#: part/models.py:2340
msgid "BOM quantity for this BOM item"
msgstr "Stücklisten-Anzahl für dieses Stücklisten-Teil"

#: part/models.py:2342 templates/js/translated/bom.js:236
#: templates/js/translated/bom.js:298
msgid "Optional"
msgstr "Optional"

#: part/models.py:2342
msgid "This BOM item is optional"
msgstr "Diese Stücklisten-Position ist optional"

#: part/models.py:2345
msgid "Overage"
msgstr "Überschuss"

#: part/models.py:2346
msgid "Estimated build wastage quantity (absolute or percentage)"
msgstr "Geschätzter Ausschuss (absolut oder prozentual)"

#: part/models.py:2349
msgid "BOM item reference"
msgstr "Referenz der Postion auf der Stückliste"

#: part/models.py:2352
msgid "BOM item notes"
msgstr "Notizen zur Stücklisten-Position"

#: part/models.py:2354
msgid "Checksum"
msgstr "Prüfsumme"

#: part/models.py:2354
msgid "BOM line checksum"
msgstr "Prüfsumme der Stückliste"

#: part/models.py:2358 templates/js/translated/bom.js:315
#: templates/js/translated/bom.js:322
#: templates/js/translated/table_filters.js:55
msgid "Inherited"
msgstr "Geerbt"

#: part/models.py:2359
msgid "This BOM item is inherited by BOMs for variant parts"
msgstr "Diese Stücklisten-Position wird in die Stücklisten von Teil-Varianten vererbt"

#: part/models.py:2364 templates/js/translated/bom.js:307
msgid "Allow Variants"
msgstr "Varianten zulassen"

#: part/models.py:2365
msgid "Stock items for variant parts can be used for this BOM item"
msgstr "Lagerbestand von Varianten kann für diese Stücklisten-Position verwendet werden"

#: part/models.py:2450 stock/models.py:335
msgid "Quantity must be integer value for trackable parts"
msgstr "Menge muss eine Ganzzahl sein"

#: part/models.py:2459 part/models.py:2461
msgid "Sub part must be specified"
msgstr "Zuliefererteil muss festgelegt sein"

#: part/models.py:2464
msgid "BOM Item"
msgstr "Stücklisten-Position"

#: part/models.py:2583
msgid "Part 1"
msgstr "Teil 1"

#: part/models.py:2587
msgid "Part 2"
msgstr "Teil 2"

#: part/models.py:2587
msgid "Select Related Part"
msgstr "verknüpftes Teil auswählen"

#: part/models.py:2619
msgid "Error creating relationship: check that the part is not related to itself and that the relationship is unique"
msgstr "Fehler bei Verwandschaft: Ist das Teil mit sich selbst verwandt oder ist das die Verwandtschaft nicht eindeutig?"

#: part/templates/part/bom.html:6
msgid "You do not have permission to edit the BOM."
msgstr "Sie haben keine Berechtigung zum Bearbeiten der Stückliste."

#: part/templates/part/bom.html:14
#, python-format
msgid "The BOM for <i>%(part)s</i> has changed, and must be validated.<br>"
msgstr "Die Stückliste für <i>%(part)s</i> hat sich geändert und muss kontrolliert werden.<br>"

#: part/templates/part/bom.html:16
#, python-format
msgid "The BOM for <i>%(part)s</i> was last checked by %(checker)s on %(check_date)s"
msgstr "Die Stückliste für <i>%(part)s</i> wurde zuletzt von %(checker)s am %(check_date)s kontrolliert"

#: part/templates/part/bom.html:20
#, python-format
msgid "The BOM for <i>%(part)s</i> has not been validated."
msgstr "Die Stückliste für <i>%(part)s</i> wurde noch nicht kontrolliert"

#: part/templates/part/bom.html:27
msgid "Remove selected BOM items"
msgstr "Ausgewählte Stücklistenpositionen entfernen"

#: part/templates/part/bom.html:30
msgid "Import BOM data"
msgstr "Stückliste importieren"

#: part/templates/part/bom.html:34
msgid "Copy BOM from parent part"
msgstr "Stückliste von übergeordnetem Teil kopieren"

#: part/templates/part/bom.html:38
msgid "New BOM Item"
msgstr "Neue Stücklisten-Position"

#: part/templates/part/bom.html:41
msgid "Finish Editing"
msgstr "Bearbeitung beenden"

#: part/templates/part/bom.html:46
msgid "Edit BOM"
msgstr "Stückliste bearbeiten"

#: part/templates/part/bom.html:50
msgid "Validate Bill of Materials"
msgstr "Stückliste kontrollieren"

#: part/templates/part/bom.html:56 part/views.py:1220
msgid "Export Bill of Materials"
msgstr "Stückliste exportieren"

#: part/templates/part/bom.html:59
msgid "Print BOM Report"
msgstr "Stücklisten-Bericht drucken"

#: part/templates/part/bom_duplicate.html:13
msgid "This part already has a Bill of Materials"
msgstr "Dieses Teil hat bereits eine Stückliste"

#: part/templates/part/bom_upload/match_parts.html:29
msgid "Select Part"
msgstr "Teil auswählen"

#: part/templates/part/bom_upload/upload_file.html:7
msgid "Upload BOM File"
msgstr "Stückliste-Datei hochgeladen"

#: part/templates/part/bom_upload/upload_file.html:12
msgid "Upload Bill of Materials"
msgstr "Stückliste hochladen"

#: part/templates/part/bom_upload/upload_file.html:16
msgid "Requirements for BOM upload"
msgstr "Anforderungen für Stückliste-Datei"

#: part/templates/part/bom_upload/upload_file.html:18
msgid "The BOM file must contain the required named columns as provided in the "
msgstr "Die Stückliste-Datei muss die aufgeführten Spalten enthalten; siehe"

#: part/templates/part/bom_upload/upload_file.html:18
msgid "BOM Upload Template"
msgstr "Vorlage für Stückliste"

#: part/templates/part/bom_upload/upload_file.html:19
msgid "Each part must already exist in the database"
msgstr "Jedes Teil muss bereits in der Datenbank bestehen"

#: part/templates/part/bom_validate.html:6
#, python-format
msgid "Confirm that the Bill of Materials (BOM) is valid for:<br><i>%(part)s</i>"
msgstr "Bestätigen Sie das die Stückliste für <br><i>%(part)s</i> korrekt ist"

#: part/templates/part/bom_validate.html:9
msgid "This will validate each line in the BOM."
msgstr "Damit wird jede Zeile der Stückliste kontrolliert"

#: part/templates/part/category.html:33
msgid "All parts"
msgstr "Alle Teile"

#: part/templates/part/category.html:38
msgid "Create new part category"
msgstr "Teil-Kategorie anlegen"

#: part/templates/part/category.html:44
msgid "Edit part category"
msgstr "Teil-Kategorie bearbeiten"

#: part/templates/part/category.html:49
msgid "Delete part category"
msgstr "Teil-Kategorie löschen"

#: part/templates/part/category.html:59 part/templates/part/category.html:98
msgid "Category Details"
msgstr "Kategorie-Details"

#: part/templates/part/category.html:64
msgid "Category Path"
msgstr "Pfad zur Kategorie"

#: part/templates/part/category.html:69
msgid "Category Description"
msgstr "Kategorie-Beschreibung"

#: part/templates/part/category.html:88 part/templates/part/category.html:174
#: part/templates/part/category_navbar.html:14
#: part/templates/part/category_navbar.html:17
msgid "Subcategories"
msgstr "Unter-Kategorien"

#: part/templates/part/category.html:93
msgid "Parts (Including subcategories)"
msgstr "Teile (inklusive Unter-Kategorien)"

#: part/templates/part/category.html:126
msgid "Export Part Data"
msgstr "Teile-Daten exportieren"

#: part/templates/part/category.html:127 part/templates/part/category.html:141
msgid "Export"
msgstr "Exportieren"

#: part/templates/part/category.html:130
msgid "Create new part"
msgstr "Neues Teil anlegen"

#: part/templates/part/category.html:131
msgid "New Part"
msgstr "Neues Teil"

#: part/templates/part/category.html:138
msgid "Set category"
msgstr "Teil-Kategorie auswählen"

#: part/templates/part/category.html:138
msgid "Set Category"
msgstr "Teil-Kategorie auswählen"

#: part/templates/part/category.html:141
msgid "Export Data"
msgstr "Exportieren"

#: part/templates/part/category.html:145
msgid "View list display"
msgstr "Listenansicht anzeigen"

#: part/templates/part/category.html:148
msgid "View grid display"
msgstr "Rasteransicht anzeigen"

#: part/templates/part/category.html:164
msgid "Part Parameters"
msgstr "Teilparameter"

#: part/templates/part/category.html:253
msgid "Create Part Category"
msgstr ""

#: part/templates/part/category.html:279
msgid "Create Part"
msgstr ""

#: part/templates/part/category_delete.html:5
msgid "Are you sure you want to delete category"
msgstr "Sind Sie sicher, dass Sie diese Kategorie löschen wollen"

#: part/templates/part/category_delete.html:8
#, python-format
msgid "This category contains %(count)s child categories"
msgstr "Diese Kategorie enthält %(count)s Unter-Kategorien"

#: part/templates/part/category_delete.html:9
msgid "If this category is deleted, these child categories will be moved to the"
msgstr "Wenn diese Kategorie gelöscht wird, werden alle Unter-Kat. verschoben nach"

#: part/templates/part/category_delete.html:11
msgid "category"
msgstr "Kategorie"

#: part/templates/part/category_delete.html:13
msgid "top level Parts category"
msgstr "oberste Teil-Kategorie"

#: part/templates/part/category_delete.html:25
#, python-format
msgid "This category contains %(count)s parts"
msgstr "Diese Kategorie enthält %(count)s Teile"

#: part/templates/part/category_delete.html:27
#, python-format
msgid "If this category is deleted, these parts will be moved to the parent category %(path)s"
msgstr "Wenn diese Kat. gelöscht wird, werden diese Teile in die übergeordnete Kategorie %(path)s verschoben"

#: part/templates/part/category_delete.html:29
msgid "If this category is deleted, these parts will be moved to the top-level category Teile"
msgstr "Wenn diese Kat. gelöscht wird, werden diese Teile in die oberste Kat. verschoben"

#: part/templates/part/category_navbar.html:29
#: part/templates/part/category_navbar.html:32
msgid "Import Parts"
msgstr "Teile importieren"

#: part/templates/part/copy_part.html:9 templates/js/translated/part.js:224
msgid "Duplicate Part"
msgstr "Teil duplizieren"

#: part/templates/part/copy_part.html:10
#, python-format
msgid "Make a copy of part '%(full_name)s'."
msgstr "Eine Kopie des Teils '%(full_name)s' erstellen."

#: part/templates/part/copy_part.html:14
#: part/templates/part/create_part.html:11
msgid "Possible Matching Parts"
msgstr "Evtl. passende Teile"

#: part/templates/part/copy_part.html:15
#: part/templates/part/create_part.html:12
msgid "The new part may be a duplicate of these existing parts"
msgstr "Teil evtl. Duplikat dieser Teile"

#: part/templates/part/create_part.html:17
#, python-format
msgid "%(full_name)s - <i>%(desc)s</i> (%(match_per)s%% match)"
msgstr "%(full_name)s - <i>%(desc)s</i> (%(match_per)s%% übereinstimmend)"

#: part/templates/part/detail.html:16
msgid "Part Stock"
msgstr "Teilbestand"

#: part/templates/part/detail.html:21
#, python-format
msgid "Showing stock for all variants of <i>%(full_name)s</i>"
msgstr "Lagerbestand aller Varianten von <i>%(full_name)s</i>"

#: part/templates/part/detail.html:30 part/templates/part/navbar.html:87
msgid "Part Test Templates"
msgstr "Teil Test-Vorlagen"

#: part/templates/part/detail.html:36
msgid "Add Test Template"
msgstr "Test Vorlage hinzufügen"

#: part/templates/part/detail.html:77
msgid "New sales order"
msgstr "Neuer Auftrag"

#: part/templates/part/detail.html:77
msgid "New Order"
msgstr "Neue Bestellung"

#: part/templates/part/detail.html:90
msgid "Sales Order Allocations"
msgstr ""

#: part/templates/part/detail.html:130 part/templates/part/navbar.html:21
msgid "Part Variants"
msgstr "Teil Varianten"

#: part/templates/part/detail.html:137
msgid "Create new variant"
msgstr "Neue Variante anlegen"

#: part/templates/part/detail.html:138
msgid "New Variant"
msgstr "neue Variante anlegen"

#: part/templates/part/detail.html:161
msgid "Add new parameter"
msgstr "Parameter hinzufügen"

#: part/templates/part/detail.html:182 part/templates/part/navbar.html:95
#: part/templates/part/navbar.html:98
msgid "Related Parts"
msgstr "Verknüpfte Teile"

#: part/templates/part/detail.html:188
msgid "Add Related"
msgstr "Verknüpftes Teil hinzufügen"

#: part/templates/part/detail.html:228 part/templates/part/navbar.html:35
#: part/templates/part/navbar.html:38
msgid "Bill of Materials"
msgstr "Stückliste"

#: part/templates/part/detail.html:237
msgid "Assemblies"
msgstr "Baugruppen"

#: part/templates/part/detail.html:253
msgid "Part Builds"
msgstr "Gefertigte Teile"

#: part/templates/part/detail.html:260
msgid "Start New Build"
msgstr "Neuen Bauauftrag beginnen"

#: part/templates/part/detail.html:274
msgid "Build Order Allocations"
msgstr ""

#: part/templates/part/detail.html:283
msgid "Part Suppliers"
msgstr "Zulieferer"

#: part/templates/part/detail.html:305
msgid "Part Manufacturers"
msgstr "Teil-Hersteller"

#: part/templates/part/detail.html:317
msgid "Delete manufacturer parts"
msgstr "Herstellerteile löschen"

#: part/templates/part/detail.html:402
msgid "Delete selected BOM items?"
msgstr "Ausgewählte Stücklistenpositionen löschen?"

#: part/templates/part/detail.html:403
msgid "All selected BOM items will be deleted"
msgstr "Alle ausgewählte Stücklistenpositionen werden gelöscht"

#: part/templates/part/detail.html:454
msgid "Create BOM Item"
msgstr "Stücklisten-Position anlegen"

#: part/templates/part/detail.html:589
msgid "Add Test Result Template"
msgstr "Testergebnis-Vorlage hinzufügen"

#: part/templates/part/detail.html:607
msgid "Edit Test Result Template"
msgstr "Testergebnis-Vorlage bearbeiten"

#: part/templates/part/detail.html:619
msgid "Delete Test Result Template"
msgstr "Testergebnis-Vorlage löschen"

#: part/templates/part/detail.html:670
msgid "Edit Part Notes"
msgstr "Teilenotizen bearbeiten"

#: part/templates/part/detail.html:903
#, python-format
msgid "Purchase Unit Price - %(currency)s"
msgstr ""

#: part/templates/part/detail.html:915
#, python-format
msgid "Unit Price-Cost Difference - %(currency)s"
msgstr ""

#: part/templates/part/detail.html:927
#, python-format
msgid "Supplier Unit Cost - %(currency)s"
msgstr ""

#: part/templates/part/detail.html:1016
#, python-format
msgid "Unit Price - %(currency)s"
msgstr "Stückpreis - %(currency)s"

#: part/templates/part/import_wizard/ajax_part_upload.html:29
#: part/templates/part/import_wizard/part_upload.html:51
msgid "Unsuffitient privileges."
msgstr "Unzureichende Benutzerrechte."

#: part/templates/part/import_wizard/part_upload.html:14
msgid "Import Parts from File"
msgstr "Teile aus Datei importieren"

#: part/templates/part/navbar.html:24
msgid "Variants"
msgstr "Varianten"

#: part/templates/part/navbar.html:51 part/templates/part/navbar.html:54
msgid "Used In"
msgstr "Benutzt in"

#: part/templates/part/navbar.html:61
msgid "Prices"
msgstr "Preise"

#: part/templates/part/navbar.html:90
msgid "Test Templates"
msgstr "Testvorlagen"

#: part/templates/part/part_app_base.html:12
msgid "Part List"
msgstr "Teileliste"

#: part/templates/part/part_base.html:30
msgid "Part is a template part (variants can be made from this part)"
msgstr "Teil ist Vorlage (Varianten können von diesem Teil erstellt werden)"

#: part/templates/part/part_base.html:33
msgid "Part can be assembled from other parts"
msgstr "Teil kann aus anderen Teilen angefertigt werden"

#: part/templates/part/part_base.html:36
msgid "Part can be used in assemblies"
msgstr "Teil kann in Baugruppen benutzt werden"

#: part/templates/part/part_base.html:39
msgid "Part stock is tracked by serial number"
msgstr "Teil wird per Seriennummer verfolgt"

#: part/templates/part/part_base.html:42
msgid "Part can be purchased from external suppliers"
msgstr "Teil kann von externen Zulieferern gekauft werden"

#: part/templates/part/part_base.html:45
msgid "Part can be sold to customers"
msgstr "Teil kann an Kunden verkauft werden"

#: part/templates/part/part_base.html:52 part/templates/part/part_base.html:60
msgid "Part is virtual (not a physical part)"
msgstr "Teil ist virtuell (kein physisches Teil)"

#: part/templates/part/part_base.html:53 templates/js/translated/company.js:454
#: templates/js/translated/company.js:704 templates/js/translated/part.js:304
#: templates/js/translated/part.js:381
msgid "Inactive"
msgstr "Inaktiv"

#: part/templates/part/part_base.html:68
msgid "Star this part"
msgstr "Teil favorisieren"

#: part/templates/part/part_base.html:75
#: stock/templates/stock/item_base.html:75
#: stock/templates/stock/location.html:51
msgid "Barcode actions"
msgstr "Barcode Aktionen"

#: part/templates/part/part_base.html:77
#: stock/templates/stock/item_base.html:77
#: stock/templates/stock/location.html:53 templates/qr_button.html:1
msgid "Show QR Code"
msgstr "QR-Code anzeigen"

#: part/templates/part/part_base.html:78
#: stock/templates/stock/item_base.html:93
#: stock/templates/stock/location.html:54
msgid "Print Label"
msgstr "Label drucken"

#: part/templates/part/part_base.html:83
msgid "Show pricing information"
msgstr "Kosteninformationen ansehen"

#: part/templates/part/part_base.html:88
#: stock/templates/stock/item_base.html:142
#: stock/templates/stock/location.html:62
msgid "Stock actions"
msgstr "Bestands-Aktionen"

#: part/templates/part/part_base.html:95
msgid "Count part stock"
msgstr "Lagerbestand zählen"

#: part/templates/part/part_base.html:101
msgid "Transfer part stock"
msgstr "Teilbestand verschieben"

#: part/templates/part/part_base.html:118
msgid "Part actions"
msgstr "Teile Aktionen"

#: part/templates/part/part_base.html:121
msgid "Duplicate part"
msgstr "Teil duplizieren"

#: part/templates/part/part_base.html:124
msgid "Edit part"
msgstr "Teil bearbeiten"

#: part/templates/part/part_base.html:127
msgid "Delete part"
msgstr "Teil löschen"

#: part/templates/part/part_base.html:139
#, python-format
msgid "This part is a variant of %(link)s"
msgstr "Dieses Teil ist eine Variante von %(link)s"

#: part/templates/part/part_base.html:154
#: templates/js/translated/table_filters.js:153
msgid "In Stock"
msgstr "Auf Lager"

#: part/templates/part/part_base.html:167 templates/InvenTree/index.html:186
msgid "Required for Build Orders"
msgstr "Für Bauaufträge benötigt"

#: part/templates/part/part_base.html:174
msgid "Required for Sales Orders"
msgstr "Benötigt für Aufträge"

#: part/templates/part/part_base.html:181
msgid "Allocated to Orders"
msgstr "Zu Bauaufträgen zugeordnet"

#: part/templates/part/part_base.html:196 templates/js/translated/bom.js:336
msgid "Can Build"
msgstr "Herstellbar"

#: part/templates/part/part_base.html:202 templates/js/translated/part.js:633
#: templates/js/translated/part.js:806
msgid "Building"
msgstr "Im Bau"

#: part/templates/part/part_base.html:275
msgid "Latest Serial Number"
msgstr "letzte Seriennummer"

#: part/templates/part/part_base.html:383 part/templates/part/prices.html:125
msgid "Calculate"
msgstr "Berechnen"

#: part/templates/part/part_base.html:426
msgid "No matching images found"
msgstr ""

#: part/templates/part/part_base.html:506
#: part/templates/part/part_base.html:531
msgid "Hide Part Details"
msgstr ""

#: part/templates/part/part_base.html:511
#: part/templates/part/part_base.html:537
msgid "Show Part Details"
msgstr ""

#: part/templates/part/part_pricing.html:22 part/templates/part/prices.html:21
msgid "Supplier Pricing"
msgstr "Zulieferer-Preise"

#: part/templates/part/part_pricing.html:26
#: part/templates/part/part_pricing.html:52
#: part/templates/part/part_pricing.html:85
#: part/templates/part/part_pricing.html:100 part/templates/part/prices.html:25
#: part/templates/part/prices.html:52 part/templates/part/prices.html:84
#: part/templates/part/prices.html:101
msgid "Unit Cost"
msgstr "Stückpreis"

#: part/templates/part/part_pricing.html:32
#: part/templates/part/part_pricing.html:58
#: part/templates/part/part_pricing.html:89
#: part/templates/part/part_pricing.html:104 part/templates/part/prices.html:32
#: part/templates/part/prices.html:59 part/templates/part/prices.html:89
#: part/templates/part/prices.html:106
msgid "Total Cost"
msgstr "Gesamtkosten"

#: part/templates/part/part_pricing.html:40 part/templates/part/prices.html:40
#: templates/js/translated/bom.js:291
msgid "No supplier pricing available"
msgstr "Keine Zulieferer-Preise verfügbar"

#: part/templates/part/part_pricing.html:48 part/templates/part/prices.html:49
#: part/templates/part/prices.html:225
msgid "BOM Pricing"
msgstr "Stücklistenpreise"

#: part/templates/part/part_pricing.html:66 part/templates/part/prices.html:67
msgid "Note: BOM pricing is incomplete for this part"
msgstr "Anmerkung: Stücklistenbepreisung für dieses Teil ist unvollständig"

#: part/templates/part/part_pricing.html:73 part/templates/part/prices.html:74
msgid "No BOM pricing available"
msgstr "Keine Stücklisten-Preise verfügbar"

#: part/templates/part/part_pricing.html:82 part/templates/part/prices.html:83
msgid "Internal Price"
msgstr "Interner Preis"

#: part/templates/part/part_pricing.html:113
#: part/templates/part/prices.html:115
msgid "No pricing information is available for this part."
msgstr "Keine Preise für dieses Teil verfügbar"

#: part/templates/part/part_thumb.html:20
msgid "Select from existing images"
msgstr "Aus vorhandenen Bildern auswählen"

#: part/templates/part/partial_delete.html:7
#, python-format
msgid "Are you sure you want to delete part '<b>%(full_name)s</b>'?"
msgstr "Sind Sie sicher, dass Sie das Teil '<b>%(full_name)s</b>' löschen wollen?"

#: part/templates/part/partial_delete.html:12
#, python-format
msgid "This part is used in BOMs for %(count)s other parts. If you delete this part, the BOMs for the following parts will be updated"
msgstr "Dieser Teil wird in Stücklisten für %(count)s andere Teile verwendet. Wenn Sie dieses Teil löschen, werden die Stücklisten für die folgenden Teile aktualisiert"

#: part/templates/part/partial_delete.html:22
#, python-format
msgid "There are %(count)s stock entries defined for this part. If you delete this part, the following stock entries will also be deleted:"
msgstr "Es sind %(count)s BestandsObjekte für diesen Teil definiert. Wenn Sie diesen Teil löschen, werden auch die folgenden Bestandseinträge gelöscht:"

#: part/templates/part/partial_delete.html:33
#, python-format
msgid "There are %(count)s manufacturers defined for this part. If you delete this part, the following manufacturer parts will also be deleted:"
msgstr "Es sind %(count)s Hersteller für diesen Teil definiert. Wenn Sie diesen Teil löschen, werden auch die folgenden Herstellerteile gelöscht:"

#: part/templates/part/partial_delete.html:44
#, python-format
msgid "There are %(count)s suppliers defined for this part. If you delete this part, the following supplier parts will also be deleted:"
msgstr "Es sind %(count)s Zulieferer für diesen Teil definiert. Wenn Sie diesen Teil löschen, werden auch die folgenden Zuliefererteile gelöscht:"

#: part/templates/part/partial_delete.html:55
#, python-format
msgid "There are %(count)s unique parts tracked for '%(full_name)s'. Deleting this part will permanently remove this tracking information."
msgstr "Es gibt %(count)s einzigartige Teile, die für '%(full_name)s' verfolgt werden. Das Löschen dieses Teils wird diese Tracking-Informationen dauerhaft entfernen."

#: part/templates/part/prices.html:16
msgid "Pricing ranges"
msgstr "Preisspannen"

#: part/templates/part/prices.html:22
msgid "Show supplier cost"
msgstr "Zuliefererkosten anzeigen"

#: part/templates/part/prices.html:23
msgid "Show purchase price"
msgstr "Einkaufpreis anzeigen"

#: part/templates/part/prices.html:50
msgid "Show BOM cost"
msgstr "Stücklisten-Kosten"

#: part/templates/part/prices.html:98
msgid "Show sale cost"
msgstr "Verkaufskosten anzeigen"

#: part/templates/part/prices.html:99
msgid "Show sale price"
msgstr "Verkaufspreis anzeigen"

#: part/templates/part/prices.html:121
msgid "Calculation parameters"
msgstr "Berechnungsparameter"

#: part/templates/part/prices.html:136 templates/js/translated/bom.js:285
msgid "Supplier Cost"
msgstr "Zuliefererkosten"

#: part/templates/part/prices.html:137 part/templates/part/prices.html:158
#: part/templates/part/prices.html:183 part/templates/part/prices.html:213
#: part/templates/part/prices.html:239 part/templates/part/prices.html:267
msgid "Jump to overview"
msgstr "Zur Übersicht gehen"

#: part/templates/part/prices.html:162
msgid "Stock Pricing"
msgstr "Bestandspreise"

#: part/templates/part/prices.html:172
msgid "No stock pricing history is available for this part."
msgstr "Für dieses Teil sind keine Bestandspreise verfügbar."

#: part/templates/part/prices.html:182
msgid "Internal Cost"
msgstr "Interne Kosten"

#: part/templates/part/prices.html:197 part/views.py:1793
msgid "Add Internal Price Break"
msgstr ""

#: part/templates/part/prices.html:212
msgid "BOM Cost"
msgstr "Stücklistenkosten"

#: part/templates/part/prices.html:238
msgid "Sale Cost"
msgstr "Verkaufskosten"

#: part/templates/part/prices.html:278
msgid "No sale pice history available for this part."
msgstr "Keine Verkaufsgeschichte für diesen Teil verfügbar."

#: part/templates/part/set_category.html:9
msgid "Set category for the following parts"
msgstr "Kategorie für Teile setzen"

#: part/templates/part/stock_count.html:7 templates/js/translated/bom.js:259
#: templates/js/translated/part.js:623 templates/js/translated/part.js:810
msgid "No Stock"
msgstr "Kein Bestand"

#: part/templates/part/stock_count.html:9 templates/InvenTree/index.html:166
msgid "Low Stock"
msgstr "niedriger Bestand"

#: part/templates/part/variant_part.html:9
msgid "Create new part variant"
msgstr "Neue Teilevariante anlegen"

#: part/templates/part/variant_part.html:10
#, python-format
msgid "Create a new variant of template <i>'%(full_name)s'</i>."
msgstr "Neue Variante von Vorlage anlegen <i>'%(full_name)s'</i>."

#: part/templatetags/inventree_extras.py:105
msgid "Unknown database"
msgstr "Unbekannte Datenbank"

#: part/views.py:94
msgid "Add Related Part"
msgstr "verknüpftes Teil hinzufügen"

#: part/views.py:149
msgid "Delete Related Part"
msgstr "verknüpftes Teil entfernen"

#: part/views.py:160
msgid "Set Part Category"
msgstr "Teil-Kategorie auswählen"

#: part/views.py:210
#, python-brace-format
msgid "Set category for {n} parts"
msgstr "Kategorie für {n} Teile setzen"

#: part/views.py:270
msgid "Match References"
msgstr "Referenzen zuteilen"

#: part/views.py:526
msgid "None"
msgstr "Kein(e)"

#: part/views.py:585
msgid "Part QR Code"
msgstr "Teil-QR-Code"

#: part/views.py:687
msgid "Select Part Image"
msgstr "Teilbild auswählen"

#: part/views.py:713
msgid "Updated part image"
msgstr "Teilbild aktualisiert"

#: part/views.py:716
msgid "Part image not found"
msgstr "Teilbild nicht gefunden"

#: part/views.py:728
msgid "Duplicate BOM"
msgstr "Stückliste duplizieren"

#: part/views.py:758
msgid "Confirm duplication of BOM from parent"
msgstr "bestätige Duplizierung Stückliste von übergeordneter Stückliste"

#: part/views.py:779
msgid "Validate BOM"
msgstr "Stückliste überprüfen"

#: part/views.py:800
msgid "Confirm that the BOM is valid"
msgstr "Bestätigen, dass Stückliste korrekt ist"

#: part/views.py:811
msgid "Validated Bill of Materials"
msgstr "überprüfte Stückliste"

#: part/views.py:884
msgid "Match Parts"
msgstr "Teile zuordnen"

#: part/views.py:1272
msgid "Confirm Part Deletion"
msgstr "Löschen des Teils bestätigen"

#: part/views.py:1279
msgid "Part was deleted"
msgstr "Teil wurde gelöscht"

#: part/views.py:1288
msgid "Part Pricing"
msgstr "Teilbepreisung"

#: part/views.py:1429
msgid "Create Part Parameter Template"
msgstr "Teilparametervorlage anlegen"

#: part/views.py:1439
msgid "Edit Part Parameter Template"
msgstr "Teilparametervorlage bearbeiten"

#: part/views.py:1446
msgid "Delete Part Parameter Template"
msgstr "Teilparametervorlage löschen"

#: part/views.py:1494 templates/js/translated/part.js:179
msgid "Edit Part Category"
msgstr "Teil-Kategorie bearbeiten"

#: part/views.py:1532
msgid "Delete Part Category"
msgstr "Teil-Kategorie löschen"

#: part/views.py:1538
msgid "Part category was deleted"
msgstr "Teil-Kategorie wurde gelöscht"

#: part/views.py:1547
msgid "Create Category Parameter Template"
msgstr "Kategorieparametervorlage anlegen"

#: part/views.py:1648
msgid "Edit Category Parameter Template"
msgstr "Kategorieparametervorlage bearbeiten"

#: part/views.py:1704
msgid "Delete Category Parameter Template"
msgstr "Kategorieparametervorlage löschen"

#: part/views.py:1726
msgid "Added new price break"
msgstr "neue Preisstaffel hinzufügt"

#: part/views.py:1802
msgid "Edit Internal Price Break"
msgstr ""

#: part/views.py:1810
msgid "Delete Internal Price Break"
msgstr ""

#: report/models.py:182
msgid "Template name"
msgstr "Vorlagen Name"

#: report/models.py:188
msgid "Report template file"
msgstr "Bericht-Vorlage Datei"

#: report/models.py:195
msgid "Report template description"
msgstr "Bericht-Vorlage Beschreibung"

#: report/models.py:201
msgid "Report revision number (auto-increments)"
msgstr "Bericht Revisionsnummer (autom. erhöht)"

#: report/models.py:292
msgid "Pattern for generating report filenames"
msgstr "Muster für die Erstellung von Berichtsdateinamen"

#: report/models.py:299
msgid "Report template is enabled"
msgstr "Bericht-Vorlage ist ein"

#: report/models.py:323
msgid "StockItem query filters (comma-separated list of key=value pairs)"
msgstr "BestandsObjekte-Abfragefilter (kommagetrennte Liste mit Schlüssel=Wert-Paaren)"

#: report/models.py:331
msgid "Include Installed Tests"
msgstr "einfügen Installiert in Tests"

#: report/models.py:332
msgid "Include test results for stock items installed inside assembled item"
msgstr "Test-Ergebnisse für BestandsObjekte in Baugruppen einschließen"

#: report/models.py:380
msgid "Build Filters"
msgstr "Bauauftrag Filter"

#: report/models.py:381
msgid "Build query filters (comma-separated list of key=value pairs"
msgstr "Bau-Abfragefilter (kommagetrennte Liste mit Schlüssel=Wert-Paaren)"

#: report/models.py:423
msgid "Part Filters"
msgstr "Teil Filter"

#: report/models.py:424
msgid "Part query filters (comma-separated list of key=value pairs"
msgstr "Teile-Abfragefilter (kommagetrennte Liste mit Schlüssel=Wert-Paaren)"

#: report/models.py:458
msgid "Purchase order query filters"
msgstr "Bestellungs-Abfragefilter"

#: report/models.py:496
msgid "Sales order query filters"
msgstr "Auftrags-Abfragefilter"

#: report/models.py:546
msgid "Snippet"
msgstr "Snippet"

#: report/models.py:547
msgid "Report snippet file"
msgstr "Berichts-Snippet"

#: report/models.py:551
msgid "Snippet file description"
msgstr "Snippet-Beschreibung"

#: report/models.py:586
msgid "Asset"
msgstr "Ressource"

#: report/models.py:587
msgid "Report asset file"
msgstr "Berichts-Ressource"

#: report/models.py:590
msgid "Asset file description"
msgstr "Ressource-Beschreibung"

#: report/templates/report/inventree_build_order_base.html:147
msgid "Required For"
msgstr "benötigt für"

#: report/templates/report/inventree_po_report.html:85
#: report/templates/report/inventree_so_report.html:85
msgid "Line Items"
msgstr "Positionen"

#: report/templates/report/inventree_test_report_base.html:21
msgid "Stock Item Test Report"
msgstr "BestandsObjekt Test-Bericht"

#: report/templates/report/inventree_test_report_base.html:83
msgid "Test Results"
msgstr "Testergebnisse"

#: report/templates/report/inventree_test_report_base.html:88
#: stock/models.py:1796
msgid "Test"
msgstr "Test"

#: report/templates/report/inventree_test_report_base.html:89
#: stock/models.py:1802
msgid "Result"
msgstr "Ergebnis"

#: report/templates/report/inventree_test_report_base.html:92
#: templates/js/translated/order.js:279 templates/js/translated/stock.js:1382
msgid "Date"
msgstr "Datum"

#: report/templates/report/inventree_test_report_base.html:103
msgid "Pass"
msgstr "bestanden"

#: report/templates/report/inventree_test_report_base.html:105
msgid "Fail"
msgstr "fehlgeschlagen"

#: stock/api.py:145
msgid "Request must contain list of stock items"
msgstr ""

#: stock/api.py:153
msgid "Improperly formatted data"
msgstr "Falsch formatierte Daten"

#: stock/api.py:161
msgid "Each entry must contain a valid integer primary-key"
msgstr ""

#: stock/api.py:167
msgid "Primary key does not match valid stock item"
msgstr ""

#: stock/api.py:177
msgid "Invalid quantity value"
msgstr "Ungültige Menge"

#: stock/api.py:182
msgid "Quantity must not be less than zero"
msgstr "Menge muss größer als Null sein"

#: stock/api.py:210
#, python-brace-format
msgid "Updated stock for {n} items"
msgstr "Bestand für {n} Objekte geändert"

#: stock/api.py:246 stock/api.py:279
msgid "Specified quantity exceeds stock quantity"
msgstr "Die angegebene Menge überschreitet die Lagermenge"

#: stock/api.py:269
msgid "Valid location must be specified"
msgstr "Gültiger Standort muss angegeben werden"

#: stock/api.py:289
#, python-brace-format
msgid "Moved {n} parts to {loc}"
msgstr "{n} Teile nach {loc} bewegt"

#: stock/forms.py:79 stock/forms.py:307 stock/models.py:550
#: stock/templates/stock/item_base.html:395
#: templates/js/translated/stock.js:1025
msgid "Expiry Date"
msgstr "Ablaufdatum"

#: stock/forms.py:80 stock/forms.py:308
msgid "Expiration date for this stock item"
msgstr "Ablaufdatum für dieses BestandsObjekt"

#: stock/forms.py:83
msgid "Enter unique serial numbers (or leave blank)"
msgstr "Eindeutige Seriennummern eingeben (oder leer lassen)"

#: stock/forms.py:134
msgid "Destination for serialized stock (by default, will remain in current location)"
msgstr "Lagerort für serial"

#: stock/forms.py:136
msgid "Serial numbers"
msgstr "Seriennummern"

#: stock/forms.py:136
msgid "Unique serial numbers (must match quantity)"
msgstr "Anzahl der eindeutigen Seriennummern (muss mit der Anzahl übereinstimmen)"

#: stock/forms.py:138 stock/forms.py:282
msgid "Add transaction note (optional)"
msgstr " Transaktionsnotizen hinzufügen (optional)"

#: stock/forms.py:168 stock/forms.py:224
msgid "Select test report template"
msgstr "Test Bericht Vorlage auswählen"

#: stock/forms.py:240
msgid "Stock item to install"
msgstr "BestandsObjekt zum verbauen"

#: stock/forms.py:270
msgid "Must not exceed available quantity"
msgstr "Anzahl darf die verfügbare Anzahl nicht überschreiten"

#: stock/forms.py:280
msgid "Destination location for uninstalled items"
msgstr "Ziel Lagerort für unverbaute Objekte"

#: stock/forms.py:284
msgid "Confirm uninstall"
msgstr "nicht mehr verbauen bestätigen"

#: stock/forms.py:284
msgid "Confirm removal of installed stock items"
msgstr "Entfernen der verbauten BestandsObjekt bestätigen"

#: stock/models.py:57 stock/models.py:587
msgid "Owner"
msgstr "Besitzer"

#: stock/models.py:58 stock/models.py:588
msgid "Select Owner"
msgstr "Besitzer auswählen"

#: stock/models.py:316
msgid "StockItem with this serial number already exists"
msgstr "Ein BestandsObjekt mit dieser Seriennummer existiert bereits"

#: stock/models.py:352
#, python-brace-format
msgid "Part type ('{pf}') must be {pe}"
msgstr "Teile-Typ ('{pf}') muss {pe} sein"

#: stock/models.py:362 stock/models.py:371
msgid "Quantity must be 1 for item with a serial number"
msgstr "Anzahl muss für Objekte mit Seriennummer 1 sein"

#: stock/models.py:363
msgid "Serial number cannot be set if quantity greater than 1"
msgstr "Seriennummer kann nicht gesetzt werden wenn die Anzahl größer als 1 ist"

#: stock/models.py:385
msgid "Item cannot belong to itself"
msgstr "Teil kann nicht zu sich selbst gehören"

#: stock/models.py:391
msgid "Item must have a build reference if is_building=True"
msgstr "Teil muss eine Referenz haben wenn is_building wahr ist"

#: stock/models.py:398
msgid "Build reference does not point to the same part object"
msgstr "Referenz verweist nicht auf das gleiche Teil"

#: stock/models.py:440
msgid "Parent Stock Item"
msgstr "Eltern-BestandsObjekt"

#: stock/models.py:449
msgid "Base part"
msgstr "Basis-Teil"

#: stock/models.py:458
msgid "Select a matching supplier part for this stock item"
msgstr "Passendes Zuliefererteil für dieses BestandsObjekt auswählen"

#: stock/models.py:463 stock/templates/stock/stock_app_base.html:8
msgid "Stock Location"
msgstr "Bestand-Lagerort"

#: stock/models.py:466
msgid "Where is this stock item located?"
msgstr "Wo wird dieses Teil normalerweise gelagert?"

#: stock/models.py:473
msgid "Packaging this stock item is stored in"
msgstr "Die Verpackung dieses BestandsObjekt ist gelagert in"

#: stock/models.py:478 stock/templates/stock/item_base.html:284
msgid "Installed In"
msgstr "verbaut in"

#: stock/models.py:481
msgid "Is this item installed in another item?"
msgstr "Ist dieses Teil in einem anderen verbaut?"

#: stock/models.py:497
msgid "Serial number for this item"
msgstr "Seriennummer für dieses Teil"

#: stock/models.py:509
msgid "Batch code for this stock item"
msgstr "Losnummer für dieses BestandsObjekt"

#: stock/models.py:513
msgid "Stock Quantity"
msgstr "Bestand"

#: stock/models.py:522
msgid "Source Build"
msgstr "Quellbau"

#: stock/models.py:524
msgid "Build for this stock item"
msgstr "Bauauftrag für dieses BestandsObjekt"

#: stock/models.py:535
msgid "Source Purchase Order"
msgstr "Quelle Bestellung"

#: stock/models.py:538
msgid "Purchase order for this stock item"
msgstr "Bestellung für dieses BestandsObjekt"

#: stock/models.py:544
msgid "Destination Sales Order"
msgstr "Ziel-Auftrag"

#: stock/models.py:551
msgid "Expiry date for stock item. Stock will be considered expired after this date"
msgstr "Ablaufdatum für BestandsObjekt. Bestand wird danach als abgelaufen gekennzeichnet"

#: stock/models.py:564
msgid "Delete on deplete"
msgstr "Löschen wenn leer"

#: stock/models.py:564
msgid "Delete this Stock Item when stock is depleted"
msgstr "Dieses BestandsObjekt löschen wenn Bestand aufgebraucht"

#: stock/models.py:574 stock/templates/stock/item.html:98
#: stock/templates/stock/navbar.html:54
msgid "Stock Item Notes"
msgstr "BestandsObjekt-Notizen"

#: stock/models.py:583
msgid "Single unit purchase price at time of purchase"
msgstr "Preis für eine Einheit bei Einkauf"

#: stock/models.py:1051
msgid "Part is not set as trackable"
msgstr "Teil ist nicht verfolgbar"

#: stock/models.py:1057
msgid "Quantity must be integer"
msgstr "Anzahl muss eine Ganzzahl sein"

#: stock/models.py:1063
#, python-brace-format
msgid "Quantity must not exceed available stock quantity ({n})"
msgstr "Anzahl darf nicht die verfügbare Anzahl überschreiten ({n})"

#: stock/models.py:1066
msgid "Serial numbers must be a list of integers"
msgstr "Seriennummern muss eine Liste von Ganzzahlen sein"

#: stock/models.py:1069
msgid "Quantity does not match serial numbers"
msgstr "Anzahl stimmt nicht mit den Seriennummern überein"

#: stock/models.py:1076
#, python-brace-format
msgid "Serial numbers already exist: {exists}"
msgstr "Seriennummern {exists} existieren bereits"

#: stock/models.py:1234
msgid "StockItem cannot be moved as it is not in stock"
msgstr "BestandsObjekt kann nicht bewegt werden, da kein Bestand vorhanden ist"

#: stock/models.py:1716
msgid "Entry notes"
msgstr "Eintrags-Notizen"

#: stock/models.py:1773
msgid "Value must be provided for this test"
msgstr "Wert muss für diesen Test angegeben werden"

#: stock/models.py:1779
msgid "Attachment must be uploaded for this test"
msgstr "Anhang muss für diesen Test hochgeladen werden"

#: stock/models.py:1797
msgid "Test name"
msgstr "Name des Tests"

#: stock/models.py:1803 templates/js/translated/table_filters.js:231
msgid "Test result"
msgstr "Testergebnis"

#: stock/models.py:1809
msgid "Test output value"
msgstr "Test Ausgabe Wert"

#: stock/models.py:1816
msgid "Test result attachment"
msgstr "Test Ergebnis Anhang"

#: stock/models.py:1822
msgid "Test notes"
msgstr "Test Notizen"

#: stock/templates/stock/item.html:16
msgid "Stock Tracking Information"
msgstr "Informationen zum Lagerbestands-Tracking"

#: stock/templates/stock/item.html:29
msgid "New Entry"
msgstr "neuer Eintrag"

#: stock/templates/stock/item.html:42
msgid "Child Stock Items"
msgstr "Kind-BestandsObjekt"

#: stock/templates/stock/item.html:49
msgid "This stock item does not have any child items"
msgstr "Dieses BestandsObjekt hat keine Kinder"

#: stock/templates/stock/item.html:57 stock/templates/stock/navbar.html:19
#: stock/templates/stock/navbar.html:22
msgid "Test Data"
msgstr "Testdaten"

#: stock/templates/stock/item.html:65
msgid "Delete Test Data"
msgstr "Testdaten löschen"

#: stock/templates/stock/item.html:69
msgid "Add Test Data"
msgstr "Testdaten hinzufügen"

#: stock/templates/stock/item.html:72 stock/templates/stock/item_base.html:95
msgid "Test Report"
msgstr "Test-Bericht"

#: stock/templates/stock/item.html:119 stock/templates/stock/navbar.html:27
msgid "Installed Stock Items"
msgstr "Installierte BestandsObjekte"

#: stock/templates/stock/item.html:124 stock/views.py:534
msgid "Install Stock Item"
msgstr "BestandsObjekt installiert"

#: stock/templates/stock/item.html:299 stock/templates/stock/item.html:324
msgid "Add Test Result"
msgstr "Testergebnis hinzufügen"

#: stock/templates/stock/item.html:344
msgid "Edit Test Result"
msgstr "Testergebnis bearbeiten"

#: stock/templates/stock/item.html:358
msgid "Delete Test Result"
msgstr "Testergebnis löschen"

#: stock/templates/stock/item_base.html:33
#: stock/templates/stock/item_base.html:399
#: templates/js/translated/table_filters.js:212
msgid "Expired"
msgstr "abgelaufen"

#: stock/templates/stock/item_base.html:43
#: stock/templates/stock/item_base.html:401
#: templates/js/translated/table_filters.js:218
msgid "Stale"
msgstr "überfällig"

#: stock/templates/stock/item_base.html:80
#: templates/js/translated/barcode.js:309
#: templates/js/translated/barcode.js:314
msgid "Unlink Barcode"
msgstr "Barcode abhängen"

#: stock/templates/stock/item_base.html:82
msgid "Link Barcode"
msgstr "Barcode anhängen"

#: stock/templates/stock/item_base.html:84 templates/stock_table.html:31
msgid "Scan to Location"
msgstr "zu Lagerort einscannen"

#: stock/templates/stock/item_base.html:91
msgid "Printing actions"
msgstr "Druck Aktionen"

#: stock/templates/stock/item_base.html:104
msgid "Stock adjustment actions"
msgstr "Bestands-Anpassungs Aktionen"

#: stock/templates/stock/item_base.html:108
#: stock/templates/stock/location.html:69 templates/stock_table.html:57
msgid "Count stock"
msgstr "Bestand zählen"

#: stock/templates/stock/item_base.html:111 templates/stock_table.html:55
msgid "Add stock"
msgstr "Bestand hinzufügen"

#: stock/templates/stock/item_base.html:114 templates/stock_table.html:56
msgid "Remove stock"
msgstr "Bestand entfernen"

#: stock/templates/stock/item_base.html:117
msgid "Serialize stock"
msgstr "Lagerbestand serialisieren"

#: stock/templates/stock/item_base.html:121
#: stock/templates/stock/location.html:75
msgid "Transfer stock"
msgstr "Bestand verschieben"

#: stock/templates/stock/item_base.html:124
msgid "Assign to customer"
msgstr "Kunden zuweisen"

#: stock/templates/stock/item_base.html:127
msgid "Return to stock"
msgstr "zu Bestand zurückgeben"

#: stock/templates/stock/item_base.html:130
msgid "Uninstall stock item"
msgstr "BestandsObjekt deinstallieren"

#: stock/templates/stock/item_base.html:130
msgid "Uninstall"
msgstr "Deinstallieren"

#: stock/templates/stock/item_base.html:133
msgid "Install stock item"
msgstr ""

#: stock/templates/stock/item_base.html:133
msgid "Install"
msgstr ""

#: stock/templates/stock/item_base.html:145
msgid "Convert to variant"
msgstr "in Variante ändern"

#: stock/templates/stock/item_base.html:148
msgid "Duplicate stock item"
msgstr "BestandsObjekt duplizieren"

#: stock/templates/stock/item_base.html:150
msgid "Edit stock item"
msgstr "BestandsObjekt bearbeiten"

#: stock/templates/stock/item_base.html:153
msgid "Delete stock item"
msgstr "BestandsObjekt löschen"

#: stock/templates/stock/item_base.html:173
msgid "You are not in the list of owners of this item. This stock item cannot be edited."
msgstr "Sie gehören nicht zu den Eigentümern dieses Objekts und können es nicht ändern."

#: stock/templates/stock/item_base.html:180
msgid "This stock item is in production and cannot be edited."
msgstr "Dieses BestandsObjekt wird gerade hergestellt und kann nicht geändert werden."

#: stock/templates/stock/item_base.html:181
msgid "Edit the stock item from the build view."
msgstr "Ändern des BestandsObjekts in der Bauauftrag-Ansicht."

#: stock/templates/stock/item_base.html:194
msgid "This stock item has not passed all required tests"
msgstr "Dieses BestandsObjekt hat nicht alle Tests bestanden"

#: stock/templates/stock/item_base.html:202
#, python-format
msgid "This stock item is allocated to Sales Order %(link)s (Quantity: %(qty)s)"
msgstr "Dieses BestandsObjekt ist dem Auftrag %(link)s zugewiesen (Menge: %(qty)s)"

#: stock/templates/stock/item_base.html:210
#, python-format
msgid "This stock item is allocated to Build %(link)s (Quantity: %(qty)s)"
msgstr "Dieses BestandsObjekt ist dem Bauauftrag %(link)s zugewiesen (Menge: %(qty)s)"

#: stock/templates/stock/item_base.html:216
msgid "This stock item is serialized - it has a unique serial number and the quantity cannot be adjusted."
msgstr "Dieses BestandsObjekt ist serialisiert. Es hat eine eindeutige Seriennummer und die Anzahl kann nicht angepasst werden."

#: stock/templates/stock/item_base.html:220
msgid "This stock item cannot be deleted as it has child items"
msgstr "Dieses BestandsObjekt kann nicht gelöscht werden, da es Kinder besitzt"

#: stock/templates/stock/item_base.html:224
msgid "This stock item will be automatically deleted when all stock is depleted."
msgstr "Dieses BestandsObjekt wird automatisch gelöscht wenn der Lagerbestand aufgebraucht ist."

#: stock/templates/stock/item_base.html:232
msgid "Stock Item Details"
msgstr "BestandsObjekt-Details"

#: stock/templates/stock/item_base.html:254
msgid "previous page"
msgstr "vorherige Seite"

#: stock/templates/stock/item_base.html:260
msgid "next page"
msgstr "nächste Seite"

#: stock/templates/stock/item_base.html:303
#: templates/js/translated/build.js:628
msgid "No location set"
msgstr "Kein Lagerort gesetzt"

#: stock/templates/stock/item_base.html:310
msgid "Barcode Identifier"
msgstr "Barcode-Bezeichner"

#: stock/templates/stock/item_base.html:352
msgid "Parent Item"
msgstr "Elternposition"

#: stock/templates/stock/item_base.html:370
msgid "No manufacturer set"
msgstr "Kein Hersteller ausgewählt"

#: stock/templates/stock/item_base.html:399
#, python-format
msgid "This StockItem expired on %(item.expiry_date)s"
msgstr "Dieses BestandsObjekt lief am %(item.expiry_date)s ab"

#: stock/templates/stock/item_base.html:401
#, python-format
msgid "This StockItem expires on %(item.expiry_date)s"
msgstr "Dieses BestandsObjekt läuft am %(item.expiry_date)s ab"

#: stock/templates/stock/item_base.html:408
#: templates/js/translated/stock.js:1032
msgid "Last Updated"
msgstr "Zuletzt aktualisiert"

#: stock/templates/stock/item_base.html:413
msgid "Last Stocktake"
msgstr "Letzte Inventur"

#: stock/templates/stock/item_base.html:417
msgid "No stocktake performed"
msgstr "Keine Inventur ausgeführt"

#: stock/templates/stock/item_base.html:428
msgid "Tests"
msgstr "Tests"

#: stock/templates/stock/item_base.html:516
msgid "Save"
msgstr "Speichern"

#: stock/templates/stock/item_base.html:528
msgid "Edit Stock Status"
msgstr "Bestandsstatus bearbeiten"

#: stock/templates/stock/item_delete.html:9
msgid "Are you sure you want to delete this stock item?"
msgstr "Sind Sie sicher, dass Sie dieses BestandsObjekt löschen wollen?"

#: stock/templates/stock/item_delete.html:12
#, python-format
msgid "This will remove <b>%(qty)s</b> units of <b>%(full_name)s</b> from stock."
msgstr "Damit werden <b>%(qty)s</b> Elemente vom Bestand von <b>%(full_name)s</b> entfernt."

#: stock/templates/stock/item_install.html:8
msgid "Install another Stock Item into this item."
msgstr ""

#: stock/templates/stock/item_install.html:11
#: stock/templates/stock/item_install.html:24
msgid "Stock items can only be installed if they meet the following criteria"
msgstr "BestandsObjekte können nur installiert werden wenn folgende Kriterien erfüllt werden"

#: stock/templates/stock/item_install.html:14
msgid "The Stock Item links to a Part which is in the BOM for this Stock Item"
msgstr ""

#: stock/templates/stock/item_install.html:15
msgid "The Stock Item is currently in stock"
msgstr ""

#: stock/templates/stock/item_install.html:16
msgid "The Stock Item is serialized and does not belong to another item"
msgstr ""

#: stock/templates/stock/item_install.html:21
msgid "Install this Stock Item in another stock item."
msgstr ""

#: stock/templates/stock/item_install.html:27
msgid "The part associated to this Stock Item belongs to another part's BOM"
msgstr ""

#: stock/templates/stock/item_install.html:28
msgid "This Stock Item is serialized and does not belong to another item"
msgstr ""

#: stock/templates/stock/item_serialize.html:5
msgid "Create serialized items from this stock item."
msgstr "Teile mit Seriennummern mit diesem BestandObjekt anlegen."

#: stock/templates/stock/item_serialize.html:7
msgid "Select quantity to serialize, and unique serial numbers."
msgstr "Zu serialisierende Anzahl und eindeutige Seriennummern angeben."

#: stock/templates/stock/location.html:20
msgid "You are not in the list of owners of this location. This stock location cannot be edited."
msgstr "Sie sind nicht auf der Liste der Besitzer dieses Lagerorts. Der Bestands-Lagerort kann nicht verändert werden."

#: stock/templates/stock/location.html:37
msgid "All stock items"
msgstr "Alle BestandsObjekte"

#: stock/templates/stock/location.html:55
msgid "Check-in Items"
msgstr "Teile einchecken"

#: stock/templates/stock/location.html:83
msgid "Location actions"
msgstr "Lagerort-Aktionen"

#: stock/templates/stock/location.html:85
msgid "Edit location"
msgstr "Lagerort bearbeiten"

#: stock/templates/stock/location.html:87
msgid "Delete location"
msgstr "Lagerort löschen"

#: stock/templates/stock/location.html:99
msgid "Location Details"
msgstr "Lagerort-Details"

#: stock/templates/stock/location.html:104
msgid "Location Path"
msgstr "Lagerort-Pfad"

#: stock/templates/stock/location.html:109
msgid "Location Description"
msgstr "Lagerort-Beschreibung"

#: stock/templates/stock/location.html:114
#: stock/templates/stock/location.html:155
#: stock/templates/stock/location_navbar.html:11
#: stock/templates/stock/location_navbar.html:14
msgid "Sublocations"
msgstr "Unter-Lagerorte"

#: stock/templates/stock/location.html:124
msgid "Stock Details"
msgstr "Objekt-Details"

#: stock/templates/stock/location.html:129 templates/InvenTree/search.html:279
#: templates/stats.html:97 users/models.py:42
msgid "Stock Locations"
msgstr "Bestand-Lagerorte"

#: stock/templates/stock/location.html:162 templates/stock_table.html:37
msgid "Printing Actions"
msgstr "Druck Aktionen"

#: stock/templates/stock/location.html:166 templates/stock_table.html:41
msgid "Print labels"
msgstr "Label drucken"

#: stock/templates/stock/location.html:251
msgid "Create new location"
msgstr "Neuen Lagerort anlegen"

#: stock/templates/stock/location_delete.html:7
msgid "Are you sure you want to delete this stock location?"
msgstr "Sind Sie sicher, dass Sie diesen Lagerort löschen wollen?"

#: stock/templates/stock/navbar.html:11
msgid "Stock Item Tracking"
msgstr "BestandsObjekt-Verfolgung"

#: stock/templates/stock/navbar.html:14
msgid "History"
msgstr "Geschichte"

#: stock/templates/stock/navbar.html:30
msgid "Installed Items"
msgstr "verbaute Objekte"

#: stock/templates/stock/navbar.html:38
msgid "Child Items"
msgstr "Kindobjekte"

#: stock/templates/stock/navbar.html:41
msgid "Children"
msgstr "Kinder"

#: stock/templates/stock/stock_adjust.html:43
msgid "Remove item"
msgstr "Teil entfernen"

#: stock/templates/stock/stock_app_base.html:16
msgid "Loading..."
msgstr "Lade..."

#: stock/templates/stock/stock_uninstall.html:8
msgid "The following stock items will be uninstalled"
msgstr "Die folgenden BestandsObjekte werden nicht mehr verbaut"

#: stock/templates/stock/stockitem_convert.html:7 stock/views.py:932
msgid "Convert Stock Item"
msgstr "BestandsObjekt umwandeln"

#: stock/templates/stock/stockitem_convert.html:8
#, python-format
msgid "This stock item is current an instance of <i>%(part)s</i>"
msgstr "BestandsObjekt ist aktuell eine Instanz von <i>%(part)s</i>"

#: stock/templates/stock/stockitem_convert.html:9
msgid "It can be converted to one of the part variants listed below."
msgstr "Es kann in eine der folgenden Varianten konvertiert werden."

#: stock/templates/stock/stockitem_convert.html:14
msgid "This action cannot be easily undone"
msgstr "Diese Aktion kann nicht einfach rückgängig gemacht werden"

#: stock/templates/stock/tracking_delete.html:6
msgid "Are you sure you want to delete this stock tracking entry?"
msgstr "Sind Sie sicher, dass Sie diesen BestandsObjekt-Verfolgungs-Eintrag löschen wollen?"

#: stock/views.py:181
msgid "Edit Stock Location"
msgstr "BestandsObjekt-Lagerort bearbeiten"

#: stock/views.py:288 stock/views.py:911 stock/views.py:1033
#: stock/views.py:1398
msgid "Owner is required (ownership control is enabled)"
msgstr "Eigentümer notwendig (Eigentümerkontrolle aktiv)"

#: stock/views.py:303
msgid "Stock Location QR code"
msgstr "QR-Code für diesen Lagerort"

#: stock/views.py:322
msgid "Assign to Customer"
msgstr "Kunden zuweisen"

#: stock/views.py:331
msgid "Customer must be specified"
msgstr "Kunde muss angegeben werden"

#: stock/views.py:355
msgid "Return to Stock"
msgstr "zurück ins Lager"

#: stock/views.py:364
msgid "Specify a valid location"
msgstr "gültigen Lagerort angeben"

#: stock/views.py:375
msgid "Stock item returned from customer"
msgstr "BestandsObjekt retoure vom Kunden"

#: stock/views.py:386
msgid "Delete All Test Data"
msgstr "alle Testdaten löschen"

#: stock/views.py:403
msgid "Confirm test data deletion"
msgstr "Löschen Testdaten bestätigen"

#: stock/views.py:508
msgid "Stock Item QR Code"
msgstr "BestandsObjekt-QR-Code"

#: stock/views.py:683
msgid "Uninstall Stock Items"
msgstr "BestandsObjekte deinstallieren"

#: stock/views.py:780 templates/js/translated/stock.js:282
msgid "Confirm stock adjustment"
msgstr "Bestands-Anpassung bestätigen"

#: stock/views.py:791
msgid "Uninstalled stock items"
msgstr "BestandsObjekte deinstalliert"

#: stock/views.py:813
msgid "Edit Stock Item"
msgstr "BestandsObjekt bearbeiten"

#: stock/views.py:959
msgid "Create new Stock Location"
msgstr "Neuen Lagerort erstellen"

#: stock/views.py:1050
msgid "Serialize Stock"
msgstr "Lagerbestand erfassen"

#: stock/views.py:1143 templates/js/translated/build.js:365
msgid "Create new Stock Item"
msgstr "Neues BestandsObjekt hinzufügen"

#: stock/views.py:1285
msgid "Duplicate Stock Item"
msgstr "Bestand duplizieren"

#: stock/views.py:1367
msgid "Quantity cannot be negative"
msgstr "Anzahl kann nicht negativ sein"

#: stock/views.py:1467
msgid "Delete Stock Location"
msgstr "Bestand-Lagerort löschen"

#: stock/views.py:1480
msgid "Delete Stock Item"
msgstr "BestandsObjekt löschen"

#: stock/views.py:1491
msgid "Delete Stock Tracking Entry"
msgstr "Lagerbestands-Tracking-Eintrag löschen"

#: stock/views.py:1498
msgid "Edit Stock Tracking Entry"
msgstr "Lagerbestands-Tracking-Eintrag bearbeiten"

#: stock/views.py:1507
msgid "Add Stock Tracking Entry"
msgstr "Lagerbestands-Tracking-Eintrag hinzufügen"

#: templates/403.html:5 templates/403.html:11
msgid "Permission Denied"
msgstr "Zugriff verweigert"

#: templates/403.html:14
msgid "You do not have permission to view this page."
msgstr "Keine Berechtigung zum Anzeigen dieser Seite."

#: templates/404.html:5 templates/404.html:11
msgid "Page Not Found"
msgstr "Seite nicht gefunden"

#: templates/404.html:14
msgid "The requested page does not exist"
msgstr "Seite existiert nicht"

#: templates/InvenTree/index.html:7
msgid "Index"
msgstr "Index"

#: templates/InvenTree/index.html:105
msgid "Starred Parts"
msgstr "Teilfavoriten"

#: templates/InvenTree/index.html:115
msgid "Latest Parts"
msgstr "neueste Teile"

#: templates/InvenTree/index.html:126
msgid "BOM Waiting Validation"
msgstr "Stücklisten erwarten Kontrolle"

#: templates/InvenTree/index.html:153
msgid "Recently Updated"
msgstr "kürzlich aktualisiert"

#: templates/InvenTree/index.html:176
msgid "Depleted Stock"
msgstr "Verbrauchter Bestand"

#: templates/InvenTree/index.html:199
msgid "Expired Stock"
msgstr "abgelaufener Bestand"

#: templates/InvenTree/index.html:210
msgid "Stale Stock"
msgstr "Lagerbestand überfällig"

#: templates/InvenTree/index.html:232
msgid "Build Orders In Progress"
msgstr "laufende Bauaufträge"

#: templates/InvenTree/index.html:243
msgid "Overdue Build Orders"
msgstr "überfällige Bauaufträge"

#: templates/InvenTree/index.html:263
msgid "Outstanding Purchase Orders"
msgstr "ausstehende Bestellungen"

#: templates/InvenTree/index.html:274
msgid "Overdue Purchase Orders"
msgstr "überfällige Bestellungen"

#: templates/InvenTree/index.html:294
msgid "Outstanding Sales Orders"
msgstr "ausstehende Aufträge"

#: templates/InvenTree/index.html:305
msgid "Overdue Sales Orders"
msgstr "überfällige Aufträge"

#: templates/InvenTree/search.html:8 templates/InvenTree/search.html:14
msgid "Search Results"
msgstr "Suchergebnisse"

#: templates/InvenTree/search.html:24
msgid "Enter a search query"
msgstr "Eine Sucheanfrage eingeben"

#: templates/InvenTree/search.html:268 templates/js/translated/stock.js:629
msgid "Shipped to customer"
msgstr "an Kunde versand"

#: templates/InvenTree/search.html:271 templates/js/translated/stock.js:639
msgid "No stock location set"
msgstr "Kein Lagerort gesetzt"

#: templates/InvenTree/settings/barcode.html:8
msgid "Barcode Settings"
msgstr "Barcode-Einstellungen"

#: templates/InvenTree/settings/build.html:8
msgid "Build Order Settings"
msgstr "Bauauftrag-Einstellungen"

#: templates/InvenTree/settings/category.html:7
msgid "Category Settings"
msgstr "Kategorie-Einstellungen"

#: templates/InvenTree/settings/currencies.html:8
msgid "Currency Settings"
msgstr "Währungseinstellungen"

#: templates/InvenTree/settings/currencies.html:23
msgid "Base Currency"
msgstr "Basiswährung"

#: templates/InvenTree/settings/currencies.html:27
msgid "Exchange Rates"
msgstr "Wechselkurse"

#: templates/InvenTree/settings/currencies.html:37
msgid "Last Update"
msgstr "Letzte Aktualisierung"

#: templates/InvenTree/settings/currencies.html:43
msgid "Never"
msgstr "Nie"

#: templates/InvenTree/settings/currencies.html:48
msgid "Update Now"
msgstr "Jetzt aktualisieren"

#: templates/InvenTree/settings/global.html:9
msgid "Server Settings"
msgstr "Server Einstellungen"

#: templates/InvenTree/settings/header.html:7
msgid "Setting"
msgstr "Einstellungen"

#: templates/InvenTree/settings/navbar.html:12
#: templates/InvenTree/settings/user_settings.html:9
msgid "User Settings"
msgstr "Benutzer-Einstellungen"

#: templates/InvenTree/settings/navbar.html:15
#: templates/InvenTree/settings/navbar.html:17
msgid "Account"
msgstr "Konto"

#: templates/InvenTree/settings/navbar.html:21
#: templates/InvenTree/settings/navbar.html:23
msgid "Home Page"
msgstr "Startseite"

#: templates/InvenTree/settings/navbar.html:27
#: templates/InvenTree/settings/navbar.html:29
#: templates/js/translated/tables.js:351 templates/search_form.html:6
#: templates/search_form.html:8
msgid "Search"
msgstr "Suche"

#: templates/InvenTree/settings/navbar.html:33
#: templates/InvenTree/settings/navbar.html:35
<<<<<<< HEAD
#, fuzzy
#| msgid "Label"
msgid "Labels"
msgstr "Label"

#: templates/InvenTree/settings/navbar.html:39
#: templates/InvenTree/settings/navbar.html:41
#, fuzzy
#| msgid "Reporting"
msgid "Reports"
msgstr "Berichte"
=======
msgid "Labels"
msgstr ""

#: templates/InvenTree/settings/navbar.html:39
#: templates/InvenTree/settings/navbar.html:41
msgid "Reports"
msgstr ""
>>>>>>> bb715894

#: templates/InvenTree/settings/navbar.html:46
#: templates/InvenTree/settings/navbar.html:48
#: templates/InvenTree/settings/settings.html:8 templates/navbar.html:84
msgid "Settings"
msgstr "Einstellungen"

#: templates/InvenTree/settings/navbar.html:56
msgid "InvenTree Settings"
msgstr "InvenTree-Einstellungen"

#: templates/InvenTree/settings/navbar.html:59
#: templates/InvenTree/settings/navbar.html:61 templates/stats.html:9
msgid "Server"
msgstr "Server"

#: templates/InvenTree/settings/navbar.html:65
#: templates/InvenTree/settings/navbar.html:67
msgid "Barcodes"
msgstr "Barcodes"

#: templates/InvenTree/settings/navbar.html:71
#: templates/InvenTree/settings/navbar.html:73
msgid "Currencies"
msgstr "Währungen"

#: templates/InvenTree/settings/navbar.html:77
#: templates/InvenTree/settings/navbar.html:79
msgid "Reporting"
msgstr "Berichte"

#: templates/InvenTree/settings/navbar.html:89
#: templates/InvenTree/settings/navbar.html:91
msgid "Categories"
msgstr "Kategorien"

#: templates/InvenTree/settings/part.html:7
msgid "Part Settings"
msgstr "Teil-Einstellungen"

#: templates/InvenTree/settings/part.html:12
msgid "Part Options"
msgstr "Teil-Optionen"

#: templates/InvenTree/settings/part.html:43
msgid "Part Import"
msgstr "Teileimport"

#: templates/InvenTree/settings/part.html:46
msgid "Import Part"
msgstr "Teil importieren"

#: templates/InvenTree/settings/part.html:59
msgid "Part Parameter Templates"
msgstr "Teil-Parametervorlage"

#: templates/InvenTree/settings/po.html:9
msgid "Purchase Order Settings"
msgstr "Bestellungs-Einstellungen"

#: templates/InvenTree/settings/report.html:10
#: templates/InvenTree/settings/user_reports.html:9
msgid "Report Settings"
msgstr "Berichts-Einstellungen"

#: templates/InvenTree/settings/setting.html:29
msgid "No value set"
msgstr "Kein Wert angegeben"

#: templates/InvenTree/settings/setting.html:41
msgid "Edit setting"
msgstr "Einstellungen ändern"

#: templates/InvenTree/settings/settings.html:152
msgid "No category parameter templates found"
msgstr "Keine Kategorie-Parametervorlagen gefunden"

#: templates/InvenTree/settings/settings.html:174
#: templates/InvenTree/settings/settings.html:271
msgid "Edit Template"
msgstr "Vorlage bearbeiten"

#: templates/InvenTree/settings/settings.html:175
#: templates/InvenTree/settings/settings.html:272
msgid "Delete Template"
msgstr "Vorlage löschen"

#: templates/InvenTree/settings/settings.html:251
msgid "No part parameter templates found"
msgstr "Keine Teilparametervorlagen gefunden"

#: templates/InvenTree/settings/so.html:7
msgid "Sales Order Settings"
msgstr "Auftrags-Einstellungen"

#: templates/InvenTree/settings/stock.html:7
msgid "Stock Settings"
msgstr "Bestands-Einstellungen"

#: templates/InvenTree/settings/user.html:9
msgid "Account Settings"
msgstr "Kontoeinstellungen"

#: templates/InvenTree/settings/user.html:15
msgid "Edit"
msgstr "Bearbeiten"

#: templates/InvenTree/settings/user.html:17
msgid "Change Password"
msgstr "Passwort ändern"

#: templates/InvenTree/settings/user.html:24
#: templates/registration/login.html:58
msgid "Username"
msgstr "Benutzername"

#: templates/InvenTree/settings/user.html:28
msgid "First Name"
msgstr "Vorname"

#: templates/InvenTree/settings/user.html:32
msgid "Last Name"
msgstr "Nachname"

#: templates/InvenTree/settings/user.html:36
msgid "Email Address"
msgstr "Mail-Adresse"

#: templates/InvenTree/settings/user.html:42
msgid "Theme Settings"
msgstr "Anzeige-Einstellungen"

#: templates/InvenTree/settings/user.html:63
msgid "Set Theme"
msgstr "Design auswählen"

#: templates/InvenTree/settings/user.html:70
msgid "Language Settings"
msgstr "Spracheinstellung"

#: templates/InvenTree/settings/user.html:89
#, python-format
msgid "%(lang_translated)s%% translated"
msgstr ""

#: templates/InvenTree/settings/user.html:91
<<<<<<< HEAD
#, fuzzy
#| msgid "No BOM pricing available"
msgid "No translations available"
msgstr "Keine Stücklisten-Preise verfügbar"
=======
msgid "No translations available"
msgstr ""
>>>>>>> bb715894

#: templates/InvenTree/settings/user.html:98
msgid "Set Language"
msgstr "Sprache festlegen"

#: templates/InvenTree/settings/user.html:103
msgid "Help the translation efforts!"
msgstr ""

#: templates/InvenTree/settings/user.html:104
#, python-format
msgid "Native language translation of the InvenTree web application is <a href=\"%(link)s\">community contributed via crowdin</a>. Contributions are welcomed and encouraged."
msgstr ""

#: templates/InvenTree/settings/user_homepage.html:9
msgid "Home Page Settings"
msgstr "Startseite-Einstellungen"

#: templates/InvenTree/settings/user_labels.html:9
<<<<<<< HEAD
#, fuzzy
#| msgid "Email Settings"
msgid "Label Settings"
msgstr "E-Mail-Einstellungen"
=======
msgid "Label Settings"
msgstr ""
>>>>>>> bb715894

#: templates/InvenTree/settings/user_search.html:9
msgid "Search Settings"
msgstr "Sucheinstellungen"

#: templates/about.html:13
msgid "InvenTree Version Information"
msgstr "InvenTree-Versionsinformationen"

#: templates/about.html:22
msgid "InvenTree Version"
msgstr "InvenTree-Version"

#: templates/about.html:26
msgid "Up to Date"
msgstr "Aktuell"

#: templates/about.html:28
msgid "Update Available"
msgstr "Aktualisierung verfügbar"

#: templates/about.html:34
msgid "API Version"
msgstr "API-Version"

#: templates/about.html:39
msgid "Python Version"
msgstr "Python-Version"

#: templates/about.html:44
msgid "Django Version"
msgstr "Django-Version"

#: templates/about.html:51
msgid "Commit Hash"
msgstr "Commit-Hash"

#: templates/about.html:58
msgid "Commit Date"
msgstr "Commit-Datum"

#: templates/about.html:63
msgid "InvenTree Documentation"
msgstr "InvenTree-Dokumentation"

#: templates/about.html:68
msgid "View Code on GitHub"
msgstr "Code auf GitHub ansehen"

#: templates/about.html:73
msgid "Credits"
msgstr "Danksagung"

#: templates/about.html:78
msgid "Mobile App"
msgstr "Mobile App"

#: templates/about.html:83
msgid "Submit Bug Report"
msgstr "Fehlerbericht senden"

#: templates/about.html:90 templates/clip.html:4
msgid "copy to clipboard"
msgstr "In die Zwischenablage kopieren"

#: templates/about.html:90
msgid "copy version information"
msgstr "Versionsinformationen kopieren"

#: templates/about.html:100 templates/js/translated/modals.js:33
#: templates/js/translated/modals.js:567 templates/js/translated/modals.js:661
#: templates/js/translated/modals.js:957 templates/modals.html:29
#: templates/modals.html:54
msgid "Close"
msgstr "Schliessen"

#: templates/image_download.html:8
msgid "Specify URL for downloading image"
msgstr "URL für Bild-Donwload angeben"

#: templates/image_download.html:11
msgid "Must be a valid image URL"
msgstr "Muss eine gültige URL für ein Bild sein"

#: templates/image_download.html:12
msgid "Remote server must be accessible"
msgstr "Der angegebene Server muss erreichbar sein"

#: templates/image_download.html:13
msgid "Remote image must not exceed maximum allowable file size"
msgstr "Das Bild darf nicht größer als die maximal-erlaubte Größe sein"

#: templates/js/report.js:47 templates/js/translated/report.js:47
msgid "items selected"
msgstr "BestandsObjekt ausgewählt"

#: templates/js/report.js:55 templates/js/translated/report.js:55
msgid "Select Report Template"
msgstr "Bericht-Vorlage auswählen"

#: templates/js/report.js:70 templates/js/translated/report.js:70
msgid "Select Test Report Template"
msgstr "Test-Bericht-Vorlage auswählen"

#: templates/js/report.js:98 templates/js/translated/label.js:10
#: templates/js/translated/report.js:98 templates/js/translated/stock.js:244
msgid "Select Stock Items"
msgstr "BestandsObjekte auswählen"

#: templates/js/report.js:99 templates/js/translated/report.js:99
msgid "Stock item(s) must be selected before printing reports"
msgstr "BestandsObjekt(e) müssen vor dem Berichtsdruck ausgewählt werden"

#: templates/js/report.js:116 templates/js/report.js:169
#: templates/js/report.js:223 templates/js/report.js:277
#: templates/js/report.js:331 templates/js/translated/report.js:116
#: templates/js/translated/report.js:169 templates/js/translated/report.js:223
#: templates/js/translated/report.js:277 templates/js/translated/report.js:331
msgid "No Reports Found"
msgstr "Keine Berichte gefunden"

#: templates/js/report.js:117 templates/js/translated/report.js:117
msgid "No report templates found which match selected stock item(s)"
msgstr "Keine Berichtsvorlagen für ausgewählte BestandsObjekt(e) gefunden"

#: templates/js/report.js:152 templates/js/translated/report.js:152
msgid "Select Builds"
msgstr "Bauauftrag auswählen"

#: templates/js/report.js:153 templates/js/translated/report.js:153
msgid "Build(s) must be selected before printing reports"
msgstr "Bauauftrag muss vor dem Berichtsdruck ausgewählt werden"

#: templates/js/report.js:170 templates/js/translated/report.js:170
msgid "No report templates found which match selected build(s)"
msgstr "Keine Berichtvorlagen für ausgewählten Bauauftrag gefunden"

#: templates/js/report.js:205 templates/js/translated/label.js:115
#: templates/js/translated/report.js:205
msgid "Select Parts"
msgstr "Teile auswählen"

#: templates/js/report.js:206 templates/js/translated/report.js:206
msgid "Part(s) must be selected before printing reports"
msgstr "Teil muss vor dem Berichtsdruck ausgewählt werden"

#: templates/js/report.js:224 templates/js/translated/report.js:224
msgid "No report templates found which match selected part(s)"
msgstr "Keine Berichtvorlagen für ausgewählte Teile gefunden"

#: templates/js/report.js:259 templates/js/translated/report.js:259
msgid "Select Purchase Orders"
msgstr "Bestellungen auswählen"

#: templates/js/report.js:260 templates/js/translated/report.js:260
msgid "Purchase Order(s) must be selected before printing report"
msgstr "Bestellung muss vor dem Berichtsdruck ausgewählt werden"

#: templates/js/report.js:278 templates/js/report.js:332
#: templates/js/translated/report.js:278 templates/js/translated/report.js:332
msgid "No report templates found which match selected orders"
msgstr "Keine Berichtvorlagen für ausgewählte Bestellungen gefunden"

#: templates/js/report.js:313 templates/js/translated/report.js:313
msgid "Select Sales Orders"
msgstr "Aufträge auswählen"

#: templates/js/report.js:314 templates/js/translated/report.js:314
msgid "Sales Order(s) must be selected before printing report"
msgstr "Auftrag muss vor dem Berichtsdruck ausgewählt werden"

#: templates/js/translated/api.js:161 templates/js/translated/modals.js:1027
msgid "No Response"
msgstr "Keine Antwort"

#: templates/js/translated/api.js:162 templates/js/translated/modals.js:1028
msgid "No response from the InvenTree server"
msgstr "keine Antwort vom InvenTree Server"

#: templates/js/translated/api.js:167
msgid "Error 400: Bad request"
msgstr "Fehler 400: Fehlerhafte Anfrage"

#: templates/js/translated/api.js:168
msgid "API request returned error code 400"
msgstr "Fehler-Code 400 zurückgegeben"

#: templates/js/translated/api.js:171 templates/js/translated/modals.js:1037
msgid "Error 401: Not Authenticated"
msgstr "Fehler 401: Nicht Angemeldet"

#: templates/js/translated/api.js:172 templates/js/translated/modals.js:1038
msgid "Authentication credentials not supplied"
msgstr "Authentication Kredentials nicht angegeben"

#: templates/js/translated/api.js:175 templates/js/translated/modals.js:1042
msgid "Error 403: Permission Denied"
msgstr "Fehler 403: keine Berechtigung"

#: templates/js/translated/api.js:176 templates/js/translated/modals.js:1043
msgid "You do not have the required permissions to access this function"
msgstr "Fehlende Berechtigung für diese Aktion"

#: templates/js/translated/api.js:179 templates/js/translated/modals.js:1047
msgid "Error 404: Resource Not Found"
msgstr "Fehler 404: Ressource nicht gefunden"

#: templates/js/translated/api.js:180 templates/js/translated/modals.js:1048
msgid "The requested resource could not be located on the server"
msgstr "Die angefragte Ressource kann auf diesem Server nicht gefunden werden"

#: templates/js/translated/api.js:183 templates/js/translated/modals.js:1052
msgid "Error 408: Timeout"
msgstr "Fehler 408: Zeitüberschreitung"

#: templates/js/translated/api.js:184 templates/js/translated/modals.js:1053
msgid "Connection timeout while requesting data from server"
msgstr "Verbindungszeitüberschreitung bei der Datenanforderung"

#: templates/js/translated/api.js:187
msgid "Unhandled Error Code"
msgstr "Unbehandelter Fehler-Code"

#: templates/js/translated/api.js:188
msgid "Error code"
msgstr "Fehler-Code"

#: templates/js/translated/attachment.js:16
msgid "No attachments found"
msgstr "Keine Anhänge gefunden"

#: templates/js/translated/attachment.js:56
msgid "Upload Date"
msgstr "Hochladedatum"

#: templates/js/translated/attachment.js:69
msgid "Edit attachment"
msgstr "Anhang bearbeiten"

#: templates/js/translated/attachment.js:76
msgid "Delete attachment"
msgstr "Anhang löschen"

#: templates/js/translated/barcode.js:8
msgid "Scan barcode data here using wedge scanner"
msgstr "Hier den Barcode scannen"

#: templates/js/translated/barcode.js:10
msgid "Enter barcode data"
msgstr "Barcode-Daten eingeben"

#: templates/js/translated/barcode.js:14
msgid "Barcode"
msgstr "Barcode"

#: templates/js/translated/barcode.js:32
msgid "Enter optional notes for stock transfer"
msgstr "Optionale Notizen zu Bestandsübertragung eingeben"

#: templates/js/translated/barcode.js:33
msgid "Enter notes"
msgstr "Notizen eingeben"

#: templates/js/translated/barcode.js:71
msgid "Server error"
msgstr "Server-Fehler"

#: templates/js/translated/barcode.js:92
msgid "Unknown response from server"
msgstr "Unbekannte Antwort von Server erhalten"

#: templates/js/translated/barcode.js:119
#: templates/js/translated/modals.js:1017
msgid "Invalid server response"
msgstr "Ungültige Antwort von Server"

#: templates/js/translated/barcode.js:212
msgid "Scan barcode data below"
msgstr "Barcode unterhalb scannen"

#: templates/js/translated/barcode.js:270
msgid "No URL in response"
msgstr "keine URL in der Antwort"

#: templates/js/translated/barcode.js:288
msgid "Link Barcode to Stock Item"
msgstr "Barcode mit BestandsObjekt verknüpfen"

#: templates/js/translated/barcode.js:311
msgid "This will remove the association between this stock item and the barcode"
msgstr "Dadurch wird die Verknüpfung zwischen diesem BestandsObjekt und dem Barcode entfernt"

#: templates/js/translated/barcode.js:317
msgid "Unlink"
msgstr "Entfernen"

#: templates/js/translated/barcode.js:376 templates/js/translated/stock.js:220
msgid "Remove stock item"
msgstr "BestandsObjekt entfernen"

#: templates/js/translated/barcode.js:418
msgid "Check Stock Items into Location"
msgstr "BestandsObjekte in Lagerort buchen"

#: templates/js/translated/barcode.js:422
#: templates/js/translated/barcode.js:547
msgid "Check In"
msgstr "Einbuchen"

#: templates/js/translated/barcode.js:462
#: templates/js/translated/barcode.js:586
msgid "Error transferring stock"
msgstr "Fehler bei Bestandsübertragung"

#: templates/js/translated/barcode.js:481
msgid "Stock Item already scanned"
msgstr "BestandsObjekte bereits gescannt"

#: templates/js/translated/barcode.js:485
msgid "Stock Item already in this location"
msgstr "BestandsObjekt besteht bereits in diesem Lagerort"

#: templates/js/translated/barcode.js:492
msgid "Added stock item"
msgstr "BestandsObjekt hinzugefügt"

#: templates/js/translated/barcode.js:499
msgid "Barcode does not match Stock Item"
msgstr "Barcode entspricht keinem BestandsObjekt"

#: templates/js/translated/barcode.js:542
msgid "Check Into Location"
msgstr "In Lagerorten buchen"

#: templates/js/translated/barcode.js:605
msgid "Barcode does not match a valid location"
msgstr "Barcode entspricht keinem Lagerort"

#: templates/js/translated/bom.js:195 templates/js/translated/build.js:1152
msgid "Open subassembly"
msgstr "Unterbaugruppe öffnen"

#: templates/js/translated/bom.js:269
msgid "Purchase Price Range"
msgstr "Kaufpreisspanne"

#: templates/js/translated/bom.js:277
msgid "Purchase Price Average"
msgstr "Durchschnittlicher Kaufpreis"

#: templates/js/translated/bom.js:326 templates/js/translated/bom.js:412
msgid "View BOM"
msgstr "Stückliste anzeigen"

#: templates/js/translated/bom.js:386
msgid "Validate BOM Item"
msgstr "Stücklisten-Position kontrollieren"

#: templates/js/translated/bom.js:388
msgid "This line has been validated"
msgstr "Diese Position wurde kontrolliert"

#: templates/js/translated/bom.js:390 templates/js/translated/bom.js:555
msgid "Edit BOM Item"
msgstr "Stücklisten-Position bearbeiten"

#: templates/js/translated/bom.js:392 templates/js/translated/bom.js:539
msgid "Delete BOM Item"
msgstr "Stücklisten-Position löschen"

#: templates/js/translated/bom.js:483 templates/js/translated/build.js:458
#: templates/js/translated/build.js:1250
msgid "No BOM items found"
msgstr "Keine Stücklisten-Position(en) gefunden"

#: templates/js/translated/build.js:42
msgid "Edit Build Order"
msgstr "Bauauftrag bearbeiten"

#: templates/js/translated/build.js:68
msgid "Create Build Order"
msgstr "Bauauftrag erstellen"

#: templates/js/translated/build.js:100
msgid "Auto-allocate stock items to this output"
msgstr "Teilbestand automatisch Endprodukt zuweisen"

#: templates/js/translated/build.js:108
msgid "Unallocate stock from build output"
msgstr "Bestand von Endpordukt zurücknehmen"

#: templates/js/translated/build.js:118
msgid "Complete build output"
msgstr "Endprodukt fertigstellen"

#: templates/js/translated/build.js:127
msgid "Delete build output"
msgstr "Endprodukt entfernen"

#: templates/js/translated/build.js:222
msgid "No build order allocations found"
msgstr ""

#: templates/js/translated/build.js:260 templates/js/translated/order.js:471
msgid "Location not specified"
msgstr "Standort nicht angegeben"

#: templates/js/translated/build.js:364 templates/stock_table.html:20
msgid "New Stock Item"
msgstr "Neues BestandsObjekt"

#: templates/js/translated/build.js:679
msgid "Required Part"
msgstr "benötigtes Teil"

#: templates/js/translated/build.js:700
msgid "Quantity Per"
msgstr "Anzahl pro"

#: templates/js/translated/build.js:770 templates/js/translated/build.js:1214
#: templates/stock_table.html:59
msgid "Order stock"
msgstr "Bestand bestellen"

#: templates/js/translated/build.js:823
msgid "No builds matching query"
msgstr "Keine Bauaufträge passen zur Anfrage"

#: templates/js/translated/build.js:840 templates/js/translated/part.js:711
#: templates/js/translated/part.js:956 templates/js/translated/stock.js:883
#: templates/js/translated/stock.js:1336
msgid "Select"
msgstr "Auswählen"

#: templates/js/translated/build.js:860
msgid "Build order is overdue"
msgstr "Bauauftrag ist überfällig"

#: templates/js/translated/build.js:924 templates/js/translated/stock.js:1558
msgid "No user information"
msgstr "Keine Benutzerinformation"

#: templates/js/translated/build.js:939
msgid "No information"
msgstr "Keine Information"

#: templates/js/translated/build.js:989
msgid "No parts allocated for"
msgstr "Keine Teile zugeordnet zu"

#: templates/js/translated/company.js:34
<<<<<<< HEAD
#, fuzzy
#| msgid "Add Manufacturer Part"
msgid "Add Manufacturer"
msgstr "Herstellerteil hinzufügen"
=======
msgid "Add Manufacturer"
msgstr ""
>>>>>>> bb715894

#: templates/js/translated/company.js:47 templates/js/translated/company.js:136
msgid "Add Manufacturer Part"
msgstr "Herstellerteil hinzufügen"

#: templates/js/translated/company.js:59
msgid "Edit Manufacturer Part"
msgstr "Herstellerteil ändern"

#: templates/js/translated/company.js:68
msgid "Delete Manufacturer Part"
msgstr "Herstellerteil löschen"

#: templates/js/translated/company.js:124 templates/js/translated/order.js:58
<<<<<<< HEAD
#, fuzzy
#| msgid "Add Supplier Part"
msgid "Add Supplier"
msgstr "Zuliefererteil hinzufügen"
=======
msgid "Add Supplier"
msgstr ""
>>>>>>> bb715894

#: templates/js/translated/company.js:152
msgid "Add Supplier Part"
msgstr "Zuliefererteil hinzufügen"

#: templates/js/translated/company.js:162
msgid "Edit Supplier Part"
msgstr "Zuliefererteil bearbeiten"

#: templates/js/translated/company.js:172
msgid "Delete Supplier Part"
msgstr "Zuliefererteil entfernen"

#: templates/js/translated/company.js:219
msgid "Edit Company"
msgstr "Firma bearbeiten"

#: templates/js/translated/company.js:240
msgid "Add new Company"
msgstr "Neue Firma hinzufügen"

#: templates/js/translated/company.js:317
msgid "Parts Supplied"
msgstr "Teile geliefert"

#: templates/js/translated/company.js:326
msgid "Parts Manufactured"
msgstr "Hersteller-Teile"

#: templates/js/translated/company.js:339
msgid "No company information found"
msgstr "Keine Firmeninformation gefunden"

#: templates/js/translated/company.js:357
msgid "The following manufacturer parts will be deleted"
msgstr "Die folgenden Herstellerteile werden gelöscht"

#: templates/js/translated/company.js:374
msgid "Delete Manufacturer Parts"
msgstr "Herstellerteile löschen"

#: templates/js/translated/company.js:427
msgid "No manufacturer parts found"
msgstr "Keine Herstellerteile gefunden"

#: templates/js/translated/company.js:446
#: templates/js/translated/company.js:696 templates/js/translated/part.js:288
#: templates/js/translated/part.js:373
msgid "Template part"
msgstr "Vorlagenteil"

#: templates/js/translated/company.js:450
#: templates/js/translated/company.js:700 templates/js/translated/part.js:292
#: templates/js/translated/part.js:377
msgid "Assembled part"
msgstr "Baugruppe"

#: templates/js/translated/company.js:574 templates/js/translated/part.js:462
msgid "No parameters found"
msgstr "Keine Parameter gefunden"

#: templates/js/translated/company.js:610 templates/js/translated/part.js:503
msgid "Edit parameter"
msgstr "Parameter bearbeiten"

#: templates/js/translated/company.js:611 templates/js/translated/part.js:504
msgid "Delete parameter"
msgstr "Parameter löschen"

#: templates/js/translated/company.js:630 templates/js/translated/part.js:521
msgid "Edit Parameter"
msgstr "Parameter bearbeiten"

#: templates/js/translated/company.js:641 templates/js/translated/part.js:533
msgid "Delete Parameter"
msgstr "Parameter löschen"

#: templates/js/translated/company.js:677
msgid "No supplier parts found"
msgstr "Keine Zuliefererteile gefunden"

#: templates/js/translated/filters.js:167
#: templates/js/translated/filters.js:404
msgid "true"
msgstr "ja"

#: templates/js/translated/filters.js:171
#: templates/js/translated/filters.js:405
msgid "false"
msgstr "nein"

#: templates/js/translated/filters.js:193
msgid "Select filter"
msgstr "Filter auswählen"

#: templates/js/translated/filters.js:268
msgid "Reload data"
msgstr ""

#: templates/js/translated/filters.js:270
msgid "Add new filter"
msgstr "Filter hinzufügen"

#: templates/js/translated/filters.js:273
msgid "Clear all filters"
msgstr "Filter entfernen"

#: templates/js/translated/filters.js:303
msgid "Create filter"
msgstr "Filter anlegen"

#: templates/js/translated/forms.js:289 templates/js/translated/forms.js:302
#: templates/js/translated/forms.js:314 templates/js/translated/forms.js:326
msgid "Action Prohibited"
msgstr "Aktion verboten"

#: templates/js/translated/forms.js:290
msgid "Create operation not allowed"
msgstr "Erstellvorgang nicht erlaubt"

#: templates/js/translated/forms.js:303
msgid "Update operation not allowed"
msgstr "Updatevorgang nicht erlaubt"

#: templates/js/translated/forms.js:315
msgid "Delete operation not allowed"
msgstr "Löschvorgang nicht erlaubt"

#: templates/js/translated/forms.js:327
msgid "View operation not allowed"
msgstr "Anzeigevorgang nicht erlaubt"

#: templates/js/translated/forms.js:865 templates/modals.html:21
#: templates/modals.html:47
msgid "Form errors exist"
msgstr "Fehler in Formular"

#: templates/js/translated/forms.js:1258
msgid "Searching"
msgstr "Suche"

#: templates/js/translated/forms.js:1423
msgid "Clear input"
msgstr "Eingabe leeren"

#: templates/js/translated/label.js:11
msgid "Stock item(s) must be selected before printing labels"
msgstr "BestandsObjekt(e) müssen ausgewählt sein bevor Labels gedruckt werden können"

#: templates/js/translated/label.js:29 templates/js/translated/label.js:79
#: templates/js/translated/label.js:134
msgid "No Labels Found"
msgstr "Keine Labels gefunden"

#: templates/js/translated/label.js:30
msgid "No labels found which match selected stock item(s)"
msgstr "Keine Labels die zu BestandsObjekt(e) passen gefunden"

#: templates/js/translated/label.js:61
msgid "Select Stock Locations"
msgstr "Bestands-Lagerort auswählen"

#: templates/js/translated/label.js:62
msgid "Stock location(s) must be selected before printing labels"
msgstr "Bestands-Lagerort(e) müssen ausgewählt sein um Labels zu drucken"

#: templates/js/translated/label.js:80
msgid "No labels found which match selected stock location(s)"
msgstr "Keine Labels für die ausgewählten Bestands-Lagerort(e) gefunden"

#: templates/js/translated/label.js:116
msgid "Part(s) must be selected before printing labels"
msgstr "Teile(e) müssen ausgewählt sein bevor Labels gedruckt werden können"

#: templates/js/translated/label.js:135
msgid "No labels found which match the selected part(s)"
msgstr "Keine Labels zu den ausgewählten Teilen gefunden"

#: templates/js/translated/label.js:209
msgid "stock items selected"
msgstr "BestandsObjekte ausgewählt"

#: templates/js/translated/label.js:217
msgid "Select Label"
msgstr "Label auswählen"

#: templates/js/translated/label.js:232
msgid "Select Label Template"
msgstr "Label-Vorlage auswählen"

#: templates/js/translated/modals.js:59 templates/js/translated/modals.js:103
#: templates/js/translated/modals.js:593
msgid "Cancel"
msgstr "Abbrechen"

#: templates/js/translated/modals.js:60 templates/js/translated/modals.js:102
#: templates/js/translated/modals.js:660 templates/js/translated/modals.js:956
#: templates/modals.html:30 templates/modals.html:55
msgid "Submit"
msgstr "Abschicken"

#: templates/js/translated/modals.js:101
msgid "Form Title"
msgstr "Formulartitel"

#: templates/js/translated/modals.js:380
msgid "Waiting for server..."
msgstr "Warte auf Server..."

#: templates/js/translated/modals.js:539
msgid "Show Error Information"
msgstr "Fehler-Informationen anzeigen"

#: templates/js/translated/modals.js:592
msgid "Accept"
msgstr "Akzeptieren"

#: templates/js/translated/modals.js:649
msgid "Loading Data"
msgstr "Lade Daten"

#: templates/js/translated/modals.js:907
msgid "Invalid response from server"
msgstr "ungültige Antwort vom Server"

#: templates/js/translated/modals.js:907
msgid "Form data missing from server response"
msgstr "Formulardaten fehlen bei Serverantwort"

#: templates/js/translated/modals.js:920
msgid "Error posting form data"
msgstr "Formulardaten fehlerhaft"

#: templates/js/translated/modals.js:1017
msgid "JSON response missing form data"
msgstr "JSON Antwort enthält keine Formulardaten"

#: templates/js/translated/modals.js:1032
msgid "Error 400: Bad Request"
msgstr "Fehler 400: Ungültige Anfrage"

#: templates/js/translated/modals.js:1033
msgid "Server returned error code 400"
msgstr "Fehler 400 von Server erhalten"

#: templates/js/translated/modals.js:1056
msgid "Error requesting form data"
msgstr "Fehler bei Formulardaten-Anfrage"

#: templates/js/translated/model_renderers.js:38
msgid "Company ID"
msgstr "Firmen-ID"

#: templates/js/translated/model_renderers.js:78
msgid "Location ID"
msgstr "Standort-ID"

#: templates/js/translated/model_renderers.js:95
msgid "Build ID"
msgstr "Bauauftrag-ID"

#: templates/js/translated/model_renderers.js:114
msgid "Part ID"
msgstr "Teil-ID"

#: templates/js/translated/model_renderers.js:163
msgid "Category ID"
msgstr "Kategorie-ID"

#: templates/js/translated/model_renderers.js:199
msgid "Manufacturer Part ID"
msgstr "Herstellerteil-ID"

#: templates/js/translated/model_renderers.js:227
msgid "Supplier Part ID"
msgstr "Zuliefererteil-ID"

#: templates/js/translated/order.js:17
<<<<<<< HEAD
#, fuzzy
#| msgid "Customer"
msgid "Add Customer"
msgstr "Kunde"
=======
msgid "Add Customer"
msgstr ""
>>>>>>> bb715894

#: templates/js/translated/order.js:42
msgid "Create Sales Order"
msgstr "Auftrag anlegen"

#: templates/js/translated/order.js:222
msgid "No purchase orders found"
msgstr "Keine Bestellungen gefunden"

#: templates/js/translated/order.js:246 templates/js/translated/order.js:341
msgid "Order is overdue"
msgstr "Bestellung überfällig"

#: templates/js/translated/order.js:318
msgid "No sales orders found"
msgstr "Keine Aufträge gefunden"

#: templates/js/translated/order.js:355
msgid "Invalid Customer"
msgstr "Ungültiger Kunde"

#: templates/js/translated/order.js:432
msgid "No sales order allocations found"
msgstr ""

#: templates/js/translated/part.js:10
msgid "YES"
msgstr "JA"

#: templates/js/translated/part.js:12
msgid "NO"
msgstr "NEIN"

#: templates/js/translated/part.js:22
<<<<<<< HEAD
#, fuzzy
#| msgid "Part Category"
msgid "Add Part Category"
msgstr "Teil-Kategorie"
=======
msgid "Add Part Category"
msgstr ""
>>>>>>> bb715894

#: templates/js/translated/part.js:53
msgid "Part Attributes"
msgstr ""

#: templates/js/translated/part.js:96
msgid "Part Creation Options"
msgstr ""

#: templates/js/translated/part.js:102
msgid "Initial Stock Quantity"
msgstr ""

#: templates/js/translated/part.js:103
msgid "Initialize part stock with specified quantity"
msgstr ""

#: templates/js/translated/part.js:109
msgid "Copy Category Parameters"
msgstr ""

#: templates/js/translated/part.js:110
msgid "Copy parameter templates from selected part category"
msgstr ""

#: templates/js/translated/part.js:120
msgid "Part Duplication Options"
msgstr ""

#: templates/js/translated/part.js:131
msgid "Copy Image"
msgstr ""

#: templates/js/translated/part.js:132
msgid "Copy image from original part"
msgstr ""

#: templates/js/translated/part.js:138
msgid "Copy BOM"
msgstr "Stückliste kopieren"

#: templates/js/translated/part.js:139
msgid "Copy bill of materials from original part"
msgstr ""

#: templates/js/translated/part.js:145
msgid "Copy Parameters"
msgstr "Parameter kopieren"

#: templates/js/translated/part.js:146
msgid "Copy parameter data from original part"
msgstr ""

#: templates/js/translated/part.js:158
msgid "Parent part category"
msgstr ""

#: templates/js/translated/part.js:196
msgid "Edit Part"
msgstr "Teil bearbeiten"

#: templates/js/translated/part.js:280 templates/js/translated/part.js:365
msgid "Trackable part"
msgstr "Nachverfolgbares Teil"

#: templates/js/translated/part.js:284 templates/js/translated/part.js:369
msgid "Virtual part"
msgstr "virtuelles Teil"

#: templates/js/translated/part.js:296
msgid "Starred part"
msgstr "Favoritenteil"

#: templates/js/translated/part.js:300
msgid "Salable part"
msgstr "Verkäufliches Teil"

#: templates/js/translated/part.js:414
msgid "No variants found"
msgstr "Keine Varianten gefunden"

#: templates/js/translated/part.js:601 templates/js/translated/part.js:840
msgid "No parts found"
msgstr "Keine Teile gefunden"

#: templates/js/translated/part.js:779
msgid "No category"
msgstr "Keine Kategorie"

#: templates/js/translated/part.js:797
#: templates/js/translated/table_filters.js:337
msgid "Low stock"
msgstr "Bestand niedrig"

#: templates/js/translated/part.js:981 templates/js/translated/stock.js:1360
msgid "Path"
msgstr "Pfad"

#: templates/js/translated/part.js:1024
msgid "No test templates matching query"
msgstr "Keine zur Anfrage passenden Testvorlagen"

#: templates/js/translated/part.js:1075 templates/js/translated/stock.js:443
msgid "Edit test result"
msgstr "Testergebnis bearbeiten"

#: templates/js/translated/part.js:1076 templates/js/translated/stock.js:444
msgid "Delete test result"
msgstr "Testergebnis löschen"

#: templates/js/translated/part.js:1082
msgid "This test is defined for a parent part"
msgstr "Dieses Testergebnis ist für ein Hauptteil"

#: templates/js/translated/part.js:1107
#, python-brace-format
msgid "No ${human_name} information found"
msgstr "Keine ${human_name} Informationen gefunden"

#: templates/js/translated/part.js:1160
#, python-brace-format
msgid "Edit ${human_name}"
msgstr "${human_name} bearbeiten"

#: templates/js/translated/part.js:1161
#, python-brace-format
msgid "Delete ${human_name}"
msgstr "${human_name} löschen"

#: templates/js/translated/part.js:1261
msgid "Single Price"
msgstr "Einzelpreis"

#: templates/js/translated/part.js:1280
msgid "Single Price Difference"
msgstr "Einzelpreisdifferenz"

#: templates/js/translated/stock.js:9
<<<<<<< HEAD
#, fuzzy
#| msgid "Create new stock location"
msgid "Parent stock location"
msgstr "Neuen Lagerort anlegen"
=======
msgid "Parent stock location"
msgstr ""
>>>>>>> bb715894

#: templates/js/translated/stock.js:39
msgid "Export Stock"
msgstr "Bestand exportieren"

#: templates/js/translated/stock.js:42
msgid "Format"
msgstr "Format"

#: templates/js/translated/stock.js:43
msgid "Select file format"
msgstr "Dateiformat auswählen"

#: templates/js/translated/stock.js:55
msgid "Include Sublocations"
msgstr ""

#: templates/js/translated/stock.js:56
msgid "Include stock items in sublocations"
msgstr ""

#: templates/js/translated/stock.js:98
msgid "Transfer Stock"
msgstr "Bestand verschieben"

#: templates/js/translated/stock.js:99
msgid "Move"
msgstr "Verschieben"

#: templates/js/translated/stock.js:105
msgid "Count Stock"
msgstr "Bestand zählen"

#: templates/js/translated/stock.js:106
msgid "Count"
msgstr "Anzahl"

#: templates/js/translated/stock.js:110
msgid "Remove Stock"
msgstr "Bestand entfernen"

#: templates/js/translated/stock.js:111
msgid "Take"
msgstr "Entfernen"

#: templates/js/translated/stock.js:115
msgid "Add Stock"
msgstr "Bestand hinzufügen"

#: templates/js/translated/stock.js:116 users/models.py:190
msgid "Add"
msgstr "Hinzufügen"

#: templates/js/translated/stock.js:120 templates/stock_table.html:63
msgid "Delete Stock"
msgstr "Bestand löschen"

#: templates/js/translated/stock.js:209
msgid "Quantity cannot be adjusted for serialized stock"
msgstr "Menge von serialisiertem Bestand kann nicht bearbeitet werden"

#: templates/js/translated/stock.js:209
msgid "Specify stock quantity"
msgstr "Bestandsanzahl angeben"

#: templates/js/translated/stock.js:245
msgid "You must select at least one available stock item"
msgstr "Sie müssen mindestens einen Lagerbestand auswählen"

#: templates/js/translated/stock.js:261
msgid "Select destination stock location"
msgstr "Zielstandort auswählen"

#: templates/js/translated/stock.js:269
msgid "Stock transaction notes"
msgstr ""

#: templates/js/translated/stock.js:406
msgid "PASS"
msgstr "ERFOLGREICH"

#: templates/js/translated/stock.js:408
msgid "FAIL"
msgstr "FEHLGESCHLAGEN"

#: templates/js/translated/stock.js:413
msgid "NO RESULT"
msgstr "KEIN ERGEBNIS"

#: templates/js/translated/stock.js:439
msgid "Add test result"
msgstr "Testergebnis hinzufügen"

#: templates/js/translated/stock.js:465
msgid "No test results found"
msgstr "Keine Testergebnisse gefunden"

#: templates/js/translated/stock.js:513
msgid "Test Date"
msgstr "Testdatum"

#: templates/js/translated/stock.js:621
msgid "In production"
msgstr "In Arbeit"

#: templates/js/translated/stock.js:625
msgid "Installed in Stock Item"
msgstr "In BestandsObjekt installiert"

#: templates/js/translated/stock.js:633
msgid "Assigned to Sales Order"
msgstr "Auftrag zugewiesen"

#: templates/js/translated/stock.js:709
msgid "No stock items matching query"
msgstr "Keine zur Anfrage passenden BestandsObjekte"

#: templates/js/translated/stock.js:729
msgid "items"
msgstr "Teile"

#: templates/js/translated/stock.js:821
msgid "batches"
msgstr "lose"

#: templates/js/translated/stock.js:848
msgid "locations"
msgstr "Lagerorte"

#: templates/js/translated/stock.js:850
msgid "Undefined location"
msgstr "unbekannter Lagerort"

#: templates/js/translated/stock.js:951
msgid "Stock item is in production"
msgstr "BestandsObjekt wird produziert"

#: templates/js/translated/stock.js:956
msgid "Stock item assigned to sales order"
msgstr "BestandsObjekt wurde Auftrag zugewiesen"

#: templates/js/translated/stock.js:959
msgid "Stock item assigned to customer"
msgstr "BestandsObjekt wurde Kunden zugewiesen"

#: templates/js/translated/stock.js:963
msgid "Stock item has expired"
msgstr "BestandsObjekt ist abgelaufen"

#: templates/js/translated/stock.js:965
msgid "Stock item will expire soon"
msgstr "BestandsObjekt läuft demnächst ab"

#: templates/js/translated/stock.js:969
msgid "Stock item has been allocated"
msgstr "BestandsObjekt zugewiesen"

#: templates/js/translated/stock.js:973
msgid "Stock item has been installed in another item"
msgstr "BestandsObjekt in anderem Element verbaut"

#: templates/js/translated/stock.js:980
msgid "Stock item has been rejected"
msgstr "BestandsObjekt abgewiesen"

#: templates/js/translated/stock.js:984
msgid "Stock item is lost"
msgstr "BestandsObjekt verloren"

#: templates/js/translated/stock.js:987
msgid "Stock item is destroyed"
msgstr "BestandsObjekt zerstört"

#: templates/js/translated/stock.js:991
#: templates/js/translated/table_filters.js:148
msgid "Depleted"
msgstr "gelöscht"

#: templates/js/translated/stock.js:1020
msgid "Stocktake"
msgstr "Inventur"

#: templates/js/translated/stock.js:1073
msgid "Supplier part not specified"
msgstr ""

#: templates/js/translated/stock.js:1223
msgid "Stock Status"
msgstr "Status"

#: templates/js/translated/stock.js:1238
msgid "Set Stock Status"
msgstr "Status setzen"

#: templates/js/translated/stock.js:1252
msgid "Select Status Code"
msgstr "Status Code setzen"

#: templates/js/translated/stock.js:1253
msgid "Status code must be selected"
msgstr "Status Code muss ausgewählt werden"

#: templates/js/translated/stock.js:1392
msgid "Invalid date"
msgstr "Ungültiges Datum"

#: templates/js/translated/stock.js:1439
msgid "Location no longer exists"
msgstr "Standort nicht mehr vorhanden"

#: templates/js/translated/stock.js:1458
msgid "Purchase order no longer exists"
msgstr "Bestellung existiert nicht mehr"

#: templates/js/translated/stock.js:1477
msgid "Customer no longer exists"
msgstr "Kunde existiert nicht mehr"

#: templates/js/translated/stock.js:1495
msgid "Stock item no longer exists"
msgstr "Lagerbestand existiert nicht mehr"

#: templates/js/translated/stock.js:1518
msgid "Added"
msgstr "Hinzugefügt"

#: templates/js/translated/stock.js:1526
msgid "Removed"
msgstr "Entfernt"

#: templates/js/translated/stock.js:1570
msgid "Edit tracking entry"
msgstr "Tracking-Eintrag bearbeiten"

#: templates/js/translated/stock.js:1571
msgid "Delete tracking entry"
msgstr "Tracking-Eintrag löschen"

#: templates/js/translated/stock.js:1715
msgid "No installed items"
msgstr "Keine installierten Elemente"

#: templates/js/translated/stock.js:1738
msgid "Serial"
msgstr "Seriennummer"

#: templates/js/translated/stock.js:1766
msgid "Uninstall Stock Item"
msgstr "Lagerbestand entfernen"

#: templates/js/translated/table_filters.js:43
msgid "Trackable Part"
msgstr "Nachverfolgbares Teil"

#: templates/js/translated/table_filters.js:47
msgid "Assembled Part"
msgstr ""

#: templates/js/translated/table_filters.js:51
msgid "Validated"
msgstr "überprüft"

#: templates/js/translated/table_filters.js:59
msgid "Allow Variant Stock"
msgstr "Bestand an Varianten zulassen"

#: templates/js/translated/table_filters.js:79
#: templates/js/translated/table_filters.js:143
msgid "Include sublocations"
msgstr "Unter-Lagerorte einschließen"

#: templates/js/translated/table_filters.js:80
msgid "Include locations"
msgstr "Lagerorte einschließen"

#: templates/js/translated/table_filters.js:90
#: templates/js/translated/table_filters.js:91
#: templates/js/translated/table_filters.js:314
msgid "Include subcategories"
msgstr "Unterkategorien einschließen"

#: templates/js/translated/table_filters.js:101
#: templates/js/translated/table_filters.js:178
msgid "Is Serialized"
msgstr "Hat Seriennummer"

#: templates/js/translated/table_filters.js:104
#: templates/js/translated/table_filters.js:185
msgid "Serial number GTE"
msgstr "Seriennummer >="

#: templates/js/translated/table_filters.js:105
#: templates/js/translated/table_filters.js:186
msgid "Serial number greater than or equal to"
msgstr "Seriennummer größer oder gleich"

#: templates/js/translated/table_filters.js:108
#: templates/js/translated/table_filters.js:189
msgid "Serial number LTE"
msgstr "Seriennummer <="

#: templates/js/translated/table_filters.js:109
#: templates/js/translated/table_filters.js:190
msgid "Serial number less than or equal to"
msgstr "Seriennummern kleiner oder gleich"

#: templates/js/translated/table_filters.js:112
#: templates/js/translated/table_filters.js:113
#: templates/js/translated/table_filters.js:181
#: templates/js/translated/table_filters.js:182
msgid "Serial number"
msgstr "Seriennummer"

#: templates/js/translated/table_filters.js:117
#: templates/js/translated/table_filters.js:199
msgid "Batch code"
msgstr "Losnummer"

#: templates/js/translated/table_filters.js:128
#: templates/js/translated/table_filters.js:304
msgid "Active parts"
msgstr "Aktive Teile"

#: templates/js/translated/table_filters.js:129
msgid "Show stock for active parts"
msgstr "Bestand aktiver Teile anzeigen"

#: templates/js/translated/table_filters.js:134
msgid "Part is an assembly"
msgstr "Teil ist eine Baugruppe"

#: templates/js/translated/table_filters.js:138
msgid "Is allocated"
msgstr "Ist zugeordnet"

#: templates/js/translated/table_filters.js:139
msgid "Item has been allocated"
msgstr "Teil wurde zugeordnet"

#: templates/js/translated/table_filters.js:144
msgid "Include stock in sublocations"
msgstr "Bestand in Unter-Lagerorten einschließen"

#: templates/js/translated/table_filters.js:149
msgid "Show stock items which are depleted"
msgstr "Zeige aufgebrauchte BestandsObjekte"

#: templates/js/translated/table_filters.js:154
msgid "Show items which are in stock"
msgstr "Zeige Objekte welche im Lager sind"

#: templates/js/translated/table_filters.js:158
msgid "In Production"
msgstr "In Arbeit"

#: templates/js/translated/table_filters.js:159
msgid "Show items which are in production"
msgstr "Elemente, die in Produktion sind, anzeigen"

#: templates/js/translated/table_filters.js:163
msgid "Include Variants"
msgstr "Varianten einschließen"

#: templates/js/translated/table_filters.js:164
msgid "Include stock items for variant parts"
msgstr "BestandsObjekte für Teil-Varianten einschließen"

#: templates/js/translated/table_filters.js:168
msgid "Installed"
msgstr "Installiert"

#: templates/js/translated/table_filters.js:169
msgid "Show stock items which are installed in another item"
msgstr "BestandsObjekte, die in anderen Elementen verbaut sind, anzeigen"

#: templates/js/translated/table_filters.js:174
msgid "Show items which have been assigned to a customer"
msgstr "zeige zu Kunden zugeordnete Einträge"

#: templates/js/translated/table_filters.js:194
#: templates/js/translated/table_filters.js:195
msgid "Stock status"
msgstr "Status"

#: templates/js/translated/table_filters.js:203
msgid "Has purchase price"
msgstr "Hat Einkaufspreis"

#: templates/js/translated/table_filters.js:204
msgid "Show stock items which have a purchase price set"
msgstr ""

#: templates/js/translated/table_filters.js:213
msgid "Show stock items which have expired"
msgstr "Zeige abgelaufene BestandsObjekte"

#: templates/js/translated/table_filters.js:219
msgid "Show stock which is close to expiring"
msgstr "Bestand, der bald ablaufen, anzeigen"

#: templates/js/translated/table_filters.js:250
msgid "Build status"
msgstr "Bauauftrags-Status"

#: templates/js/translated/table_filters.js:269
#: templates/js/translated/table_filters.js:286
msgid "Order status"
msgstr "Bestellstatus"

#: templates/js/translated/table_filters.js:274
#: templates/js/translated/table_filters.js:291
msgid "Outstanding"
msgstr "ausstehend"

#: templates/js/translated/table_filters.js:315
msgid "Include parts in subcategories"
msgstr "Teile in Unterkategorien einschließen"

#: templates/js/translated/table_filters.js:319
msgid "Has IPN"
msgstr "Hat IPN"

#: templates/js/translated/table_filters.js:320
msgid "Part has internal part number"
msgstr "Teil hat Interne Teilenummer"

#: templates/js/translated/table_filters.js:325
msgid "Show active parts"
msgstr "Aktive Teile anzeigen"

#: templates/js/translated/table_filters.js:333
msgid "Stock available"
msgstr "verfügbarer Lagerbestand"

#: templates/js/translated/table_filters.js:349
msgid "Starred"
msgstr "Favorit"

#: templates/js/translated/table_filters.js:361
msgid "Purchasable"
msgstr "Käuflich"

#: templates/js/translated/tables.js:342
msgid "Loading data"
msgstr "Lade Daten"

#: templates/js/translated/tables.js:345
msgid "rows per page"
msgstr "Zeilen pro Seite"

#: templates/js/translated/tables.js:348
msgid "Showing"
msgstr "zeige"

#: templates/js/translated/tables.js:348
msgid "to"
msgstr "bis"

#: templates/js/translated/tables.js:348
msgid "of"
msgstr "von"

#: templates/js/translated/tables.js:348
msgid "rows"
msgstr "Zeilen"

#: templates/js/translated/tables.js:354
msgid "No matching results"
msgstr "Keine passenden Ergebnisse gefunden"

#: templates/js/translated/tables.js:357
msgid "Hide/Show pagination"
msgstr "Zeige/Verstecke Pagination"

#: templates/js/translated/tables.js:360
msgid "Refresh"
msgstr "Neu laden"

#: templates/js/translated/tables.js:363
msgid "Toggle"
msgstr "umschalten"

#: templates/js/translated/tables.js:366
msgid "Columns"
msgstr "Spalten"

#: templates/js/translated/tables.js:369
msgid "All"
msgstr "Alle"

#: templates/navbar.html:13
msgid "Toggle navigation"
msgstr "Navigation ein-/ausklappen"

#: templates/navbar.html:33
msgid "Buy"
msgstr "Kaufen"

#: templates/navbar.html:43
msgid "Sell"
msgstr "Verkaufen"

#: templates/navbar.html:55
msgid "Scan Barcode"
msgstr "Barcode scannen"

#: templates/navbar.html:77 users/models.py:39
msgid "Admin"
msgstr "Admin"

#: templates/navbar.html:79
msgid "Logout"
msgstr "Ausloggen"

#: templates/navbar.html:81 templates/registration/login.html:89
msgid "Login"
msgstr "Einloggen"

#: templates/navbar.html:104
msgid "About InvenTree"
msgstr "Über InvenTree"

#: templates/qr_code.html:11
msgid "QR data not provided"
msgstr "QR Daten nicht angegeben"

#: templates/registration/logged_out.html:50
msgid "You have been logged out"
msgstr "Sie wurden abgemeldet"

#: templates/registration/logged_out.html:51
#: templates/registration/password_reset_complete.html:51
#: templates/registration/password_reset_done.html:58
msgid "Return to login screen"
msgstr "Zurück zur Anmeldeseite"

#: templates/registration/login.html:64
msgid "Enter username"
msgstr "Benutzername eingeben"

#: templates/registration/login.html:70
msgid "Password"
msgstr "Passwort"

#: templates/registration/login.html:83
msgid "Username / password combination is incorrect"
msgstr "Benutzername / Passwort Kombination ist falsch"

#: templates/registration/login.html:95
#: templates/registration/password_reset_form.html:51
msgid "Forgotten your password?"
msgstr "Passwort vergessen?"

#: templates/registration/login.html:95
msgid "Click here to reset"
msgstr "Hier klicken zum Zurücksetzen"

#: templates/registration/password_reset_complete.html:50
msgid "Password reset complete"
msgstr "Passwort erfolgreich zurückgesetzt"

#: templates/registration/password_reset_confirm.html:52
#: templates/registration/password_reset_confirm.html:56
msgid "Change password"
msgstr "Passwort ändern"

#: templates/registration/password_reset_confirm.html:60
msgid "The password reset link was invalid, possibly because it has already been used. Please request a new password reset."
msgstr "Der Link zum Zurücksetzen des Kennworts war ungültig, möglicherweise, weil er bereits verwendet wurde. Bitte fordern Sie eine neue Passwortwiederherstellung an."

#: templates/registration/password_reset_done.html:51
msgid "We've emailed you instructions for setting your password, if an account exists with the email you entered. You should receive them shortly."
msgstr "Wir haben Ihnen per E-Mail Anweisungen zum Setzen Ihres Passworts zugeschickt, falls ein Konto mit der von Ihnen eingegebenen E-Mail existiert. Sie sollten diese in Kürze erhalten."

#: templates/registration/password_reset_done.html:54
msgid "If you don't receive an email, please make sure you've entered the address you registered with, and check your spam folder."
msgstr "Wenn Sie keine E-Mail erhalten, stellen Sie sicher, dass Sie die E-Mail Adresse eingegeben haben, mit der Sie sich registriert haben, und überprüfen Sie Ihren Spam-Ordner."

#: templates/registration/password_reset_form.html:52
msgid "Enter your email address below."
msgstr "Geben Sie Ihre E-Mail-Adresse ein."

#: templates/registration/password_reset_form.html:53
msgid "An email will be sent with password reset instructions."
msgstr "Eine E-Mail mit Anweisungen zum Zurücksetzen des Passworts wird gesendet."

#: templates/registration/password_reset_form.html:58
msgid "Send email"
msgstr "E-Mail senden"

#: templates/stats.html:13
msgid "Instance Name"
msgstr "Instanzname"

#: templates/stats.html:18
msgid "Database"
msgstr "Datenbank"

#: templates/stats.html:26
msgid "Server is running in debug mode"
msgstr "Server läuft im Debug-Modus"

#: templates/stats.html:33
msgid "Docker Mode"
msgstr "Docker-Modus"

#: templates/stats.html:34
msgid "Server is deployed using docker"
msgstr "Server wird mit Docker bereitgestellt"

#: templates/stats.html:40
msgid "Server status"
msgstr "Serverstatus"

#: templates/stats.html:43
msgid "Healthy"
msgstr "Gesund"

#: templates/stats.html:45
msgid "Issues detected"
msgstr "Probleme erkannt"

#: templates/stats.html:52
msgid "Background Worker"
msgstr "Hintergrund-Prozess"

#: templates/stats.html:55
msgid "Background worker not running"
msgstr "Hintergrund-Prozess läuft nicht"

#: templates/stats.html:63
msgid "Email Settings"
msgstr "E-Mail-Einstellungen"

#: templates/stats.html:66
msgid "Email settings not configured"
msgstr "E-Mail-Einstellungen nicht konfiguriert"

#: templates/stock_table.html:14
msgid "Export Stock Information"
msgstr "Aktuellen Bestand exportieren"

#: templates/stock_table.html:27
msgid "Barcode Actions"
msgstr "Barcode Aktionen"

#: templates/stock_table.html:43
msgid "Print test reports"
msgstr "Test-Berichte drucken"

#: templates/stock_table.html:50
msgid "Stock Options"
msgstr "Bestands-Einstellungen "

#: templates/stock_table.html:55
msgid "Add to selected stock items"
msgstr "Zu ausgewählten BestandsObjekten hinzufügen"

#: templates/stock_table.html:56
msgid "Remove from selected stock items"
msgstr "Von ausgewählten BestandsObjekten entfernen"

#: templates/stock_table.html:57
msgid "Stocktake selected stock items"
msgstr "Inventur für gewählte BestandsObjekte"

#: templates/stock_table.html:58
msgid "Move selected stock items"
msgstr "Ausgewählte BestandsObjekte verschieben"

#: templates/stock_table.html:58
msgid "Move stock"
msgstr "Bestand verschieben"

#: templates/stock_table.html:59
msgid "Order selected items"
msgstr "Ausgewählte Positionen bestellen"

#: templates/stock_table.html:60
msgid "Change status"
msgstr "Status ändern"

#: templates/stock_table.html:60
msgid "Change stock status"
msgstr "Status ändern"

#: templates/stock_table.html:63
msgid "Delete selected items"
msgstr "Ausgewählte Positionen löschen"

#: templates/yesnolabel.html:4
msgid "Yes"
msgstr "Ja"

#: templates/yesnolabel.html:6
msgid "No"
msgstr "Nein"

#: users/admin.py:64
msgid "Users"
msgstr "Benutzer"

#: users/admin.py:65
msgid "Select which users are assigned to this group"
msgstr "Welche Benutzer gehören zu dieser Gruppe"

#: users/admin.py:187
msgid "The following users are members of multiple groups:"
msgstr "Folgende Benutzer gehören zu mehreren Gruppen:"

#: users/admin.py:210
msgid "Personal info"
msgstr "Persöhnliche Informationen"

#: users/admin.py:211
msgid "Permissions"
msgstr "Berechtigungen"

#: users/admin.py:214
msgid "Important dates"
msgstr "wichtige Daten"

#: users/models.py:177
msgid "Permission set"
msgstr "Berechtigung geändert"

#: users/models.py:185
msgid "Group"
msgstr "Gruppe"

#: users/models.py:188
msgid "View"
msgstr "Ansicht"

#: users/models.py:188
msgid "Permission to view items"
msgstr "Berechtigung Einträge anzuzeigen"

#: users/models.py:190
msgid "Permission to add items"
msgstr "Berechtigung Einträge zu erstellen"

#: users/models.py:192
msgid "Change"
msgstr "Ändern"

#: users/models.py:192
msgid "Permissions to edit items"
msgstr "Berechtigungen Einträge zu ändern"

#: users/models.py:194
msgid "Permission to delete items"
msgstr "Berechtigung Einträge zu löschen"<|MERGE_RESOLUTION|>--- conflicted
+++ resolved
@@ -3,11 +3,7 @@
 "Project-Id-Version: inventree\n"
 "Report-Msgid-Bugs-To: \n"
 "POT-Creation-Date: 2021-08-07 15:14+0000\n"
-<<<<<<< HEAD
-"PO-Revision-Date: 2021-08-05 03:29\n"
-=======
 "PO-Revision-Date: 2021-08-07 15:30\n"
->>>>>>> bb715894
 "Last-Translator: \n"
 "Language-Team: German\n"
 "Language: de_DE\n"
@@ -2063,30 +2059,16 @@
 msgstr "Überfällige SOs auf der Startseite anzeigen"
 
 #: common/models.py:930
-<<<<<<< HEAD
-#, fuzzy
-#| msgid "View list display"
-msgid "Inline label display"
-msgstr "Listenansicht anzeigen"
-=======
 msgid "Inline label display"
 msgstr ""
->>>>>>> bb715894
 
 #: common/models.py:931
 msgid "Display PDF labels in the browser, instead of downloading as a file"
 msgstr ""
 
 #: common/models.py:937
-<<<<<<< HEAD
-#, fuzzy
-#| msgid "View list display"
-msgid "Inline report display"
-msgstr "Listenansicht anzeigen"
-=======
 msgid "Inline report display"
 msgstr ""
->>>>>>> bb715894
 
 #: common/models.py:938
 msgid "Display PDF reports in the browser, instead of downloading as a file"
@@ -4197,16 +4179,9 @@
 msgstr "Muss für diesen Test ein Anhang für das Test-Ergebnis hinzugefügt werden?"
 
 #: part/models.py:2153
-<<<<<<< HEAD
-#, fuzzy, python-brace-format
-#| msgid "Illegal character in name ({x})"
-msgid "Illegal character in template name ({c})"
-msgstr "Ungültiges Zeichen im Namen ({x})"
-=======
 #, python-brace-format
 msgid "Illegal character in template name ({c})"
 msgstr ""
->>>>>>> bb715894
 
 #: part/models.py:2189
 msgid "Parameter template name must be unique"
@@ -6272,19 +6247,6 @@
 
 #: templates/InvenTree/settings/navbar.html:33
 #: templates/InvenTree/settings/navbar.html:35
-<<<<<<< HEAD
-#, fuzzy
-#| msgid "Label"
-msgid "Labels"
-msgstr "Label"
-
-#: templates/InvenTree/settings/navbar.html:39
-#: templates/InvenTree/settings/navbar.html:41
-#, fuzzy
-#| msgid "Reporting"
-msgid "Reports"
-msgstr "Berichte"
-=======
 msgid "Labels"
 msgstr ""
 
@@ -6292,7 +6254,6 @@
 #: templates/InvenTree/settings/navbar.html:41
 msgid "Reports"
 msgstr ""
->>>>>>> bb715894
 
 #: templates/InvenTree/settings/navbar.html:46
 #: templates/InvenTree/settings/navbar.html:48
@@ -6439,15 +6400,8 @@
 msgstr ""
 
 #: templates/InvenTree/settings/user.html:91
-<<<<<<< HEAD
-#, fuzzy
-#| msgid "No BOM pricing available"
-msgid "No translations available"
-msgstr "Keine Stücklisten-Preise verfügbar"
-=======
 msgid "No translations available"
 msgstr ""
->>>>>>> bb715894
 
 #: templates/InvenTree/settings/user.html:98
 msgid "Set Language"
@@ -6467,15 +6421,8 @@
 msgstr "Startseite-Einstellungen"
 
 #: templates/InvenTree/settings/user_labels.html:9
-<<<<<<< HEAD
-#, fuzzy
-#| msgid "Email Settings"
-msgid "Label Settings"
-msgstr "E-Mail-Einstellungen"
-=======
 msgid "Label Settings"
 msgstr ""
->>>>>>> bb715894
 
 #: templates/InvenTree/settings/user_search.html:9
 msgid "Search Settings"
@@ -6927,15 +6874,8 @@
 msgstr "Keine Teile zugeordnet zu"
 
 #: templates/js/translated/company.js:34
-<<<<<<< HEAD
-#, fuzzy
-#| msgid "Add Manufacturer Part"
-msgid "Add Manufacturer"
-msgstr "Herstellerteil hinzufügen"
-=======
 msgid "Add Manufacturer"
 msgstr ""
->>>>>>> bb715894
 
 #: templates/js/translated/company.js:47 templates/js/translated/company.js:136
 msgid "Add Manufacturer Part"
@@ -6950,15 +6890,8 @@
 msgstr "Herstellerteil löschen"
 
 #: templates/js/translated/company.js:124 templates/js/translated/order.js:58
-<<<<<<< HEAD
-#, fuzzy
-#| msgid "Add Supplier Part"
-msgid "Add Supplier"
-msgstr "Zuliefererteil hinzufügen"
-=======
 msgid "Add Supplier"
 msgstr ""
->>>>>>> bb715894
 
 #: templates/js/translated/company.js:152
 msgid "Add Supplier Part"
@@ -7237,15 +7170,8 @@
 msgstr "Zuliefererteil-ID"
 
 #: templates/js/translated/order.js:17
-<<<<<<< HEAD
-#, fuzzy
-#| msgid "Customer"
-msgid "Add Customer"
-msgstr "Kunde"
-=======
 msgid "Add Customer"
 msgstr ""
->>>>>>> bb715894
 
 #: templates/js/translated/order.js:42
 msgid "Create Sales Order"
@@ -7280,15 +7206,8 @@
 msgstr "NEIN"
 
 #: templates/js/translated/part.js:22
-<<<<<<< HEAD
-#, fuzzy
-#| msgid "Part Category"
-msgid "Add Part Category"
-msgstr "Teil-Kategorie"
-=======
 msgid "Add Part Category"
 msgstr ""
->>>>>>> bb715894
 
 #: templates/js/translated/part.js:53
 msgid "Part Attributes"
@@ -7427,15 +7346,8 @@
 msgstr "Einzelpreisdifferenz"
 
 #: templates/js/translated/stock.js:9
-<<<<<<< HEAD
-#, fuzzy
-#| msgid "Create new stock location"
-msgid "Parent stock location"
-msgstr "Neuen Lagerort anlegen"
-=======
 msgid "Parent stock location"
 msgstr ""
->>>>>>> bb715894
 
 #: templates/js/translated/stock.js:39
 msgid "Export Stock"
@@ -8188,4 +8100,4 @@
 
 #: users/models.py:194
 msgid "Permission to delete items"
-msgstr "Berechtigung Einträge zu löschen"+msgstr "Berechtigung Einträge zu löschen"
