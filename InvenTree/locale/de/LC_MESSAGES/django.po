msgid ""
msgstr ""
"Project-Id-Version: inventree\n"
"Report-Msgid-Bugs-To: \n"
"POT-Creation-Date: 2021-11-25 04:46+0000\n"
<<<<<<< HEAD
"PO-Revision-Date: 2021-11-20 21:34\n"
=======
"PO-Revision-Date: 2021-11-25 05:07\n"
>>>>>>> 3b79309e
"Last-Translator: \n"
"Language-Team: German\n"
"Language: de_DE\n"
"MIME-Version: 1.0\n"
"Content-Type: text/plain; charset=UTF-8\n"
"Content-Transfer-Encoding: 8bit\n"
"Plural-Forms: nplurals=2; plural=(n != 1);\n"
"X-Crowdin-Project: inventree\n"
"X-Crowdin-Project-ID: 452300\n"
"X-Crowdin-Language: de\n"
"X-Crowdin-File: /[inventree.InvenTree] l10/InvenTree/locale/en/LC_MESSAGES/django.po\n"
"X-Crowdin-File-ID: 138\n"

#: InvenTree/api.py:64
msgid "API endpoint not found"
msgstr "API-Endpunkt nicht gefunden"

#: InvenTree/api.py:110
msgid "No action specified"
msgstr "Keine Aktion angegeben"

#: InvenTree/api.py:124
msgid "No matching action found"
msgstr "Keine passende Aktion gefunden"

#: InvenTree/fields.py:100
msgid "Enter date"
msgstr "Datum eingeben"

#: InvenTree/forms.py:120 build/forms.py:48 build/forms.py:69 build/forms.py:93
#: order/forms.py:26 order/forms.py:37 order/forms.py:48 order/forms.py:59
#: order/forms.py:70 part/forms.py:108 templates/account/email_confirm.html:20
#: templates/js/translated/forms.js:594
msgid "Confirm"
msgstr "Bestätigen"

#: InvenTree/forms.py:136
msgid "Confirm delete"
msgstr "Löschung bestätigen"

#: InvenTree/forms.py:137
msgid "Confirm item deletion"
msgstr "Löschung von Position bestätigen"

#: InvenTree/forms.py:168
msgid "Enter password"
msgstr "Passwort eingeben"

#: InvenTree/forms.py:169
msgid "Enter new password"
msgstr "Neues Passwort eingeben"

#: InvenTree/forms.py:176
msgid "Confirm password"
msgstr "Passwort wiederholen"

#: InvenTree/forms.py:177
msgid "Confirm new password"
msgstr "Neues Passwort bestätigen"

#: InvenTree/forms.py:209
msgid "Select Category"
msgstr "Kategorie auswählen"

#: InvenTree/forms.py:230
msgid "Email (again)"
msgstr "E-Mail (nochmal)"

#: InvenTree/forms.py:234
msgid "Email address confirmation"
msgstr "Bestätigung der E-Mail Adresse"

#: InvenTree/forms.py:254
msgid "You must type the same email each time."
msgstr "E-Mail Adressen müssen übereinstimmen."

#: InvenTree/helpers.py:430
#, python-brace-format
msgid "Duplicate serial: {n}"
msgstr "Doppelte Seriennummer: {n}"

#: InvenTree/helpers.py:437 order/models.py:318 order/models.py:440
#: stock/views.py:1264
msgid "Invalid quantity provided"
msgstr "Keine gültige Menge"

#: InvenTree/helpers.py:440
msgid "Empty serial number string"
msgstr "Keine Seriennummer angegeben"

#: InvenTree/helpers.py:462 InvenTree/helpers.py:465 InvenTree/helpers.py:468
#: InvenTree/helpers.py:493
#, python-brace-format
msgid "Invalid group: {g}"
msgstr "Ungültige Gruppe: {g}"

#: InvenTree/helpers.py:498
#, python-brace-format
msgid "Duplicate serial: {g}"
msgstr "Doppelte Seriennummer: {g}"

#: InvenTree/helpers.py:506
msgid "No serial numbers found"
msgstr "Keine Seriennummern gefunden"

#: InvenTree/helpers.py:510
#, python-brace-format
msgid "Number of unique serial number ({s}) must match quantity ({q})"
msgstr "Anzahl der eindeutigen Seriennummern ({s}) muss mit der Anzahl ({q}) übereinstimmen"

#: InvenTree/models.py:109 stock/models.py:1874
msgid "Attachment"
msgstr "Anhang"

#: InvenTree/models.py:110
msgid "Select file to attach"
msgstr "Datei zum Anhängen auswählen"

#: InvenTree/models.py:112 templates/js/translated/attachment.js:91
msgid "Comment"
msgstr "Kommentar"

#: InvenTree/models.py:112
msgid "File comment"
msgstr "Datei-Kommentar"

#: InvenTree/models.py:118 InvenTree/models.py:119 common/models.py:1185
#: common/models.py:1186 part/models.py:2205 part/models.py:2225
#: report/templates/report/inventree_test_report_base.html:91
#: templates/js/translated/stock.js:2054
msgid "User"
msgstr "Benutzer"

#: InvenTree/models.py:122
msgid "upload date"
msgstr "Hochladedatum"

#: InvenTree/models.py:142
msgid "Filename must not be empty"
msgstr "Dateiname darf nicht leer sein"

#: InvenTree/models.py:165
msgid "Invalid attachment directory"
msgstr "Ungültiges Verzeichnis für Anhang"

#: InvenTree/models.py:175
#, python-brace-format
msgid "Filename contains illegal character '{c}'"
msgstr "Dateiname enthält ungültiges Zeichen '{c}'"

#: InvenTree/models.py:178
msgid "Filename missing extension"
msgstr "Dateiendung fehlt"

#: InvenTree/models.py:185
msgid "Attachment with this filename already exists"
msgstr "Anhang mit diesem Dateinamen bereits vorhanden"

#: InvenTree/models.py:192
msgid "Error renaming file"
msgstr "Fehler beim Umbenennen"

#: InvenTree/models.py:227
msgid "Invalid choice"
msgstr "Ungültige Auswahl"

#: InvenTree/models.py:243 InvenTree/models.py:244 company/models.py:415
#: label/models.py:112 part/models.py:741 part/models.py:2389
#: part/templates/part/detail.html:25 report/models.py:181
#: templates/InvenTree/settings/settings.html:259
#: templates/js/translated/company.js:638 templates/js/translated/part.js:499
#: templates/js/translated/part.js:636 templates/js/translated/part.js:1384
#: templates/js/translated/stock.js:1847
msgid "Name"
msgstr "Name"

#: InvenTree/models.py:250 build/models.py:207
#: build/templates/build/detail.html:25 company/models.py:354
#: company/models.py:570 company/templates/company/manufacturer_part.html:80
#: company/templates/company/supplier_part.html:81 label/models.py:119
#: order/models.py:161 part/models.py:764 part/templates/part/detail.html:30
#: part/templates/part/set_category.html:14 report/models.py:194
#: report/models.py:551 report/models.py:590
#: report/templates/report/inventree_build_order_base.html:118
#: stock/templates/stock/location.html:108 templates/js/translated/bom.js:215
#: templates/js/translated/bom.js:428 templates/js/translated/build.js:1621
#: templates/js/translated/company.js:345
#: templates/js/translated/company.js:548
#: templates/js/translated/company.js:837 templates/js/translated/order.js:673
#: templates/js/translated/order.js:833 templates/js/translated/order.js:1069
#: templates/js/translated/part.js:558 templates/js/translated/part.js:752
#: templates/js/translated/part.js:837 templates/js/translated/part.js:1007
#: templates/js/translated/part.js:1403 templates/js/translated/part.js:1472
#: templates/js/translated/stock.js:1121 templates/js/translated/stock.js:1859
#: templates/js/translated/stock.js:1904
msgid "Description"
msgstr "Beschreibung"

#: InvenTree/models.py:251
msgid "Description (optional)"
msgstr "Beschreibung (optional)"

#: InvenTree/models.py:259
msgid "parent"
msgstr "Eltern"

#: InvenTree/serializers.py:62 part/models.py:2674
msgid "Must be a valid number"
msgstr "Muss eine gültige Nummer sein"

#: InvenTree/serializers.py:251
msgid "Filename"
msgstr "Dateiname"

#: InvenTree/settings.py:664
msgid "German"
msgstr "Deutsch"

#: InvenTree/settings.py:665
msgid "Greek"
msgstr "Griechisch"

#: InvenTree/settings.py:666
msgid "English"
msgstr "Englisch"

#: InvenTree/settings.py:667
msgid "Spanish"
msgstr "Spanisch"

#: InvenTree/settings.py:668
msgid "Spanish (Mexican)"
msgstr "Spanisch (Mexikanisch)"

#: InvenTree/settings.py:669
msgid "French"
msgstr "Französisch"

#: InvenTree/settings.py:670
msgid "Hebrew"
msgstr "Hebräisch"

#: InvenTree/settings.py:671
msgid "Italian"
msgstr "Italienisch"

#: InvenTree/settings.py:672
msgid "Japanese"
msgstr "Japanisch"

#: InvenTree/settings.py:673
msgid "Korean"
msgstr "Koreanisch"

#: InvenTree/settings.py:674
msgid "Dutch"
msgstr "Niederländisch"

#: InvenTree/settings.py:675
msgid "Norwegian"
msgstr "Norwegisch"

#: InvenTree/settings.py:676
msgid "Polish"
msgstr "Polnisch"

#: InvenTree/settings.py:677
msgid "Portugese"
msgstr "Portugiesisch"

#: InvenTree/settings.py:678
msgid "Russian"
msgstr "Russisch"

#: InvenTree/settings.py:679
msgid "Swedish"
msgstr "Schwedisch"

#: InvenTree/settings.py:680
msgid "Thai"
msgstr "Thailändisch"

#: InvenTree/settings.py:681
msgid "Turkish"
msgstr "Türkisch"

#: InvenTree/settings.py:682
msgid "Vietnamese"
msgstr "Vietnamesisch"

#: InvenTree/settings.py:683
msgid "Chinese"
msgstr "Chinesisch"

#: InvenTree/status.py:94
msgid "Background worker check failed"
msgstr "Hintergrund-Prozess-Kontrolle fehlgeschlagen"

#: InvenTree/status.py:98
msgid "Email backend not configured"
msgstr "E-Mail-Backend nicht konfiguriert"

#: InvenTree/status.py:101
msgid "InvenTree system health checks failed"
msgstr "InvenTree Status-Überprüfung fehlgeschlagen"

#: InvenTree/status_codes.py:101 InvenTree/status_codes.py:142
#: InvenTree/status_codes.py:311
msgid "Pending"
msgstr "Ausstehend"

#: InvenTree/status_codes.py:102
msgid "Placed"
msgstr "Platziert"

#: InvenTree/status_codes.py:103 InvenTree/status_codes.py:314
msgid "Complete"
msgstr "Fertig"

#: InvenTree/status_codes.py:104 InvenTree/status_codes.py:144
#: InvenTree/status_codes.py:313
msgid "Cancelled"
msgstr "Storniert"

#: InvenTree/status_codes.py:105 InvenTree/status_codes.py:145
#: InvenTree/status_codes.py:187
msgid "Lost"
msgstr "Verloren"

#: InvenTree/status_codes.py:106 InvenTree/status_codes.py:146
#: InvenTree/status_codes.py:189
msgid "Returned"
msgstr "Zurückgegeben"

#: InvenTree/status_codes.py:143
#: order/templates/order/sales_order_base.html:147
msgid "Shipped"
msgstr "Versendet"

#: InvenTree/status_codes.py:183
msgid "OK"
msgstr "OK"

#: InvenTree/status_codes.py:184
msgid "Attention needed"
msgstr "erfordert Eingriff"

#: InvenTree/status_codes.py:185
msgid "Damaged"
msgstr "Beschädigt"

#: InvenTree/status_codes.py:186
msgid "Destroyed"
msgstr "Zerstört"

#: InvenTree/status_codes.py:188
msgid "Rejected"
msgstr "Zurückgewiesen"

#: InvenTree/status_codes.py:269
msgid "Legacy stock tracking entry"
msgstr "Alter Bestand-Verfolgungs-Eintrag"

#: InvenTree/status_codes.py:271
msgid "Stock item created"
msgstr "Lagerartikel erstellt"

#: InvenTree/status_codes.py:273
msgid "Edited stock item"
msgstr "Lagerartikel bearbeitet"

#: InvenTree/status_codes.py:274
msgid "Assigned serial number"
msgstr "Seriennummer hinzugefügt"

#: InvenTree/status_codes.py:276
msgid "Stock counted"
msgstr "Bestand gezählt"

#: InvenTree/status_codes.py:277
msgid "Stock manually added"
msgstr "Bestand manuell hinzugefügt"

#: InvenTree/status_codes.py:278
msgid "Stock manually removed"
msgstr "Bestand manuell entfernt"

#: InvenTree/status_codes.py:280
msgid "Location changed"
msgstr "Standort geändert"

#: InvenTree/status_codes.py:282
msgid "Installed into assembly"
msgstr "In Baugruppe installiert"

#: InvenTree/status_codes.py:283
msgid "Removed from assembly"
msgstr "Aus Baugruppe entfernt"

#: InvenTree/status_codes.py:285
msgid "Installed component item"
msgstr "Komponente installiert"

#: InvenTree/status_codes.py:286
msgid "Removed component item"
msgstr "Komponente entfernt"

#: InvenTree/status_codes.py:288
msgid "Split from parent item"
msgstr "Vom übergeordneten Element geteilt"

#: InvenTree/status_codes.py:289
msgid "Split child item"
msgstr "Unterobjekt geteilt"

#: InvenTree/status_codes.py:291 templates/js/translated/table_filters.js:208
msgid "Sent to customer"
msgstr "Zum Kunden geschickt"

#: InvenTree/status_codes.py:292
msgid "Returned from customer"
msgstr "Rücksendung vom Kunden"

#: InvenTree/status_codes.py:294
msgid "Build order output created"
msgstr "Endprodukt erstellt"

#: InvenTree/status_codes.py:295
msgid "Build order output completed"
msgstr "Endprodukt fertiggestellt"

#: InvenTree/status_codes.py:297
msgid "Received against purchase order"
msgstr "Gegen Bestellung empfangen"

#: InvenTree/status_codes.py:312
msgid "Production"
msgstr "in Arbeit"

#: InvenTree/validators.py:23
msgid "Not a valid currency code"
msgstr "Kein gültiger Währungscode"

#: InvenTree/validators.py:51
msgid "Invalid character in part name"
msgstr "Ungültiger Buchstabe im Teilenamen"

#: InvenTree/validators.py:64
#, python-brace-format
msgid "IPN must match regex pattern {pat}"
msgstr "IPN muss zu Regex-Muster  {pat} passen"

#: InvenTree/validators.py:78 InvenTree/validators.py:92
#: InvenTree/validators.py:106
#, python-brace-format
msgid "Reference must match pattern {pattern}"
msgstr "Referenz muss zu Regex-Muster {pattern} passen"

#: InvenTree/validators.py:114
#, python-brace-format
msgid "Illegal character in name ({x})"
msgstr "Ungültiges Zeichen im Namen ({x})"

#: InvenTree/validators.py:133 InvenTree/validators.py:149
msgid "Overage value must not be negative"
msgstr "Überschuss-Wert darf nicht negativ sein"

#: InvenTree/validators.py:151
msgid "Overage must not exceed 100%"
msgstr "Überschuss darf 100% nicht überschreiten"

#: InvenTree/validators.py:158
msgid "Overage must be an integer value or a percentage"
msgstr "Überschuss muss eine Ganzzahl oder ein Prozentwert sein"

#: InvenTree/views.py:536
msgid "Delete Item"
msgstr "Element löschen"

#: InvenTree/views.py:585
msgid "Check box to confirm item deletion"
msgstr "Häkchen setzen um Löschung von Objekt zu bestätigen"

#: InvenTree/views.py:600 templates/InvenTree/settings/user.html:17
msgid "Edit User Information"
msgstr "Benutzerinformationen bearbeiten"

#: InvenTree/views.py:611 templates/InvenTree/settings/user.html:21
msgid "Set Password"
msgstr "Passwort eingeben"

#: InvenTree/views.py:630
msgid "Password fields must match"
msgstr "Passwörter stimmen nicht überein"

#: InvenTree/views.py:863 templates/navbar.html:101
msgid "System Information"
msgstr "Systeminformationen"

#: barcodes/api.py:53 barcodes/api.py:150
msgid "Must provide barcode_data parameter"
msgstr "barcode_data Parameter angeben"

#: barcodes/api.py:126
msgid "No match found for barcode data"
msgstr "Keine Treffer für Barcode"

#: barcodes/api.py:128
msgid "Match found for barcode data"
msgstr "Treffer für Barcode gefunden"

#: barcodes/api.py:153
msgid "Must provide stockitem parameter"
msgstr "Lagerartikel-Parameter muss angegeben werden"

#: barcodes/api.py:160
msgid "No matching stock item found"
msgstr "Keine passende Lagerartikel gefunden"

#: barcodes/api.py:190
msgid "Barcode already matches StockItem object"
msgstr "Barcode entspricht bereits einem Lagerartikel"

#: barcodes/api.py:194
msgid "Barcode already matches StockLocation object"
msgstr "Barcode entspricht bereits Bestandslagerort"

#: barcodes/api.py:198
msgid "Barcode already matches Part object"
msgstr "Barcode entspricht bereits Teil"

#: barcodes/api.py:204 barcodes/api.py:216
msgid "Barcode hash already matches StockItem object"
msgstr "Barcode ist bereits Lagerartikel zugeordnet"

#: barcodes/api.py:222
msgid "Barcode associated with StockItem"
msgstr "Barcode Lagerartikel zugeordnet"

#: build/forms.py:36 build/models.py:1283
#: build/templates/build/build_base.html:124
#: build/templates/build/detail.html:35 common/models.py:1225
#: company/forms.py:42 company/templates/company/supplier_part.html:251
#: order/forms.py:102 order/models.py:729 order/models.py:991
#: order/templates/order/order_wizard/match_parts.html:30
#: order/templates/order/order_wizard/select_parts.html:34 part/forms.py:223
#: part/forms.py:239 part/forms.py:255 part/models.py:2576
#: part/templates/part/bom_upload/match_parts.html:31
#: part/templates/part/detail.html:1113 part/templates/part/detail.html:1199
#: part/templates/part/part_pricing.html:16
#: report/templates/report/inventree_build_order_base.html:114
#: report/templates/report/inventree_po_report.html:91
#: report/templates/report/inventree_so_report.html:91
#: report/templates/report/inventree_test_report_base.html:77
#: stock/forms.py:156 stock/serializers.py:286
#: stock/templates/stock/item_base.html:256
#: templates/js/translated/barcode.js:385 templates/js/translated/bom.js:443
#: templates/js/translated/build.js:235 templates/js/translated/build.js:435
#: templates/js/translated/build.js:629 templates/js/translated/build.js:639
#: templates/js/translated/build.js:1015 templates/js/translated/build.js:1362
#: templates/js/translated/model_renderers.js:99
#: templates/js/translated/order.js:870 templates/js/translated/order.js:1183
#: templates/js/translated/order.js:1261 templates/js/translated/order.js:1268
#: templates/js/translated/order.js:1357 templates/js/translated/order.js:1457
#: templates/js/translated/part.js:1615 templates/js/translated/part.js:1738
#: templates/js/translated/part.js:1816 templates/js/translated/stock.js:347
#: templates/js/translated/stock.js:2039 templates/js/translated/stock.js:2141
msgid "Quantity"
msgstr "Anzahl"

#: build/forms.py:37
msgid "Enter quantity for build output"
msgstr "Menge der Endprodukte angeben"

#: build/forms.py:41 order/forms.py:96 stock/forms.py:95
#: stock/serializers.py:307 templates/js/translated/stock.js:194
#: templates/js/translated/stock.js:348
msgid "Serial Numbers"
msgstr "Seriennummer"

#: build/forms.py:43
msgid "Enter serial numbers for build outputs"
msgstr "Seriennummer für dieses Endprodukt eingeben"

#: build/forms.py:49
msgid "Confirm creation of build output"
msgstr "Anlage von Endprodukt(en) bestätigen"

#: build/forms.py:70
msgid "Confirm deletion of build output"
msgstr "Löschen des Endprodukt bestätigen"

#: build/forms.py:94
msgid "Mark build as complete"
msgstr "Bauauftrag als vollständig markieren"

#: build/forms.py:107
msgid "Confirm cancel"
msgstr "Abbruch bestätigen"

#: build/forms.py:107 build/views.py:65
msgid "Confirm build cancellation"
msgstr "Bauabbruch bestätigen"

#: build/models.py:133
msgid "Invalid choice for parent build"
msgstr "Ungültige Wahl für übergeordneten Bauauftrag"

#: build/models.py:137 build/templates/build/build_base.html:9
#: build/templates/build/build_base.html:27
#: report/templates/report/inventree_build_order_base.html:106
#: templates/js/translated/build.js:397
msgid "Build Order"
msgstr "Bauauftrag"

#: build/models.py:138 build/templates/build/build_base.html:13
#: build/templates/build/index.html:8 build/templates/build/index.html:12
#: order/templates/order/sales_order_detail.html:42
#: order/templates/order/so_sidebar.html:7
#: part/templates/part/part_sidebar.html:22 templates/InvenTree/index.html:221
#: templates/InvenTree/search.html:145
#: templates/InvenTree/settings/sidebar.html:42 users/models.py:44
msgid "Build Orders"
msgstr "Bauaufträge"

#: build/models.py:198
msgid "Build Order Reference"
msgstr "Bauauftragsreferenz"

#: build/models.py:199 order/models.py:249 order/models.py:556
#: order/models.py:736 part/models.py:2585
#: part/templates/part/bom_upload/match_parts.html:30
#: report/templates/report/inventree_po_report.html:92
#: report/templates/report/inventree_so_report.html:92
#: templates/js/translated/bom.js:435 templates/js/translated/build.js:1119
#: templates/js/translated/order.js:864 templates/js/translated/order.js:1451
msgid "Reference"
msgstr "Referenz"

#: build/models.py:210
msgid "Brief description of the build"
msgstr "Kurze Beschreibung des Baus"

#: build/models.py:219 build/templates/build/build_base.html:156
#: build/templates/build/detail.html:88
msgid "Parent Build"
msgstr "Eltern-Bauauftrag"

#: build/models.py:220
msgid "BuildOrder to which this build is allocated"
msgstr "Bauauftrag, zu dem dieser Bauauftrag zugwiesen ist"

#: build/models.py:225 build/templates/build/build_base.html:119
#: build/templates/build/detail.html:30 company/models.py:705
#: order/models.py:789 order/models.py:860
#: order/templates/order/order_wizard/select_parts.html:32 part/models.py:357
#: part/models.py:2151 part/models.py:2167 part/models.py:2186
#: part/models.py:2203 part/models.py:2305 part/models.py:2427
#: part/models.py:2560 part/models.py:2867
#: part/templates/part/part_app_base.html:8
#: part/templates/part/part_pricing.html:12
#: part/templates/part/set_category.html:13
#: report/templates/report/inventree_build_order_base.html:110
#: report/templates/report/inventree_po_report.html:90
#: report/templates/report/inventree_so_report.html:90
#: templates/InvenTree/search.html:86
#: templates/email/build_order_required_stock.html:17
#: templates/email/low_stock_notification.html:16
#: templates/js/translated/barcode.js:383 templates/js/translated/bom.js:214
#: templates/js/translated/bom.js:393 templates/js/translated/build.js:620
#: templates/js/translated/build.js:988 templates/js/translated/build.js:1359
#: templates/js/translated/build.js:1626 templates/js/translated/company.js:489
#: templates/js/translated/company.js:746 templates/js/translated/order.js:426
#: templates/js/translated/order.js:818 templates/js/translated/order.js:1435
#: templates/js/translated/part.js:737 templates/js/translated/part.js:818
#: templates/js/translated/part.js:985 templates/js/translated/stock.js:478
#: templates/js/translated/stock.js:1078 templates/js/translated/stock.js:2129
msgid "Part"
msgstr "Teil"

#: build/models.py:233
msgid "Select part to build"
msgstr "Teil für den Bauauftrag wählen"

#: build/models.py:238
msgid "Sales Order Reference"
msgstr "Auftrag Referenz"

#: build/models.py:242
msgid "SalesOrder to which this build is allocated"
msgstr "Bestellung, die diesem Bauauftrag zugewiesen ist"

#: build/models.py:247 templates/js/translated/build.js:1347
msgid "Source Location"
msgstr "Quell-Lagerort"

#: build/models.py:251
msgid "Select location to take stock from for this build (leave blank to take from any stock location)"
msgstr "Entnahme-Lagerort für diesen Bauauftrag wählen (oder leer lassen für einen beliebigen Lagerort)"

#: build/models.py:256
msgid "Destination Location"
msgstr "Ziel-Lagerort"

#: build/models.py:260
msgid "Select location where the completed items will be stored"
msgstr "Lagerort an dem fertige Objekte gelagert werden auswählen"

#: build/models.py:264
msgid "Build Quantity"
msgstr "Bau-Anzahl"

#: build/models.py:267
msgid "Number of stock items to build"
msgstr "Anzahl der zu bauenden Lagerartikel"

#: build/models.py:271
msgid "Completed items"
msgstr "Fertiggestellte Teile"

#: build/models.py:273
msgid "Number of stock items which have been completed"
msgstr "Anzahl der fertigen Lagerartikel"

#: build/models.py:277 part/templates/part/part_base.html:216
msgid "Build Status"
msgstr "Bauauftrags-Status"

#: build/models.py:281
msgid "Build status code"
msgstr "Bau-Statuscode"

#: build/models.py:285 stock/models.py:544
msgid "Batch Code"
msgstr "Losnummer"

#: build/models.py:289
msgid "Batch code for this build output"
msgstr "Losnummer für dieses Endprodukt"

#: build/models.py:292 order/models.py:165 part/models.py:936
#: part/templates/part/detail.html:86 templates/js/translated/order.js:1082
msgid "Creation Date"
msgstr "Erstelldatum"

#: build/models.py:296 order/models.py:578
msgid "Target completion date"
msgstr "geplantes Fertigstellungsdatum"

#: build/models.py:297
msgid "Target date for build completion. Build will be overdue after this date."
msgstr "Zieldatum für Bauauftrag-Fertigstellung."

#: build/models.py:300 order/models.py:291
#: templates/js/translated/build.js:1697
msgid "Completion Date"
msgstr "Fertigstellungsdatum"

#: build/models.py:306
msgid "completed by"
msgstr "Fertiggestellt von"

#: build/models.py:314 templates/js/translated/build.js:1668
msgid "Issued by"
msgstr "Aufgegeben von"

#: build/models.py:315
msgid "User who issued this build order"
msgstr "Nutzer der diesen Bauauftrag erstellt hat"

#: build/models.py:323 build/templates/build/build_base.html:177
#: build/templates/build/detail.html:116 order/models.py:179
#: order/templates/order/order_base.html:154
#: order/templates/order/sales_order_base.html:161 part/models.py:940
#: report/templates/report/inventree_build_order_base.html:159
#: templates/js/translated/build.js:1680
msgid "Responsible"
msgstr "Verantwortlicher Benutzer"

#: build/models.py:324
msgid "User responsible for this build order"
msgstr "Nutzer der für diesen Bauauftrag zuständig ist"

#: build/models.py:329 build/templates/build/detail.html:102
#: company/templates/company/manufacturer_part.html:87
#: company/templates/company/supplier_part.html:88
#: part/templates/part/detail.html:80 stock/models.py:538
#: stock/templates/stock/item_base.html:346
msgid "External Link"
msgstr "Externer Link"

#: build/models.py:330 part/models.py:798 stock/models.py:540
msgid "Link to external URL"
msgstr "Link zu einer externen URL"

#: build/models.py:334 build/serializers.py:201
#: build/templates/build/sidebar.html:21 company/models.py:142
#: company/models.py:577 company/templates/company/sidebar.html:25
#: order/models.py:183 order/models.py:738
#: order/templates/order/po_navbar.html:38
#: order/templates/order/po_navbar.html:41
#: order/templates/order/po_sidebar.html:11
#: order/templates/order/so_sidebar.html:11 part/models.py:925
#: part/templates/part/detail.html:223 part/templates/part/part_sidebar.html:52
#: report/templates/report/inventree_build_order_base.html:173
#: stock/forms.py:154 stock/forms.py:204 stock/forms.py:238 stock/models.py:610
#: stock/models.py:1774 stock/models.py:1880 stock/serializers.py:325
#: stock/serializers.py:584 stock/templates/stock/stock_sidebar.html:21
#: templates/js/translated/barcode.js:58 templates/js/translated/bom.js:599
#: templates/js/translated/company.js:842 templates/js/translated/order.js:963
#: templates/js/translated/order.js:1561 templates/js/translated/stock.js:861
#: templates/js/translated/stock.js:1340
msgid "Notes"
msgstr "Notizen"

#: build/models.py:335
msgid "Extra build notes"
msgstr "Extranotizen für den Bauauftrag"

#: build/models.py:710
msgid "No build output specified"
msgstr "kein Endprodukt angegeben"

#: build/models.py:713
msgid "Build output is already completed"
msgstr "Endprodukt bereits hergstellt"

#: build/models.py:716
msgid "Build output does not match Build Order"
msgstr "Endprodukt stimmt nicht mit dem Bauauftrag überein"

#: build/models.py:1108
msgid "Build item must specify a build output, as master part is marked as trackable"
msgstr "Bauauftragsposition muss ein Endprodukt festlegen, da der übergeordnete Teil verfolgbar ist"

#: build/models.py:1117
#, python-brace-format
msgid "Allocated quantity ({q}) must not execed available stock quantity ({a})"
msgstr "Zugewiesene Menge ({q}) darf nicht verfügbare Menge ({a}) übersteigen"

#: build/models.py:1127
msgid "Stock item is over-allocated"
msgstr "BestandObjekt ist zu oft zugewiesen"

#: build/models.py:1133 order/models.py:964
msgid "Allocation quantity must be greater than zero"
msgstr "Reserviermenge muss größer null sein"

#: build/models.py:1139
msgid "Quantity must be 1 for serialized stock"
msgstr "Anzahl muss 1 für Objekte mit Seriennummer sein"

#: build/models.py:1193
msgid "Selected stock item not found in BOM"
msgstr "Ausgewähltes Bestands-Objekt nicht in Stückliste für Teil '{p}' gefunden"

#: build/models.py:1253 stock/templates/stock/item_base.html:318
#: templates/InvenTree/search.html:143 templates/js/translated/build.js:1599
#: templates/navbar.html:33
msgid "Build"
msgstr "Bauauftrag"

#: build/models.py:1254
msgid "Build to allocate parts"
msgstr "Bauauftrag starten um Teile zuzuweisen"

#: build/models.py:1270 build/serializers.py:328
#: stock/templates/stock/item_base.html:8
#: stock/templates/stock/item_base.html:16
#: stock/templates/stock/item_base.html:340
#: templates/js/translated/build.js:408 templates/js/translated/build.js:413
#: templates/js/translated/build.js:1361 templates/js/translated/build.js:1742
#: templates/js/translated/order.js:1156 templates/js/translated/order.js:1161
#: templates/js/translated/stock.js:1990
msgid "Stock Item"
msgstr "Lagerartikel"

#: build/models.py:1271
msgid "Source stock item"
msgstr "Quell-Lagerartikel"

#: build/models.py:1284
msgid "Stock quantity to allocate to build"
msgstr "Anzahl an Lagerartikel dem Bauauftrag zuweisen"

#: build/models.py:1292
msgid "Install into"
msgstr "Installiere in"

#: build/models.py:1293
msgid "Destination stock item"
msgstr "Ziel-Lagerartikel"

#: build/serializers.py:137 build/serializers.py:357
msgid "Build Output"
msgstr "Endprodukt"

#: build/serializers.py:146
msgid "Build output does not match the parent build"
msgstr ""

#: build/serializers.py:150
msgid "Output part does not match BuildOrder part"
msgstr ""

#: build/serializers.py:154
msgid "This build output has already been completed"
msgstr ""

#: build/serializers.py:158
msgid "This build output is not fully allocated"
msgstr ""

#: build/serializers.py:190 order/serializers.py:217 order/serializers.py:285
#: stock/forms.py:236 stock/serializers.py:318 stock/serializers.py:686
#: stock/templates/stock/item_base.html:286
#: templates/js/translated/barcode.js:384
#: templates/js/translated/barcode.js:557 templates/js/translated/build.js:420
#: templates/js/translated/build.js:1027 templates/js/translated/order.js:348
#: templates/js/translated/order.js:1168 templates/js/translated/order.js:1276
#: templates/js/translated/order.js:1282 templates/js/translated/part.js:181
#: templates/js/translated/stock.js:480 templates/js/translated/stock.js:1221
#: templates/js/translated/stock.js:1931
msgid "Location"
msgstr "Lagerort"

#: build/serializers.py:191
msgid "Location for completed build outputs"
msgstr ""

#: build/serializers.py:197 build/templates/build/build_base.html:129
#: build/templates/build/detail.html:63 order/models.py:572
#: order/serializers.py:238 stock/templates/stock/item_base.html:409
#: templates/js/translated/barcode.js:140 templates/js/translated/build.js:1655
#: templates/js/translated/order.js:431 templates/js/translated/order.js:677
#: templates/js/translated/order.js:1074 templates/js/translated/stock.js:1196
#: templates/js/translated/stock.js:2008 templates/js/translated/stock.js:2157
msgid "Status"
msgstr "Status"

#: build/serializers.py:213
msgid "A list of build outputs must be provided"
msgstr ""

#: build/serializers.py:259 build/serializers.py:308 part/models.py:2700
#: part/models.py:2859
msgid "BOM Item"
msgstr "Stücklisten-Position"

#: build/serializers.py:269
msgid "Build output"
msgstr "Endprodukt"

#: build/serializers.py:278
msgid "Build output must point to the same build"
msgstr ""

#: build/serializers.py:319
msgid "bom_item.part must point to the same part as the build order"
msgstr ""

#: build/serializers.py:334
msgid "Item must be in stock"
msgstr "Teil muss auf Lager sein"

#: build/serializers.py:348 order/models.py:316 order/serializers.py:231
#: stock/models.py:381 stock/models.py:1103 stock/serializers.py:298
msgid "Quantity must be greater than zero"
msgstr "Anzahl muss größer Null sein"

#: build/serializers.py:390
#, python-brace-format
msgid "Available quantity ({q}) exceeded"
msgstr "Verfügbare Menge ({q}) überschritten"

#: build/serializers.py:396
msgid "Build output must be specified for allocation of tracked parts"
msgstr ""

#: build/serializers.py:403
msgid "Build output cannot be specified for allocation of untracked parts"
msgstr ""

#: build/serializers.py:431
msgid "Allocation items must be provided"
msgstr ""

#: build/tasks.py:92
msgid "Stock required for build order"
msgstr "Bestand für Bauauftrag erforderlich"

#: build/templates/build/build_base.html:39
#: order/templates/order/order_base.html:28
#: order/templates/order/sales_order_base.html:38
msgid "Print actions"
msgstr "Aktionen drucken"

#: build/templates/build/build_base.html:43
msgid "Print build order report"
msgstr "Bauauftragsbericht drucken"

#: build/templates/build/build_base.html:50
msgid "Build actions"
msgstr "Bau-Auftrag Aktionen"

#: build/templates/build/build_base.html:54
msgid "Edit Build"
msgstr "Bauauftrag bearbeiten"

#: build/templates/build/build_base.html:56
#: build/templates/build/build_base.html:207 build/views.py:56
msgid "Cancel Build"
msgstr "Bauauftrag abbrechen"

#: build/templates/build/build_base.html:59
msgid "Delete Build"
msgstr "Bauauftrag löschen"

#: build/templates/build/build_base.html:64
#: build/templates/build/build_base.html:65
#: build/templates/build/build_base.html:223
msgid "Complete Build"
msgstr "Bauauftrag fertigstellen"

#: build/templates/build/build_base.html:79
#, python-format
msgid "This Build Order is allocated to Sales Order %(link)s"
msgstr "Dieser Bauauftrag ist dem Auftrag %(link)s zugeordnet"

#: build/templates/build/build_base.html:86
#, python-format
msgid "This Build Order is a child of Build Order %(link)s"
msgstr "Dieser Bauauftrag ist dem Bauauftrag %(link)s untergeordnet"

#: build/templates/build/build_base.html:93
msgid "Build Order is ready to mark as completed"
msgstr "Bauauftrag ist bereit abgeschlossen zu werden"

#: build/templates/build/build_base.html:98
msgid "Build Order cannot be completed as outstanding outputs remain"
msgstr "Bauauftrag kann nicht abgeschlossen werden, da es noch ausstehende Endprodukte gibt"

#: build/templates/build/build_base.html:103
msgid "Required build quantity has not yet been completed"
msgstr "Benötigte Teil-Anzahl wurde noch nicht fertiggestellt"

#: build/templates/build/build_base.html:108
msgid "Stock has not been fully allocated to this Build Order"
msgstr "Bestand wurde Bauauftrag noch nicht vollständig zugewiesen"

#: build/templates/build/build_base.html:138
#: build/templates/build/detail.html:132
#: order/templates/order/order_base.html:140
#: order/templates/order/sales_order_base.html:140
#: report/templates/report/inventree_build_order_base.html:126
#: templates/js/translated/build.js:1692 templates/js/translated/order.js:690
#: templates/js/translated/order.js:1087
msgid "Target Date"
msgstr "Zieldatum"

#: build/templates/build/build_base.html:143
#, python-format
msgid "This build was due on %(target)s"
msgstr "Bauauftrag war fällig am %(target)s"

#: build/templates/build/build_base.html:143
#: build/templates/build/build_base.html:188
#: order/templates/order/order_base.html:81
#: order/templates/order/order_base.html:102
#: order/templates/order/sales_order_base.html:78
#: order/templates/order/sales_order_base.html:107
#: templates/js/translated/table_filters.js:294
#: templates/js/translated/table_filters.js:322
#: templates/js/translated/table_filters.js:339
msgid "Overdue"
msgstr "Überfällig"

#: build/templates/build/build_base.html:150
#: build/templates/build/detail.html:68 build/templates/build/detail.html:143
#: templates/js/translated/build.js:1641
#: templates/js/translated/table_filters.js:304
msgid "Completed"
msgstr "Fertig"

#: build/templates/build/build_base.html:163
#: build/templates/build/detail.html:95 order/models.py:857
#: order/templates/order/sales_order_base.html:9
#: order/templates/order/sales_order_base.html:28
#: order/templates/order/sales_order_ship.html:25
#: report/templates/report/inventree_build_order_base.html:136
#: report/templates/report/inventree_so_report.html:77
#: stock/templates/stock/item_base.html:280
#: templates/js/translated/order.js:1029
msgid "Sales Order"
msgstr "Auftrag"

#: build/templates/build/build_base.html:170
#: build/templates/build/detail.html:109
#: report/templates/report/inventree_build_order_base.html:153
msgid "Issued By"
msgstr "Aufgegeben von"

#: build/templates/build/build_base.html:215
msgid "Incomplete Outputs"
msgstr "Unfertige Endprodukte"

#: build/templates/build/build_base.html:216
msgid "Build Order cannot be completed as incomplete build outputs remain"
msgstr "Bauauftrag kann nicht abgeschlossen werden, da es noch unvollständige Endprodukte gibt"

#: build/templates/build/build_output_create.html:7
msgid "The Bill of Materials contains trackable parts"
msgstr "Die Stückliste enthält verfolgbare Teile"

#: build/templates/build/build_output_create.html:8
msgid "Build outputs must be generated individually."
msgstr "Endprodukte müssen individuell angelegt werden."

#: build/templates/build/build_output_create.html:9
msgid "Multiple build outputs will be created based on the quantity specified."
msgstr "Mehrere Endprodukte werden anhand der gegebenen Anzahl angelegt werden."

#: build/templates/build/build_output_create.html:15
msgid "Trackable parts can have serial numbers specified"
msgstr "Nachverfolgbare Teile können Seriennummern haben"

#: build/templates/build/build_output_create.html:16
msgid "Enter serial numbers to generate multiple single build outputs"
msgstr "Seriennummeren für mehrere einzelne Endprodukte angeben"

#: build/templates/build/cancel.html:5
msgid "Are you sure you wish to cancel this build?"
msgstr "Sind Sie sicher, dass sie diesen Bauauftrag abbrechen möchten?"

#: build/templates/build/complete.html:8
msgid "Build Order is complete"
msgstr "Bauauftrag ist vollständig"

#: build/templates/build/complete.html:12
msgid "Build Order is incomplete"
msgstr "Bauauftrag ist unvollständig"

#: build/templates/build/complete.html:15
msgid "Incompleted build outputs remain"
msgstr "unfertige Endprodukte vorhanden"

#: build/templates/build/complete.html:18
msgid "Required build quantity has not been completed"
msgstr "Benötigte Teil-Anzahl wurde noch nicht fertiggestellt"

#: build/templates/build/complete.html:21
msgid "Required stock has not been fully allocated"
msgstr "Benötigter Bestand wurde nicht vollständig zugewiesen"

#: build/templates/build/detail.html:16
msgid "Build Details"
msgstr "Bau-Status"

#: build/templates/build/detail.html:39
msgid "Stock Source"
msgstr "Ausgangs-Lager"

#: build/templates/build/detail.html:44
msgid "Stock can be taken from any available location."
msgstr "Bestand kann jedem verfügbaren Lagerort entnommen werden."

#: build/templates/build/detail.html:50 order/models.py:811 stock/forms.py:150
#: templates/js/translated/order.js:432 templates/js/translated/order.js:952
msgid "Destination"
msgstr "Ziel-Lager"

#: build/templates/build/detail.html:57
msgid "Destination location not specified"
msgstr "Ziel-Lagerort nicht angegeben"

#: build/templates/build/detail.html:74 templates/js/translated/build.js:647
msgid "Allocated Parts"
msgstr "Zugewiesene Teile"

#: build/templates/build/detail.html:81
#: stock/templates/stock/item_base.html:304
#: templates/js/translated/stock.js:1210 templates/js/translated/stock.js:2164
#: templates/js/translated/table_filters.js:151
#: templates/js/translated/table_filters.js:233
msgid "Batch"
msgstr "Losnummer"

#: build/templates/build/detail.html:127
#: order/templates/order/order_base.html:127
#: order/templates/order/sales_order_base.html:134
#: templates/js/translated/build.js:1663
msgid "Created"
msgstr "Erstellt"

#: build/templates/build/detail.html:138
msgid "No target date set"
msgstr "Kein Ziel-Datum gesetzt"

#: build/templates/build/detail.html:147
msgid "Build not complete"
msgstr "Bauauftrag ist nicht vollständig"

#: build/templates/build/detail.html:158 build/templates/build/sidebar.html:17
msgid "Child Build Orders"
msgstr "Unter-Bauaufträge"

#: build/templates/build/detail.html:173
msgid "Allocate Stock to Build"
msgstr "Bestand Bauauftrag zuweisen"

#: build/templates/build/detail.html:177 templates/js/translated/build.js:1202
msgid "Unallocate stock"
msgstr "Bestandszuordnung aufheben"

#: build/templates/build/detail.html:178
msgid "Unallocate Stock"
msgstr "Bestandszuordnung aufheben"

#: build/templates/build/detail.html:180
msgid "Allocate stock to build"
msgstr "Bestand Bauauftrag zuweisen"

#: build/templates/build/detail.html:181 build/templates/build/sidebar.html:8
msgid "Allocate Stock"
msgstr "Bestand zuweisen"

#: build/templates/build/detail.html:184
msgid "Order required parts"
msgstr "Benötigte Teile bestellen"

#: build/templates/build/detail.html:185
#: company/templates/company/detail.html:38
#: company/templates/company/detail.html:85 order/views.py:509
#: part/templates/part/category.html:166
msgid "Order Parts"
msgstr "Teile bestellen"

#: build/templates/build/detail.html:197
msgid "Untracked stock has been fully allocated for this Build Order"
msgstr "Nicht verfolgter Bestand wurde Bauauftrag vollständig zugewiesen"

#: build/templates/build/detail.html:201
msgid "Untracked stock has not been fully allocated for this Build Order"
msgstr "Nicht verfolgter Bestand wurde Bauauftrag noch nicht vollständig zugewiesen"

#: build/templates/build/detail.html:208
msgid "Allocate selected items"
msgstr "Ausgewählte Positionen zuweisen"

#: build/templates/build/detail.html:218
msgid "This Build Order does not have any associated untracked BOM items"
msgstr "Dieser Bauauftrag hat keine zugeordneten Stücklisten-Einträge"

#: build/templates/build/detail.html:227
msgid "Incomplete Build Outputs"
msgstr "Unfertige Endprodukte"

#: build/templates/build/detail.html:231
msgid "Create new build output"
msgstr "Neues Endprodukt anlegen"

#: build/templates/build/detail.html:232
msgid "New Build Output"
msgstr "Neues Endprodukt"

#: build/templates/build/detail.html:246
msgid "Output Actions"
msgstr "Endproduktaktionen"

#: build/templates/build/detail.html:250
msgid "Complete selected items"
msgstr "Ausgewählte Positionen abschließen"

#: build/templates/build/detail.html:251
msgid "Complete outputs"
msgstr "Endprodukte fertigstellen"

#: build/templates/build/detail.html:266
msgid "Completed Build Outputs"
msgstr "Fertiggestellte Endprodukte"

#: build/templates/build/detail.html:278 build/templates/build/sidebar.html:19
#: order/templates/order/po_navbar.html:35
#: order/templates/order/po_sidebar.html:9
#: order/templates/order/purchase_order_detail.html:60
#: order/templates/order/sales_order_detail.html:52
#: order/templates/order/so_sidebar.html:9 part/templates/part/detail.html:300
#: part/templates/part/part_sidebar.html:50 stock/templates/stock/item.html:95
#: stock/templates/stock/stock_sidebar.html:19
msgid "Attachments"
msgstr "Anhänge"

#: build/templates/build/detail.html:294
msgid "Build Notes"
msgstr "Bauauftrags-Notizen"

#: build/templates/build/detail.html:298 build/templates/build/detail.html:489
#: company/templates/company/detail.html:188
#: company/templates/company/detail.html:215
#: order/templates/order/purchase_order_detail.html:80
#: order/templates/order/purchase_order_detail.html:108
#: order/templates/order/sales_order_detail.html:72
#: order/templates/order/sales_order_detail.html:99
#: part/templates/part/detail.html:227 stock/templates/stock/item.html:115
#: stock/templates/stock/item.html:205
msgid "Edit Notes"
msgstr "Anmerkungen bearbeiten"

#: build/templates/build/detail.html:448
#: order/templates/order/po_attachments.html:79
#: order/templates/order/purchase_order_detail.html:170
#: order/templates/order/sales_order_detail.html:160
#: part/templates/part/detail.html:1060 stock/templates/stock/item.html:270
#: templates/attachment_button.html:4
msgid "Add Attachment"
msgstr "Anhang hinzufügen"

#: build/templates/build/detail.html:467
#: order/templates/order/po_attachments.html:51
#: order/templates/order/purchase_order_detail.html:142
#: order/templates/order/sales_order_detail.html:133
#: part/templates/part/detail.html:1014 stock/templates/stock/item.html:238
msgid "Edit Attachment"
msgstr "Anhang bearbeiten"

#: build/templates/build/detail.html:474
#: order/templates/order/po_attachments.html:58
#: order/templates/order/purchase_order_detail.html:149
#: order/templates/order/sales_order_detail.html:139
#: part/templates/part/detail.html:1023 stock/templates/stock/item.html:247
#: templates/js/translated/order.js:1243
msgid "Confirm Delete Operation"
msgstr "Löschvorgang bestätigen"

#: build/templates/build/detail.html:475
#: order/templates/order/po_attachments.html:59
#: order/templates/order/purchase_order_detail.html:150
#: order/templates/order/sales_order_detail.html:140
#: part/templates/part/detail.html:1024 stock/templates/stock/item.html:248
msgid "Delete Attachment"
msgstr "Anhang löschen"

#: build/templates/build/detail.html:513
msgid "Allocation Complete"
msgstr "Zuordnung abgeschlossen"

#: build/templates/build/detail.html:514
msgid "All untracked stock items have been allocated"
msgstr "Alle nicht verfolgten Lagerartikel wurden zugewiesen"

#: build/templates/build/index.html:18 part/templates/part/detail.html:407
msgid "New Build Order"
msgstr "Neuer Bauauftrag"

#: build/templates/build/index.html:37 build/templates/build/index.html:38
msgid "Print Build Orders"
msgstr "Bauaufträge ausdrucken"

#: build/templates/build/index.html:44
#: order/templates/order/purchase_orders.html:34
#: order/templates/order/sales_orders.html:37
msgid "Display calendar view"
msgstr "Kalender-Ansicht"

#: build/templates/build/index.html:47
#: order/templates/order/purchase_orders.html:37
#: order/templates/order/sales_orders.html:40
msgid "Display list view"
msgstr "Listen-Ansicht"

#: build/templates/build/sidebar.html:5
<<<<<<< HEAD
#, fuzzy
#| msgid "Build Order Settings"
msgid "Build Order Details"
msgstr "Bauauftrag-Einstellungen"

#: build/templates/build/sidebar.html:12
#, fuzzy
#| msgid "Pending"
msgid "Pending Items"
msgstr "Ausstehend"

#: build/templates/build/sidebar.html:15
#, fuzzy
#| msgid "Completed items"
msgid "Completed Items"
msgstr "Fertiggestellte Teile"
=======
msgid "Build Order Details"
msgstr ""

#: build/templates/build/sidebar.html:12
msgid "Pending Items"
msgstr ""

#: build/templates/build/sidebar.html:15
msgid "Completed Items"
msgstr ""
>>>>>>> 3b79309e

#: build/views.py:76
msgid "Build was cancelled"
msgstr "Bauauftrag wurde abgebrochen"

#: build/views.py:88
msgid "Create Build Output"
msgstr "Endprodukt anlegen"

#: build/views.py:106
msgid "Maximum output quantity is "
msgstr "Maximale Endproduktmenge ist "

#: build/views.py:122 stock/serializers.py:356 stock/views.py:1290
msgid "Serial numbers already exist"
msgstr "Seriennummern existieren bereits"

#: build/views.py:131
msgid "Serial numbers required for trackable build output"
msgstr "Seriennummern für verfolgbare Endprodukte benötigt"

#: build/views.py:197
msgid "Delete Build Output"
msgstr "Endprodukt entfernen"

#: build/views.py:218
msgid "Confirm unallocation of build stock"
msgstr "Entfernung von Bestands-Zuordnung bestätigen"

#: build/views.py:219 stock/views.py:385
msgid "Check the confirmation box"
msgstr "Bestätigungsbox bestätigen"

#: build/views.py:231
msgid "Build output does not match build"
msgstr "Endprodukt stimmt nicht mit Bauauftrag überein"

#: build/views.py:233
msgid "Build output must be specified"
msgstr "Endprodukt muss angegeben sein"

#: build/views.py:245
msgid "Build output deleted"
msgstr "Endprodukt gelöscht"

#: build/views.py:261
msgid "Complete Build Order"
msgstr "Bauauftrag fertigstellen"

#: build/views.py:267
msgid "Build order cannot be completed - incomplete outputs remain"
msgstr "Bauauftrag kann nicht abgeschlossen werden, es gibt noch unvollständige Endprodukte"

#: build/views.py:278
msgid "Completed build order"
msgstr "Bauauftrag fertiggestellt"

#: build/views.py:319
msgid "Delete Build Order"
msgstr "Bauauftrag löschen"

#: common/files.py:67
msgid "Unsupported file format: {ext.upper()}"
msgstr "Dateiformat nicht unterstützt: {ext.upper()}"

#: common/files.py:69
msgid "Error reading file (invalid encoding)"
msgstr "Fehler beim Lesen der Datei (ungültige Kodierung)"

#: common/files.py:74
msgid "Error reading file (invalid format)"
msgstr "Fehler beim Lesen der Datei (ungültiges Format)"

#: common/files.py:76
msgid "Error reading file (incorrect dimension)"
msgstr "Fehler beim Lesen der Datei (falsche Größe)"

#: common/files.py:78
msgid "Error reading file (data could be corrupted)"
msgstr "Fehler beim Lesen der Datei (Daten könnten beschädigt sein)"

#: common/forms.py:34 templates/js/translated/attachment.js:54
msgid "File"
msgstr "Datei"

#: common/forms.py:35
msgid "Select file to upload"
msgstr "Datei zum Hochladen auswählen"

#: common/forms.py:50
msgid "{name.title()} File"
msgstr "{name.title()} Datei"

#: common/forms.py:51
#, python-brace-format
msgid "Select {name} file to upload"
msgstr "{name} Datei zum Hochladen auswählen"

#: common/models.py:340 common/models.py:970 common/models.py:1178
msgid "Settings key (must be unique - case insensitive"
msgstr "Einstellungs-Schlüssel (muss einzigartig sein, Groß-/ Kleinschreibung wird nicht beachtet)"

#: common/models.py:342
msgid "Settings value"
msgstr "Einstellungs-Wert"

#: common/models.py:377
msgid "Must be an integer value"
msgstr "Nur Ganzzahl eingeben"

#: common/models.py:382
msgid "Chosen value is not a valid option"
msgstr "Wert ist keine gültige Option"

#: common/models.py:405
msgid "Value must be a boolean value"
msgstr "Wahrheitswert erforderlich"

#: common/models.py:416
msgid "Value must be an integer value"
msgstr "Nur Ganzzahl eingeben"

#: common/models.py:439
msgid "Key string must be unique"
msgstr "Schlüsseltext muss eindeutig sein"

#: common/models.py:559
msgid "No group"
msgstr "Keine Gruppe"

#: common/models.py:601
msgid "Restart required"
msgstr "Neustart erforderlich"

#: common/models.py:602
msgid "A setting has been changed which requires a server restart"
msgstr "Eine Einstellung wurde geändert, die einen Neustart des Servers erfordert"

#: common/models.py:609
msgid "InvenTree Instance Name"
msgstr "InvenTree Instanzname"

#: common/models.py:611
msgid "String descriptor for the server instance"
msgstr "Kurze Beschreibung der Instanz"

#: common/models.py:615
msgid "Use instance name"
msgstr "Name der Instanz verwenden"

#: common/models.py:616
msgid "Use the instance name in the title-bar"
msgstr "Den Namen der Instanz in der Titelleiste verwenden"

#: common/models.py:622 company/models.py:100 company/models.py:101
msgid "Company name"
msgstr "Firmenname"

#: common/models.py:623
msgid "Internal company name"
msgstr "interner Firmenname"

#: common/models.py:628
msgid "Base URL"
msgstr "Basis-URL"

#: common/models.py:629
msgid "Base URL for server instance"
msgstr "Basis-URL für dieses Instanz"

#: common/models.py:635
msgid "Default Currency"
msgstr "Standardwährung"

#: common/models.py:636
msgid "Default currency"
msgstr "Standardwährung"

#: common/models.py:642
msgid "Download from URL"
msgstr "Von URL herunterladen"

#: common/models.py:643
msgid "Allow download of remote images and files from external URL"
msgstr "Herunterladen von externen Bildern und Dateien von URLs erlaubt"

#: common/models.py:649 templates/InvenTree/settings/sidebar.html:30
msgid "Barcode Support"
msgstr "Bacode-Feature verwenden"

#: common/models.py:650
msgid "Enable barcode scanner support"
msgstr "Barcode-Scanner Unterstützung"

#: common/models.py:656
msgid "IPN Regex"
msgstr "IPN Regex"

#: common/models.py:657
msgid "Regular expression pattern for matching Part IPN"
msgstr "RegEx Muster für die Zuordnung von Teil-IPN"

#: common/models.py:661
msgid "Allow Duplicate IPN"
msgstr "Mehrere Artikel mit gleicher IPN erlaubt"

#: common/models.py:662
msgid "Allow multiple parts to share the same IPN"
msgstr "Mehrere Artikel mit gleicher IPN erlaubt"

#: common/models.py:668
msgid "Allow Editing IPN"
msgstr "Ändern von IPN erlaubt"

#: common/models.py:669
msgid "Allow changing the IPN value while editing a part"
msgstr "Ändern der IPN während des Bearbeiten eines Teils erlaubt"

#: common/models.py:675
msgid "Copy Part BOM Data"
msgstr "Teil-Stückliste kopieren"

#: common/models.py:676
msgid "Copy BOM data by default when duplicating a part"
msgstr "Stückliste von Teil kopieren wenn das Teil dupliziert wird "

#: common/models.py:682
msgid "Copy Part Parameter Data"
msgstr "Teil-Parameter kopieren"

#: common/models.py:683
msgid "Copy parameter data by default when duplicating a part"
msgstr "Parameter-Daten für dieses Teil kopieren wenn das Teil dupliziert wird"

#: common/models.py:689
msgid "Copy Part Test Data"
msgstr "Teil-Testdaten kopieren"

#: common/models.py:690
msgid "Copy test data by default when duplicating a part"
msgstr "Test-Daten für dieses Teil kopieren wenn das Teil dupliziert wird"

#: common/models.py:696
msgid "Copy Category Parameter Templates"
msgstr "Kategorie-Parametervorlage kopieren"

#: common/models.py:697
msgid "Copy category parameter templates when creating a part"
msgstr "Kategorie-Parameter Vorlagen kopieren wenn ein Teil angelegt wird"

#: common/models.py:703 part/models.py:2429 report/models.py:187
#: templates/js/translated/table_filters.js:38
#: templates/js/translated/table_filters.js:373
msgid "Template"
msgstr "Vorlage"

#: common/models.py:704
msgid "Parts are templates by default"
msgstr "Teile sind standardmäßig Vorlagen"

#: common/models.py:710 part/models.py:888 templates/js/translated/bom.js:956
#: templates/js/translated/table_filters.js:168
#: templates/js/translated/table_filters.js:385
msgid "Assembly"
msgstr "Baugruppe"

#: common/models.py:711
msgid "Parts can be assembled from other components by default"
msgstr "Teile können standardmäßig aus anderen Teilen angefertigt werden"

#: common/models.py:717 part/models.py:894
#: templates/js/translated/table_filters.js:389
msgid "Component"
msgstr "Komponente"

#: common/models.py:718
msgid "Parts can be used as sub-components by default"
msgstr "Teile können standardmäßig in Baugruppen benutzt werden"

#: common/models.py:724 part/models.py:905
msgid "Purchaseable"
msgstr "Kaufbar"

#: common/models.py:725
msgid "Parts are purchaseable by default"
msgstr "Artikel sind grundsätzlich kaufbar"

#: common/models.py:731 part/models.py:910
#: templates/js/translated/table_filters.js:397
msgid "Salable"
msgstr "Verkäuflich"

#: common/models.py:732
msgid "Parts are salable by default"
msgstr "Artikel sind grundsätzlich verkaufbar"

#: common/models.py:738 part/models.py:900
#: templates/js/translated/table_filters.js:46
#: templates/js/translated/table_filters.js:100
#: templates/js/translated/table_filters.js:401
msgid "Trackable"
msgstr "Nachverfolgbar"

#: common/models.py:739
msgid "Parts are trackable by default"
msgstr "Artikel sind grundsätzlich verfolgbar"

#: common/models.py:745 part/models.py:920
#: part/templates/part/part_base.html:144
#: templates/js/translated/table_filters.js:42
msgid "Virtual"
msgstr "Virtuell"

#: common/models.py:746
msgid "Parts are virtual by default"
msgstr "Teile sind grundsätzlich virtuell"

#: common/models.py:752
msgid "Show Import in Views"
msgstr "Import in Ansichten anzeigen"

#: common/models.py:753
msgid "Display the import wizard in some part views"
msgstr "Importassistent in einigen Teil-Ansichten anzeigen"

#: common/models.py:759
msgid "Show Price in Forms"
msgstr "Preis in Formularen anzeigen"

#: common/models.py:760
msgid "Display part price in some forms"
msgstr "Teilpreis in einigen Formularen anzeigen"

#: common/models.py:771
msgid "Show Price in BOM"
msgstr "Preis in Stückliste anzeigen"

#: common/models.py:772
msgid "Include pricing information in BOM tables"
msgstr "Preisinformationen in Stücklisten Tabellen einbeziehen"

#: common/models.py:778
msgid "Show related parts"
msgstr "Verwandte Teile anzeigen"

#: common/models.py:779
msgid "Display related parts for a part"
msgstr "Verwandte Teile eines Teils anzeigen"

#: common/models.py:785
msgid "Create initial stock"
msgstr "Ausgangsbestand erstellen"

#: common/models.py:786
msgid "Create initial stock on part creation"
msgstr "Ausgangsbestand beim Erstellen von Teilen erstellen"

#: common/models.py:792
msgid "Internal Prices"
msgstr "Interne Preise"

#: common/models.py:793
msgid "Enable internal prices for parts"
msgstr "Interne Preise für Teile aktivieren"

#: common/models.py:799
msgid "Internal Price as BOM-Price"
msgstr "Interner Preis als Stückliste-Preis"

#: common/models.py:800
msgid "Use the internal price (if set) in BOM-price calculations"
msgstr "Interner Preis (falls vorhanden) in Stücklisten-Preisberechnungen verwenden"

#: common/models.py:806
msgid "Part Name Display Format"
msgstr "Anzeigeformat für Teilenamen"

#: common/models.py:807
msgid "Format to display the part name"
msgstr "Format für den Namen eines Teiles"

#: common/models.py:814
msgid "Enable Reports"
msgstr "Berichte aktivieren"

#: common/models.py:815
msgid "Enable generation of reports"
msgstr "Berichterstellung aktivieren"

#: common/models.py:821 templates/stats.html:25
msgid "Debug Mode"
msgstr "Entwickler-Modus"

#: common/models.py:822
msgid "Generate reports in debug mode (HTML output)"
msgstr "Berichte im Entwickler-Modus generieren (als HTML)"

#: common/models.py:828
msgid "Page Size"
msgstr "Seitengröße"

#: common/models.py:829
msgid "Default page size for PDF reports"
msgstr "Standardseitenformat für PDF-Bericht"

#: common/models.py:839
msgid "Test Reports"
msgstr "Test-Berichte"

#: common/models.py:840
msgid "Enable generation of test reports"
msgstr "Erstellung von Test-Berichten aktivieren"

#: common/models.py:846
msgid "Stock Expiry"
msgstr "Bestands-Ablauf"

#: common/models.py:847
msgid "Enable stock expiry functionality"
msgstr "Ablaufen von Bestand ermöglichen"

#: common/models.py:853
msgid "Sell Expired Stock"
msgstr "Abgelaufenen Bestand verkaufen"

#: common/models.py:854
msgid "Allow sale of expired stock"
msgstr "Verkauf von abgelaufenem Bestand erlaubt"

#: common/models.py:860
msgid "Stock Stale Time"
msgstr "Bestands-Stehzeit"

#: common/models.py:861
msgid "Number of days stock items are considered stale before expiring"
msgstr "Anzahl an Tagen, an denen Bestand als abgestanden markiert wird, bevor sie ablaufen"

#: common/models.py:863
msgid "days"
msgstr "Tage"

#: common/models.py:868
msgid "Build Expired Stock"
msgstr "Abgelaufenen Bestand verbauen"

#: common/models.py:869
msgid "Allow building with expired stock"
msgstr "Verbauen von abgelaufenen Bestand erlaubt"

#: common/models.py:875
msgid "Stock Ownership Control"
msgstr "Bestands-Eigentümerkontrolle"

#: common/models.py:876
msgid "Enable ownership control over stock locations and items"
msgstr "Eigentümerkontrolle für Lagerorte und Teile aktivieren"

#: common/models.py:882
msgid "Group by Part"
msgstr "Gruppieren nach Teil"

#: common/models.py:883
msgid "Group stock items by part reference in table views"
msgstr "Bestand in Tabellen anhand von Teil-Referenz gruppieren"

#: common/models.py:889
msgid "Build Order Reference Prefix"
msgstr "Bauauftrag-Referenz Präfix"

#: common/models.py:890
msgid "Prefix value for build order reference"
msgstr "Präfix für Bauauftrag-Referenz"

#: common/models.py:895
msgid "Build Order Reference Regex"
msgstr "Bauauftrag-Referenz RegEx"

#: common/models.py:896
msgid "Regular expression pattern for matching build order reference"
msgstr "RegEx Muster für die Zuordnung von Bauauftrag-Referenzen"

#: common/models.py:900
msgid "Sales Order Reference Prefix"
msgstr "Auftrags-Referenz Präfix"

#: common/models.py:901
msgid "Prefix value for sales order reference"
msgstr "Präfix für Auftrags-Referenz"

#: common/models.py:906
msgid "Purchase Order Reference Prefix"
msgstr "Bestellungs-Referenz Präfix"

#: common/models.py:907
msgid "Prefix value for purchase order reference"
msgstr "Präfix für Bestellungs-Referenz"

#: common/models.py:913
msgid "Enable password forgot"
msgstr "Passwort vergessen aktivieren"

#: common/models.py:914
msgid "Enable password forgot function on the login pages"
msgstr "Passwort-vergessen-Funktion auf den Anmeldeseiten aktivieren"

#: common/models.py:919
msgid "Enable registration"
msgstr "Anmeldung erlauben"

#: common/models.py:920
msgid "Enable self-registration for users on the login pages"
msgstr "Selbstregistrierung für Benutzer auf den Anmeldeseiten aktivieren"

#: common/models.py:925
msgid "Enable SSO"
msgstr "SSO aktivieren"

#: common/models.py:926
msgid "Enable SSO on the login pages"
msgstr "SSO auf den Anmeldeseiten aktivieren"

#: common/models.py:931
msgid "Email required"
msgstr "Email-Adresse erforderlich"

#: common/models.py:932
msgid "Require user to supply mail on signup"
msgstr "Benutzer müssen bei der Registrierung eine E-Mail angeben"

#: common/models.py:937
msgid "Auto-fill SSO users"
msgstr "SSO-Benutzer automatisch ausfüllen"

#: common/models.py:938
msgid "Automatically fill out user-details from SSO account-data"
msgstr "Benutzer-Details automatisch aus SSO-Konto ausfüllen"

#: common/models.py:943
msgid "Mail twice"
msgstr "E-Mail zweimal"

#: common/models.py:944
msgid "On signup ask users twice for their mail"
msgstr "Bei der Registrierung den Benutzer zweimal nach der E-Mail-Adresse fragen"

#: common/models.py:949
msgid "Password twice"
msgstr "Passwort zweimal"

#: common/models.py:950
msgid "On signup ask users twice for their password"
msgstr "Bei der Registrierung den Benutzer zweimal nach dem Passwort fragen"

#: common/models.py:955
msgid "Group on signup"
msgstr "Gruppe bei Registrierung"

#: common/models.py:956
msgid "Group to which new users are assigned on registration"
msgstr "Gruppe der neue Benutzer bei der Registrierung zugewiesen werden"

#: common/models.py:1001
msgid "Show subscribed parts"
msgstr "Abonnierte Teile anzeigen"

#: common/models.py:1002
msgid "Show subscribed parts on the homepage"
msgstr "Abonnierte Teile auf der Startseite anzeigen"

#: common/models.py:1007
msgid "Show subscribed categories"
msgstr "Abonnierte Kategorien anzeigen"

#: common/models.py:1008
msgid "Show subscribed part categories on the homepage"
msgstr "Abonnierte Teilkategorien auf der Startseite anzeigen"

#: common/models.py:1013
msgid "Show latest parts"
msgstr "Neueste Teile anzeigen"

#: common/models.py:1014
msgid "Show latest parts on the homepage"
msgstr "Zeige neueste Teile auf der Startseite"

#: common/models.py:1019
msgid "Recent Part Count"
msgstr "Aktuelle Teile-Stände"

#: common/models.py:1020
msgid "Number of recent parts to display on index page"
msgstr "Anzahl der neusten Teile auf der Startseite"

#: common/models.py:1026
msgid "Show unvalidated BOMs"
msgstr "Nicht validierte Stücklisten anzeigen"

#: common/models.py:1027
msgid "Show BOMs that await validation on the homepage"
msgstr ""

#: common/models.py:1032
msgid "Show recent stock changes"
msgstr "Neueste Bestandänderungen anzeigen"

#: common/models.py:1033
msgid "Show recently changed stock items on the homepage"
msgstr "Zeige zuletzt geänderte Lagerbestände auf der Startseite"

#: common/models.py:1038
msgid "Recent Stock Count"
msgstr "aktueller Bestand"

#: common/models.py:1039
msgid "Number of recent stock items to display on index page"
msgstr "Anzahl des geänderten Bestands auf der Startseite"

#: common/models.py:1044
msgid "Show low stock"
msgstr "Niedrigen Bestand anzeigen"

#: common/models.py:1045
msgid "Show low stock items on the homepage"
msgstr "Zeige geringen Bestand auf der Startseite"

#: common/models.py:1050
msgid "Show depleted stock"
msgstr "Lerren Bestand anzeigen"

#: common/models.py:1051
msgid "Show depleted stock items on the homepage"
msgstr ""

#: common/models.py:1056
msgid "Show needed stock"
msgstr "Benötigten Bestand anzeigen"

#: common/models.py:1057
msgid "Show stock items needed for builds on the homepage"
msgstr "Zeige Bestand für Bauaufträge auf der Startseite"

#: common/models.py:1062
msgid "Show expired stock"
msgstr "Abgelaufenen Bestand anzeigen"

#: common/models.py:1063
msgid "Show expired stock items on the homepage"
msgstr "Zeige Abgelaufene Lagerbestände auf der Startseite"

#: common/models.py:1068
msgid "Show stale stock"
msgstr "Alten Bestand anzeigen"

#: common/models.py:1069
msgid "Show stale stock items on the homepage"
msgstr ""

#: common/models.py:1074
msgid "Show pending builds"
msgstr "Ausstehende Bauaufträge anzeigen"

#: common/models.py:1075
msgid "Show pending builds on the homepage"
msgstr "Zeige ausstehende Bauaufträge auf der Startseite"

#: common/models.py:1080
msgid "Show overdue builds"
msgstr "Zeige überfällige Bauaufträge"

#: common/models.py:1081
msgid "Show overdue builds on the homepage"
msgstr "Zeige überfällige Bauaufträge auf der Startseite"

#: common/models.py:1086
msgid "Show outstanding POs"
msgstr "Ausstehende POs anzeigen"

#: common/models.py:1087
msgid "Show outstanding POs on the homepage"
msgstr "Ausstehende POs auf der Startseite anzeigen"

#: common/models.py:1092
msgid "Show overdue POs"
msgstr "Überfällige POs anzeigen"

#: common/models.py:1093
msgid "Show overdue POs on the homepage"
msgstr "Überfällige POs auf der Startseite anzeigen"

#: common/models.py:1098
msgid "Show outstanding SOs"
msgstr "Ausstehende SOs anzeigen"

#: common/models.py:1099
msgid "Show outstanding SOs on the homepage"
msgstr "Ausstehende SOs auf der Startseite anzeigen"

#: common/models.py:1104
msgid "Show overdue SOs"
msgstr "Überfällige SOs anzeigen"

#: common/models.py:1105
msgid "Show overdue SOs on the homepage"
msgstr "Überfällige SOs auf der Startseite anzeigen"

#: common/models.py:1111
msgid "Inline label display"
msgstr "Label inline anzeigen"

#: common/models.py:1112
msgid "Display PDF labels in the browser, instead of downloading as a file"
msgstr "PDF-Labels im Browser anzeigen, anstatt als Datei herunterzuladen"

#: common/models.py:1118
msgid "Inline report display"
msgstr "Berichte inline anzeigen"

#: common/models.py:1119
msgid "Display PDF reports in the browser, instead of downloading as a file"
msgstr "PDF-Berichte im Browser anzeigen, anstatt als Datei herunterzuladen"

#: common/models.py:1125
msgid "Search Preview Results"
msgstr "Anzahl Suchergebnisse"

#: common/models.py:1126
msgid "Number of results to show in search preview window"
msgstr "Anzahl der Ergebnisse, die in der Vorschau angezeigt werden sollen"

#: common/models.py:1132
msgid "Search Show Stock"
msgstr "Suche Bestand anzeigen"

#: common/models.py:1133
msgid "Display stock levels in search preview window"
msgstr "Bestand in Suchvorschau anzeigen"

#: common/models.py:1139
msgid "Hide Inactive Parts"
msgstr "Inaktive Teile ausblenden"

#: common/models.py:1140
msgid "Hide inactive parts in search preview window"
msgstr "Inaktive Teile in der Suchvorschau ausblenden"

#: common/models.py:1146
msgid "Show Quantity in Forms"
msgstr "zeige Bestand in Eingabemasken"

#: common/models.py:1147
msgid "Display available part quantity in some forms"
msgstr "Zeige den verfügbaren Bestand in einigen Eingabemasken"

#: common/models.py:1153
msgid "Escape Key Closes Forms"
msgstr "Esc-Taste schließt Formulare"

#: common/models.py:1154
msgid "Use the escape key to close modal forms"
msgstr "Benutze die Esc-Taste, um Formulare zu schließen"

#: common/models.py:1160
msgid "Fixed Navbar"
msgstr "Fixierter Navigationsleiste"

#: common/models.py:1161
msgid "InvenTree navbar position is fixed to the top of the screen"
msgstr "Position der InvenTree Navigationsleiste am oberen Bildschirmrand fixieren"

#: common/models.py:1226 company/forms.py:43
msgid "Price break quantity"
msgstr "Preisstaffelungs Anzahl"

#: common/models.py:1233 company/serializers.py:264
#: company/templates/company/supplier_part.html:256
#: templates/js/translated/part.js:1620
msgid "Price"
msgstr "Preis"

#: common/models.py:1234
msgid "Unit price at specified quantity"
msgstr "Stückpreis für die angegebene Anzahl"

#: common/views.py:93 order/templates/order/order_wizard/po_upload.html:42
#: order/templates/order/po_navbar.html:19
#: order/templates/order/po_navbar.html:22
#: order/templates/order/purchase_order_detail.html:24 order/views.py:289
#: part/templates/part/bom_upload/upload_file.html:52
#: part/templates/part/import_wizard/part_upload.html:45 part/views.py:212
#: part/views.py:854
msgid "Upload File"
msgstr "Datei hochgeladen"

#: common/views.py:94 order/templates/order/order_wizard/match_fields.html:52
#: order/views.py:290 part/templates/part/bom_upload/match_fields.html:52
#: part/templates/part/import_wizard/ajax_match_fields.html:45
#: part/templates/part/import_wizard/match_fields.html:52 part/views.py:213
#: part/views.py:855
msgid "Match Fields"
msgstr "Übereinstimmende Felder"

#: common/views.py:95
msgid "Match Items"
msgstr "Positionen zuordnen"

#: common/views.py:440
msgid "Fields matching failed"
msgstr "Felder zuteilen fehlgeschlagen"

#: common/views.py:495
msgid "Parts imported"
msgstr "Teile importiert"

#: common/views.py:517 order/templates/order/order_wizard/match_fields.html:27
#: order/templates/order/order_wizard/match_parts.html:19
#: order/templates/order/order_wizard/po_upload.html:40
#: part/templates/part/bom_upload/match_fields.html:27
#: part/templates/part/bom_upload/match_parts.html:19
#: part/templates/part/bom_upload/upload_file.html:50
#: part/templates/part/import_wizard/match_fields.html:27
#: part/templates/part/import_wizard/match_references.html:19
#: part/templates/part/import_wizard/part_upload.html:43
msgid "Previous Step"
msgstr "Vorheriger Schritt"

#: company/forms.py:24 part/forms.py:46
msgid "URL"
msgstr "URL"

#: company/forms.py:25 part/forms.py:47
msgid "Image URL"
msgstr "Bild-URL"

#: company/models.py:105
msgid "Company description"
msgstr "Firmenbeschreibung"

#: company/models.py:106
msgid "Description of the company"
msgstr "Firmenbeschreibung"

#: company/models.py:112 company/templates/company/company_base.html:70
#: templates/js/translated/company.js:349
msgid "Website"
msgstr "Website"

#: company/models.py:113
msgid "Company website URL"
msgstr "Firmenwebsite Adresse/URL"

#: company/models.py:117 company/templates/company/company_base.html:88
msgid "Address"
msgstr "Adresse"

#: company/models.py:118
msgid "Company address"
msgstr "Firmenadresse"

#: company/models.py:121
msgid "Phone number"
msgstr "Kontakt-Tel."

#: company/models.py:122
msgid "Contact phone number"
msgstr "Kontakt-Telefon"

#: company/models.py:125 company/templates/company/company_base.html:102
#: templates/InvenTree/settings/user.html:46
msgid "Email"
msgstr "Email"

#: company/models.py:125
msgid "Contact email address"
msgstr "Kontakt-Email"

#: company/models.py:128 company/templates/company/company_base.html:109
msgid "Contact"
msgstr "Kontakt"

#: company/models.py:129
msgid "Point of contact"
msgstr "Anlaufstelle"

#: company/models.py:131 company/models.py:348 company/models.py:564
#: order/models.py:163 part/models.py:797
#: report/templates/report/inventree_build_order_base.html:165
#: templates/js/translated/company.js:537
#: templates/js/translated/company.js:826 templates/js/translated/part.js:1077
msgid "Link"
msgstr "Link"

#: company/models.py:131
msgid "Link to external company information"
msgstr "Link auf externe Firmeninformation"

#: company/models.py:139 part/models.py:807
msgid "Image"
msgstr "Bild"

#: company/models.py:144
msgid "is customer"
msgstr "ist Kunde"

#: company/models.py:144
msgid "Do you sell items to this company?"
msgstr "Verkaufen Sie Teile an diese Firma?"

#: company/models.py:146
msgid "is supplier"
msgstr "ist Zulieferer"

#: company/models.py:146
msgid "Do you purchase items from this company?"
msgstr "Kaufen Sie Teile von dieser Firma?"

#: company/models.py:148
msgid "is manufacturer"
msgstr "ist Hersteller"

#: company/models.py:148
msgid "Does this company manufacture parts?"
msgstr "Produziert diese Firma Teile?"

#: company/models.py:152 company/serializers.py:270
#: company/templates/company/company_base.html:76 stock/serializers.py:172
msgid "Currency"
msgstr "Währung"

#: company/models.py:155
msgid "Default currency used for this company"
msgstr "Standard-Währung für diese Firma"

#: company/models.py:320 company/models.py:535 stock/models.py:484
#: stock/templates/stock/item_base.html:224
msgid "Base Part"
msgstr "Basisteil"

#: company/models.py:324 company/models.py:539 order/views.py:912
msgid "Select part"
msgstr "Teil auswählen"

#: company/models.py:335 company/templates/company/company_base.html:116
#: company/templates/company/manufacturer_part.html:93
#: company/templates/company/supplier_part.html:104
#: stock/templates/stock/item_base.html:353
#: templates/js/translated/company.js:333
#: templates/js/translated/company.js:514
#: templates/js/translated/company.js:797 templates/js/translated/part.js:229
msgid "Manufacturer"
msgstr "Hersteller"

#: company/models.py:336 templates/js/translated/part.js:230
msgid "Select manufacturer"
msgstr "Hersteller auswählen"

#: company/models.py:342 company/templates/company/manufacturer_part.html:97
#: company/templates/company/supplier_part.html:112
#: templates/js/translated/company.js:530
#: templates/js/translated/company.js:815 templates/js/translated/order.js:852
#: templates/js/translated/part.js:240
msgid "MPN"
msgstr "MPN"

#: company/models.py:343 templates/js/translated/part.js:241
msgid "Manufacturer Part Number"
msgstr "Hersteller-Teilenummer"

#: company/models.py:349
msgid "URL for external manufacturer part link"
msgstr "Externe URL für das Herstellerteil"

#: company/models.py:355
msgid "Manufacturer part description"
msgstr "Teilbeschreibung des Herstellers"

#: company/models.py:409 company/models.py:558
#: company/templates/company/manufacturer_part.html:6
#: company/templates/company/manufacturer_part.html:23
#: stock/templates/stock/item_base.html:363
msgid "Manufacturer Part"
msgstr "Herstellerteil"

#: company/models.py:416
msgid "Parameter name"
msgstr "Parametername"

#: company/models.py:422
#: report/templates/report/inventree_test_report_base.html:90
#: stock/models.py:1867 templates/js/translated/company.js:644
#: templates/js/translated/part.js:645 templates/js/translated/stock.js:848
msgid "Value"
msgstr "Wert"

#: company/models.py:423
msgid "Parameter value"
msgstr "Parameterwert"

#: company/models.py:429 part/models.py:882 part/models.py:2397
#: part/templates/part/detail.html:59
#: templates/InvenTree/settings/settings.html:264
#: templates/js/translated/company.js:650 templates/js/translated/part.js:651
msgid "Units"
msgstr "Einheiten"

#: company/models.py:430
msgid "Parameter units"
msgstr "Parametereinheit"

#: company/models.py:502
msgid "Linked manufacturer part must reference the same base part"
msgstr "Verlinktes Herstellerteil muss dasselbe Basisteil referenzieren"

#: company/models.py:545 company/templates/company/company_base.html:121
#: company/templates/company/supplier_part.html:94 order/models.py:263
#: order/templates/order/order_base.html:108
#: order/templates/order/order_wizard/select_pos.html:30 part/bom.py:219
#: part/bom.py:247 stock/templates/stock/item_base.html:370
#: templates/js/translated/company.js:337
#: templates/js/translated/company.js:771 templates/js/translated/order.js:660
#: templates/js/translated/part.js:210
msgid "Supplier"
msgstr "Zulieferer"

#: company/models.py:546 templates/js/translated/part.js:211
msgid "Select supplier"
msgstr "Zulieferer auswählen"

#: company/models.py:551 company/templates/company/supplier_part.html:98
#: part/bom.py:220 part/bom.py:248 templates/js/translated/order.js:839
#: templates/js/translated/part.js:221
msgid "SKU"
msgstr "SKU (Lagerbestandseinheit)"

#: company/models.py:552 templates/js/translated/part.js:222
msgid "Supplier stock keeping unit"
msgstr "Lagerbestandseinheit (SKU) des Zulieferers"

#: company/models.py:559
msgid "Select manufacturer part"
msgstr "Herstellerteil auswählen"

#: company/models.py:565
msgid "URL for external supplier part link"
msgstr "Teil-URL des Zulieferers"

#: company/models.py:571
msgid "Supplier part description"
msgstr "Zuliefererbeschreibung des Teils"

#: company/models.py:576 company/templates/company/supplier_part.html:126
#: part/models.py:2588 report/templates/report/inventree_po_report.html:93
#: report/templates/report/inventree_so_report.html:93
msgid "Note"
msgstr "Notiz"

#: company/models.py:580 part/models.py:1748
msgid "base cost"
msgstr "Basiskosten"

#: company/models.py:580 part/models.py:1748
msgid "Minimum charge (e.g. stocking fee)"
msgstr "Mindestpreis"

#: company/models.py:582 company/templates/company/supplier_part.html:119
#: stock/models.py:507 stock/templates/stock/item_base.html:311
#: templates/js/translated/company.js:847 templates/js/translated/stock.js:1336
msgid "Packaging"
msgstr "Verpackungen"

#: company/models.py:582
msgid "Part packaging"
msgstr "Teile-Verpackungen"

#: company/models.py:584 part/models.py:1750
msgid "multiple"
msgstr "Vielfache"

#: company/models.py:584
msgid "Order multiple"
msgstr "Mehrere bestellen"

#: company/serializers.py:70
msgid "Default currency used for this supplier"
msgstr "Standard-Währung für diesen Zulieferer"

#: company/serializers.py:71
msgid "Currency Code"
msgstr "Währungscode"

#: company/templates/company/company_base.html:8
#: company/templates/company/company_base.html:12
#: templates/InvenTree/search.html:182 templates/js/translated/company.js:322
msgid "Company"
msgstr "Firma"

#: company/templates/company/company_base.html:22
#: templates/js/translated/order.js:121
msgid "Create Purchase Order"
msgstr "Bestellung anlegen"

#: company/templates/company/company_base.html:27
msgid "Edit company information"
msgstr "Firmeninformation bearbeiten"

#: company/templates/company/company_base.html:32
#: company/templates/company/company_base.html:148
msgid "Delete Company"
msgstr "Firma löschen"

#: company/templates/company/company_base.html:48
#: part/templates/part/part_thumb.html:12
msgid "Upload new image"
msgstr "Neues Bild hochladen"

#: company/templates/company/company_base.html:51
#: part/templates/part/part_thumb.html:14
msgid "Download image from URL"
msgstr "Bild von URL herunterladen"

#: company/templates/company/company_base.html:81
msgid "Uses default currency"
msgstr "verwendet Standard-Währung"

#: company/templates/company/company_base.html:95
msgid "Phone"
msgstr "Telefon"

#: company/templates/company/company_base.html:126 order/models.py:567
#: order/templates/order/sales_order_base.html:114 stock/models.py:525
#: stock/models.py:526 stock/templates/stock/item_base.html:263
#: templates/js/translated/company.js:329 templates/js/translated/order.js:1051
#: templates/js/translated/stock.js:1972
msgid "Customer"
msgstr "Kunde"

#: company/templates/company/company_base.html:194
#: part/templates/part/part_base.html:342
msgid "Upload Image"
msgstr "Bild hochladen"

#: company/templates/company/detail.html:15
#: company/templates/company/manufacturer_part_sidebar.html:7
#: templates/InvenTree/search.html:124
msgid "Supplier Parts"
msgstr "Zuliefererteile"

#: company/templates/company/detail.html:19
#: order/templates/order/order_wizard/select_parts.html:44
msgid "Create new supplier part"
msgstr "Neues Zuliefererteil anlegen"

#: company/templates/company/detail.html:20
#: company/templates/company/manufacturer_part.html:112
#: part/templates/part/detail.html:440
msgid "New Supplier Part"
msgstr "Neues Zuliefererteil"

#: company/templates/company/detail.html:32
#: company/templates/company/detail.html:79
#: company/templates/company/manufacturer_part.html:121
#: company/templates/company/manufacturer_part.html:150
#: part/templates/part/category.html:160 part/templates/part/detail.html:449
#: part/templates/part/detail.html:477
msgid "Options"
msgstr "Optionen"

#: company/templates/company/detail.html:37
#: company/templates/company/detail.html:84
#: part/templates/part/category.html:166
msgid "Order parts"
msgstr "Teile bestellen"

#: company/templates/company/detail.html:42
#: company/templates/company/detail.html:89
msgid "Delete parts"
msgstr "Teile löschen"

#: company/templates/company/detail.html:43
#: company/templates/company/detail.html:90
msgid "Delete Parts"
msgstr "Teile löschen"

#: company/templates/company/detail.html:62 templates/InvenTree/search.html:109
msgid "Manufacturer Parts"
msgstr "Herstellerteile"

#: company/templates/company/detail.html:66
msgid "Create new manufacturer part"
msgstr "Neues Herstellerteil anlegen"

#: company/templates/company/detail.html:67 part/templates/part/detail.html:467
msgid "New Manufacturer Part"
msgstr "Neues Herstellerteil"

#: company/templates/company/detail.html:107
msgid "Supplier Stock"
msgstr "Zulieferer-Bestand"

#: company/templates/company/detail.html:117
#: company/templates/company/sidebar.html:12
#: company/templates/company/supplier_part_sidebar.html:7
#: order/templates/order/order_base.html:13
#: order/templates/order/purchase_orders.html:8
#: order/templates/order/purchase_orders.html:12
#: part/templates/part/detail.html:171 part/templates/part/part_sidebar.html:35
#: templates/InvenTree/index.html:252 templates/InvenTree/search.html:203
#: templates/InvenTree/settings/sidebar.html:44 templates/navbar.html:45
#: users/models.py:45
msgid "Purchase Orders"
msgstr "Bestellungen"

#: company/templates/company/detail.html:121
#: order/templates/order/purchase_orders.html:17
msgid "Create new purchase order"
msgstr "Neue Bestellung anlegen"

#: company/templates/company/detail.html:122
#: order/templates/order/purchase_orders.html:18
msgid "New Purchase Order"
msgstr "Neue Bestellung"

#: company/templates/company/detail.html:143
#: company/templates/company/sidebar.html:20
#: order/templates/order/sales_order_base.html:13
#: order/templates/order/sales_orders.html:8
#: order/templates/order/sales_orders.html:15
#: part/templates/part/detail.html:194 part/templates/part/part_sidebar.html:39
#: templates/InvenTree/index.html:283 templates/InvenTree/search.html:223
#: templates/InvenTree/settings/sidebar.html:46 templates/navbar.html:56
#: users/models.py:46
msgid "Sales Orders"
msgstr "Aufträge"

#: company/templates/company/detail.html:147
#: order/templates/order/sales_orders.html:20
msgid "Create new sales order"
msgstr "Neuen Auftrag anlegen"

#: company/templates/company/detail.html:148
#: order/templates/order/sales_orders.html:21
msgid "New Sales Order"
msgstr "Neuer Auftrag"

#: company/templates/company/detail.html:168
#: templates/js/translated/build.js:999
msgid "Assigned Stock"
msgstr "Zugeordneter Bestand"

#: company/templates/company/detail.html:184
msgid "Company Notes"
msgstr "Firmenbemerkungen"

#: company/templates/company/detail.html:383
#: company/templates/company/manufacturer_part.html:209
#: part/templates/part/detail.html:520
msgid "Delete Supplier Parts?"
msgstr "Zuliefererteil entfernen?"

#: company/templates/company/detail.html:384
#: company/templates/company/manufacturer_part.html:210
#: part/templates/part/detail.html:521
msgid "All selected supplier parts will be deleted"
msgstr "Alle ausgewählten Zulieferteile werden gelöscht"

#: company/templates/company/index.html:8
msgid "Supplier List"
msgstr "Zulieferer-Liste"

#: company/templates/company/manufacturer_part.html:14 company/views.py:55
#: part/templates/part/prices.html:167 templates/InvenTree/search.html:184
#: templates/navbar.html:44
msgid "Manufacturers"
msgstr "Hersteller"

#: company/templates/company/manufacturer_part.html:35
#: company/templates/company/supplier_part.html:34
#: company/templates/company/supplier_part.html:159
#: part/templates/part/detail.html:174 part/templates/part/part_base.html:76
msgid "Order part"
msgstr "Teil bestellen"

#: company/templates/company/manufacturer_part.html:40
#: templates/js/translated/company.js:562
msgid "Edit manufacturer part"
msgstr "Herstellerteil bearbeiten"

#: company/templates/company/manufacturer_part.html:44
#: templates/js/translated/company.js:563
msgid "Delete manufacturer part"
msgstr "Herstellerteil löschen"

#: company/templates/company/manufacturer_part.html:70
#: company/templates/company/supplier_part.html:71
msgid "Internal Part"
msgstr "Internes Teil"

#: company/templates/company/manufacturer_part.html:108
#: company/templates/company/supplier_part.html:15 company/views.py:49
#: part/templates/part/part_sidebar.html:33 part/templates/part/prices.html:163
#: templates/InvenTree/search.html:194 templates/navbar.html:43
msgid "Suppliers"
msgstr "Zulieferer"

#: company/templates/company/manufacturer_part.html:123
#: part/templates/part/detail.html:451
msgid "Delete supplier parts"
msgstr "Zuliefererteil entfernen"

#: company/templates/company/manufacturer_part.html:123
#: company/templates/company/manufacturer_part.html:152
#: company/templates/company/manufacturer_part.html:248
#: part/templates/part/detail.html:451 part/templates/part/detail.html:479
#: templates/js/translated/company.js:425 templates/js/translated/helpers.js:31
#: users/models.py:204
msgid "Delete"
msgstr "Löschen"

#: company/templates/company/manufacturer_part.html:137
#: company/templates/company/manufacturer_part_sidebar.html:5
#: part/templates/part/category_sidebar.html:17
#: part/templates/part/detail.html:277 part/templates/part/part_sidebar.html:10
msgid "Parameters"
msgstr "Parameter"

#: company/templates/company/manufacturer_part.html:141
#: part/templates/part/detail.html:282
#: templates/InvenTree/settings/category.html:12
#: templates/InvenTree/settings/part.html:65
msgid "New Parameter"
msgstr "Neuer Parameter"

#: company/templates/company/manufacturer_part.html:152
msgid "Delete parameters"
msgstr "Parameter löschen"

#: company/templates/company/manufacturer_part.html:185
#: part/templates/part/detail.html:974
msgid "Add Parameter"
msgstr "Parameter hinzufügen"

#: company/templates/company/manufacturer_part.html:233
msgid "Selected parameters will be deleted"
msgstr "Ausgewählte Parameter werden gelöscht"

#: company/templates/company/manufacturer_part.html:245
msgid "Delete Parameters"
msgstr "Parameter löschen"

#: company/templates/company/sidebar.html:6
<<<<<<< HEAD
#, fuzzy
#| msgid "Manufacturer Parts"
msgid "Manufactured Parts"
msgstr "Herstellerteile"

#: company/templates/company/sidebar.html:10
#, fuzzy
#| msgid "Supplier Parts"
msgid "Supplied Parts"
msgstr "Zuliefererteile"

#: company/templates/company/sidebar.html:16
#, fuzzy
#| msgid "Duplicate Stock Item"
msgid "Supplied Stock Items"
msgstr "Bestand duplizieren"

#: company/templates/company/sidebar.html:22
#, fuzzy
#| msgid "Assigned Stock"
msgid "Assigned Stock Items"
msgstr "Zugeordneter Bestand"
=======
msgid "Manufactured Parts"
msgstr ""

#: company/templates/company/sidebar.html:10
msgid "Supplied Parts"
msgstr ""

#: company/templates/company/sidebar.html:16
msgid "Supplied Stock Items"
msgstr ""

#: company/templates/company/sidebar.html:22
msgid "Assigned Stock Items"
msgstr ""
>>>>>>> 3b79309e

#: company/templates/company/supplier_part.html:7
#: company/templates/company/supplier_part.html:24 stock/models.py:492
#: stock/templates/stock/item_base.html:375
#: templates/js/translated/company.js:787 templates/js/translated/stock.js:1293
msgid "Supplier Part"
msgstr "Zuliefererteil"

#: company/templates/company/supplier_part.html:38
#: templates/js/translated/company.js:860
msgid "Edit supplier part"
msgstr "Zuliefererteil bearbeiten"

#: company/templates/company/supplier_part.html:42
#: templates/js/translated/company.js:861
msgid "Delete supplier part"
msgstr "Zuliefererteil entfernen"

#: company/templates/company/supplier_part.html:138
#: company/templates/company/supplier_part_navbar.html:12
msgid "Supplier Part Stock"
msgstr "Zulieferer-Bestand"

#: company/templates/company/supplier_part.html:141
#: part/templates/part/detail.html:127 stock/templates/stock/location.html:147
msgid "Create new stock item"
msgstr "Neuen Lagerartikel hinzufügen"

#: company/templates/company/supplier_part.html:142
#: part/templates/part/detail.html:128 stock/templates/stock/location.html:148
#: templates/js/translated/stock.js:324
msgid "New Stock Item"
msgstr "Neuer Lagerartikel"

#: company/templates/company/supplier_part.html:155
#: company/templates/company/supplier_part_navbar.html:19
msgid "Supplier Part Orders"
msgstr "Zulieferer-Bestellungen"

#: company/templates/company/supplier_part.html:160
#: part/templates/part/detail.html:175
msgid "Order Part"
msgstr "Teil bestellen"

#: company/templates/company/supplier_part.html:179
#: part/templates/part/prices.html:7
msgid "Pricing Information"
msgstr "Preisinformationen ansehen"

#: company/templates/company/supplier_part.html:184
#: company/templates/company/supplier_part.html:290
#: part/templates/part/prices.html:271 part/views.py:1713
msgid "Add Price Break"
msgstr "Preisstaffel hinzufügen"

#: company/templates/company/supplier_part.html:210
msgid "No price break information found"
msgstr "Keine Informationen zur Preisstaffel gefunden"

#: company/templates/company/supplier_part.html:224 part/views.py:1775
msgid "Delete Price Break"
msgstr "Preisstaffel löschen"

#: company/templates/company/supplier_part.html:238 part/views.py:1761
msgid "Edit Price Break"
msgstr "Preisstaffel bearbeiten"

#: company/templates/company/supplier_part.html:263
msgid "Edit price break"
msgstr "Preisstaffel bearbeiten"

#: company/templates/company/supplier_part.html:264
msgid "Delete price break"
msgstr "Preisstaffel löschen"

#: company/templates/company/supplier_part_navbar.html:15
#: part/templates/part/part_sidebar.html:16
#: stock/templates/stock/loc_link.html:3 stock/templates/stock/location.html:14
#: stock/templates/stock/stock_app_base.html:10
#: templates/InvenTree/search.html:156
#: templates/InvenTree/settings/sidebar.html:40
#: templates/js/translated/bom.js:216 templates/js/translated/part.js:427
#: templates/js/translated/part.js:562 templates/js/translated/part.js:878
#: templates/js/translated/part.js:1039 templates/js/translated/stock.js:479
#: templates/js/translated/stock.js:1132 templates/navbar.html:26
msgid "Stock"
msgstr "Bestand"

#: company/templates/company/supplier_part_navbar.html:22
msgid "Orders"
msgstr "Bestellungen"

#: company/templates/company/supplier_part_navbar.html:26
#: company/templates/company/supplier_part_sidebar.html:9
msgid "Supplier Part Pricing"
msgstr "Zuliefererteil Bepreisung"

#: company/templates/company/supplier_part_navbar.html:29
#: part/templates/part/part_sidebar.html:30
msgid "Pricing"
msgstr "Bepreisung"

#: company/templates/company/supplier_part_sidebar.html:5
#: stock/templates/stock/location.html:118
#: stock/templates/stock/location.html:132
#: stock/templates/stock/location.html:144
#: stock/templates/stock/location_sidebar.html:7
#: templates/InvenTree/search.html:158 templates/js/translated/stock.js:1871
#: templates/stats.html:93 templates/stats.html:102 users/models.py:43
msgid "Stock Items"
msgstr "Lagerartikel"

#: company/views.py:50
msgid "New Supplier"
msgstr "Neuer Zulieferer"

#: company/views.py:56
msgid "New Manufacturer"
msgstr "Neuer Hersteller"

#: company/views.py:61 templates/InvenTree/search.html:214
#: templates/navbar.html:55
msgid "Customers"
msgstr "Kunden"

#: company/views.py:62
msgid "New Customer"
msgstr "Neuer Kunde"

#: company/views.py:69
msgid "Companies"
msgstr "Firmen"

#: company/views.py:70
msgid "New Company"
msgstr "Neue Firma"

#: company/views.py:129 part/views.py:580
msgid "Download Image"
msgstr "Bild herunterladen"

#: company/views.py:158 part/views.py:612
msgid "Image size exceeds maximum allowable size for download"
msgstr "Bildgröße überschreitet maximal-erlaubte Größe für Downloads"

#: company/views.py:165 part/views.py:619
#, python-brace-format
msgid "Invalid response: {code}"
msgstr "Ungültige Antwort {code}"

#: company/views.py:174 part/views.py:628
msgid "Supplied URL is not a valid image file"
msgstr "Angegebene URL ist kein gültiges Bild"

#: label/api.py:57 report/api.py:201
msgid "No valid objects provided to template"
msgstr "Keine korrekten Objekte für Vorlage gegeben"

#: label/models.py:113
msgid "Label name"
msgstr "Label Name"

#: label/models.py:120
msgid "Label description"
msgstr "Label Beschreibung"

#: label/models.py:127
msgid "Label"
msgstr "Label"

#: label/models.py:128
msgid "Label template file"
msgstr "Label-Vorlage-Datei"

#: label/models.py:134 report/models.py:298
msgid "Enabled"
msgstr "Aktiviert"

#: label/models.py:135
msgid "Label template is enabled"
msgstr "Label-Vorlage ist aktiviert"

#: label/models.py:140
msgid "Width [mm]"
msgstr "Breite [mm]"

#: label/models.py:141
msgid "Label width, specified in mm"
msgstr "Label-Breite in mm"

#: label/models.py:147
msgid "Height [mm]"
msgstr "Höhe [mm]"

#: label/models.py:148
msgid "Label height, specified in mm"
msgstr "Label-Höhe in mm"

#: label/models.py:154 report/models.py:291
msgid "Filename Pattern"
msgstr "Dateinamen-Muster"

#: label/models.py:155
msgid "Pattern for generating label filenames"
msgstr "Muster für die Erstellung von Label-Dateinamen"

#: label/models.py:258
msgid "Query filters (comma-separated list of key=value pairs),"
msgstr "Abfragefilter (kommagetrennte Liste mit Schlüssel=Wert-Paaren)"

#: label/models.py:259 label/models.py:319 label/models.py:366
#: report/models.py:322 report/models.py:457 report/models.py:495
msgid "Filters"
msgstr "Filter"

#: label/models.py:318
msgid "Query filters (comma-separated list of key=value pairs"
msgstr "Abfragefilter (kommagetrennte Liste mit Schlüssel=Wert-Paaren)"

#: label/models.py:365
msgid "Part query filters (comma-separated value of key=value pairs)"
msgstr "Teile-Abfragefilter (kommagetrennte Liste mit Schlüssel=Wert-Paaren)"

#: order/forms.py:26 order/templates/order/order_base.html:52
msgid "Place order"
msgstr "Bestellung aufgeben"

#: order/forms.py:37 order/templates/order/order_base.html:59
msgid "Mark order as complete"
msgstr "Bestellung als vollständig markieren"

#: order/forms.py:48 order/forms.py:59 order/templates/order/order_base.html:47
#: order/templates/order/sales_order_base.html:60
msgid "Cancel order"
msgstr "Bestellung stornieren"

#: order/forms.py:70
msgid "Ship order"
msgstr "Bestellung versenden"

#: order/forms.py:98
msgid "Enter stock item serial numbers"
msgstr "Seriennummern für Lagerartikel eingeben"

#: order/forms.py:104
msgid "Enter quantity of stock items"
msgstr "Menge der Lagerartikel eingeben"

#: order/models.py:161
msgid "Order description"
msgstr "Bestellungs-Beschreibung"

#: order/models.py:163
msgid "Link to external page"
msgstr "Link auf externe Seite"

#: order/models.py:171
msgid "Created By"
msgstr "Erstellt von"

#: order/models.py:178
msgid "User or group responsible for this order"
msgstr "Nutzer oder Gruppe der/die für diesen Auftrag zuständig ist/sind"

#: order/models.py:183
msgid "Order notes"
msgstr "Bestell-Notizen"

#: order/models.py:250 order/models.py:557
msgid "Order reference"
msgstr "Bestell-Referenz"

#: order/models.py:255 order/models.py:572
msgid "Purchase order status"
msgstr "Bestellungs-Status"

#: order/models.py:264
msgid "Company from which the items are being ordered"
msgstr "Firma bei der die Teile bestellt werden"

#: order/models.py:267 order/templates/order/order_base.html:114
#: templates/js/translated/order.js:669
msgid "Supplier Reference"
msgstr "Zulieferer-Referenz"

#: order/models.py:267
msgid "Supplier order reference code"
msgstr "Zulieferer Bestellreferenz"

#: order/models.py:274
msgid "received by"
msgstr "Empfangen von"

#: order/models.py:279
msgid "Issue Date"
msgstr "Aufgabedatum"

#: order/models.py:280
msgid "Date order was issued"
msgstr "Datum an dem die Bestellung aufgegeben wurde"

#: order/models.py:285
msgid "Target Delivery Date"
msgstr "Ziel-Versanddatum"

#: order/models.py:286
msgid "Expected date for order delivery. Order will be overdue after this date."
msgstr "Geplantes Lieferdatum für Auftrag."

#: order/models.py:292
msgid "Date order was completed"
msgstr "Datum an dem der Auftrag fertigstellt wurde"

#: order/models.py:321
msgid "Part supplier must match PO supplier"
msgstr "Teile-Zulieferer muss dem Zulieferer der Bestellung entsprechen"

#: order/models.py:431
msgid "Quantity must be an integer"
msgstr "Anzahl muss eine Ganzzahl sein"

#: order/models.py:435
msgid "Quantity must be a positive number"
msgstr "Anzahl muss eine positive Zahl sein"

#: order/models.py:568
msgid "Company to which the items are being sold"
msgstr "Firma an die die Teile verkauft werden"

#: order/models.py:574
msgid "Customer Reference "
msgstr "Kundenreferenz"

#: order/models.py:574
msgid "Customer order reference code"
msgstr "Bestellreferenz"

#: order/models.py:579
msgid "Target date for order completion. Order will be overdue after this date."
msgstr "Zieldatum für Auftrags-Fertigstellung."

#: order/models.py:582 templates/js/translated/order.js:1092
msgid "Shipment Date"
msgstr "Versanddatum"

#: order/models.py:589
msgid "shipped by"
msgstr "Versand von"

#: order/models.py:633
msgid "SalesOrder cannot be shipped as it is not currently pending"
msgstr "Bestellung kann nicht versendet werden weil er nicht anhängig ist"

#: order/models.py:730
msgid "Item quantity"
msgstr "Anzahl"

#: order/models.py:736
msgid "Line item reference"
msgstr "Position - Referenz"

#: order/models.py:738
msgid "Line item notes"
msgstr "Position - Notizen"

#: order/models.py:768 order/models.py:856
#: templates/js/translated/order.js:1144
msgid "Order"
msgstr "Bestellung"

#: order/models.py:769 order/templates/order/order_base.html:9
#: order/templates/order/order_base.html:18
#: report/templates/report/inventree_po_report.html:77
#: stock/templates/stock/item_base.html:325
#: templates/js/translated/order.js:638 templates/js/translated/stock.js:1270
#: templates/js/translated/stock.js:1953
msgid "Purchase Order"
msgstr "Bestellung"

#: order/models.py:790
msgid "Supplier part"
msgstr "Zuliefererteil"

#: order/models.py:797 order/templates/order/order_base.html:147
#: order/templates/order/sales_order_base.html:154
#: templates/js/translated/order.js:429 templates/js/translated/order.js:932
msgid "Received"
msgstr "Empfangen"

#: order/models.py:798
msgid "Number of items received"
msgstr "Empfangene Objekt-Anzahl"

#: order/models.py:805 part/templates/part/prices.html:176 stock/models.py:619
#: stock/serializers.py:163 stock/templates/stock/item_base.html:332
#: templates/js/translated/stock.js:1324
msgid "Purchase Price"
msgstr "Preis"

#: order/models.py:806
msgid "Unit purchase price"
msgstr "Preis pro Einheit"

#: order/models.py:814
msgid "Where does the Purchaser want this item to be stored?"
msgstr "Wo möchte der Käufer diesen Artikel gelagert haben?"

#: order/models.py:866 part/templates/part/part_pricing.html:112
#: part/templates/part/prices.html:116 part/templates/part/prices.html:284
msgid "Sale Price"
msgstr "Verkaufspreis"

#: order/models.py:867
msgid "Unit sale price"
msgstr "Stückverkaufspreis"

#: order/models.py:946 order/models.py:948
msgid "Stock item has not been assigned"
msgstr "Lagerartikel wurde nicht zugewiesen"

#: order/models.py:952
msgid "Cannot allocate stock item to a line with a different part"
msgstr "Kann Lagerartikel keiner Zeile mit einem anderen Teil hinzufügen"

#: order/models.py:954
msgid "Cannot allocate stock to a line without a part"
msgstr "Kann Lagerartikel keiner Zeile ohne Teil hinzufügen"

#: order/models.py:957
msgid "Allocation quantity cannot exceed stock quantity"
msgstr "Die zugeordnete Anzahl darf nicht die verfügbare Anzahl überschreiten"

#: order/models.py:961
msgid "StockItem is over-allocated"
msgstr "Zu viele Lagerartikel zugewiesen"

#: order/models.py:967
msgid "Quantity must be 1 for serialized stock item"
msgstr "Anzahl für serialisierte Lagerartikel muss 1 sein"

#: order/models.py:975
msgid "Line"
msgstr "Position"

#: order/models.py:987
msgid "Item"
msgstr "Position"

#: order/models.py:988
msgid "Select stock item to allocate"
msgstr "Lagerartikel für Zuordnung auswählen"

#: order/models.py:991
msgid "Enter stock allocation quantity"
msgstr "Anzahl für Bestandszuordnung eingeben"

#: order/serializers.py:167
msgid "Purchase price currency"
msgstr "Kaufpreiswährung"

#: order/serializers.py:202
msgid "Line Item"
msgstr "Position"

#: order/serializers.py:208
msgid "Line item does not match purchase order"
msgstr "Position stimmt nicht mit Kaufauftrag überein"

#: order/serializers.py:218 order/serializers.py:286
msgid "Select destination location for received items"
msgstr "Zielort für empfangene Teile auswählen"

#: order/serializers.py:242
msgid "Barcode Hash"
msgstr "Barcode-Hash"

#: order/serializers.py:243
msgid "Unique identifier field"
msgstr "Einzigartiger Identifikator"

#: order/serializers.py:260
msgid "Barcode is already in use"
msgstr "Barcode ist bereits in Verwendung"

#: order/serializers.py:298
msgid "Line items must be provided"
msgstr "Positionen müssen angegeben werden"

#: order/serializers.py:315
msgid "Destination location must be specified"
msgstr "Ziel-Lagerort muss angegeben werden"

#: order/serializers.py:326
msgid "Supplied barcode values must be unique"
msgstr "Barcode muss eindeutig sein"

#: order/serializers.py:568
msgid "Sale price currency"
msgstr "Verkaufspreis-Währung"

#: order/templates/order/delete_attachment.html:5
#: stock/templates/stock/attachment_delete.html:5
msgid "Are you sure you want to delete this attachment?"
msgstr "Sind Sie sicher, dass Sie diesen Anhang löschen wollen?"

#: order/templates/order/order_base.html:33
msgid "Print purchase order report"
msgstr "Bestellbericht drucken"

#: order/templates/order/order_base.html:35
#: order/templates/order/sales_order_base.html:45
msgid "Export order to file"
msgstr "Exportiere Bestellung in Datei"

#: order/templates/order/order_base.html:41
#: order/templates/order/sales_order_base.html:54
msgid "Order actions"
msgstr "Bestell-Aktionen"

#: order/templates/order/order_base.html:45
#: order/templates/order/sales_order_base.html:58
msgid "Edit order"
msgstr "Auftrag bearbeiten"

#: order/templates/order/order_base.html:56
msgid "Receive items"
msgstr "Elemente empfangen"

#: order/templates/order/order_base.html:93
#: order/templates/order/sales_order_base.html:98
msgid "Order Reference"
msgstr "Bestellreferenz"

#: order/templates/order/order_base.html:98
#: order/templates/order/sales_order_base.html:103
msgid "Order Status"
msgstr "Bestellstatus"

#: order/templates/order/order_base.html:133
#: report/templates/report/inventree_build_order_base.html:122
msgid "Issued"
msgstr "Aufgegeben"

#: order/templates/order/order_base.html:203
msgid "Edit Purchase Order"
msgstr "Bestellung bearbeiten"

#: order/templates/order/order_cancel.html:8
msgid "Cancelling this order means that the order and line items will no longer be editable."
msgstr "Abbruch dieser Bestellung bedeutet, dass sie und ihre Positionen nicht länger bearbeitbar sind."

#: order/templates/order/order_complete.html:7
msgid "Mark this order as complete?"
msgstr "Diese Bestellung als vollständig markieren?"

#: order/templates/order/order_complete.html:10
msgid "This order has line items which have not been marked as received."
msgstr "Diese Bestellung enthält Positionen, die nicht als empfangen markiert wurden."

#: order/templates/order/order_complete.html:11
msgid "Completing this order means that the order and line items will no longer be editable."
msgstr "Fertigstellen dieser Bestellung bedeutet, dass sie und ihre Positionen nicht länger bearbeitbar sind."

#: order/templates/order/order_issue.html:8
msgid "After placing this purchase order, line items will no longer be editable."
msgstr "Nachdem diese Bestellung plaziert ist können die Positionen nicht länger bearbeitbar ist."

#: order/templates/order/order_wizard/match_fields.html:9
#: part/templates/part/bom_upload/match_fields.html:9
#: part/templates/part/import_wizard/ajax_match_fields.html:9
#: part/templates/part/import_wizard/match_fields.html:9
msgid "Missing selections for the following required columns"
msgstr "Es fehlt eine Auswahl für die folgende benötigte Spalte"

#: order/templates/order/order_wizard/match_fields.html:20
#: part/templates/part/bom_upload/match_fields.html:20
#: part/templates/part/import_wizard/ajax_match_fields.html:20
#: part/templates/part/import_wizard/match_fields.html:20
msgid "Duplicate selections found, see below. Fix them then retry submitting."
msgstr "Doppelte Auswahlen gefunden, siehe unten. Reparieren und erneut versuchen."

#: order/templates/order/order_wizard/match_fields.html:29
#: order/templates/order/order_wizard/match_parts.html:21
#: part/templates/part/bom_upload/match_fields.html:29
#: part/templates/part/bom_upload/match_parts.html:21
#: part/templates/part/import_wizard/match_fields.html:29
#: part/templates/part/import_wizard/match_references.html:21
msgid "Submit Selections"
msgstr "Auswahl übertragen"

#: order/templates/order/order_wizard/match_fields.html:35
#: part/templates/part/bom_upload/match_fields.html:35
#: part/templates/part/import_wizard/ajax_match_fields.html:28
#: part/templates/part/import_wizard/match_fields.html:35
msgid "File Fields"
msgstr "Datei-Felder"

#: order/templates/order/order_wizard/match_fields.html:42
#: part/templates/part/bom_upload/match_fields.html:42
#: part/templates/part/import_wizard/ajax_match_fields.html:35
#: part/templates/part/import_wizard/match_fields.html:42
msgid "Remove column"
msgstr "Spalte entfernen"

#: order/templates/order/order_wizard/match_fields.html:60
#: part/templates/part/bom_upload/match_fields.html:60
#: part/templates/part/import_wizard/ajax_match_fields.html:53
#: part/templates/part/import_wizard/match_fields.html:60
msgid "Duplicate selection"
msgstr "Auswahl duplizieren"

#: order/templates/order/order_wizard/match_fields.html:71
#: order/templates/order/order_wizard/match_parts.html:52
#: part/templates/part/bom_upload/match_fields.html:71
#: part/templates/part/bom_upload/match_parts.html:53
#: part/templates/part/import_wizard/ajax_match_fields.html:64
#: part/templates/part/import_wizard/ajax_match_references.html:42
#: part/templates/part/import_wizard/match_fields.html:71
#: part/templates/part/import_wizard/match_references.html:49
#: templates/js/translated/build.js:240 templates/js/translated/build.js:1251
#: templates/js/translated/order.js:377
msgid "Remove row"
msgstr "Zeile entfernen"

#: order/templates/order/order_wizard/match_parts.html:12
#: part/templates/part/bom_upload/match_parts.html:12
#: part/templates/part/import_wizard/ajax_match_references.html:12
#: part/templates/part/import_wizard/match_references.html:12
msgid "Errors exist in the submitted data"
msgstr "Fehler in den übermittelten Daten"

#: order/templates/order/order_wizard/match_parts.html:28
#: part/templates/part/bom_upload/match_parts.html:28
#: part/templates/part/import_wizard/ajax_match_references.html:21
#: part/templates/part/import_wizard/match_references.html:28
msgid "Row"
msgstr "Zeile"

#: order/templates/order/order_wizard/match_parts.html:29
msgid "Select Supplier Part"
msgstr "Zulieferer-Teil auswählen"

#: order/templates/order/order_wizard/po_upload.html:11
msgid "Upload File for Purchase Order"
msgstr "Datei zur Bestellung hochladen"

#: order/templates/order/order_wizard/po_upload.html:18
#: part/templates/part/bom_upload/upload_file.html:21
#: part/templates/part/import_wizard/ajax_part_upload.html:10
#: part/templates/part/import_wizard/part_upload.html:21
#, python-format
msgid "Step %(step)s of %(count)s"
msgstr "Schritt %(step)s von %(count)s"

#: order/templates/order/order_wizard/po_upload.html:48
msgid "Order is already processed. Files cannot be uploaded."
msgstr "Bestellung ist bereits verarbeitet. Dateien können nicht hochgeladen werden."

#: order/templates/order/order_wizard/select_parts.html:11
msgid "Step 1 of 2 - Select Part Suppliers"
msgstr "Schritt 1 von 2 - Zulieferer auswählen"

#: order/templates/order/order_wizard/select_parts.html:16
msgid "Select suppliers"
msgstr "Zulieferer auswählen"

#: order/templates/order/order_wizard/select_parts.html:20
msgid "No purchaseable parts selected"
msgstr "Keine kaufbaren Teile ausgewählt"

#: order/templates/order/order_wizard/select_parts.html:33
msgid "Select Supplier"
msgstr "Zulieferer auswählen"

#: order/templates/order/order_wizard/select_parts.html:57
msgid "No price"
msgstr "Kein Preis"

#: order/templates/order/order_wizard/select_parts.html:65
#, python-format
msgid "Select a supplier for <em>%(name)s</em>"
msgstr "Zulieferer auswählen für <em>%(name)s</em>"

#: order/templates/order/order_wizard/select_parts.html:77
#: part/templates/part/set_category.html:32
msgid "Remove part"
msgstr "Teil entfernen"

#: order/templates/order/order_wizard/select_pos.html:8
msgid "Step 2 of 2 - Select Purchase Orders"
msgstr "Schritt 2 von 2 - Bestellung auswählen"

#: order/templates/order/order_wizard/select_pos.html:12
msgid "Select existing purchase orders, or create new orders."
msgstr "Bestellungen auswählen oder anlegen."

#: order/templates/order/order_wizard/select_pos.html:31
#: templates/js/translated/order.js:695 templates/js/translated/order.js:1097
msgid "Items"
msgstr "Positionen"

#: order/templates/order/order_wizard/select_pos.html:32
msgid "Select Purchase Order"
msgstr "Bestellung auswählen"

#: order/templates/order/order_wizard/select_pos.html:45
#, python-format
msgid "Create new purchase order for %(name)s"
msgstr "Neue Bestellung für %(name)s anlegen"

#: order/templates/order/order_wizard/select_pos.html:68
#, python-format
msgid "Select a purchase order for %(name)s"
msgstr "Bestellung für %(name)s auswählen"

#: order/templates/order/po_attachments.html:12
#: order/templates/order/po_navbar.html:32
msgid "Purchase Order Attachments"
msgstr "Bestellungs-Anhänge"

#: order/templates/order/po_navbar.html:12
msgid "Purchase Order Details"
msgstr "Bestellungs-Details"

#: order/templates/order/po_navbar.html:15
#: part/templates/part/part_sidebar.html:8
#: templates/js/translated/stock.js:1919
msgid "Details"
msgstr "Details"

#: order/templates/order/po_navbar.html:26
msgid "Received Stock Items"
msgstr "Lagerartikel empfangen"

#: order/templates/order/po_navbar.html:29
#: order/templates/order/po_received_items.html:12
#: order/templates/order/purchase_order_detail.html:50
msgid "Received Items"
msgstr "Empfangene Teile"

#: order/templates/order/po_sidebar.html:5
#: order/templates/order/so_sidebar.html:5
#: report/templates/report/inventree_po_report.html:85
#: report/templates/report/inventree_so_report.html:85
msgid "Line Items"
msgstr "Positionen"

#: order/templates/order/po_sidebar.html:7
<<<<<<< HEAD
#, fuzzy
#| msgid "Received Stock Items"
msgid "Received Stock"
msgstr "Lagerartikel empfangen"
=======
msgid "Received Stock"
msgstr ""
>>>>>>> 3b79309e

#: order/templates/order/purchase_order_detail.html:18
msgid "Purchase Order Items"
msgstr "Bestellungs-Positionen"

#: order/templates/order/purchase_order_detail.html:27
#: order/templates/order/purchase_order_detail.html:216
#: order/templates/order/sales_order_detail.html:23
#: order/templates/order/sales_order_detail.html:191
msgid "Add Line Item"
msgstr "Position hinzufügen"

#: order/templates/order/purchase_order_detail.html:30
msgid "Receive selected items"
msgstr "Ausgewählte Positionen erhalten"

#: order/templates/order/purchase_order_detail.html:31
msgid "Receive Items"
msgstr "Teile empfangen"

#: order/templates/order/purchase_order_detail.html:76
#: order/templates/order/sales_order_detail.html:68
msgid "Order Notes"
msgstr "Notizen zur Bestellung"

#: order/templates/order/purchase_orders.html:30
#: order/templates/order/sales_orders.html:33
msgid "Print Order Reports"
msgstr "Berichte drucken"

#: order/templates/order/sales_order_base.html:43
msgid "Print sales order report"
msgstr "Verkaufsauftragsbericht drucken"

#: order/templates/order/sales_order_base.html:47
msgid "Print packing list"
msgstr "Paketliste drucken"

#: order/templates/order/sales_order_base.html:66
#: order/templates/order/sales_order_base.html:67 order/views.py:222
msgid "Ship Order"
msgstr "Versenden"

#: order/templates/order/sales_order_base.html:86
msgid "This Sales Order has not been fully allocated"
msgstr "Dieser Auftrag ist nicht vollständig zugeordnet"

#: order/templates/order/sales_order_base.html:121
#: templates/js/translated/order.js:1064
msgid "Customer Reference"
msgstr "Kundenreferenz"

#: order/templates/order/sales_order_base.html:194
msgid "Edit Sales Order"
msgstr "Auftrag bearbeiten"

#: order/templates/order/sales_order_cancel.html:8
#: order/templates/order/sales_order_ship.html:9
#: part/templates/part/bom_duplicate.html:12
#: stock/templates/stock/stockitem_convert.html:13
msgid "Warning"
msgstr "Warnung"

#: order/templates/order/sales_order_cancel.html:9
msgid "Cancelling this order means that the order will no longer be editable."
msgstr "Abbruch dieser Bestellung bedeutet, dass sie nicht länger bearbeitbar ist."

#: order/templates/order/sales_order_detail.html:18
msgid "Sales Order Items"
msgstr "Auftrags-Positionen"

#: order/templates/order/sales_order_ship.html:10
msgid "This order has not been fully allocated. If the order is marked as shipped, it can no longer be adjusted."
msgstr "Dieser Auftrag ist nicht vollständig zugeordnet. Wenn der Auftrag als versendet markiert wird, kann er nicht mehr geändert werden."

#: order/templates/order/sales_order_ship.html:12
msgid "Ensure that the order allocation is correct before shipping the order."
msgstr "Vor dem Versand sicherstellen, dass die Zuordnung richtig ist."

#: order/templates/order/sales_order_ship.html:18
msgid "Some line items in this order have been over-allocated"
msgstr "Einige Positionen dieses Auftrags sind überzugeordnet"

#: order/templates/order/sales_order_ship.html:20
msgid "Ensure that this is correct before shipping the order."
msgstr "Vor dem Versand sicherstellen, dass dies richtig ist."

#: order/templates/order/sales_order_ship.html:27
msgid "Shipping this order means that the order will no longer be editable."
msgstr "Versenden dieses Auftrags bedeutet, dass der Auftrag nicht mehr bearbeitbar ist."

#: order/templates/order/so_allocate_by_serial.html:9
msgid "Allocate stock items by serial number"
msgstr "Teilebestand per Seriennummer zuweisen"

#: order/views.py:103
msgid "Cancel Order"
msgstr "Bestellung stornieren"

#: order/views.py:112 order/views.py:138
msgid "Confirm order cancellation"
msgstr "Bestellstornierung bestätigen"

#: order/views.py:115 order/views.py:141
msgid "Order cannot be cancelled"
msgstr "Bestellung kann nicht verworfen werden"

#: order/views.py:129
msgid "Cancel sales order"
msgstr "Auftrag stornieren"

#: order/views.py:155
msgid "Issue Order"
msgstr "Bestellung aufgeben"

#: order/views.py:164
msgid "Confirm order placement"
msgstr "Bestellungstätigung bestätigen"

#: order/views.py:174
msgid "Purchase order issued"
msgstr "Bestellung plaziert"

#: order/views.py:185
msgid "Complete Order"
msgstr "Auftrag fertigstellen"

#: order/views.py:201
msgid "Confirm order completion"
msgstr "Fertigstellung bestätigen"

#: order/views.py:212
msgid "Purchase order completed"
msgstr "Bestellung als vollständig markieren"

#: order/views.py:238
msgid "Confirm order shipment"
msgstr "Versand bestätigen"

#: order/views.py:244
msgid "Could not ship order"
msgstr "Versand fehlgeschlagen"

#: order/views.py:291
msgid "Match Supplier Parts"
msgstr "Zuliefererteile zuordnen"

#: order/views.py:535
msgid "Update prices"
msgstr "Preise aktualisieren"

#: order/views.py:793
#, python-brace-format
msgid "Ordered {n} parts"
msgstr "{n} Teile bestellt"

#: order/views.py:846
msgid "Allocate Serial Numbers"
msgstr "Seriennummern zuweisen"

#: order/views.py:891
#, python-brace-format
msgid "Allocated {n} items"
msgstr "{n} Positionen zugeordnet"

#: order/views.py:907
msgid "Select line item"
msgstr "Position auswählen"

#: order/views.py:938
#, python-brace-format
msgid "No matching item for serial {serial}"
msgstr "Kein passends Teil für Seriennummer {serial} gefunden"

#: order/views.py:948
#, python-brace-format
msgid "{serial} is not in stock"
msgstr "{serial} ist nicht auf Lager"

#: order/views.py:956
#, python-brace-format
msgid "{serial} already allocated to an order"
msgstr "{serial} bereits einem Auftrag zugeordnet"

#: order/views.py:1072
msgid "Sales order not found"
msgstr "Auftrag nicht gefunden"

#: order/views.py:1078
msgid "Price not found"
msgstr "Preis nicht gefunden"

#: order/views.py:1081
#, python-brace-format
msgid "Updated {part} unit-price to {price}"
msgstr "Stückpreis für {part} auf {price} aktualisiert"

#: order/views.py:1086
#, python-brace-format
msgid "Updated {part} unit-price to {price} and quantity to {qty}"
msgstr "{part} Stückpreis auf {price} und Menge auf {qty} aktualisiert"

#: part/api.py:731
msgid "Must be greater than zero"
msgstr "Muss größer als 0 sein"

#: part/api.py:735
msgid "Must be a valid quantity"
msgstr "Muss eine gültige Nummer sein"

#: part/api.py:750
msgid "Specify location for initial part stock"
msgstr "Standort für anfänglichen Bestand angeben"

#: part/api.py:781 part/api.py:785 part/api.py:800 part/api.py:804
msgid "This field is required"
msgstr "Dieses Feld ist erforderlich"

#: part/bom.py:125 part/models.py:81 part/models.py:816
#: part/templates/part/category.html:90 part/templates/part/detail.html:104
msgid "Default Location"
msgstr "Standard-Lagerort"

#: part/bom.py:126 part/templates/part/part_base.html:167
msgid "Available Stock"
msgstr "Verfügbarer Bestand"

#: part/forms.py:63
msgid "File Format"
msgstr "Dateiformat"

#: part/forms.py:63
msgid "Select output file format"
msgstr "Ausgabe-Dateiformat auswählen"

#: part/forms.py:65
msgid "Cascading"
msgstr "Kaskadierend"

#: part/forms.py:65
msgid "Download cascading / multi-level BOM"
msgstr "Kaskadierende Stückliste herunterladen"

#: part/forms.py:67
msgid "Levels"
msgstr "Ebenen"

#: part/forms.py:67
msgid "Select maximum number of BOM levels to export (0 = all levels)"
msgstr "Maximale Anzahl an Ebenen für Stückliste-Export auswählen (0 = alle Ebenen)"

#: part/forms.py:69
msgid "Include Parameter Data"
msgstr "Parameter-Daten einschließen"

#: part/forms.py:69
msgid "Include part parameters data in exported BOM"
msgstr "Teil-Parameter in Stückliste-Export einschließen"

#: part/forms.py:71
msgid "Include Stock Data"
msgstr "Bestand einschließen"

#: part/forms.py:71
msgid "Include part stock data in exported BOM"
msgstr "Teil-Bestand in Stückliste-Export einschließen"

#: part/forms.py:73
msgid "Include Manufacturer Data"
msgstr "Herstellerdaten einschließen"

#: part/forms.py:73
msgid "Include part manufacturer data in exported BOM"
msgstr "Teil-Herstellerdaten in Stückliste-Export einschließen"

#: part/forms.py:75
msgid "Include Supplier Data"
msgstr "Zulieferer einschließen"

#: part/forms.py:75
msgid "Include part supplier data in exported BOM"
msgstr "Zulieferer-Daten in Stückliste-Export einschließen"

#: part/forms.py:96 part/models.py:2427
msgid "Parent Part"
msgstr "Ausgangsteil"

#: part/forms.py:97 part/templates/part/bom_duplicate.html:7
msgid "Select parent part to copy BOM from"
msgstr "Teil für Stücklisten-Kopie auswählen"

#: part/forms.py:103
msgid "Clear existing BOM items"
msgstr "Stücklisten-Position(en) löschen"

#: part/forms.py:109
msgid "Confirm BOM duplication"
msgstr "Kopie von Stückliste bestätigen"

#: part/forms.py:127
msgid "validate"
msgstr "kontrollieren"

#: part/forms.py:127
msgid "Confirm that the BOM is correct"
msgstr "Bestätigen, dass die Stückliste korrekt ist"

#: part/forms.py:163
msgid "Select part category"
msgstr "Teil-Kategorie wählen"

#: part/forms.py:200
msgid "Add parameter template to same level categories"
msgstr "Parameter-Vorlage zu Kategorien dieser Ebene hinzufügen"

#: part/forms.py:204
msgid "Add parameter template to all categories"
msgstr "Parameter-Vorlage zu allen Kategorien hinzufügen"

#: part/forms.py:224
msgid "Input quantity for price calculation"
msgstr "Menge für die Preisberechnung"

#: part/models.py:82
msgid "Default location for parts in this category"
msgstr "Standard-Lagerort für Teile dieser Kategorie"

#: part/models.py:85
msgid "Default keywords"
msgstr "Standard Stichwörter"

#: part/models.py:85
msgid "Default keywords for parts in this category"
msgstr "Standard-Stichworte für Teile dieser Kategorie"

#: part/models.py:95 part/models.py:2473 part/templates/part/category.html:11
#: part/templates/part/part_app_base.html:10
msgid "Part Category"
msgstr "Teil-Kategorie"

#: part/models.py:96 part/templates/part/category.html:117
#: templates/InvenTree/search.html:101 templates/stats.html:84
#: users/models.py:40
msgid "Part Categories"
msgstr "Teil-Kategorien"

#: part/models.py:358 part/templates/part/cat_link.html:3
#: part/templates/part/category.html:13 part/templates/part/category.html:122
#: part/templates/part/category.html:142
#: part/templates/part/category_sidebar.html:9
#: templates/InvenTree/index.html:85 templates/InvenTree/search.html:88
#: templates/InvenTree/settings/sidebar.html:36
#: templates/js/translated/part.js:1416 templates/navbar.html:19
#: templates/stats.html:80 templates/stats.html:89 users/models.py:41
msgid "Parts"
msgstr "Teile"

#: part/models.py:450
msgid "Invalid choice for parent part"
msgstr "Ungültige Auswahl für übergeordnetes Teil"

#: part/models.py:502 part/models.py:514
#, python-brace-format
msgid "Part '{p1}' is  used in BOM for '{p2}' (recursive)"
msgstr "Teil '{p1}' wird in Stückliste für Teil '{p2}' benutzt (rekursiv)"

#: part/models.py:611
msgid "Next available serial numbers are"
msgstr "Nächste verfügbare Seriennummern wären"

#: part/models.py:615
msgid "Next available serial number is"
msgstr "Nächste verfügbare Seriennummer ist"

#: part/models.py:620
msgid "Most recent serial number is"
msgstr "Die neuste Seriennummer ist"

#: part/models.py:715
msgid "Duplicate IPN not allowed in part settings"
msgstr "Doppelte IPN in den Teil-Einstellungen nicht erlaubt"

#: part/models.py:740
msgid "Part name"
msgstr "Name des Teils"

#: part/models.py:747
msgid "Is Template"
msgstr "Ist eine Vorlage"

#: part/models.py:748
msgid "Is this part a template part?"
msgstr "Ist dieses Teil eine Vorlage?"

#: part/models.py:758
msgid "Is this part a variant of another part?"
msgstr "Ist dieses Teil eine Variante eines anderen Teils?"

#: part/models.py:759
msgid "Variant Of"
msgstr "Variante von"

#: part/models.py:765
msgid "Part description"
msgstr "Beschreibung des Teils"

#: part/models.py:770 part/templates/part/category.html:97
#: part/templates/part/detail.html:73
msgid "Keywords"
msgstr "Schlüsselwörter"

#: part/models.py:771
msgid "Part keywords to improve visibility in search results"
msgstr "Schlüsselworte um die Sichtbarkeit in Suchergebnissen zu verbessern"

#: part/models.py:778 part/models.py:2223 part/models.py:2472
#: part/templates/part/detail.html:36 part/templates/part/set_category.html:15
#: templates/InvenTree/settings/settings.html:163
#: templates/js/translated/part.js:1021
msgid "Category"
msgstr "Kategorie"

#: part/models.py:779
msgid "Part category"
msgstr "Teile-Kategorie"

#: part/models.py:784 part/templates/part/detail.html:45
#: templates/js/translated/part.js:550 templates/js/translated/part.js:974
#: templates/js/translated/stock.js:1104
msgid "IPN"
msgstr "IPN (Interne Produktnummer)"

#: part/models.py:785
msgid "Internal Part Number"
msgstr "Interne Teilenummer"

#: part/models.py:791
msgid "Part revision or version number"
msgstr "Revisions- oder Versionsnummer"

#: part/models.py:792 part/templates/part/detail.html:52 report/models.py:200
#: templates/js/translated/part.js:554
msgid "Revision"
msgstr "Revision"

#: part/models.py:814
msgid "Where is this item normally stored?"
msgstr "Wo wird dieses Teil normalerweise gelagert?"

#: part/models.py:861 part/templates/part/detail.html:113
msgid "Default Supplier"
msgstr "Standard Zulieferer"

#: part/models.py:862
msgid "Default supplier part"
msgstr "Standard Zuliefererteil"

#: part/models.py:869
msgid "Default Expiry"
msgstr "Standard Ablaufzeit"

#: part/models.py:870
msgid "Expiry time (in days) for stock items of this part"
msgstr "Ablauf-Zeit (in Tagen) für Bestand dieses Teils"

#: part/models.py:875 part/templates/part/part_base.html:178
msgid "Minimum Stock"
msgstr "Minimaler Bestand"

#: part/models.py:876
msgid "Minimum allowed stock level"
msgstr "Minimal zulässiger Bestand"

#: part/models.py:883
msgid "Stock keeping units for this part"
msgstr "Stock Keeping Units (SKU) für dieses Teil"

#: part/models.py:889
msgid "Can this part be built from other parts?"
msgstr "Kann dieses Teil aus anderen Teilen angefertigt werden?"

#: part/models.py:895
msgid "Can this part be used to build other parts?"
msgstr "Kann dieses Teil zum Bauauftrag von anderen genutzt werden?"

#: part/models.py:901
msgid "Does this part have tracking for unique items?"
msgstr "Hat dieses Teil Tracking für einzelne Objekte?"

#: part/models.py:906
msgid "Can this part be purchased from external suppliers?"
msgstr "Kann dieses Teil von externen Zulieferern gekauft werden?"

#: part/models.py:911
msgid "Can this part be sold to customers?"
msgstr "Kann dieses Teil an Kunden verkauft werden?"

#: part/models.py:915 templates/js/translated/table_filters.js:34
#: templates/js/translated/table_filters.js:96
#: templates/js/translated/table_filters.js:290
#: templates/js/translated/table_filters.js:368
msgid "Active"
msgstr "Aktiv"

#: part/models.py:916
msgid "Is this part active?"
msgstr "Ist dieses Teil aktiv?"

#: part/models.py:921
msgid "Is this a virtual part, such as a software product or license?"
msgstr "Ist dieses Teil virtuell, wie zum Beispiel eine Software oder Lizenz?"

#: part/models.py:926
msgid "Part notes - supports Markdown formatting"
msgstr "Bemerkungen - unterstüzt Markdown-Formatierung"

#: part/models.py:929
msgid "BOM checksum"
msgstr "Prüfsumme der Stückliste"

#: part/models.py:929
msgid "Stored BOM checksum"
msgstr "Prüfsumme der Stückliste gespeichert"

#: part/models.py:932
msgid "BOM checked by"
msgstr "Stückliste kontrolliert von"

#: part/models.py:934
msgid "BOM checked date"
msgstr "BOM Kontrolldatum"

#: part/models.py:938
msgid "Creation User"
msgstr "Erstellungs-Nutzer"

#: part/models.py:1750
msgid "Sell multiple"
msgstr "Mehrere verkaufen"

#: part/models.py:2273
msgid "Test templates can only be created for trackable parts"
msgstr "Test-Vorlagen können nur für verfolgbare Teile angelegt werden"

#: part/models.py:2290
msgid "Test with this name already exists for this part"
msgstr "Ein Test mit diesem Namen besteht bereits für dieses Teil"

#: part/models.py:2310 templates/js/translated/part.js:1467
#: templates/js/translated/stock.js:828
msgid "Test Name"
msgstr "Test-Name"

#: part/models.py:2311
msgid "Enter a name for the test"
msgstr "Namen für diesen Test eingeben"

#: part/models.py:2316
msgid "Test Description"
msgstr "Test-Beschreibung"

#: part/models.py:2317
msgid "Enter description for this test"
msgstr "Beschreibung für diesen Test eingeben"

#: part/models.py:2322 templates/js/translated/part.js:1476
#: templates/js/translated/table_filters.js:276
msgid "Required"
msgstr "Benötigt"

#: part/models.py:2323
msgid "Is this test required to pass?"
msgstr "Muss dieser Test erfolgreich sein?"

#: part/models.py:2328 templates/js/translated/part.js:1484
msgid "Requires Value"
msgstr "Erfordert Wert"

#: part/models.py:2329
msgid "Does this test require a value when adding a test result?"
msgstr "Muss für diesen Test ein Wert für das Test-Ergebnis eingetragen werden?"

#: part/models.py:2334 templates/js/translated/part.js:1491
msgid "Requires Attachment"
msgstr "Anhang muss eingegeben werden"

#: part/models.py:2335
msgid "Does this test require a file attachment when adding a test result?"
msgstr "Muss für diesen Test ein Anhang für das Test-Ergebnis hinzugefügt werden?"

#: part/models.py:2346
#, python-brace-format
msgid "Illegal character in template name ({c})"
msgstr "Ungültiges Zeichen im Vorlagename ({c})"

#: part/models.py:2382
msgid "Parameter template name must be unique"
msgstr "Vorlagen-Name des Parameters muss eindeutig sein"

#: part/models.py:2390
msgid "Parameter Name"
msgstr "Name des Parameters"

#: part/models.py:2397
msgid "Parameter Units"
msgstr "Einheit des Parameters"

#: part/models.py:2429 part/models.py:2478 part/models.py:2479
#: templates/InvenTree/settings/settings.html:158
msgid "Parameter Template"
msgstr "Parameter Vorlage"

#: part/models.py:2431
msgid "Data"
msgstr "Wert"

#: part/models.py:2431
msgid "Parameter Value"
msgstr "Parameter Wert"

#: part/models.py:2483 templates/InvenTree/settings/settings.html:167
msgid "Default Value"
msgstr "Standard-Wert"

#: part/models.py:2484
msgid "Default Parameter Value"
msgstr "Standard Parameter Wert"

#: part/models.py:2561
msgid "Select parent part"
msgstr "Ausgangsteil auswählen"

#: part/models.py:2569
msgid "Sub part"
msgstr "Untergeordnetes Teil"

#: part/models.py:2570
msgid "Select part to be used in BOM"
msgstr "Teil für die Nutzung in der Stückliste auswählen"

#: part/models.py:2576
msgid "BOM quantity for this BOM item"
msgstr "Stücklisten-Anzahl für dieses Stücklisten-Teil"

#: part/models.py:2578 templates/js/translated/bom.js:454
#: templates/js/translated/bom.js:528
#: templates/js/translated/table_filters.js:92
msgid "Optional"
msgstr "Optional"

#: part/models.py:2578
msgid "This BOM item is optional"
msgstr "Diese Stücklisten-Position ist optional"

#: part/models.py:2581
msgid "Overage"
msgstr "Überschuss"

#: part/models.py:2582
msgid "Estimated build wastage quantity (absolute or percentage)"
msgstr "Geschätzter Ausschuss (absolut oder prozentual)"

#: part/models.py:2585
msgid "BOM item reference"
msgstr "Referenz der Postion auf der Stückliste"

#: part/models.py:2588
msgid "BOM item notes"
msgstr "Notizen zur Stücklisten-Position"

#: part/models.py:2590
msgid "Checksum"
msgstr "Prüfsumme"

#: part/models.py:2590
msgid "BOM line checksum"
msgstr "Prüfsumme der Stückliste"

#: part/models.py:2594 templates/js/translated/bom.js:545
#: templates/js/translated/bom.js:552
#: templates/js/translated/table_filters.js:68
#: templates/js/translated/table_filters.js:88
msgid "Inherited"
msgstr "Geerbt"

#: part/models.py:2595
msgid "This BOM item is inherited by BOMs for variant parts"
msgstr "Diese Stücklisten-Position wird in die Stücklisten von Teil-Varianten vererbt"

#: part/models.py:2600 templates/js/translated/bom.js:537
msgid "Allow Variants"
msgstr "Varianten zulassen"

#: part/models.py:2601
msgid "Stock items for variant parts can be used for this BOM item"
msgstr "Bestand von Varianten kann für diese Stücklisten-Position verwendet werden"

#: part/models.py:2686 stock/models.py:371
msgid "Quantity must be integer value for trackable parts"
msgstr "Menge muss eine Ganzzahl sein"

#: part/models.py:2695 part/models.py:2697
msgid "Sub part must be specified"
msgstr "Zuliefererteil muss festgelegt sein"

#: part/models.py:2826
msgid "BOM Item Substitute"
msgstr "Stücklisten Ersatzteile"

#: part/models.py:2848
msgid "Substitute part cannot be the same as the master part"
msgstr "Ersatzteil kann nicht identisch mit dem Hauptteil sein"

#: part/models.py:2860
msgid "Parent BOM item"
msgstr "Übergeordnete Stücklisten Position"

#: part/models.py:2868
msgid "Substitute part"
msgstr "Ersatzteil"

#: part/models.py:2879
msgid "Part 1"
msgstr "Teil 1"

#: part/models.py:2883
msgid "Part 2"
msgstr "Teil 2"

#: part/models.py:2883
msgid "Select Related Part"
msgstr "verknüpftes Teil auswählen"

#: part/models.py:2915
msgid "Error creating relationship: check that the part is not related to itself and that the relationship is unique"
msgstr "Fehler bei Verwandschaft: Ist das Teil mit sich selbst verwandt oder ist das die Verwandtschaft nicht eindeutig?"

#: part/tasks.py:53
msgid "Low stock notification"
msgstr "Benachrichtigungen über geringen Bestand"

#: part/templates/part/bom.html:6
msgid "You do not have permission to edit the BOM."
msgstr "Sie haben keine Berechtigung zum Bearbeiten der Stückliste."

#: part/templates/part/bom.html:15
#, python-format
msgid "The BOM for <em>%(part)s</em> has changed, and must be validated.<br>"
msgstr "Die Stückliste für <em>%(part)s</em> hat sich geändert und muss kontrolliert werden.<br>"

#: part/templates/part/bom.html:17
#, python-format
msgid "The BOM for <em>%(part)s</em> was last checked by %(checker)s on %(check_date)s"
msgstr "Die Stückliste für <em>%(part)s</em> wurde zuletzt von %(checker)s am %(check_date)s kontrolliert"

#: part/templates/part/bom.html:21
#, python-format
msgid "The BOM for <em>%(part)s</em> has not been validated."
msgstr "Die Stückliste für <em>%(part)s</em> wurde noch nicht kontrolliert."

#: part/templates/part/bom.html:30 part/templates/part/detail.html:357
msgid "BOM actions"
msgstr "Stücklisten-Aktionen"

#: part/templates/part/bom.html:34
msgid "Delete Items"
msgstr "Einträge löschen"

#: part/templates/part/bom_duplicate.html:13
msgid "This part already has a Bill of Materials"
msgstr "Dieses Teil hat bereits eine Stückliste"

#: part/templates/part/bom_upload/match_parts.html:29
msgid "Select Part"
msgstr "Teil auswählen"

#: part/templates/part/bom_upload/upload_file.html:8
<<<<<<< HEAD
#, fuzzy
#| msgid "Return to stock"
msgid "Return to BOM"
msgstr "zu Bestand zurückgeben"
=======
msgid "Return to BOM"
msgstr ""
>>>>>>> 3b79309e

#: part/templates/part/bom_upload/upload_file.html:13
msgid "Upload Bill of Materials"
msgstr "Stückliste hochladen"

#: part/templates/part/bom_upload/upload_file.html:33
msgid "Requirements for BOM upload"
msgstr "Anforderungen für Stückliste-Datei"

#: part/templates/part/bom_upload/upload_file.html:35
msgid "The BOM file must contain the required named columns as provided in the "
msgstr "Die Stückliste-Datei muss die aufgeführten Spalten enthalten; siehe"

#: part/templates/part/bom_upload/upload_file.html:35
msgid "BOM Upload Template"
msgstr "Vorlage für Stückliste"

#: part/templates/part/bom_upload/upload_file.html:36
msgid "Each part must already exist in the database"
msgstr "Jedes Teil muss bereits in der Datenbank bestehen"

#: part/templates/part/bom_validate.html:6
#, python-format
msgid "Confirm that the Bill of Materials (BOM) is valid for:<br><em>%(part)s</em>"
msgstr "Bestätigen Sie das die Stückliste für <br><em>%(part)s</em> korrekt ist"

#: part/templates/part/bom_validate.html:9
msgid "This will validate each line in the BOM."
msgstr "Damit wird jede Zeile der Stückliste kontrolliert"

#: part/templates/part/category.html:24 part/templates/part/category.html:28
msgid "You are subscribed to notifications for this category"
msgstr "Sie haben Benachrichtigungen für diese Kategorie abonniert"

#: part/templates/part/category.html:32
msgid "Subscribe to notifications for this category"
msgstr "Benachrichtigungen für diese Kategorie abonnieren"

#: part/templates/part/category.html:38
msgid "Category Actions"
msgstr "Kategorieaktionen"

#: part/templates/part/category.html:43
msgid "Edit category"
msgstr "Kategorie bearbeiten"

#: part/templates/part/category.html:44
msgid "Edit Category"
msgstr "Kategorie bearbeiten"

#: part/templates/part/category.html:48
msgid "Delete category"
msgstr "Kategorie löschen"

#: part/templates/part/category.html:49
msgid "Delete Category"
msgstr "Kategorie löschen"

#: part/templates/part/category.html:57
msgid "Create new part category"
msgstr "Teil-Kategorie anlegen"

#: part/templates/part/category.html:58
msgid "New Category"
msgstr "Neue Kategorie"

#: part/templates/part/category.html:67
msgid "Top level part category"
msgstr "Oberste Teil-Kategorie"

#: part/templates/part/category.html:79
msgid "Category Path"
msgstr "Pfad zur Kategorie"

#: part/templates/part/category.html:84
msgid "Category Description"
msgstr "Kategorie-Beschreibung"

#: part/templates/part/category.html:103 part/templates/part/category.html:194
#: part/templates/part/category_sidebar.html:7
msgid "Subcategories"
msgstr "Unter-Kategorien"

#: part/templates/part/category.html:108
msgid "Parts (Including subcategories)"
msgstr "Teile (inklusive Unter-Kategorien)"

#: part/templates/part/category.html:145
msgid "Export Part Data"
msgstr "Teile-Daten exportieren"

#: part/templates/part/category.html:146 part/templates/part/category.html:170
msgid "Export"
msgstr "Exportieren"

#: part/templates/part/category.html:149
msgid "Create new part"
msgstr "Neues Teil anlegen"

#: part/templates/part/category.html:150 templates/js/translated/bom.js:40
msgid "New Part"
msgstr "Neues Teil"

#: part/templates/part/category.html:164
msgid "Set category"
msgstr "Teil-Kategorie auswählen"

#: part/templates/part/category.html:164
msgid "Set Category"
msgstr "Teil-Kategorie auswählen"

#: part/templates/part/category.html:168
msgid "Print Labels"
msgstr "Label drucken"

#: part/templates/part/category.html:170
msgid "Export Data"
msgstr "Exportieren"

#: part/templates/part/category.html:184
msgid "Part Parameters"
msgstr "Teilparameter"

#: part/templates/part/category.html:261
msgid "Create Part Category"
msgstr "Teil-Kategorie hinzufügen"

#: part/templates/part/category.html:288
msgid "Create Part"
msgstr "Teil hinzufügen"

#: part/templates/part/category_delete.html:5
msgid "Are you sure you want to delete category"
msgstr "Sind Sie sicher, dass Sie diese Kategorie löschen wollen"

#: part/templates/part/category_delete.html:8
#, python-format
msgid "This category contains %(count)s child categories"
msgstr "Diese Kategorie enthält %(count)s Unter-Kategorien"

#: part/templates/part/category_delete.html:9
msgid "If this category is deleted, these child categories will be moved to the"
msgstr "Wenn diese Kategorie gelöscht wird, werden alle Unter-Kat. verschoben nach"

#: part/templates/part/category_delete.html:11
msgid "category"
msgstr "Kategorie"

#: part/templates/part/category_delete.html:13
msgid "top level Parts category"
msgstr "oberste Teil-Kategorie"

#: part/templates/part/category_delete.html:25
#, python-format
msgid "This category contains %(count)s parts"
msgstr "Diese Kategorie enthält %(count)s Teile"

#: part/templates/part/category_delete.html:27
#, python-format
msgid "If this category is deleted, these parts will be moved to the parent category %(path)s"
msgstr "Wenn diese Kat. gelöscht wird, werden diese Teile in die übergeordnete Kategorie %(path)s verschoben"

#: part/templates/part/category_delete.html:29
msgid "If this category is deleted, these parts will be moved to the top-level category Teile"
msgstr "Wenn diese Kat. gelöscht wird, werden diese Teile in die oberste Kat. verschoben"

#: part/templates/part/category_sidebar.html:13
<<<<<<< HEAD
#, fuzzy
#| msgid "Import Part"
msgid "Import Parts"
msgstr "Teil importieren"
=======
msgid "Import Parts"
msgstr ""
>>>>>>> 3b79309e

#: part/templates/part/copy_part.html:9 templates/js/translated/part.js:366
msgid "Duplicate Part"
msgstr "Teil duplizieren"

#: part/templates/part/copy_part.html:10
#, python-format
msgid "Make a copy of part '%(full_name)s'."
msgstr "Eine Kopie des Teils '%(full_name)s' erstellen."

#: part/templates/part/copy_part.html:14
#: part/templates/part/create_part.html:11
msgid "Possible Matching Parts"
msgstr "Evtl. passende Teile"

#: part/templates/part/copy_part.html:15
#: part/templates/part/create_part.html:12
msgid "The new part may be a duplicate of these existing parts"
msgstr "Teil evtl. Duplikat dieser Teile"

#: part/templates/part/create_part.html:17
#, python-format
msgid "%(full_name)s - <em>%(desc)s</em> (%(match_per)s%% match)"
msgstr "%(full_name)s - <em>%(desc)s</em> (%(match_per)s%% übereinstimmend)"

#: part/templates/part/detail.html:16
msgid "Part Details"
msgstr "Teile-Details"

#: part/templates/part/detail.html:66
msgid "Minimum stock level"
msgstr "Minimaler Bestand"

#: part/templates/part/detail.html:97
msgid "Latest Serial Number"
msgstr "letzte Seriennummer"

#: part/templates/part/detail.html:124
msgid "Part Stock"
msgstr "Teilbestand"

#: part/templates/part/detail.html:136
#, python-format
msgid "Showing stock for all variants of <em>%(full_name)s</em>"
msgstr "Bestand aller Varianten von <em>%(full_name)s</em>"

#: part/templates/part/detail.html:146
msgid "Part Test Templates"
msgstr "Teil Test-Vorlagen"

#: part/templates/part/detail.html:151
msgid "Add Test Template"
msgstr "Test Vorlage hinzufügen"

#: part/templates/part/detail.html:208
msgid "Sales Order Allocations"
msgstr "Verkaufsauftragszuweisungen"

#: part/templates/part/detail.html:249
msgid "Part Variants"
msgstr "Teil Varianten"

#: part/templates/part/detail.html:253
msgid "Create new variant"
msgstr "Neue Variante anlegen"

#: part/templates/part/detail.html:254
msgid "New Variant"
msgstr "neue Variante anlegen"

#: part/templates/part/detail.html:281
msgid "Add new parameter"
msgstr "Parameter hinzufügen"

#: part/templates/part/detail.html:315 part/templates/part/part_sidebar.html:47
msgid "Related Parts"
msgstr "Verknüpfte Teile"

#: part/templates/part/detail.html:319 part/templates/part/detail.html:320
msgid "Add Related"
msgstr "Verknüpftes Teil hinzufügen"

#: part/templates/part/detail.html:340 part/templates/part/part_sidebar.html:19
msgid "Bill of Materials"
msgstr "Stückliste"

#: part/templates/part/detail.html:345
msgid "Export actions"
msgstr "Export-Aktionen"

#: part/templates/part/detail.html:349
msgid "Export BOM"
msgstr "Stückliste exportieren"

#: part/templates/part/detail.html:351
msgid "Print BOM Report"
msgstr "Stücklisten-Bericht drucken"

#: part/templates/part/detail.html:361
msgid "Upload BOM"
msgstr "Stückliste hochladen"

#: part/templates/part/detail.html:363 templates/js/translated/part.js:267
msgid "Copy BOM"
msgstr "Stückliste kopieren"

#: part/templates/part/detail.html:365 part/views.py:751
msgid "Validate BOM"
msgstr "Stückliste überprüfen"

#: part/templates/part/detail.html:370
msgid "New BOM Item"
msgstr "Neue Stücklisten-Position"

#: part/templates/part/detail.html:371
msgid "Add BOM Item"
msgstr "Stücklisten-Position hinzufügen"

#: part/templates/part/detail.html:384
msgid "Assemblies"
msgstr "Baugruppen"

#: part/templates/part/detail.html:401
msgid "Part Builds"
msgstr "Gefertigte Teile"

#: part/templates/part/detail.html:426
msgid "Build Order Allocations"
msgstr "Bauauftragszuweisungen"

#: part/templates/part/detail.html:436
msgid "Part Suppliers"
msgstr "Zulieferer"

#: part/templates/part/detail.html:463
msgid "Part Manufacturers"
msgstr "Teil-Hersteller"

#: part/templates/part/detail.html:479
msgid "Delete manufacturer parts"
msgstr "Herstellerteile löschen"

#: part/templates/part/detail.html:660
msgid "Delete selected BOM items?"
msgstr "Ausgewählte Stücklistenpositionen löschen?"

#: part/templates/part/detail.html:661
msgid "All selected BOM items will be deleted"
msgstr "Alle ausgewählte Stücklistenpositionen werden gelöscht"

#: part/templates/part/detail.html:712
msgid "Create BOM Item"
msgstr "Stücklisten-Position anlegen"

#: part/templates/part/detail.html:764
msgid "Related Part"
msgstr "verknüpftes Teil"

#: part/templates/part/detail.html:770
msgid "Add Related Part"
msgstr "verknüpftes Teil hinzufügen"

#: part/templates/part/detail.html:867
msgid "Add Test Result Template"
msgstr "Testergebnis-Vorlage hinzufügen"

#: part/templates/part/detail.html:924
msgid "Edit Part Notes"
msgstr "Teilenotizen bearbeiten"

#: part/templates/part/detail.html:1076
#, python-format
msgid "Purchase Unit Price - %(currency)s"
msgstr "Stückpreis Einkauf - %(currency)s"

#: part/templates/part/detail.html:1088
#, python-format
msgid "Unit Price-Cost Difference - %(currency)s"
msgstr "Stückpreis Differenz - %(currency)s"

#: part/templates/part/detail.html:1100
#, python-format
msgid "Supplier Unit Cost - %(currency)s"
msgstr "Stückpreis Zulieferer - %(currency)s"

#: part/templates/part/detail.html:1189
#, python-format
msgid "Unit Price - %(currency)s"
msgstr "Stückpreis - %(currency)s"

#: part/templates/part/import_wizard/ajax_part_upload.html:29
#: part/templates/part/import_wizard/part_upload.html:51
msgid "Unsuffitient privileges."
msgstr "Unzureichende Benutzerrechte."

#: part/templates/part/import_wizard/part_upload.html:14
msgid "Import Parts from File"
msgstr "Teile aus Datei importieren"

#: part/templates/part/part_app_base.html:12
msgid "Part List"
msgstr "Teileliste"

#: part/templates/part/part_base.html:27 part/templates/part/part_base.html:31
msgid "You are subscribed to notifications for this part"
msgstr "Sie haben Benachrichtigungen für dieses Teil abonniert"

#: part/templates/part/part_base.html:35
msgid "Subscribe to notifications for this part"
msgstr "Benachrichtigungen für dieses Teil abonnieren"

#: part/templates/part/part_base.html:43
#: stock/templates/stock/item_base.html:28
#: stock/templates/stock/location.html:29
msgid "Barcode actions"
msgstr "Barcode Aktionen"

#: part/templates/part/part_base.html:45
#: stock/templates/stock/item_base.html:32
#: stock/templates/stock/location.html:31 templates/qr_button.html:1
msgid "Show QR Code"
msgstr "QR-Code anzeigen"

#: part/templates/part/part_base.html:46
#: stock/templates/stock/item_base.html:48
#: stock/templates/stock/location.html:32
msgid "Print Label"
msgstr "Label drucken"

#: part/templates/part/part_base.html:51
msgid "Show pricing information"
msgstr "Kosteninformationen ansehen"

#: part/templates/part/part_base.html:56
#: stock/templates/stock/item_base.html:103
#: stock/templates/stock/location.html:40
msgid "Stock actions"
msgstr "Bestands-Aktionen"

#: part/templates/part/part_base.html:63
msgid "Count part stock"
msgstr "Bestand zählen"

#: part/templates/part/part_base.html:69
msgid "Transfer part stock"
msgstr "Teilbestand verschieben"

#: part/templates/part/part_base.html:84
msgid "Part actions"
msgstr "Teile Aktionen"

#: part/templates/part/part_base.html:87
msgid "Duplicate part"
msgstr "Teil duplizieren"

#: part/templates/part/part_base.html:90
msgid "Edit part"
msgstr "Teil bearbeiten"

#: part/templates/part/part_base.html:93
msgid "Delete part"
msgstr "Teil löschen"

#: part/templates/part/part_base.html:109
msgid "Part is a template part (variants can be made from this part)"
msgstr "Teil ist Vorlage (Varianten können von diesem Teil erstellt werden)"

#: part/templates/part/part_base.html:113
msgid "Part can be assembled from other parts"
msgstr "Teil kann aus anderen Teilen angefertigt werden"

#: part/templates/part/part_base.html:117
msgid "Part can be used in assemblies"
msgstr "Teil kann in Baugruppen benutzt werden"

#: part/templates/part/part_base.html:121
msgid "Part stock is tracked by serial number"
msgstr "Teil wird per Seriennummer verfolgt"

#: part/templates/part/part_base.html:125
msgid "Part can be purchased from external suppliers"
msgstr "Teil kann von externen Zulieferern gekauft werden"

#: part/templates/part/part_base.html:129
msgid "Part can be sold to customers"
msgstr "Teil kann an Kunden verkauft werden"

#: part/templates/part/part_base.html:135
#: part/templates/part/part_base.html:143
msgid "Part is virtual (not a physical part)"
msgstr "Teil ist virtuell (kein physisches Teil)"

#: part/templates/part/part_base.html:136
#: templates/js/translated/company.js:505
#: templates/js/translated/company.js:762
#: templates/js/translated/model_renderers.js:175
#: templates/js/translated/part.js:465 templates/js/translated/part.js:542
msgid "Inactive"
msgstr "Inaktiv"

#: part/templates/part/part_base.html:155
#, python-format
msgid "This part is a variant of %(link)s"
msgstr "Dieses Teil ist eine Variante von %(link)s"

#: part/templates/part/part_base.html:172 templates/js/translated/order.js:1524
#: templates/js/translated/table_filters.js:188
msgid "In Stock"
msgstr "Auf Lager"

#: part/templates/part/part_base.html:185 templates/js/translated/part.js:1054
msgid "On Order"
msgstr "Bestellt"

#: part/templates/part/part_base.html:192 templates/InvenTree/index.html:178
msgid "Required for Build Orders"
msgstr "Für Bauaufträge benötigt"

#: part/templates/part/part_base.html:199
msgid "Required for Sales Orders"
msgstr "Benötigt für Aufträge"

#: part/templates/part/part_base.html:206
msgid "Allocated to Orders"
msgstr "Zu Bauaufträgen zugeordnet"

#: part/templates/part/part_base.html:221 templates/js/translated/bom.js:566
msgid "Can Build"
msgstr "Herstellbar"

#: part/templates/part/part_base.html:227 templates/js/translated/part.js:885
#: templates/js/translated/part.js:1058
msgid "Building"
msgstr "Im Bau"

#: part/templates/part/part_base.html:320 part/templates/part/prices.html:144
msgid "Calculate"
msgstr "Berechnen"

#: part/templates/part/part_base.html:363
msgid "No matching images found"
msgstr "Keine passenden Bilder gefunden"

#: part/templates/part/part_pricing.html:22 part/templates/part/prices.html:21
msgid "Supplier Pricing"
msgstr "Zulieferer-Preise"

#: part/templates/part/part_pricing.html:26
#: part/templates/part/part_pricing.html:52
#: part/templates/part/part_pricing.html:100
#: part/templates/part/part_pricing.html:115 part/templates/part/prices.html:25
#: part/templates/part/prices.html:52 part/templates/part/prices.html:103
#: part/templates/part/prices.html:120
msgid "Unit Cost"
msgstr "Stückpreis"

#: part/templates/part/part_pricing.html:32
#: part/templates/part/part_pricing.html:58
#: part/templates/part/part_pricing.html:104
#: part/templates/part/part_pricing.html:119 part/templates/part/prices.html:32
#: part/templates/part/prices.html:59 part/templates/part/prices.html:108
#: part/templates/part/prices.html:125
msgid "Total Cost"
msgstr "Gesamtkosten"

#: part/templates/part/part_pricing.html:40 part/templates/part/prices.html:40
#: templates/js/translated/bom.js:520
msgid "No supplier pricing available"
msgstr "Keine Zulieferer-Preise verfügbar"

#: part/templates/part/part_pricing.html:48 part/templates/part/prices.html:49
#: part/templates/part/prices.html:243
msgid "BOM Pricing"
msgstr "Stücklistenpreise"

#: part/templates/part/part_pricing.html:65 part/templates/part/prices.html:69
msgid "Unit Purchase Price"
msgstr "Kaufpreis pro Einheit"

#: part/templates/part/part_pricing.html:71 part/templates/part/prices.html:76
msgid "Total Purchase Price"
msgstr "Gesamter Kaufpreis"

#: part/templates/part/part_pricing.html:81 part/templates/part/prices.html:86
msgid "Note: BOM pricing is incomplete for this part"
msgstr "Anmerkung: Stücklistenbepreisung für dieses Teil ist unvollständig"

#: part/templates/part/part_pricing.html:88 part/templates/part/prices.html:93
msgid "No BOM pricing available"
msgstr "Keine Stücklisten-Preise verfügbar"

#: part/templates/part/part_pricing.html:97 part/templates/part/prices.html:102
msgid "Internal Price"
msgstr "Interner Preis"

#: part/templates/part/part_pricing.html:128
#: part/templates/part/prices.html:134
msgid "No pricing information is available for this part."
msgstr "Keine Preise für dieses Teil verfügbar"

#: part/templates/part/part_sidebar.html:13
<<<<<<< HEAD
#, fuzzy
#| msgid "Variant Of"
msgid "Variants"
msgstr "Variante von"

#: part/templates/part/part_sidebar.html:27
#, fuzzy
#| msgid "Installed In"
msgid "Used In"
msgstr "verbaut in"

#: part/templates/part/part_sidebar.html:43
#, fuzzy
#| msgid "Part Test Templates"
msgid "Test Templates"
msgstr "Teil Test-Vorlagen"
=======
msgid "Variants"
msgstr ""

#: part/templates/part/part_sidebar.html:27
msgid "Used In"
msgstr ""

#: part/templates/part/part_sidebar.html:43
msgid "Test Templates"
msgstr ""
>>>>>>> 3b79309e

#: part/templates/part/part_thumb.html:11
msgid "Select from existing images"
msgstr "Aus vorhandenen Bildern auswählen"

#: part/templates/part/partial_delete.html:9
#, python-format
msgid ""
"Part '<strong>%(full_name)s</strong>' cannot be deleted as it is still marked as <strong>active</strong>.\n"
"    <br>Disable the \"Active\" part attribute and re-try.\n"
"    "
msgstr ""
"Teil '<strong>%(full_name)s</strong>' kann nicht gelöscht werden, da er noch als <strong>aktiv</strong>markiert ist.\n"
"    <br>Deaktivieren Sie das Attribut \"Aktiv\" und versuchen Sie es erneut.\n"
"    "

#: part/templates/part/partial_delete.html:17
#, python-format
msgid "Are you sure you want to delete part '<strong>%(full_name)s</strong>'?"
msgstr "Sind Sie sicher, dass Sie das Teil '<strong>%(full_name)s</strong>' löschen wollen?"

#: part/templates/part/partial_delete.html:22
#, python-format
msgid "This part is used in BOMs for %(count)s other parts. If you delete this part, the BOMs for the following parts will be updated"
msgstr "Dieser Teil wird in Stücklisten für %(count)s andere Teile verwendet. Wenn Sie dieses Teil löschen, werden die Stücklisten für die folgenden Teile aktualisiert"

#: part/templates/part/partial_delete.html:32
#, python-format
msgid "There are %(count)s stock entries defined for this part. If you delete this part, the following stock entries will also be deleted:"
msgstr "Es sind %(count)s Lagerartikel für diesen Teil definiert. Wenn Sie diesen Teil löschen, werden auch die folgenden Lagerartikel gelöscht:"

#: part/templates/part/partial_delete.html:43
#, python-format
msgid "There are %(count)s manufacturers defined for this part. If you delete this part, the following manufacturer parts will also be deleted:"
msgstr "Es sind %(count)s Hersteller für diesen Teil definiert. Wenn Sie diesen Teil löschen, werden auch die folgenden Herstellerteile gelöscht:"

#: part/templates/part/partial_delete.html:54
#, python-format
msgid "There are %(count)s suppliers defined for this part. If you delete this part, the following supplier parts will also be deleted:"
msgstr "Es sind %(count)s Zulieferer für diesen Teil definiert. Wenn Sie diesen Teil löschen, werden auch die folgenden Zuliefererteile gelöscht:"

#: part/templates/part/partial_delete.html:65
#, python-format
msgid "There are %(count)s unique parts tracked for '%(full_name)s'. Deleting this part will permanently remove this tracking information."
msgstr "Es gibt %(count)s einzigartige Teile, die für '%(full_name)s' verfolgt werden. Das Löschen dieses Teils wird diese Tracking-Informationen dauerhaft entfernen."

#: part/templates/part/prices.html:16
msgid "Pricing ranges"
msgstr "Preisspannen"

#: part/templates/part/prices.html:22
msgid "Show supplier cost"
msgstr "Zuliefererkosten anzeigen"

#: part/templates/part/prices.html:23
msgid "Show purchase price"
msgstr "Einkaufpreis anzeigen"

#: part/templates/part/prices.html:50
msgid "Show BOM cost"
msgstr "Stücklisten-Kosten"

#: part/templates/part/prices.html:117
msgid "Show sale cost"
msgstr "Verkaufskosten anzeigen"

#: part/templates/part/prices.html:118
msgid "Show sale price"
msgstr "Verkaufspreis anzeigen"

#: part/templates/part/prices.html:140
msgid "Calculation parameters"
msgstr "Berechnungsparameter"

#: part/templates/part/prices.html:155 templates/js/translated/bom.js:514
msgid "Supplier Cost"
msgstr "Zuliefererkosten"

#: part/templates/part/prices.html:156 part/templates/part/prices.html:177
#: part/templates/part/prices.html:201 part/templates/part/prices.html:231
#: part/templates/part/prices.html:257 part/templates/part/prices.html:285
msgid "Jump to overview"
msgstr "Zur Übersicht gehen"

#: part/templates/part/prices.html:181
msgid "Stock Pricing"
msgstr "Bestandspreise"

#: part/templates/part/prices.html:190
msgid "No stock pricing history is available for this part."
msgstr "Für dieses Teil sind keine Bestandspreise verfügbar."

#: part/templates/part/prices.html:200
msgid "Internal Cost"
msgstr "Interne Kosten"

#: part/templates/part/prices.html:215 part/views.py:1784
msgid "Add Internal Price Break"
msgstr "Interne Preisspanne hinzufügen"

#: part/templates/part/prices.html:230
msgid "BOM Cost"
msgstr "Stücklistenkosten"

#: part/templates/part/prices.html:256
msgid "Sale Cost"
msgstr "Verkaufskosten"

#: part/templates/part/prices.html:296
msgid "No sale pice history available for this part."
msgstr "Keine Verkaufsgeschichte für diesen Teil verfügbar."

#: part/templates/part/set_category.html:9
msgid "Set category for the following parts"
msgstr "Kategorie für Teile setzen"

#: part/templates/part/stock_count.html:7 templates/js/translated/bom.js:476
#: templates/js/translated/part.js:429 templates/js/translated/part.js:875
#: templates/js/translated/part.js:1062
msgid "No Stock"
msgstr "Kein Bestand"

#: part/templates/part/stock_count.html:9 templates/InvenTree/index.html:158
msgid "Low Stock"
msgstr "niedriger Bestand"

#: part/templates/part/variant_part.html:9
msgid "Create new part variant"
msgstr "Neue Teilevariante anlegen"

#: part/templates/part/variant_part.html:10
#, python-format
msgid "Create a new variant of template <em>'%(full_name)s'</em>."
msgstr "Neue Variante von Vorlage anlegen <em>'%(full_name)s'</em>."

#: part/templatetags/inventree_extras.py:113
msgid "Unknown database"
msgstr "Unbekannte Datenbank"

#: part/views.py:92
msgid "Set Part Category"
msgstr "Teil-Kategorie auswählen"

#: part/views.py:142
#, python-brace-format
msgid "Set category for {n} parts"
msgstr "Kategorie für {n} Teile setzen"

#: part/views.py:214
msgid "Match References"
msgstr "Referenzen zuteilen"

#: part/views.py:498
msgid "None"
msgstr "Kein(e)"

#: part/views.py:557
msgid "Part QR Code"
msgstr "Teil-QR-Code"

#: part/views.py:659
msgid "Select Part Image"
msgstr "Teilbild auswählen"

#: part/views.py:685
msgid "Updated part image"
msgstr "Teilbild aktualisiert"

#: part/views.py:688
msgid "Part image not found"
msgstr "Teilbild nicht gefunden"

#: part/views.py:700
msgid "Duplicate BOM"
msgstr "Stückliste duplizieren"

#: part/views.py:730
msgid "Confirm duplication of BOM from parent"
msgstr "bestätige Duplizierung Stückliste von übergeordneter Stückliste"

#: part/views.py:772
msgid "Confirm that the BOM is valid"
msgstr "Bestätigen, dass Stückliste korrekt ist"

#: part/views.py:783
msgid "Validated Bill of Materials"
msgstr "überprüfte Stückliste"

#: part/views.py:856
msgid "Match Parts"
msgstr "Teile zuordnen"

#: part/views.py:1192
msgid "Export Bill of Materials"
msgstr "Stückliste exportieren"

#: part/views.py:1244
msgid "Confirm Part Deletion"
msgstr "Löschen des Teils bestätigen"

#: part/views.py:1251
msgid "Part was deleted"
msgstr "Teil wurde gelöscht"

#: part/views.py:1260
msgid "Part Pricing"
msgstr "Teilbepreisung"

#: part/views.py:1409
msgid "Create Part Parameter Template"
msgstr "Teilparametervorlage anlegen"

#: part/views.py:1419
msgid "Edit Part Parameter Template"
msgstr "Teilparametervorlage bearbeiten"

#: part/views.py:1426
msgid "Delete Part Parameter Template"
msgstr "Teilparametervorlage löschen"

#: part/views.py:1485 templates/js/translated/part.js:310
msgid "Edit Part Category"
msgstr "Teil-Kategorie bearbeiten"

#: part/views.py:1523
msgid "Delete Part Category"
msgstr "Teil-Kategorie löschen"

#: part/views.py:1529
msgid "Part category was deleted"
msgstr "Teil-Kategorie wurde gelöscht"

#: part/views.py:1538
msgid "Create Category Parameter Template"
msgstr "Kategorieparametervorlage anlegen"

#: part/views.py:1639
msgid "Edit Category Parameter Template"
msgstr "Kategorieparametervorlage bearbeiten"

#: part/views.py:1695
msgid "Delete Category Parameter Template"
msgstr "Kategorieparametervorlage löschen"

#: part/views.py:1717
msgid "Added new price break"
msgstr "neue Preisstaffel hinzufügt"

#: part/views.py:1793
msgid "Edit Internal Price Break"
msgstr "Interne Preisspanne bearbeiten"

#: part/views.py:1801
msgid "Delete Internal Price Break"
msgstr "Interne Preisspanne löschen"

#: report/models.py:182
msgid "Template name"
msgstr "Vorlagen Name"

#: report/models.py:188
msgid "Report template file"
msgstr "Bericht-Vorlage Datei"

#: report/models.py:195
msgid "Report template description"
msgstr "Bericht-Vorlage Beschreibung"

#: report/models.py:201
msgid "Report revision number (auto-increments)"
msgstr "Bericht Revisionsnummer (autom. erhöht)"

#: report/models.py:292
msgid "Pattern for generating report filenames"
msgstr "Muster für die Erstellung von Berichtsdateinamen"

#: report/models.py:299
msgid "Report template is enabled"
msgstr "Bericht-Vorlage ist ein"

#: report/models.py:323
msgid "StockItem query filters (comma-separated list of key=value pairs)"
msgstr "Lagerartikel-Abfragefilter (kommagetrennte Liste mit Schlüssel=Wert-Paaren)"

#: report/models.py:331
msgid "Include Installed Tests"
msgstr "einfügen Installiert in Tests"

#: report/models.py:332
msgid "Include test results for stock items installed inside assembled item"
msgstr "Test-Ergebnisse für Lagerartikel in Baugruppen einschließen"

#: report/models.py:380
msgid "Build Filters"
msgstr "Bauauftrag Filter"

#: report/models.py:381
msgid "Build query filters (comma-separated list of key=value pairs"
msgstr "Bau-Abfragefilter (kommagetrennte Liste mit Schlüssel=Wert-Paaren)"

#: report/models.py:423
msgid "Part Filters"
msgstr "Teil Filter"

#: report/models.py:424
msgid "Part query filters (comma-separated list of key=value pairs"
msgstr "Teile-Abfragefilter (kommagetrennte Liste mit Schlüssel=Wert-Paaren)"

#: report/models.py:458
msgid "Purchase order query filters"
msgstr "Bestellungs-Abfragefilter"

#: report/models.py:496
msgid "Sales order query filters"
msgstr "Auftrags-Abfragefilter"

#: report/models.py:546
msgid "Snippet"
msgstr "Snippet"

#: report/models.py:547
msgid "Report snippet file"
msgstr "Berichts-Snippet"

#: report/models.py:551
msgid "Snippet file description"
msgstr "Snippet-Beschreibung"

#: report/models.py:586
msgid "Asset"
msgstr "Ressource"

#: report/models.py:587
msgid "Report asset file"
msgstr "Berichts-Ressource"

#: report/models.py:590
msgid "Asset file description"
msgstr "Ressource-Beschreibung"

#: report/templates/report/inventree_build_order_base.html:147
msgid "Required For"
msgstr "benötigt für"

#: report/templates/report/inventree_test_report_base.html:21
msgid "Stock Item Test Report"
msgstr "Lagerartikel Test-Bericht"

#: report/templates/report/inventree_test_report_base.html:75
#: stock/models.py:530 stock/templates/stock/item_base.html:238
#: templates/js/translated/build.js:233 templates/js/translated/build.js:637
#: templates/js/translated/build.js:1013
#: templates/js/translated/model_renderers.js:95
#: templates/js/translated/order.js:1266 templates/js/translated/order.js:1355
msgid "Serial Number"
msgstr "Seriennummer"

#: report/templates/report/inventree_test_report_base.html:83
msgid "Test Results"
msgstr "Testergebnisse"

#: report/templates/report/inventree_test_report_base.html:88
#: stock/models.py:1855
msgid "Test"
msgstr "Test"

#: report/templates/report/inventree_test_report_base.html:89
#: stock/models.py:1861
msgid "Result"
msgstr "Ergebnis"

#: report/templates/report/inventree_test_report_base.html:92
#: templates/js/translated/order.js:685 templates/js/translated/stock.js:1887
msgid "Date"
msgstr "Datum"

#: report/templates/report/inventree_test_report_base.html:103
msgid "Pass"
msgstr "bestanden"

#: report/templates/report/inventree_test_report_base.html:105
msgid "Fail"
msgstr "fehlgeschlagen"

#: stock/api.py:422
msgid "Quantity is required"
msgstr "Menge ist erforderlich"

#: stock/forms.py:91 stock/forms.py:265 stock/models.py:587
#: stock/templates/stock/item_base.html:382
#: templates/js/translated/stock.js:1246
msgid "Expiry Date"
msgstr "Ablaufdatum"

#: stock/forms.py:92 stock/forms.py:266
msgid "Expiration date for this stock item"
msgstr "Ablaufdatum für diesen Lagerartikel"

#: stock/forms.py:95
msgid "Enter unique serial numbers (or leave blank)"
msgstr "Eindeutige Seriennummern eingeben (oder leer lassen)"

#: stock/forms.py:150
msgid "Destination for serialized stock (by default, will remain in current location)"
msgstr "Lagerort für serial"

#: stock/forms.py:152
msgid "Serial numbers"
msgstr "Seriennummern"

#: stock/forms.py:152
msgid "Unique serial numbers (must match quantity)"
msgstr "Anzahl der eindeutigen Seriennummern (muss mit der Anzahl übereinstimmen)"

#: stock/forms.py:154 stock/forms.py:238
msgid "Add transaction note (optional)"
msgstr " Transaktionsnotizen hinzufügen (optional)"

#: stock/forms.py:194
msgid "Stock item to install"
msgstr "Lagerartikel für Einbau"

#: stock/forms.py:224
msgid "Must not exceed available quantity"
msgstr "Anzahl darf die verfügbare Anzahl nicht überschreiten"

#: stock/forms.py:236
msgid "Destination location for uninstalled items"
msgstr "Ziel Lagerort für unverbaute Objekte"

#: stock/forms.py:240
msgid "Confirm uninstall"
msgstr "nicht mehr verbauen bestätigen"

#: stock/forms.py:240
msgid "Confirm removal of installed stock items"
msgstr "Entfernen der verbauten Lagerartikel bestätigen"

#: stock/models.py:60 stock/models.py:624
#: stock/templates/stock/item_base.html:422
msgid "Owner"
msgstr "Besitzer"

#: stock/models.py:61 stock/models.py:625
msgid "Select Owner"
msgstr "Besitzer auswählen"

#: stock/models.py:352
msgid "StockItem with this serial number already exists"
msgstr "Ein Lagerartikel mit dieser Seriennummer existiert bereits"

#: stock/models.py:388
#, python-brace-format
msgid "Part type ('{pf}') must be {pe}"
msgstr "Teile-Typ ('{pf}') muss {pe} sein"

#: stock/models.py:398 stock/models.py:407
msgid "Quantity must be 1 for item with a serial number"
msgstr "Anzahl muss für Objekte mit Seriennummer 1 sein"

#: stock/models.py:399
msgid "Serial number cannot be set if quantity greater than 1"
msgstr "Seriennummer kann nicht gesetzt werden wenn die Anzahl größer als 1 ist"

#: stock/models.py:421
msgid "Item cannot belong to itself"
msgstr "Teil kann nicht zu sich selbst gehören"

#: stock/models.py:427
msgid "Item must have a build reference if is_building=True"
msgstr "Teil muss eine Referenz haben wenn is_building wahr ist"

#: stock/models.py:434
msgid "Build reference does not point to the same part object"
msgstr "Referenz verweist nicht auf das gleiche Teil"

#: stock/models.py:476
msgid "Parent Stock Item"
msgstr "Eltern-Lagerartikel"

#: stock/models.py:485
msgid "Base part"
msgstr "Basis-Teil"

#: stock/models.py:493
msgid "Select a matching supplier part for this stock item"
msgstr "Passendes Zuliefererteil für diesen Lagerartikel auswählen"

#: stock/models.py:498 stock/templates/stock/location.html:12
#: stock/templates/stock/stock_app_base.html:8
msgid "Stock Location"
msgstr "Bestand-Lagerort"

#: stock/models.py:501
msgid "Where is this stock item located?"
msgstr "Wo wird dieses Teil normalerweise gelagert?"

#: stock/models.py:508
msgid "Packaging this stock item is stored in"
msgstr "Die Verpackung dieses Lagerartikel ist gelagert in"

#: stock/models.py:513 stock/templates/stock/item_base.html:271
msgid "Installed In"
msgstr "verbaut in"

#: stock/models.py:516
msgid "Is this item installed in another item?"
msgstr "Ist dieses Teil in einem anderen verbaut?"

#: stock/models.py:532
msgid "Serial number for this item"
msgstr "Seriennummer für dieses Teil"

#: stock/models.py:546
msgid "Batch code for this stock item"
msgstr "Losnummer für diesen Lagerartikel"

#: stock/models.py:550
msgid "Stock Quantity"
msgstr "Bestand"

#: stock/models.py:559
msgid "Source Build"
msgstr "Quellbau"

#: stock/models.py:561
msgid "Build for this stock item"
msgstr "Bauauftrag für diesen Lagerartikel"

#: stock/models.py:572
msgid "Source Purchase Order"
msgstr "Quelle Bestellung"

#: stock/models.py:575
msgid "Purchase order for this stock item"
msgstr "Bestellung für diesen Lagerartikel"

#: stock/models.py:581
msgid "Destination Sales Order"
msgstr "Ziel-Auftrag"

#: stock/models.py:588
msgid "Expiry date for stock item. Stock will be considered expired after this date"
msgstr "Ablaufdatum für Lagerartikel. Bestand wird danach als abgelaufen gekennzeichnet"

#: stock/models.py:601
msgid "Delete on deplete"
msgstr "Löschen wenn leer"

#: stock/models.py:601
msgid "Delete this Stock Item when stock is depleted"
msgstr "Diesen Lagerartikel löschen wenn der Bestand aufgebraucht ist"

#: stock/models.py:611 stock/templates/stock/item.html:111
msgid "Stock Item Notes"
msgstr "Lagerartikel-Notizen"

#: stock/models.py:620
msgid "Single unit purchase price at time of purchase"
msgstr "Preis für eine Einheit bei Einkauf"

#: stock/models.py:630
msgid "Scheduled for deletion"
msgstr "Zur Löschung vorgesehen"

#: stock/models.py:631
msgid "This StockItem will be deleted by the background worker"
msgstr "Dieser Lagerartikel wird vom Hintergrund-Prozess gelöscht"

#: stock/models.py:1094
msgid "Part is not set as trackable"
msgstr "Teil ist nicht verfolgbar"

#: stock/models.py:1100
msgid "Quantity must be integer"
msgstr "Anzahl muss eine Ganzzahl sein"

#: stock/models.py:1106
#, python-brace-format
msgid "Quantity must not exceed available stock quantity ({n})"
msgstr "Anzahl darf nicht die verfügbare Anzahl überschreiten ({n})"

#: stock/models.py:1109
msgid "Serial numbers must be a list of integers"
msgstr "Seriennummern muss eine Liste von Ganzzahlen sein"

#: stock/models.py:1112
msgid "Quantity does not match serial numbers"
msgstr "Anzahl stimmt nicht mit den Seriennummern überein"

#: stock/models.py:1119
#, python-brace-format
msgid "Serial numbers already exist: {exists}"
msgstr "Seriennummern {exists} existieren bereits"

#: stock/models.py:1277
msgid "StockItem cannot be moved as it is not in stock"
msgstr "Lagerartikel kann nicht bewegt werden, da kein Bestand vorhanden ist"

#: stock/models.py:1775
msgid "Entry notes"
msgstr "Eintrags-Notizen"

#: stock/models.py:1832
msgid "Value must be provided for this test"
msgstr "Wert muss für diesen Test angegeben werden"

#: stock/models.py:1838
msgid "Attachment must be uploaded for this test"
msgstr "Anhang muss für diesen Test hochgeladen werden"

#: stock/models.py:1856
msgid "Test name"
msgstr "Name des Tests"

#: stock/models.py:1862 templates/js/translated/table_filters.js:266
msgid "Test result"
msgstr "Testergebnis"

#: stock/models.py:1868
msgid "Test output value"
msgstr "Test Ausgabe Wert"

#: stock/models.py:1875
msgid "Test result attachment"
msgstr "Test Ergebnis Anhang"

#: stock/models.py:1881
msgid "Test notes"
msgstr "Test Notizen"

#: stock/serializers.py:166
msgid "Purchase price of this stock item"
msgstr "Kaufpreis für diesen Lagerartikel"

#: stock/serializers.py:173
msgid "Purchase currency of this stock item"
msgstr "Kaufwährung dieses Lagerartikels"

#: stock/serializers.py:287
msgid "Enter number of stock items to serialize"
msgstr "Anzahl der zu serialisierenden Lagerartikel eingeben"

#: stock/serializers.py:302
#, python-brace-format
msgid "Quantity must not exceed available stock quantity ({q})"
msgstr "Anzahl darf nicht die verfügbare Menge überschreiten ({q})"

#: stock/serializers.py:308
msgid "Enter serial numbers for new items"
msgstr "Seriennummern für neue Teile eingeben"

#: stock/serializers.py:319 stock/serializers.py:687
msgid "Destination stock location"
msgstr "Ziel-Bestand"

#: stock/serializers.py:326
msgid "Optional note field"
msgstr "Optionales Notizfeld"

#: stock/serializers.py:339
msgid "Serial numbers cannot be assigned to this part"
msgstr "Seriennummern können diesem Teil nicht zugewiesen werden"

#: stock/serializers.py:557
msgid "StockItem primary key value"
msgstr "Primärschlüssel Lagerelement"

#: stock/serializers.py:585
msgid "Stock transaction notes"
msgstr "Bestandsbewegungsnotizen"

#: stock/serializers.py:595
msgid "A list of stock items must be provided"
msgstr "Eine Liste der Lagerbestände muss angegeben werden"

#: stock/templates/stock/item.html:18
msgid "Stock Tracking Information"
msgstr "Informationen zur Bestand-Verfolgung"

#: stock/templates/stock/item.html:29
msgid "New Entry"
msgstr "neuer Eintrag"

#: stock/templates/stock/item.html:48
msgid "Child Stock Items"
msgstr "Kind-Lagerartikel"

#: stock/templates/stock/item.html:55
msgid "This stock item does not have any child items"
msgstr "Dieser Lagerartikel hat keine Kinder"

#: stock/templates/stock/item.html:64
#: stock/templates/stock/stock_sidebar.html:8
msgid "Test Data"
msgstr "Testdaten"

#: stock/templates/stock/item.html:68 stock/templates/stock/item_base.html:50
msgid "Test Report"
msgstr "Test-Bericht"

#: stock/templates/stock/item.html:72
msgid "Delete Test Data"
msgstr "Testdaten löschen"

#: stock/templates/stock/item.html:76
msgid "Add Test Data"
msgstr "Testdaten hinzufügen"

#: stock/templates/stock/item.html:133
msgid "Installed Stock Items"
msgstr "Installierte Lagerartikel"

#: stock/templates/stock/item.html:137 stock/views.py:515
msgid "Install Stock Item"
msgstr "Lagerartikel installieren"

#: stock/templates/stock/item.html:318 stock/templates/stock/item.html:343
msgid "Add Test Result"
msgstr "Testergebnis hinzufügen"

#: stock/templates/stock/item.html:363
msgid "Edit Test Result"
msgstr "Testergebnis bearbeiten"

#: stock/templates/stock/item.html:377
msgid "Delete Test Result"
msgstr "Testergebnis löschen"

#: stock/templates/stock/item_base.html:35
#: templates/js/translated/barcode.js:330
#: templates/js/translated/barcode.js:335
msgid "Unlink Barcode"
msgstr "Barcode abhängen"

#: stock/templates/stock/item_base.html:37
msgid "Link Barcode"
msgstr "Barcode anhängen"

#: stock/templates/stock/item_base.html:39 templates/stock_table.html:24
msgid "Scan to Location"
msgstr "zu Lagerort einscannen"

#: stock/templates/stock/item_base.html:46
msgid "Printing actions"
msgstr "Druck Aktionen"

#: stock/templates/stock/item_base.html:65
msgid "Stock adjustment actions"
msgstr "Bestands-Anpassungs Aktionen"

#: stock/templates/stock/item_base.html:69
#: stock/templates/stock/location.html:47 templates/stock_table.html:50
msgid "Count stock"
msgstr "Bestand zählen"

#: stock/templates/stock/item_base.html:72 templates/stock_table.html:48
msgid "Add stock"
msgstr "Bestand hinzufügen"

#: stock/templates/stock/item_base.html:75 templates/stock_table.html:49
msgid "Remove stock"
msgstr "Bestand entfernen"

#: stock/templates/stock/item_base.html:78
msgid "Serialize stock"
msgstr "Bestand serialisieren"

#: stock/templates/stock/item_base.html:82
#: stock/templates/stock/location.html:53
msgid "Transfer stock"
msgstr "Bestand verschieben"

#: stock/templates/stock/item_base.html:85
msgid "Assign to customer"
msgstr "Kunden zuweisen"

#: stock/templates/stock/item_base.html:88
msgid "Return to stock"
msgstr "zu Bestand zurückgeben"

#: stock/templates/stock/item_base.html:91
msgid "Uninstall stock item"
msgstr "Lagerartikel deinstallieren"

#: stock/templates/stock/item_base.html:91
msgid "Uninstall"
msgstr "Deinstallieren"

#: stock/templates/stock/item_base.html:94
msgid "Install stock item"
msgstr "Lagerartikel installieren"

#: stock/templates/stock/item_base.html:94
msgid "Install"
msgstr "Installieren"

#: stock/templates/stock/item_base.html:106
msgid "Convert to variant"
msgstr "in Variante ändern"

#: stock/templates/stock/item_base.html:109
msgid "Duplicate stock item"
msgstr "Lagerartikel duplizieren"

#: stock/templates/stock/item_base.html:111
msgid "Edit stock item"
msgstr "Lagerartikel bearbeiten"

#: stock/templates/stock/item_base.html:114
msgid "Delete stock item"
msgstr "Lagerartikel löschen"

#: stock/templates/stock/item_base.html:136
#: stock/templates/stock/item_base.html:386
#: templates/js/translated/table_filters.js:247
msgid "Expired"
msgstr "abgelaufen"

#: stock/templates/stock/item_base.html:146
#: stock/templates/stock/item_base.html:388
#: templates/js/translated/table_filters.js:253
msgid "Stale"
msgstr "überfällig"

#: stock/templates/stock/item_base.html:161
msgid "You are not in the list of owners of this item. This stock item cannot be edited."
msgstr "Sie gehören nicht zu den Eigentümern dieses Objekts und können es nicht ändern."

#: stock/templates/stock/item_base.html:168
msgid "This stock item is in production and cannot be edited."
msgstr "Dieser Lagerartikel wird gerade hergestellt und kann nicht geändert werden."

#: stock/templates/stock/item_base.html:169
msgid "Edit the stock item from the build view."
msgstr "Ändern des Lagerartikel in der Bauauftrag-Ansicht."

#: stock/templates/stock/item_base.html:182
msgid "This stock item has not passed all required tests"
msgstr "Dieser Lagerartikel hat nicht alle Tests bestanden"

#: stock/templates/stock/item_base.html:190
#, python-format
msgid "This stock item is allocated to Sales Order %(link)s (Quantity: %(qty)s)"
msgstr "Dieser Lagerartikel ist dem Auftrag %(link)s zugewiesen (Menge: %(qty)s)"

#: stock/templates/stock/item_base.html:198
#, python-format
msgid "This stock item is allocated to Build %(link)s (Quantity: %(qty)s)"
msgstr "Dieser Lagerartikel ist dem Bauauftrag %(link)s zugewiesen (Menge: %(qty)s)"

#: stock/templates/stock/item_base.html:204
msgid "This stock item is serialized - it has a unique serial number and the quantity cannot be adjusted."
msgstr "Diesesr Lagerartikel ist serialisiert. Es hat eine eindeutige Seriennummer und die Anzahl kann nicht angepasst werden."

#: stock/templates/stock/item_base.html:208
msgid "This stock item cannot be deleted as it has child items"
msgstr "Dieser Lagerartikel kann nicht gelöscht werden, da es Kinder besitzt"

#: stock/templates/stock/item_base.html:212
msgid "This stock item will be automatically deleted when all stock is depleted."
msgstr "Dieser Bestand wird automatisch gelöscht wenn der Bestand aufgebraucht ist."

#: stock/templates/stock/item_base.html:241
msgid "previous page"
msgstr "vorherige Seite"

#: stock/templates/stock/item_base.html:247
msgid "next page"
msgstr "nächste Seite"

#: stock/templates/stock/item_base.html:290
#: templates/js/translated/build.js:1035
msgid "No location set"
msgstr "Kein Lagerort gesetzt"

#: stock/templates/stock/item_base.html:297
msgid "Barcode Identifier"
msgstr "Barcode-Bezeichner"

#: stock/templates/stock/item_base.html:339
msgid "Parent Item"
msgstr "Elternposition"

#: stock/templates/stock/item_base.html:357
msgid "No manufacturer set"
msgstr "Kein Hersteller ausgewählt"

#: stock/templates/stock/item_base.html:386
#, python-format
msgid "This StockItem expired on %(item.expiry_date)s"
msgstr "Dieser Lagerartikel lief am %(item.expiry_date)s ab"

#: stock/templates/stock/item_base.html:388
#, python-format
msgid "This StockItem expires on %(item.expiry_date)s"
msgstr "Dieser Lagerartikel läuft am %(item.expiry_date)s ab"

#: stock/templates/stock/item_base.html:395
#: templates/js/translated/stock.js:1259
msgid "Last Updated"
msgstr "Zuletzt aktualisiert"

#: stock/templates/stock/item_base.html:400
msgid "Last Stocktake"
msgstr "Letzte Inventur"

#: stock/templates/stock/item_base.html:404
msgid "No stocktake performed"
msgstr "Keine Inventur ausgeführt"

#: stock/templates/stock/item_base.html:415
msgid "Tests"
msgstr "Tests"

#: stock/templates/stock/item_base.html:504
msgid "Edit Stock Status"
msgstr "Bestandsstatus bearbeiten"

#: stock/templates/stock/item_delete.html:9
msgid "Are you sure you want to delete this stock item?"
msgstr "Sind Sie sicher, dass Sie diesen Lagerartikel löschen wollen?"

#: stock/templates/stock/item_delete.html:12
#, python-format
msgid "This will remove <strong>%(qty)s</strong> units of <strong>%(full_name)s</strong> from stock."
msgstr "Damit werden <strong>%(qty)s</strong> Elemente vom Bestand von <strong>%(full_name)s</strong> entfernt."

#: stock/templates/stock/item_install.html:8
msgid "Install another Stock Item into this item."
msgstr "Einen weiteren Lagerartikel in dieses Teil installiert."

#: stock/templates/stock/item_install.html:11
#: stock/templates/stock/item_install.html:24
msgid "Stock items can only be installed if they meet the following criteria"
msgstr "Lagerartikel können nur installiert werden wenn folgende Kriterien erfüllt werden"

#: stock/templates/stock/item_install.html:14
msgid "The Stock Item links to a Part which is in the BOM for this Stock Item"
msgstr "Der Lagerartikel ist auf ein Teil verknüpft das in der Stückliste für diesen Lagerartikel ist"

#: stock/templates/stock/item_install.html:15
msgid "The Stock Item is currently in stock"
msgstr "Dieser Lagerartikel ist aktuell vorhanden"

#: stock/templates/stock/item_install.html:16
msgid "The Stock Item is serialized and does not belong to another item"
msgstr "Der Lagerartikel ist serialisiert und gehört nicht zu einem anderen Teil"

#: stock/templates/stock/item_install.html:21
msgid "Install this Stock Item in another stock item."
msgstr "Diesen Lagerartikel in einem anderen Lagerartikel installieren."

#: stock/templates/stock/item_install.html:27
msgid "The part associated to this Stock Item belongs to another part's BOM"
msgstr "Das diesem Lagerartikel zugeordnete Teil gehört zur Stückliste eines anderen Teils"

#: stock/templates/stock/item_install.html:28
msgid "This Stock Item is serialized and does not belong to another item"
msgstr "Dieser Lagerartikel ist serialisiert und gehört nicht zu einem anderen Teil"

#: stock/templates/stock/item_serialize.html:5
msgid "Create serialized items from this stock item."
msgstr "Teile mit Seriennummern mit diesem BestandObjekt anlegen."

#: stock/templates/stock/item_serialize.html:7
msgid "Select quantity to serialize, and unique serial numbers."
msgstr "Zu serialisierende Anzahl und eindeutige Seriennummern angeben."

#: stock/templates/stock/location.html:33
msgid "Check-in Items"
msgstr "Teile einchecken"

#: stock/templates/stock/location.html:61
msgid "Location actions"
msgstr "Lagerort-Aktionen"

#: stock/templates/stock/location.html:63
msgid "Edit location"
msgstr "Lagerort bearbeiten"

#: stock/templates/stock/location.html:65
msgid "Delete location"
msgstr "Lagerort löschen"

#: stock/templates/stock/location.html:75
msgid "Create new stock location"
msgstr "Neuen Lagerort anlegen"

#: stock/templates/stock/location.html:76
msgid "New Location"
msgstr "Neuer Lagerort"

#: stock/templates/stock/location.html:86
msgid "Top level stock location"
msgstr "Oberster Lagerstandort"

#: stock/templates/stock/location.html:95
msgid "You are not in the list of owners of this location. This stock location cannot be edited."
msgstr "Sie sind nicht auf der Liste der Besitzer dieses Lagerorts. Der Bestands-Lagerort kann nicht verändert werden."

#: stock/templates/stock/location.html:113
#: stock/templates/stock/location.html:160
#: stock/templates/stock/location_sidebar.html:5
msgid "Sublocations"
msgstr "Unter-Lagerorte"

#: stock/templates/stock/location.html:127 templates/InvenTree/search.html:170
#: templates/stats.html:97 users/models.py:42
msgid "Stock Locations"
msgstr "Bestand-Lagerorte"

#: stock/templates/stock/location.html:167 templates/stock_table.html:30
msgid "Printing Actions"
msgstr "Druck Aktionen"

#: stock/templates/stock/location.html:171 templates/stock_table.html:34
msgid "Print labels"
msgstr "Label drucken"

#: stock/templates/stock/location_delete.html:7
msgid "Are you sure you want to delete this stock location?"
msgstr "Sind Sie sicher, dass Sie diesen Lagerort löschen wollen?"

#: stock/templates/stock/stock_app_base.html:16
msgid "Loading..."
msgstr "Lade..."

#: stock/templates/stock/stock_sidebar.html:5
<<<<<<< HEAD
#, fuzzy
#| msgid "Stock Pricing"
msgid "Stock Tracking"
msgstr "Bestandspreise"

#: stock/templates/stock/stock_sidebar.html:12
#, fuzzy
#| msgid "Installed Stock Items"
msgid "Installed Items"
msgstr "Installierte Lagerartikel"

#: stock/templates/stock/stock_sidebar.html:16
#, fuzzy
#| msgid "Child Stock Items"
msgid "Child Items"
msgstr "Kind-Lagerartikel"
=======
msgid "Stock Tracking"
msgstr ""

#: stock/templates/stock/stock_sidebar.html:12
msgid "Installed Items"
msgstr ""

#: stock/templates/stock/stock_sidebar.html:16
msgid "Child Items"
msgstr ""
>>>>>>> 3b79309e

#: stock/templates/stock/stock_uninstall.html:8
msgid "The following stock items will be uninstalled"
msgstr "Die folgenden Lagerartikel werden nicht mehr verbaut"

#: stock/templates/stock/stockitem_convert.html:7 stock/views.py:912
msgid "Convert Stock Item"
msgstr "Lagerartikel umwandeln"

#: stock/templates/stock/stockitem_convert.html:8
#, python-format
msgid "This stock item is current an instance of <em>%(part)s</em>"
msgstr "Lagerartikel ist aktuell eine Instanz von <em>%(part)s</em>"

#: stock/templates/stock/stockitem_convert.html:9
msgid "It can be converted to one of the part variants listed below."
msgstr "Es kann in eine der folgenden Varianten konvertiert werden."

#: stock/templates/stock/stockitem_convert.html:14
msgid "This action cannot be easily undone"
msgstr "Diese Aktion kann nicht einfach rückgängig gemacht werden"

#: stock/templates/stock/tracking_delete.html:6
msgid "Are you sure you want to delete this stock tracking entry?"
msgstr "Sind Sie sicher, dass Sie diesen Lagerartikel-Verfolgungs-Eintrag löschen wollen?"

#: stock/views.py:162
msgid "Edit Stock Location"
msgstr "Lagerartikel-Ort bearbeiten"

#: stock/views.py:269 stock/views.py:891 stock/views.py:1017
#: stock/views.py:1299
msgid "Owner is required (ownership control is enabled)"
msgstr "Eigentümer notwendig (Eigentümerkontrolle aktiv)"

#: stock/views.py:284
msgid "Stock Location QR code"
msgstr "QR-Code für diesen Lagerort"

#: stock/views.py:303
msgid "Assign to Customer"
msgstr "Kunden zuweisen"

#: stock/views.py:312
msgid "Customer must be specified"
msgstr "Kunde muss angegeben werden"

#: stock/views.py:336
msgid "Return to Stock"
msgstr "zurück ins Lager"

#: stock/views.py:345
msgid "Specify a valid location"
msgstr "gültigen Lagerort angeben"

#: stock/views.py:356
msgid "Stock item returned from customer"
msgstr "Lagerartikel retoure vom Kunden"

#: stock/views.py:367
msgid "Delete All Test Data"
msgstr "alle Testdaten löschen"

#: stock/views.py:384
msgid "Confirm test data deletion"
msgstr "Löschen Testdaten bestätigen"

#: stock/views.py:489
msgid "Stock Item QR Code"
msgstr "Lagerartikel-QR-Code"

#: stock/views.py:663
msgid "Uninstall Stock Items"
msgstr "Lagerartikel deinstallieren"

#: stock/views.py:760 templates/js/translated/stock.js:618
msgid "Confirm stock adjustment"
msgstr "Bestands-Anpassung bestätigen"

#: stock/views.py:771
msgid "Uninstalled stock items"
msgstr "Lagerartikel deinstalliert"

#: stock/views.py:793 templates/js/translated/stock.js:288
msgid "Edit Stock Item"
msgstr "Lagerartikel bearbeiten"

#: stock/views.py:943
msgid "Create new Stock Location"
msgstr "Neuen Lagerort erstellen"

#: stock/views.py:1044
msgid "Create new Stock Item"
msgstr "Neuen Lagerartikel hinzufügen"

#: stock/views.py:1186 templates/js/translated/stock.js:268
msgid "Duplicate Stock Item"
msgstr "Bestand duplizieren"

#: stock/views.py:1268
msgid "Quantity cannot be negative"
msgstr "Anzahl kann nicht negativ sein"

#: stock/views.py:1368
msgid "Delete Stock Location"
msgstr "Bestand-Lagerort löschen"

#: stock/views.py:1381
msgid "Delete Stock Item"
msgstr "Lagerartikel löschen"

#: stock/views.py:1392
msgid "Delete Stock Tracking Entry"
msgstr "Bestand-Tracking-Eintrag löschen"

#: stock/views.py:1399
msgid "Edit Stock Tracking Entry"
msgstr "Bestand-Verfolgungs-Eintrag bearbeiten"

#: stock/views.py:1408
msgid "Add Stock Tracking Entry"
msgstr "Bestand-Verfolgungs-Eintrag hinzufügen"

#: templates/403.html:5 templates/403.html:11
msgid "Permission Denied"
msgstr "Zugriff verweigert"

#: templates/403.html:14
msgid "You do not have permission to view this page."
msgstr "Keine Berechtigung zum Anzeigen dieser Seite."

#: templates/404.html:5 templates/404.html:11
msgid "Page Not Found"
msgstr "Seite nicht gefunden"

#: templates/404.html:14
msgid "The requested page does not exist"
msgstr "Seite existiert nicht"

#: templates/InvenTree/index.html:7
msgid "Index"
msgstr "Index"

#: templates/InvenTree/index.html:88
msgid "Subscribed Parts"
msgstr "Abonnierte Teile"

#: templates/InvenTree/index.html:98
msgid "Subscribed Categories"
msgstr "Abonnierte Kategorien"

#: templates/InvenTree/index.html:108
msgid "Latest Parts"
msgstr "neueste Teile"

#: templates/InvenTree/index.html:119
msgid "BOM Waiting Validation"
msgstr "Stücklisten erwarten Kontrolle"

#: templates/InvenTree/index.html:145
msgid "Recently Updated"
msgstr "kürzlich aktualisiert"

#: templates/InvenTree/index.html:168
msgid "Depleted Stock"
msgstr "Verbrauchter Bestand"

#: templates/InvenTree/index.html:191
msgid "Expired Stock"
msgstr "abgelaufener Bestand"

#: templates/InvenTree/index.html:202
msgid "Stale Stock"
msgstr "Bestand überfällig"

#: templates/InvenTree/index.html:224
msgid "Build Orders In Progress"
msgstr "laufende Bauaufträge"

#: templates/InvenTree/index.html:235
msgid "Overdue Build Orders"
msgstr "überfällige Bauaufträge"

#: templates/InvenTree/index.html:255
msgid "Outstanding Purchase Orders"
msgstr "ausstehende Bestellungen"

#: templates/InvenTree/index.html:266
msgid "Overdue Purchase Orders"
msgstr "überfällige Bestellungen"

#: templates/InvenTree/index.html:286
msgid "Outstanding Sales Orders"
msgstr "ausstehende Aufträge"

#: templates/InvenTree/index.html:297
msgid "Overdue Sales Orders"
msgstr "überfällige Aufträge"

#: templates/InvenTree/search.html:8
msgid "Search Results"
msgstr "Suchergebnisse"

#: templates/InvenTree/search.html:22
msgid "Enter a search query"
msgstr "Eine Sucheanfrage eingeben"

#: templates/InvenTree/settings/barcode.html:8
msgid "Barcode Settings"
msgstr "Barcode-Einstellungen"

#: templates/InvenTree/settings/build.html:8
msgid "Build Order Settings"
msgstr "Bauauftrag-Einstellungen"

#: templates/InvenTree/settings/category.html:7
msgid "Category Settings"
msgstr "Kategorie-Einstellungen"

#: templates/InvenTree/settings/currencies.html:8
msgid "Currency Settings"
msgstr "Währungseinstellungen"

#: templates/InvenTree/settings/currencies.html:19
msgid "Base Currency"
msgstr "Basiswährung"

#: templates/InvenTree/settings/currencies.html:24
msgid "Exchange Rates"
msgstr "Wechselkurse"

#: templates/InvenTree/settings/currencies.html:38
msgid "Last Update"
msgstr "Letzte Aktualisierung"

#: templates/InvenTree/settings/currencies.html:44
msgid "Never"
msgstr "Nie"

#: templates/InvenTree/settings/currencies.html:49
msgid "Update Now"
msgstr "Jetzt aktualisieren"

#: templates/InvenTree/settings/global.html:9
msgid "Server Settings"
msgstr "Server Einstellungen"

#: templates/InvenTree/settings/login.html:9
#: templates/InvenTree/settings/sidebar.html:28
msgid "Login Settings"
msgstr "Anmeldeeinstellungen"

#: templates/InvenTree/settings/login.html:20 templates/account/signup.html:5
msgid "Signup"
msgstr "Anmelden"

#: templates/InvenTree/settings/part.html:7
msgid "Part Settings"
msgstr "Teil-Einstellungen"

#: templates/InvenTree/settings/part.html:43
msgid "Part Import"
msgstr "Teileimport"

#: templates/InvenTree/settings/part.html:47
msgid "Import Part"
msgstr "Teil importieren"

#: templates/InvenTree/settings/part.html:61
msgid "Part Parameter Templates"
msgstr "Teil-Parametervorlage"

#: templates/InvenTree/settings/po.html:9
msgid "Purchase Order Settings"
msgstr "Bestellungs-Einstellungen"

#: templates/InvenTree/settings/report.html:10
#: templates/InvenTree/settings/user_reports.html:9
msgid "Report Settings"
msgstr "Berichts-Einstellungen"

#: templates/InvenTree/settings/setting.html:28
msgid "No value set"
msgstr "Kein Wert angegeben"

#: templates/InvenTree/settings/setting.html:39
msgid "Edit setting"
msgstr "Einstellungen ändern"

#: templates/InvenTree/settings/settings.html:11 templates/navbar.html:93
msgid "Settings"
msgstr "Einstellungen"

#: templates/InvenTree/settings/settings.html:65
msgid "Edit Global Setting"
msgstr "Allgemeine Einstellungen bearbeiten"

#: templates/InvenTree/settings/settings.html:65
msgid "Edit User Setting"
msgstr "Benutzereinstellungen bearbeiten"

#: templates/InvenTree/settings/settings.html:148
msgid "No category parameter templates found"
msgstr "Keine Kategorie-Parametervorlagen gefunden"

#: templates/InvenTree/settings/settings.html:170
#: templates/InvenTree/settings/settings.html:269
msgid "Edit Template"
msgstr "Vorlage bearbeiten"

#: templates/InvenTree/settings/settings.html:171
#: templates/InvenTree/settings/settings.html:270
msgid "Delete Template"
msgstr "Vorlage löschen"

#: templates/InvenTree/settings/settings.html:249
msgid "No part parameter templates found"
msgstr "Keine Teilparametervorlagen gefunden"

#: templates/InvenTree/settings/settings.html:253
msgid "ID"
msgstr ""

#: templates/InvenTree/settings/sidebar.html:5
#: templates/InvenTree/settings/user_settings.html:9
msgid "User Settings"
msgstr "Benutzer-Einstellungen"

#: templates/InvenTree/settings/sidebar.html:8
#: templates/InvenTree/settings/user.html:11
msgid "Account Settings"
msgstr "Kontoeinstellungen"

#: templates/InvenTree/settings/sidebar.html:10
#: templates/InvenTree/settings/user_display.html:9
msgid "Display Settings"
msgstr "Anzeigeeinstellungen"

#: templates/InvenTree/settings/sidebar.html:12
<<<<<<< HEAD
#, fuzzy
#| msgid "Home Page Settings"
msgid "Home Page"
msgstr "Startseite-Einstellungen"
=======
msgid "Home Page"
msgstr ""
>>>>>>> 3b79309e

#: templates/InvenTree/settings/sidebar.html:14
#: templates/InvenTree/settings/user_search.html:9
msgid "Search Settings"
msgstr "Sucheinstellungen"

#: templates/InvenTree/settings/sidebar.html:16
<<<<<<< HEAD
#, fuzzy
#| msgid "Label Settings"
msgid "Label Printing"
msgstr "Labeleinstellungen"

#: templates/InvenTree/settings/sidebar.html:18
#: templates/InvenTree/settings/sidebar.html:34
#, fuzzy
#| msgid "Report Settings"
msgid "Reporting"
msgstr "Berichts-Einstellungen"

#: templates/InvenTree/settings/sidebar.html:23
#, fuzzy
#| msgid "Edit Global Setting"
msgid "Global Settings"
msgstr "Allgemeine Einstellungen bearbeiten"
=======
msgid "Label Printing"
msgstr ""

#: templates/InvenTree/settings/sidebar.html:18
#: templates/InvenTree/settings/sidebar.html:34
msgid "Reporting"
msgstr ""

#: templates/InvenTree/settings/sidebar.html:23
msgid "Global Settings"
msgstr ""
>>>>>>> 3b79309e

#: templates/InvenTree/settings/sidebar.html:26
msgid "Server Configuration"
msgstr ""

#: templates/InvenTree/settings/sidebar.html:32
<<<<<<< HEAD
#, fuzzy
#| msgid "Currency"
msgid "Currencies"
msgstr "Währung"

#: templates/InvenTree/settings/sidebar.html:38
#, fuzzy
#| msgid "Part Categories"
msgid "Categories"
msgstr "Teil-Kategorien"
=======
msgid "Currencies"
msgstr ""

#: templates/InvenTree/settings/sidebar.html:38
msgid "Categories"
msgstr ""
>>>>>>> 3b79309e

#: templates/InvenTree/settings/so.html:7
msgid "Sales Order Settings"
msgstr "Auftrags-Einstellungen"

#: templates/InvenTree/settings/stock.html:7
msgid "Stock Settings"
msgstr "Bestands-Einstellungen"

#: templates/InvenTree/settings/user.html:18
#: templates/js/translated/helpers.js:26
msgid "Edit"
msgstr "Bearbeiten"

#: templates/InvenTree/settings/user.html:20
#: templates/account/password_reset_from_key.html:4
#: templates/account/password_reset_from_key.html:7
msgid "Change Password"
msgstr "Passwort ändern"

#: templates/InvenTree/settings/user.html:31
msgid "Username"
msgstr "Benutzername"

#: templates/InvenTree/settings/user.html:35
msgid "First Name"
msgstr "Vorname"

#: templates/InvenTree/settings/user.html:39
msgid "Last Name"
msgstr "Nachname"

#: templates/InvenTree/settings/user.html:54
msgid "The following email addresses are associated with your account:"
msgstr "Die folgenden E-Mail-Adressen sind mit deinem Konto verknüpft:"

#: templates/InvenTree/settings/user.html:74
msgid "Verified"
msgstr "Verifiziert"

#: templates/InvenTree/settings/user.html:76
msgid "Unverified"
msgstr "Nicht verifiziert"

#: templates/InvenTree/settings/user.html:78
msgid "Primary"
msgstr "Primär"

#: templates/InvenTree/settings/user.html:84
msgid "Make Primary"
msgstr "Als Primär Festlegen"

#: templates/InvenTree/settings/user.html:85
msgid "Re-send Verification"
msgstr "Verifikation erneut senden"

#: templates/InvenTree/settings/user.html:86
#: templates/InvenTree/settings/user.html:153
msgid "Remove"
msgstr "Entfernen"

#: templates/InvenTree/settings/user.html:93
msgid "Warning:"
msgstr "Warnung:"

#: templates/InvenTree/settings/user.html:94
msgid "You currently do not have any email address set up. You should really add an email address so you can receive notifications, reset your password, etc."
msgstr "Sie haben derzeit keine E-Mail-Adressen eingerichtet. Sie sollten wirklich eine hinzufügen, damit Sie Benachrichtigungen erhalten, ihr Konto Zurücksetzen können usw."

#: templates/InvenTree/settings/user.html:101
msgid "Add Email Address"
msgstr "E-Mail-Adresse hinzufügen"

#: templates/InvenTree/settings/user.html:111
msgid "Enter e-mail address"
msgstr "Geben Sie Ihre Email-Adresse ein"

#: templates/InvenTree/settings/user.html:113
msgid "Add Email"
msgstr "E-Mail-Adresse hinzufügen"

#: templates/InvenTree/settings/user.html:123
msgid "Social Accounts"
msgstr "Soziale Konten"

#: templates/InvenTree/settings/user.html:128
msgid "You can sign in to your account using any of the following third party accounts:"
msgstr "Sie können sich mit einem der folgenden Drittanbieterkonten bei Ihrem Konto anmelden:"

#: templates/InvenTree/settings/user.html:162
msgid "There are no social network accounts connected to your InvenTree account"
msgstr "Es sind keine sozialen Netzwerke mit Ihrem InvenTree-Konto verbunden"

#: templates/InvenTree/settings/user.html:167
msgid "Add a 3rd Party Account"
msgstr "Drittanbieter-Konto hinzufügen"

#: templates/InvenTree/settings/user.html:177
msgid "Language Settings"
msgstr "Spracheinstellung"

#: templates/InvenTree/settings/user.html:186
msgid "Select language"
msgstr "Sprache festlegen"

#: templates/InvenTree/settings/user.html:202
#, python-format
msgid "%(lang_translated)s%% translated"
msgstr "%(lang_translated)s%% übersetzt"

#: templates/InvenTree/settings/user.html:204
msgid "No translations available"
msgstr "Keine Übersetzungen verfügbar"

#: templates/InvenTree/settings/user.html:211
msgid "Set Language"
msgstr "Sprache festlegen"

#: templates/InvenTree/settings/user.html:213
msgid "Some languages are not complete"
msgstr "Einige Sprachen sind nicht vollständig übersetzt"

#: templates/InvenTree/settings/user.html:215
msgid "Show only sufficent"
msgstr "Zeige nur ausreichende"

#: templates/InvenTree/settings/user.html:217
msgid "and hidden."
msgstr ""

#: templates/InvenTree/settings/user.html:217
msgid "Show them too"
msgstr "Auch unvollständige anzeigen"

#: templates/InvenTree/settings/user.html:224
msgid "Help the translation efforts!"
msgstr "Hilf bei der Übersetzung!"

#: templates/InvenTree/settings/user.html:225
#, python-format
msgid "Native language translation of the InvenTree web application is <a href=\"%(link)s\">community contributed via crowdin</a>. Contributions are welcomed and encouraged."
msgstr "Die Übersetzung von InvenTree wird <a href=\"%(link)s\">von Nutzern mit Crowdin</a> betrieben. Wir ermutigen zur und freuen uns über jeden Mithilfe!"

#: templates/InvenTree/settings/user.html:233
msgid "Do you really want to remove the selected email address?"
msgstr "Möchten Sie die ausgewählte E-Mail-Adresse wirklich entfernen?"

#: templates/InvenTree/settings/user_display.html:25
msgid "Theme Settings"
msgstr "Anzeige-Einstellungen"

#: templates/InvenTree/settings/user_display.html:35
msgid "Select theme"
msgstr "Stil auswählen"

#: templates/InvenTree/settings/user_display.html:46
msgid "Set Theme"
msgstr "Design auswählen"

#: templates/InvenTree/settings/user_homepage.html:9
msgid "Home Page Settings"
msgstr "Startseite-Einstellungen"

#: templates/InvenTree/settings/user_labels.html:9
msgid "Label Settings"
msgstr "Labeleinstellungen"

#: templates/about.html:10
msgid "InvenTree Version Information"
msgstr "InvenTree-Versionsinformationen"

#: templates/about.html:11 templates/about.html:105
#: templates/js/translated/bom.js:283 templates/js/translated/modals.js:53
#: templates/js/translated/modals.js:567 templates/js/translated/modals.js:661
#: templates/js/translated/modals.js:964 templates/modals.html:15
#: templates/modals.html:27 templates/modals.html:39 templates/modals.html:50
msgid "Close"
msgstr "Schliessen"

#: templates/about.html:20
msgid "InvenTree Version"
msgstr "InvenTree-Version"

#: templates/about.html:25
msgid "Development Version"
msgstr "Entwicklungsversion"

#: templates/about.html:28
msgid "Up to Date"
msgstr "Aktuell"

#: templates/about.html:30
msgid "Update Available"
msgstr "Aktualisierung verfügbar"

#: templates/about.html:40
msgid "Commit Hash"
msgstr "Commit-Hash"

#: templates/about.html:47
msgid "Commit Date"
msgstr "Commit-Datum"

#: templates/about.html:53
msgid "InvenTree Documentation"
msgstr "InvenTree-Dokumentation"

#: templates/about.html:58
msgid "API Version"
msgstr "API-Version"

#: templates/about.html:63
msgid "Python Version"
msgstr "Python-Version"

#: templates/about.html:68
msgid "Django Version"
msgstr "Django-Version"

#: templates/about.html:73
msgid "View Code on GitHub"
msgstr "Code auf GitHub ansehen"

#: templates/about.html:78
msgid "Credits"
msgstr "Danksagung"

#: templates/about.html:83
msgid "Mobile App"
msgstr "Mobile App"

#: templates/about.html:88
msgid "Submit Bug Report"
msgstr "Fehlerbericht senden"

#: templates/about.html:95 templates/clip.html:4
msgid "copy to clipboard"
msgstr "In die Zwischenablage kopieren"

#: templates/about.html:95
msgid "copy version information"
msgstr "Versionsinformationen kopieren"

#: templates/account/email_confirm.html:6
#: templates/account/email_confirm.html:10
msgid "Confirm Email Address"
msgstr "E-Mail-Adresse bestätigen"

#: templates/account/email_confirm.html:16
#, python-format
msgid "Please confirm that <a href=\"mailto:%(email)s\">%(email)s</a> is an email address for user %(user_display)s."
msgstr "Bitte bestätigen Sie, dass <a href=\"mailto:%(email)s\">%(email)s</a> eine E-Mail Adresse für den Benutzer %(user_display)s ist."

#: templates/account/email_confirm.html:27
#, python-format
msgid "This email confirmation link expired or is invalid. Please <a href=\"%(email_url)s\">issue a new email confirmation request</a>."
msgstr "Dieser E-Mail Bestätigungslink ist abgelaufen oder ungültig. Bitte <a href=\"%(email_url)s\">fordern Sie eine neue E-Mail Bestätigung an</a>."

#: templates/account/login.html:6 templates/account/login.html:16
#: templates/account/login.html:39
msgid "Sign In"
msgstr "Einloggen"

#: templates/account/login.html:21
#, python-format
msgid ""
"Please sign in with one\n"
"of your existing third party accounts or  <a class=\"btn btn-primary btn-small\" href=\"%(signup_url)s\">sign up</a>\n"
"for a account and sign in below:"
msgstr "Bitte melden Sie sich mit einem Ihrer bestehenden Drittkonten an oder  <a class=\"btn btn-primary btn-small\" href=\"%(signup_url)s\">registrieren Sie sich</a> für ein Konto und melden Sie sich unten an:"

#: templates/account/login.html:25
#, python-format
msgid ""
"If you have not created an account yet, then please\n"
"<a href=\"%(signup_url)s\">sign up</a> first."
msgstr "Wenn Sie noch kein Konto erstellt haben, dann bitte<a href=\"%(signup_url)s\">registrieren Sie sich</a> zuerst."

#: templates/account/login.html:42
msgid "Forgot Password?"
msgstr "Passwort vergessen?"

#: templates/account/login.html:47
msgid "InvenTree demo instance"
msgstr "InvenTree Demo-Instanz"

#: templates/account/login.html:47
msgid "Click here for login details"
msgstr "Für Anmeldedetails hier klicken"

#: templates/account/login.html:55
msgid "or use SSO"
msgstr "oder SSO verwenden"

#: templates/account/logout.html:5 templates/account/logout.html:8
#: templates/account/logout.html:20
msgid "Sign Out"
msgstr "Ausloggen"

#: templates/account/logout.html:10
msgid "Are you sure you want to sign out?"
msgstr "Möchtest Sie sich wirklich abmelden?"

#: templates/account/logout.html:19
msgid "Back to Site"
msgstr "Zurück zur Website"

#: templates/account/password_reset.html:5
#: templates/account/password_reset.html:12
msgid "Password Reset"
msgstr "Passwort zurücksetzen"

#: templates/account/password_reset.html:18
msgid "Forgotten your password? Enter your email address below, and we'll send you an email allowing you to reset it."
msgstr "Passwort vergessen? Geben Sie Ihre E-Mail-Adresse ein und wir senden Ihnen eine E-Mail mit der Sie das Passwort zurücksetzen können."

#: templates/account/password_reset.html:23
msgid "Reset My Password"
msgstr "Mein Passwort zurücksetzen"

#: templates/account/password_reset.html:27 templates/account/signup.html:36
msgid "This function is currently disabled. Please contact an administrator."
msgstr "Diese Funktion ist derzeit deaktiviert. Bitte kontaktieren Sie einen Administrator."

#: templates/account/password_reset_from_key.html:7
msgid "Bad Token"
msgstr "Ungültiger Schlüssel"

#: templates/account/password_reset_from_key.html:11
#, python-format
msgid "The password reset link was invalid, possibly because it has already been used.  Please request a <a href=\"%(passwd_reset_url)s\">new password reset</a>."
msgstr "Der Link zum Zurücksetzen des Kennworts war ungültig, da er bereits verwendet wurde.  Bitte fordern Sie eine <a href=\"%(passwd_reset_url)s\">neue Passwortwiederherstellung</a> an."

#: templates/account/password_reset_from_key.html:18
msgid "Change password"
msgstr "Passwort ändern"

#: templates/account/password_reset_from_key.html:22
msgid "Your password is now changed."
msgstr "Ihr Passwort wurde geändert."

#: templates/account/signup.html:11 templates/account/signup.html:22
msgid "Sign Up"
msgstr "Anmelden"

#: templates/account/signup.html:13
#, python-format
msgid "Already have an account? Then please <a href=\"%(login_url)s\">sign in</a>."
msgstr "Haben Sie bereits ein Konto? Dann melden Sie sich bitte <a href=\"%(login_url)s\">an</a>."

#: templates/account/signup.html:27
msgid "Or use a SSO-provider for signup"
msgstr "Oder verwenden Sie einen SSO-Anbieter für die Anmeldung"

#: templates/admin_button.html:2
msgid "View in administration panel"
msgstr "Im Administrationsbereich anzeigen"

#: templates/base.html:96
msgid "Server Restart Required"
msgstr "Server-Neustart erforderlich"

#: templates/base.html:99
msgid "A configuration option has been changed which requires a server restart"
msgstr "Eine Konfigurationsoption wurde geändert, die einen Neustart des Servers erfordert"

#: templates/base.html:99
msgid "Contact your system administrator for further information"
msgstr "Bitte kontaktieren Sie Ihren Administrator für mehr Informationen"

#: templates/email/build_order_required_stock.html:7
msgid "Stock is required for the following build order"
msgstr "Für die folgenden Bauaufträge werden Lagerartikel benötigt"

#: templates/email/build_order_required_stock.html:8
#, python-format
msgid "Build order %(build)s - building %(quantity)s x %(part)s"
msgstr "Bauauftrag %(build)s - %(quantity)s x %(part)s bauen"

#: templates/email/build_order_required_stock.html:10
msgid "Click on the following link to view this build order"
msgstr "Klicken Sie auf den folgenden Link, um diesen Bauauftrag anzuzeigen"

#: templates/email/build_order_required_stock.html:14
msgid "The following parts are low on required stock"
msgstr "Bei den folgenden Teilen gibt es wenige Lagerartikel"

#: templates/email/build_order_required_stock.html:18
#: templates/js/translated/bom.js:991
msgid "Required Quantity"
msgstr "Benötigte Menge"

#: templates/email/build_order_required_stock.html:19
#: templates/email/low_stock_notification.html:18
#: templates/js/translated/bom.js:467 templates/js/translated/build.js:1129
#: templates/js/translated/build.js:1749
msgid "Available"
msgstr "Verfügbar"

#: templates/email/build_order_required_stock.html:38
#: templates/email/low_stock_notification.html:31
msgid "You are receiving this email because you are subscribed to notifications for this part "
msgstr "Sie erhalten diese E-Mail, weil Sie Benachrichtigungen für diesen Teil abonniert haben "

#: templates/email/email.html:35
msgid "InvenTree version"
msgstr "InvenTree-Version"

#: templates/email/low_stock_notification.html:7
#, python-format
msgid " The available stock for %(part)s has fallen below the configured minimum level"
msgstr " Der verfügbare Bestand für %(part)s ist unter das konfigurierte Mindestniveau gefallen"

#: templates/email/low_stock_notification.html:9
msgid "Click on the following link to view this part"
msgstr "Klicken Sie auf den folgenden Link, um diesen Teil anzuzeigen"

#: templates/email/low_stock_notification.html:17
msgid "Total Stock"
msgstr "Gesamtbestand"

#: templates/email/low_stock_notification.html:19
msgid "Minimum Quantity"
msgstr "Mindestmenge"

#: templates/image_download.html:8
msgid "Specify URL for downloading image"
msgstr "URL für Bild-Donwload angeben"

#: templates/image_download.html:11
msgid "Must be a valid image URL"
msgstr "Muss eine gültige URL für ein Bild sein"

#: templates/image_download.html:12
msgid "Remote server must be accessible"
msgstr "Der angegebene Server muss erreichbar sein"

#: templates/image_download.html:13
msgid "Remote image must not exceed maximum allowable file size"
msgstr "Das Bild darf nicht größer als die maximal-erlaubte Größe sein"

#: templates/js/report.js:47 templates/js/translated/report.js:67
msgid "items selected"
msgstr "Lagerartikel ausgewählt"

#: templates/js/report.js:55 templates/js/translated/report.js:75
msgid "Select Report Template"
msgstr "Bericht-Vorlage auswählen"

#: templates/js/report.js:70 templates/js/translated/report.js:90
msgid "Select Test Report Template"
msgstr "Test-Bericht-Vorlage auswählen"

#: templates/js/report.js:98 templates/js/translated/label.js:29
#: templates/js/translated/report.js:118 templates/js/translated/stock.js:594
msgid "Select Stock Items"
msgstr "Lagerartikel auswählen"

#: templates/js/report.js:99 templates/js/translated/report.js:119
msgid "Stock item(s) must be selected before printing reports"
msgstr "Lagerartikel müssen vor dem Berichtsdruck ausgewählt werden"

#: templates/js/report.js:116 templates/js/report.js:169
#: templates/js/report.js:223 templates/js/report.js:277
#: templates/js/report.js:331 templates/js/translated/report.js:136
#: templates/js/translated/report.js:189 templates/js/translated/report.js:243
#: templates/js/translated/report.js:297 templates/js/translated/report.js:351
msgid "No Reports Found"
msgstr "Keine Berichte gefunden"

#: templates/js/report.js:117 templates/js/translated/report.js:137
msgid "No report templates found which match selected stock item(s)"
msgstr "Keine Berichtsvorlagen für ausgewählte Lagerartikel gefunden"

#: templates/js/report.js:152 templates/js/translated/report.js:172
msgid "Select Builds"
msgstr "Bauauftrag auswählen"

#: templates/js/report.js:153 templates/js/translated/report.js:173
msgid "Build(s) must be selected before printing reports"
msgstr "Bauauftrag muss vor dem Berichtsdruck ausgewählt werden"

#: templates/js/report.js:170 templates/js/translated/report.js:190
msgid "No report templates found which match selected build(s)"
msgstr "Keine Berichtvorlagen für ausgewählten Bauauftrag gefunden"

#: templates/js/report.js:205 templates/js/translated/build.js:1333
#: templates/js/translated/label.js:134 templates/js/translated/report.js:225
msgid "Select Parts"
msgstr "Teile auswählen"

#: templates/js/report.js:206 templates/js/translated/report.js:226
msgid "Part(s) must be selected before printing reports"
msgstr "Teil muss vor dem Berichtsdruck ausgewählt werden"

#: templates/js/report.js:224 templates/js/translated/report.js:244
msgid "No report templates found which match selected part(s)"
msgstr "Keine Berichtvorlagen für ausgewählte Teile gefunden"

#: templates/js/report.js:259 templates/js/translated/report.js:279
msgid "Select Purchase Orders"
msgstr "Bestellungen auswählen"

#: templates/js/report.js:260 templates/js/translated/report.js:280
msgid "Purchase Order(s) must be selected before printing report"
msgstr "Bestellung muss vor dem Berichtsdruck ausgewählt werden"

#: templates/js/report.js:278 templates/js/report.js:332
#: templates/js/translated/report.js:298 templates/js/translated/report.js:352
msgid "No report templates found which match selected orders"
msgstr "Keine Berichtvorlagen für ausgewählte Bestellungen gefunden"

#: templates/js/report.js:313 templates/js/translated/report.js:333
msgid "Select Sales Orders"
msgstr "Aufträge auswählen"

#: templates/js/report.js:314 templates/js/translated/report.js:334
msgid "Sales Order(s) must be selected before printing report"
msgstr "Auftrag muss vor dem Berichtsdruck ausgewählt werden"

#: templates/js/translated/api.js:184 templates/js/translated/modals.js:1034
msgid "No Response"
msgstr "Keine Antwort"

#: templates/js/translated/api.js:185 templates/js/translated/modals.js:1035
msgid "No response from the InvenTree server"
msgstr "keine Antwort vom InvenTree Server"

#: templates/js/translated/api.js:191
msgid "Error 400: Bad request"
msgstr "Fehler 400: Fehlerhafte Anfrage"

#: templates/js/translated/api.js:192
msgid "API request returned error code 400"
msgstr "Fehler-Code 400 zurückgegeben"

#: templates/js/translated/api.js:196 templates/js/translated/modals.js:1044
msgid "Error 401: Not Authenticated"
msgstr "Fehler 401: Nicht Angemeldet"

#: templates/js/translated/api.js:197 templates/js/translated/modals.js:1045
msgid "Authentication credentials not supplied"
msgstr "Authentication Kredentials nicht angegeben"

#: templates/js/translated/api.js:201 templates/js/translated/modals.js:1049
msgid "Error 403: Permission Denied"
msgstr "Fehler 403: keine Berechtigung"

#: templates/js/translated/api.js:202 templates/js/translated/modals.js:1050
msgid "You do not have the required permissions to access this function"
msgstr "Fehlende Berechtigung für diese Aktion"

#: templates/js/translated/api.js:206 templates/js/translated/modals.js:1054
msgid "Error 404: Resource Not Found"
msgstr "Fehler 404: Ressource nicht gefunden"

#: templates/js/translated/api.js:207 templates/js/translated/modals.js:1055
msgid "The requested resource could not be located on the server"
msgstr "Die angefragte Ressource kann auf diesem Server nicht gefunden werden"

#: templates/js/translated/api.js:211 templates/js/translated/modals.js:1059
msgid "Error 408: Timeout"
msgstr "Fehler 408: Zeitüberschreitung"

#: templates/js/translated/api.js:212 templates/js/translated/modals.js:1060
msgid "Connection timeout while requesting data from server"
msgstr "Verbindungszeitüberschreitung bei der Datenanforderung"

#: templates/js/translated/api.js:215
msgid "Unhandled Error Code"
msgstr "Unbehandelter Fehler-Code"

#: templates/js/translated/api.js:216
msgid "Error code"
msgstr "Fehler-Code"

#: templates/js/translated/attachment.js:27
msgid "No attachments found"
msgstr "Keine Anhänge gefunden"

#: templates/js/translated/attachment.js:95
msgid "Upload Date"
msgstr "Hochladedatum"

#: templates/js/translated/attachment.js:108
msgid "Edit attachment"
msgstr "Anhang bearbeiten"

#: templates/js/translated/attachment.js:115
msgid "Delete attachment"
msgstr "Anhang löschen"

#: templates/js/translated/barcode.js:29
msgid "Scan barcode data here using wedge scanner"
msgstr "Hier den Barcode scannen"

#: templates/js/translated/barcode.js:31
msgid "Enter barcode data"
msgstr "Barcode-Daten eingeben"

#: templates/js/translated/barcode.js:35
msgid "Barcode"
msgstr "Barcode"

#: templates/js/translated/barcode.js:53
msgid "Enter optional notes for stock transfer"
msgstr "Optionale Notizen zu Bestandsübertragung eingeben"

#: templates/js/translated/barcode.js:54
msgid "Enter notes"
msgstr "Notizen eingeben"

#: templates/js/translated/barcode.js:92
msgid "Server error"
msgstr "Server-Fehler"

#: templates/js/translated/barcode.js:113
msgid "Unknown response from server"
msgstr "Unbekannte Antwort von Server erhalten"

#: templates/js/translated/barcode.js:140
#: templates/js/translated/modals.js:1024
msgid "Invalid server response"
msgstr "Ungültige Antwort von Server"

#: templates/js/translated/barcode.js:233
msgid "Scan barcode data below"
msgstr "Barcode unterhalb scannen"

#: templates/js/translated/barcode.js:280 templates/navbar.html:69
msgid "Scan Barcode"
msgstr "Barcode scannen"

#: templates/js/translated/barcode.js:291
msgid "No URL in response"
msgstr "keine URL in der Antwort"

#: templates/js/translated/barcode.js:309
msgid "Link Barcode to Stock Item"
msgstr "Barcode mit Lagerartikel verknüpfen"

#: templates/js/translated/barcode.js:332
msgid "This will remove the association between this stock item and the barcode"
msgstr "Dadurch wird die Verknüpfung zwischen diesem Lagerartikel und dem Barcode entfernt"

#: templates/js/translated/barcode.js:338
msgid "Unlink"
msgstr "Entfernen"

#: templates/js/translated/barcode.js:397 templates/js/translated/stock.js:570
msgid "Remove stock item"
msgstr "Lagerartikel entfernen"

#: templates/js/translated/barcode.js:439
msgid "Check Stock Items into Location"
msgstr "Lagerartikel in Lagerort buchen"

#: templates/js/translated/barcode.js:443
#: templates/js/translated/barcode.js:573
msgid "Check In"
msgstr "Einbuchen"

#: templates/js/translated/barcode.js:485
#: templates/js/translated/barcode.js:612
msgid "Error transferring stock"
msgstr "Fehler bei Bestandsübertragung"

#: templates/js/translated/barcode.js:507
msgid "Stock Item already scanned"
msgstr "Lagerartikel bereits gescannt"

#: templates/js/translated/barcode.js:511
msgid "Stock Item already in this location"
msgstr "Lagerartikel besteht bereits in diesem Lagerort"

#: templates/js/translated/barcode.js:518
msgid "Added stock item"
msgstr "Lagerartikel hinzugefügt"

#: templates/js/translated/barcode.js:525
msgid "Barcode does not match Stock Item"
msgstr "Barcode entspricht keinem Lagerartikel"

#: templates/js/translated/barcode.js:568
msgid "Check Into Location"
msgstr "In Lagerorten buchen"

#: templates/js/translated/barcode.js:633
msgid "Barcode does not match a valid location"
msgstr "Barcode entspricht keinem Lagerort"

#: templates/js/translated/bom.js:184
msgid "Remove substitute part"
msgstr "Ersatzteil entfernen"

#: templates/js/translated/bom.js:228
msgid "Select and add a new variant item using the input below"
msgstr ""

#: templates/js/translated/bom.js:239
msgid "Are you sure you wish to remove this substitute part link?"
msgstr "Sind Sie sicher, dass Sie dieses Ersatzteil entfernen möchten?"

#: templates/js/translated/bom.js:245
msgid "Remove Substitute Part"
msgstr "Ersatzteil entfernen"

#: templates/js/translated/bom.js:284
msgid "Add Substitute"
msgstr "Ersatzteil hinzufügen"

#: templates/js/translated/bom.js:285
msgid "Edit BOM Item Substitutes"
msgstr "Stücklisten Ersatzteile bearbeiten"

#: templates/js/translated/bom.js:404
msgid "Substitutes Available"
msgstr "Ersatzteile verfügbar"

#: templates/js/translated/bom.js:408 templates/js/translated/build.js:1111
msgid "Variant stock allowed"
msgstr "Varianten erlaubt"

#: templates/js/translated/bom.js:413
msgid "Open subassembly"
msgstr "Unterbaugruppe öffnen"

#: templates/js/translated/bom.js:485
msgid "Substitutes"
msgstr "Ersatzteile"

#: templates/js/translated/bom.js:500
msgid "Purchase Price Range"
msgstr "Kaufpreisspanne"

#: templates/js/translated/bom.js:507
msgid "Purchase Price Average"
msgstr "Durchschnittlicher Kaufpreis"

#: templates/js/translated/bom.js:556 templates/js/translated/bom.js:645
msgid "View BOM"
msgstr "Stückliste anzeigen"

#: templates/js/translated/bom.js:608 templates/js/translated/build.js:1183
#: templates/js/translated/order.js:1298
msgid "Actions"
msgstr "Aktionen"

#: templates/js/translated/bom.js:616
msgid "Validate BOM Item"
msgstr "Stücklisten-Position kontrollieren"

#: templates/js/translated/bom.js:618
msgid "This line has been validated"
msgstr "Diese Position wurde kontrolliert"

#: templates/js/translated/bom.js:620
msgid "Edit substitute parts"
msgstr "Ersatzteile bearbeiten"

#: templates/js/translated/bom.js:622 templates/js/translated/bom.js:796
msgid "Edit BOM Item"
msgstr "Stücklisten-Position bearbeiten"

#: templates/js/translated/bom.js:624 templates/js/translated/bom.js:779
msgid "Delete BOM Item"
msgstr "Stücklisten-Position löschen"

#: templates/js/translated/bom.js:718 templates/js/translated/build.js:855
msgid "No BOM items found"
msgstr "Keine Stücklisten-Position(en) gefunden"

#: templates/js/translated/bom.js:774
msgid "Are you sure you want to delete this BOM item?"
msgstr "Sind Sie sicher, dass Sie diese Stücklisten-Position löschen wollen?"

#: templates/js/translated/bom.js:974 templates/js/translated/build.js:1095
msgid "Required Part"
msgstr "benötigtes Teil"

#: templates/js/translated/bom.js:996
msgid "Inherited from parent BOM"
msgstr "Geerbt von übergeordneter Stückliste"

#: templates/js/translated/build.js:78
msgid "Edit Build Order"
msgstr "Bauauftrag bearbeiten"

#: templates/js/translated/build.js:112
msgid "Create Build Order"
msgstr "Bauauftrag erstellen"

#: templates/js/translated/build.js:133
msgid "Allocate stock items to this build output"
msgstr "Lagerartikel zu diesem Endprodukt zuweisen"

#: templates/js/translated/build.js:144
msgid "Unallocate stock from build output"
msgstr "Bestand von Endpordukt zurücknehmen"

#: templates/js/translated/build.js:153
msgid "Complete build output"
msgstr "Endprodukt fertigstellen"

#: templates/js/translated/build.js:161
msgid "Delete build output"
msgstr "Endprodukt entfernen"

#: templates/js/translated/build.js:184
msgid "Are you sure you wish to unallocate stock items from this build?"
msgstr "Sind Sie sicher, dass sie alle Lagerartikel von diesem Bauauftrag entfernen möchten?"

#: templates/js/translated/build.js:202
msgid "Unallocate Stock Items"
msgstr "Lagerartikel zurücknehmen"

#: templates/js/translated/build.js:220
msgid "Select Build Outputs"
msgstr "Endprodukte auswählen"

#: templates/js/translated/build.js:221
msgid "At least one build output must be selected"
msgstr "Mindestens ein Endprodukt muss ausgewählt werden"

#: templates/js/translated/build.js:275
msgid "Output"
msgstr "Endprodukt"

#: templates/js/translated/build.js:291
msgid "Complete Build Outputs"
msgstr "Endprodukte fertigstellen"

#: templates/js/translated/build.js:386
msgid "No build order allocations found"
msgstr "Keine Allokationen für Bauauftrag gefunden"

#: templates/js/translated/build.js:424 templates/js/translated/order.js:1172
msgid "Location not specified"
msgstr "Standort nicht angegeben"

#: templates/js/translated/build.js:603
msgid "No active build outputs found"
msgstr "Keine aktiven Endprodukte gefunden"

#: templates/js/translated/build.js:1052 templates/js/translated/build.js:1760
#: templates/js/translated/order.js:1305
msgid "Edit stock allocation"
msgstr "Bestands-Zuordnung bearbeiten"

#: templates/js/translated/build.js:1054 templates/js/translated/build.js:1761
#: templates/js/translated/order.js:1306
msgid "Delete stock allocation"
msgstr "Bestands-Zuordnung löschen"

#: templates/js/translated/build.js:1072
msgid "Edit Allocation"
msgstr "Zuordnung bearbeiten"

#: templates/js/translated/build.js:1082
msgid "Remove Allocation"
msgstr "Zuordnung entfernen"

#: templates/js/translated/build.js:1107
msgid "Substitute parts available"
msgstr "Ersatzteile verfügbar"

#: templates/js/translated/build.js:1124
msgid "Quantity Per"
msgstr "Anzahl pro"

#: templates/js/translated/build.js:1134 templates/js/translated/build.js:1360
#: templates/js/translated/build.js:1756 templates/js/translated/order.js:1535
msgid "Allocated"
msgstr "Zugeordnet"

#: templates/js/translated/build.js:1190 templates/js/translated/order.js:1589
msgid "Build stock"
msgstr "Bestand bauen"

#: templates/js/translated/build.js:1194 templates/stock_table.html:52
msgid "Order stock"
msgstr "Bestand bestellen"

#: templates/js/translated/build.js:1197 templates/js/translated/order.js:1582
msgid "Allocate stock"
msgstr "Bestand zuweisen"

#: templates/js/translated/build.js:1262
msgid "Specify stock allocation quantity"
msgstr "Anzahl für Bestandszuordnung eingeben"

#: templates/js/translated/build.js:1334
msgid "You must select at least one part to allocate"
msgstr "Sie müssen mindestens ein Teil auswählen"

#: templates/js/translated/build.js:1348
msgid "Select source location (leave blank to take from all locations)"
msgstr "Wählen Sie den Quellort aus (leer lassen um von allen Standorten zu nehmen)"

#: templates/js/translated/build.js:1377
msgid "Confirm stock allocation"
msgstr "Bestandszuordnung bestätigen"

#: templates/js/translated/build.js:1378
msgid "Allocate Stock Items to Build Order"
msgstr "Lagerartikel für Bauauftrag zuweisen"

#: templates/js/translated/build.js:1389
msgid "No matching stock locations"
msgstr "Keine passenden Lagerstandorte"

#: templates/js/translated/build.js:1451
msgid "No matching stock items"
msgstr "Keine passenden Lagerbestände"

#: templates/js/translated/build.js:1576
msgid "No builds matching query"
msgstr "Keine Bauaufträge passen zur Anfrage"

#: templates/js/translated/build.js:1593 templates/js/translated/part.js:966
#: templates/js/translated/part.js:1377 templates/js/translated/stock.js:1064
#: templates/js/translated/stock.js:1841
msgid "Select"
msgstr "Auswählen"

#: templates/js/translated/build.js:1613
msgid "Build order is overdue"
msgstr "Bauauftrag ist überfällig"

#: templates/js/translated/build.js:1674 templates/js/translated/stock.js:2060
msgid "No user information"
msgstr "Keine Benutzerinformation"

#: templates/js/translated/build.js:1686
msgid "No information"
msgstr "Keine Information"

#: templates/js/translated/build.js:1737
msgid "No parts allocated for"
msgstr "Keine Teile zugeordnet zu"

#: templates/js/translated/company.js:65
msgid "Add Manufacturer"
msgstr "Hersteller hinzufügen"

#: templates/js/translated/company.js:78 templates/js/translated/company.js:177
msgid "Add Manufacturer Part"
msgstr "Herstellerteil hinzufügen"

#: templates/js/translated/company.js:99
msgid "Edit Manufacturer Part"
msgstr "Herstellerteil ändern"

#: templates/js/translated/company.js:108
msgid "Delete Manufacturer Part"
msgstr "Herstellerteil löschen"

#: templates/js/translated/company.js:165 templates/js/translated/order.js:90
msgid "Add Supplier"
msgstr "Zulieferer hinzufügen"

#: templates/js/translated/company.js:193
msgid "Add Supplier Part"
msgstr "Zuliefererteil hinzufügen"

#: templates/js/translated/company.js:208
msgid "Edit Supplier Part"
msgstr "Zuliefererteil bearbeiten"

#: templates/js/translated/company.js:218
msgid "Delete Supplier Part"
msgstr "Zuliefererteil entfernen"

#: templates/js/translated/company.js:265
msgid "Edit Company"
msgstr "Firma bearbeiten"

#: templates/js/translated/company.js:286
msgid "Add new Company"
msgstr "Neue Firma hinzufügen"

#: templates/js/translated/company.js:363
msgid "Parts Supplied"
msgstr "Teile geliefert"

#: templates/js/translated/company.js:372
msgid "Parts Manufactured"
msgstr "Hersteller-Teile"

#: templates/js/translated/company.js:386
msgid "No company information found"
msgstr "Keine Firmeninformation gefunden"

#: templates/js/translated/company.js:405
msgid "The following manufacturer parts will be deleted"
msgstr "Die folgenden Herstellerteile werden gelöscht"

#: templates/js/translated/company.js:422
msgid "Delete Manufacturer Parts"
msgstr "Herstellerteile löschen"

#: templates/js/translated/company.js:477
msgid "No manufacturer parts found"
msgstr "Keine Herstellerteile gefunden"

#: templates/js/translated/company.js:497
#: templates/js/translated/company.js:754 templates/js/translated/part.js:449
#: templates/js/translated/part.js:534
msgid "Template part"
msgstr "Vorlagenteil"

#: templates/js/translated/company.js:501
#: templates/js/translated/company.js:758 templates/js/translated/part.js:453
#: templates/js/translated/part.js:538
msgid "Assembled part"
msgstr "Baugruppe"

#: templates/js/translated/company.js:628 templates/js/translated/part.js:626
msgid "No parameters found"
msgstr "Keine Parameter gefunden"

#: templates/js/translated/company.js:665 templates/js/translated/part.js:668
msgid "Edit parameter"
msgstr "Parameter bearbeiten"

#: templates/js/translated/company.js:666 templates/js/translated/part.js:669
msgid "Delete parameter"
msgstr "Parameter löschen"

#: templates/js/translated/company.js:685 templates/js/translated/part.js:686
msgid "Edit Parameter"
msgstr "Parameter bearbeiten"

#: templates/js/translated/company.js:696 templates/js/translated/part.js:698
msgid "Delete Parameter"
msgstr "Parameter löschen"

#: templates/js/translated/company.js:734
msgid "No supplier parts found"
msgstr "Keine Zuliefererteile gefunden"

#: templates/js/translated/filters.js:178
#: templates/js/translated/filters.js:420
msgid "true"
msgstr "ja"

#: templates/js/translated/filters.js:182
#: templates/js/translated/filters.js:421
msgid "false"
msgstr "nein"

#: templates/js/translated/filters.js:204
msgid "Select filter"
msgstr "Filter auswählen"

#: templates/js/translated/filters.js:286
msgid "Reload data"
msgstr "Daten neu laden"

#: templates/js/translated/filters.js:290
msgid "Add new filter"
msgstr "Filter hinzufügen"

#: templates/js/translated/filters.js:293
msgid "Clear all filters"
msgstr "Filter entfernen"

#: templates/js/translated/filters.js:329
msgid "Create filter"
msgstr "Filter anlegen"

#: templates/js/translated/forms.js:349 templates/js/translated/forms.js:364
#: templates/js/translated/forms.js:378 templates/js/translated/forms.js:392
msgid "Action Prohibited"
msgstr "Aktion verboten"

#: templates/js/translated/forms.js:351
msgid "Create operation not allowed"
msgstr "Erstellvorgang nicht erlaubt"

#: templates/js/translated/forms.js:366
msgid "Update operation not allowed"
msgstr "Updatevorgang nicht erlaubt"

#: templates/js/translated/forms.js:380
msgid "Delete operation not allowed"
msgstr "Löschvorgang nicht erlaubt"

#: templates/js/translated/forms.js:394
msgid "View operation not allowed"
msgstr "Anzeigevorgang nicht erlaubt"

#: templates/js/translated/forms.js:679
msgid "Enter a valid number"
msgstr "Gib eine gültige Nummer ein"

#: templates/js/translated/forms.js:1071 templates/modals.html:19
#: templates/modals.html:43
msgid "Form errors exist"
msgstr "Fehler in Formular"

#: templates/js/translated/forms.js:1457
msgid "No results found"
msgstr "Keine Ergebnisse gefunden"

#: templates/js/translated/forms.js:1661
msgid "Searching"
msgstr "Suche"

#: templates/js/translated/forms.js:1878
msgid "Clear input"
msgstr "Eingabe leeren"

#: templates/js/translated/helpers.js:19
msgid "YES"
msgstr "JA"

#: templates/js/translated/helpers.js:21
msgid "NO"
msgstr "NEIN"

#: templates/js/translated/label.js:30
msgid "Stock item(s) must be selected before printing labels"
msgstr "Lagerartikel müssen ausgewählt sein bevor Labels gedruckt werden können"

#: templates/js/translated/label.js:48 templates/js/translated/label.js:98
#: templates/js/translated/label.js:153
msgid "No Labels Found"
msgstr "Keine Labels gefunden"

#: templates/js/translated/label.js:49
msgid "No labels found which match selected stock item(s)"
msgstr "Keine Labels die zu Lagerartikel passen gefunden"

#: templates/js/translated/label.js:80
msgid "Select Stock Locations"
msgstr "Bestands-Lagerort auswählen"

#: templates/js/translated/label.js:81
msgid "Stock location(s) must be selected before printing labels"
msgstr "Bestands-Lagerort(e) müssen ausgewählt sein um Labels zu drucken"

#: templates/js/translated/label.js:99
msgid "No labels found which match selected stock location(s)"
msgstr "Keine Labels für die ausgewählten Bestands-Lagerort(e) gefunden"

#: templates/js/translated/label.js:135
msgid "Part(s) must be selected before printing labels"
msgstr "Teile(e) müssen ausgewählt sein bevor Labels gedruckt werden können"

#: templates/js/translated/label.js:154
msgid "No labels found which match the selected part(s)"
msgstr "Keine Labels zu den ausgewählten Teilen gefunden"

#: templates/js/translated/label.js:228
msgid "stock items selected"
msgstr "Lagerartikel ausgewählt"

#: templates/js/translated/label.js:236
msgid "Select Label"
msgstr "Label auswählen"

#: templates/js/translated/label.js:251
msgid "Select Label Template"
msgstr "Label-Vorlage auswählen"

#: templates/js/translated/modals.js:75 templates/js/translated/modals.js:119
#: templates/js/translated/modals.js:593
msgid "Cancel"
msgstr "Abbrechen"

#: templates/js/translated/modals.js:76 templates/js/translated/modals.js:118
#: templates/js/translated/modals.js:660 templates/js/translated/modals.js:963
#: templates/modals.html:28 templates/modals.html:51
msgid "Submit"
msgstr "Abschicken"

#: templates/js/translated/modals.js:117
msgid "Form Title"
msgstr "Formulartitel"

#: templates/js/translated/modals.js:380
msgid "Waiting for server..."
msgstr "Warte auf Server..."

#: templates/js/translated/modals.js:539
msgid "Show Error Information"
msgstr "Fehler-Informationen anzeigen"

#: templates/js/translated/modals.js:592
msgid "Accept"
msgstr "Akzeptieren"

#: templates/js/translated/modals.js:649
msgid "Loading Data"
msgstr "Lade Daten"

#: templates/js/translated/modals.js:915
msgid "Invalid response from server"
msgstr "ungültige Antwort vom Server"

#: templates/js/translated/modals.js:915
msgid "Form data missing from server response"
msgstr "Formulardaten fehlen bei Serverantwort"

#: templates/js/translated/modals.js:927
msgid "Error posting form data"
msgstr "Formulardaten fehlerhaft"

#: templates/js/translated/modals.js:1024
msgid "JSON response missing form data"
msgstr "JSON Antwort enthält keine Formulardaten"

#: templates/js/translated/modals.js:1039
msgid "Error 400: Bad Request"
msgstr "Fehler 400: Ungültige Anfrage"

#: templates/js/translated/modals.js:1040
msgid "Server returned error code 400"
msgstr "Fehler 400 von Server erhalten"

#: templates/js/translated/modals.js:1063
msgid "Error requesting form data"
msgstr "Fehler bei Formulardaten-Anfrage"

#: templates/js/translated/model_renderers.js:40
msgid "Company ID"
msgstr "Firmen-ID"

#: templates/js/translated/model_renderers.js:77
msgid "Stock ID"
msgstr "Bestands-ID"

#: templates/js/translated/model_renderers.js:130
msgid "Location ID"
msgstr "Standort-ID"

#: templates/js/translated/model_renderers.js:147
msgid "Build ID"
msgstr "Bauauftrag-ID"

#: templates/js/translated/model_renderers.js:182
msgid "Part ID"
msgstr "Teil-ID"

#: templates/js/translated/model_renderers.js:236
msgid "Order ID"
msgstr "Bestell-ID"

#: templates/js/translated/model_renderers.js:256
msgid "Category ID"
msgstr "Kategorie-ID"

#: templates/js/translated/model_renderers.js:293
msgid "Manufacturer Part ID"
msgstr "Herstellerteil-ID"

#: templates/js/translated/model_renderers.js:322
msgid "Supplier Part ID"
msgstr "Zuliefererteil-ID"

#: templates/js/translated/order.js:48
msgid "Add Customer"
msgstr "Kunden hinzufügen"

#: templates/js/translated/order.js:73
msgid "Create Sales Order"
msgstr "Auftrag anlegen"

#: templates/js/translated/order.js:208
msgid "Export Order"
msgstr "Bestellung exportieren"

#: templates/js/translated/order.js:211 templates/js/translated/stock.js:393
msgid "Format"
msgstr "Format"

#: templates/js/translated/order.js:212 templates/js/translated/stock.js:394
msgid "Select file format"
msgstr "Dateiformat auswählen"

#: templates/js/translated/order.js:300
msgid "Select Line Items"
msgstr "Positionen auswählen"

#: templates/js/translated/order.js:301
msgid "At least one line item must be selected"
msgstr "Mindestens eine Position muss ausgewählt werden"

#: templates/js/translated/order.js:326
msgid "Quantity to receive"
msgstr "Zu erhaltende Menge"

#: templates/js/translated/order.js:360 templates/js/translated/stock.js:1643
msgid "Stock Status"
msgstr "Status"

#: templates/js/translated/order.js:427
msgid "Order Code"
msgstr "Bestellnummer"

#: templates/js/translated/order.js:428
msgid "Ordered"
msgstr "Bestellt"

#: templates/js/translated/order.js:430
msgid "Receive"
msgstr "Empfangen"

#: templates/js/translated/order.js:449
msgid "Confirm receipt of items"
msgstr "Empfang der Teile bestätigen"

#: templates/js/translated/order.js:450
msgid "Receive Purchase Order Items"
msgstr "Bestellpositionen erhalten"

#: templates/js/translated/order.js:627
msgid "No purchase orders found"
msgstr "Keine Bestellungen gefunden"

#: templates/js/translated/order.js:652 templates/js/translated/order.js:1041
msgid "Order is overdue"
msgstr "Bestellung überfällig"

#: templates/js/translated/order.js:750 templates/js/translated/order.js:1624
msgid "Edit Line Item"
msgstr "Position bearbeiten"

#: templates/js/translated/order.js:762 templates/js/translated/order.js:1635
msgid "Delete Line Item"
msgstr "Position löschen"

#: templates/js/translated/order.js:801
msgid "No line items found"
msgstr "Keine Positionen gefunden"

#: templates/js/translated/order.js:828 templates/js/translated/order.js:1445
msgid "Total"
msgstr "Summe"

#: templates/js/translated/order.js:882 templates/js/translated/order.js:1470
#: templates/js/translated/part.js:1594 templates/js/translated/part.js:1805
msgid "Unit Price"
msgstr "Stück-Preis"

#: templates/js/translated/order.js:897 templates/js/translated/order.js:1486
msgid "Total Price"
msgstr "Gesamtpreis"

#: templates/js/translated/order.js:975 templates/js/translated/order.js:1595
msgid "Edit line item"
msgstr "Position bearbeiten"

#: templates/js/translated/order.js:976
msgid "Delete line item"
msgstr "Position löschen"

#: templates/js/translated/order.js:980
msgid "Receive line item"
msgstr "Position empfangen"

#: templates/js/translated/order.js:1017
msgid "No sales orders found"
msgstr "Keine Aufträge gefunden"

#: templates/js/translated/order.js:1055
msgid "Invalid Customer"
msgstr "Ungültiger Kunde"

#: templates/js/translated/order.js:1133
msgid "No sales order allocations found"
msgstr "Keine Allokationen für Verkaufsaufträge gefunden"

#: templates/js/translated/order.js:1226
msgid "Edit Stock Allocation"
msgstr "Bestandszuordnung bearbeiten"

#: templates/js/translated/order.js:1244
msgid "Delete Stock Allocation"
msgstr "Bestands-Zuordnung löschen"

#: templates/js/translated/order.js:1286
msgid "Stock location not specified"
msgstr "Lagerstandort nicht angegeben"

#: templates/js/translated/order.js:1535
msgid "Fulfilled"
msgstr "Erledigt"

#: templates/js/translated/order.js:1579
msgid "Allocate serial numbers"
msgstr "Seriennummern zuweisen"

#: templates/js/translated/order.js:1585
msgid "Purchase stock"
msgstr "Bestand kaufen"

#: templates/js/translated/order.js:1592 templates/js/translated/order.js:1771
msgid "Calculate price"
msgstr "Preis berechnen"

#: templates/js/translated/order.js:1596
msgid "Delete line item "
msgstr "Position löschen "

#: templates/js/translated/order.js:1719
msgid "Allocate Stock Item"
msgstr "Bestand zuweisen"

#: templates/js/translated/order.js:1779
msgid "Update Unit Price"
msgstr "Stückpreis aktualisieren"

#: templates/js/translated/order.js:1793
msgid "No matching line items"
msgstr "Keine passenden Positionen gefunden"

#: templates/js/translated/part.js:51
msgid "Part Attributes"
msgstr "Teileigenschaften"

#: templates/js/translated/part.js:55
msgid "Part Creation Options"
msgstr "Erstellungsoptionen für Teile"

#: templates/js/translated/part.js:59
msgid "Part Duplication Options"
msgstr "Einstellungen für Teilkopien"

#: templates/js/translated/part.js:63
msgid "Supplier Options"
msgstr "Zuliefereroptionen"

#: templates/js/translated/part.js:77
msgid "Add Part Category"
msgstr "Teil-Kategorie hinzufügen"

#: templates/js/translated/part.js:166
msgid "Create Initial Stock"
msgstr "Anfänglichen Bestand erstellen"

#: templates/js/translated/part.js:167
msgid "Create an initial stock item for this part"
msgstr "Anfänglichen Bestand für dieses Teil erstellen"

#: templates/js/translated/part.js:174
msgid "Initial Stock Quantity"
msgstr "Start-Bestandsmenge"

#: templates/js/translated/part.js:175
msgid "Specify initial stock quantity for this part"
msgstr "Menge des anfänglichen Bestands für dieses Teil angeben"

#: templates/js/translated/part.js:182
msgid "Select destination stock location"
msgstr "Zielstandort auswählen"

#: templates/js/translated/part.js:193
msgid "Copy Category Parameters"
msgstr "Kategorieparameter kopieren"

#: templates/js/translated/part.js:194
msgid "Copy parameter templates from selected part category"
msgstr "Parametervorlagen aus der ausgewählten Bauteilkategorie kopieren"

#: templates/js/translated/part.js:202
msgid "Add Supplier Data"
msgstr "Zuliefererdaten hinzufügen"

#: templates/js/translated/part.js:203
msgid "Create initial supplier data for this part"
msgstr "Erstelle ersten Lieferanten für dieses Teil"

#: templates/js/translated/part.js:259
msgid "Copy Image"
msgstr "Bild kopieren"

#: templates/js/translated/part.js:260
msgid "Copy image from original part"
msgstr "Bild vom Originalteil kopieren"

#: templates/js/translated/part.js:268
msgid "Copy bill of materials from original part"
msgstr "Stückliste vom Originalteil kopieren"

#: templates/js/translated/part.js:275
msgid "Copy Parameters"
msgstr "Parameter kopieren"

#: templates/js/translated/part.js:276
msgid "Copy parameter data from original part"
msgstr "Parameterdaten vom Originalteil kopieren"

#: templates/js/translated/part.js:289
msgid "Parent part category"
msgstr "Übergeordnete Teilkategorie"

#: templates/js/translated/part.js:333
msgid "Edit Part"
msgstr "Teil bearbeiten"

#: templates/js/translated/part.js:335
msgid "Part edited"
msgstr "Teil bearbeitet"

#: templates/js/translated/part.js:403
msgid "You are subscribed to notifications for this item"
msgstr "Sie haben Benachrichtigungen für dieses Teil abonniert"

#: templates/js/translated/part.js:405
msgid "You have subscribed to notifications for this item"
msgstr "Sie haben Benachrichtigungen für dieses Teil abonniert"

#: templates/js/translated/part.js:410
msgid "Subscribe to notifications for this item"
msgstr "Benachrichtigungen für dieses Teil abonnieren"

#: templates/js/translated/part.js:412
msgid "You have unsubscribed to notifications for this item"
msgstr "Sie haben Benachrichtigungen für dieses Teil abgemeldet"

#: templates/js/translated/part.js:441 templates/js/translated/part.js:526
msgid "Trackable part"
msgstr "Nachverfolgbares Teil"

#: templates/js/translated/part.js:445 templates/js/translated/part.js:530
msgid "Virtual part"
msgstr "virtuelles Teil"

#: templates/js/translated/part.js:457
msgid "Subscribed part"
msgstr "Abonnierter Teil"

#: templates/js/translated/part.js:461
msgid "Salable part"
msgstr "Verkäufliches Teil"

#: templates/js/translated/part.js:576
msgid "No variants found"
msgstr "Keine Varianten gefunden"

#: templates/js/translated/part.js:765
<<<<<<< HEAD
#, fuzzy
#| msgid "Delete parts"
msgid "Delete part relationship"
msgstr "Teile löschen"

#: templates/js/translated/part.js:789
#, fuzzy
#| msgid "Delete Part Category"
msgid "Delete Part Relationship"
msgstr "Teil-Kategorie löschen"
=======
msgid "Delete part relationship"
msgstr ""

#: templates/js/translated/part.js:789
msgid "Delete Part Relationship"
msgstr ""
>>>>>>> 3b79309e

#: templates/js/translated/part.js:856 templates/js/translated/part.js:1116
msgid "No parts found"
msgstr "Keine Teile gefunden"

#: templates/js/translated/part.js:1026
msgid "No category"
msgstr "Keine Kategorie"

#: templates/js/translated/part.js:1049
#: templates/js/translated/table_filters.js:381
msgid "Low stock"
msgstr "Bestand niedrig"

#: templates/js/translated/part.js:1140 templates/js/translated/part.js:1312
#: templates/js/translated/stock.js:1802
msgid "Display as list"
msgstr "Listenansicht"

#: templates/js/translated/part.js:1156
msgid "Display as grid"
msgstr "Rasteransicht"

#: templates/js/translated/part.js:1331 templates/js/translated/stock.js:1821
msgid "Display as tree"
msgstr "Baumansicht"

#: templates/js/translated/part.js:1395
msgid "Subscribed category"
msgstr "Abonnierte Kategorie"

#: templates/js/translated/part.js:1409 templates/js/translated/stock.js:1865
msgid "Path"
msgstr "Pfad"

#: templates/js/translated/part.js:1453
msgid "No test templates matching query"
msgstr "Keine zur Anfrage passenden Testvorlagen"

#: templates/js/translated/part.js:1504 templates/js/translated/stock.js:786
msgid "Edit test result"
msgstr "Testergebnis bearbeiten"

#: templates/js/translated/part.js:1505 templates/js/translated/stock.js:787
msgid "Delete test result"
msgstr "Testergebnis löschen"

#: templates/js/translated/part.js:1511
msgid "This test is defined for a parent part"
msgstr "Dieses Testergebnis ist für ein Hauptteil"

#: templates/js/translated/part.js:1533
msgid "Edit Test Result Template"
msgstr "Testergebnis-Vorlage bearbeiten"

#: templates/js/translated/part.js:1547
msgid "Delete Test Result Template"
msgstr "Testergebnis-Vorlage löschen"

#: templates/js/translated/part.js:1572
#, python-brace-format
msgid "No ${human_name} information found"
msgstr "Keine ${human_name} Informationen gefunden"

#: templates/js/translated/part.js:1627
#, python-brace-format
msgid "Edit ${human_name}"
msgstr "${human_name} bearbeiten"

#: templates/js/translated/part.js:1628
#, python-brace-format
msgid "Delete ${human_name}"
msgstr "${human_name} löschen"

#: templates/js/translated/part.js:1729
msgid "Single Price"
msgstr "Einzelpreis"

#: templates/js/translated/part.js:1748
msgid "Single Price Difference"
msgstr "Einzelpreisdifferenz"

#: templates/js/translated/stock.js:70
msgid "Serialize Stock Item"
msgstr "Lagerartikel serialisieren"

#: templates/js/translated/stock.js:90
msgid "Parent stock location"
msgstr "Übergeordneter Lagerort"

#: templates/js/translated/stock.js:126
msgid "New Stock Location"
msgstr "Neuer Lagerstandort"

#: templates/js/translated/stock.js:189
msgid "Enter initial quantity for this stock item"
msgstr "Ausgangsmenge für diesen Lagerartikel eingeben"

#: templates/js/translated/stock.js:195
msgid "Enter serial numbers for new stock (or leave blank)"
msgstr "Seriennummern für neue Lagerartikel eingeben (oder leer lassen)"

#: templates/js/translated/stock.js:338
msgid "Created new stock item"
msgstr "Neuer Lagerartikel erstellt"

#: templates/js/translated/stock.js:351
msgid "Created multiple stock items"
msgstr "Mehrere Lagerartikel erstellt"

#: templates/js/translated/stock.js:390
msgid "Export Stock"
msgstr "Bestand exportieren"

#: templates/js/translated/stock.js:401
msgid "Include Sublocations"
msgstr "Einschließlich Unterstandorte"

#: templates/js/translated/stock.js:402
msgid "Include stock items in sublocations"
msgstr "Lagerartikel in untergeordneten Lagerorten einschließen"

#: templates/js/translated/stock.js:444
msgid "Transfer Stock"
msgstr "Bestand verschieben"

#: templates/js/translated/stock.js:445
msgid "Move"
msgstr "Verschieben"

#: templates/js/translated/stock.js:451
msgid "Count Stock"
msgstr "Bestand zählen"

#: templates/js/translated/stock.js:452
msgid "Count"
msgstr "Anzahl"

#: templates/js/translated/stock.js:456
msgid "Remove Stock"
msgstr "Bestand entfernen"

#: templates/js/translated/stock.js:457
msgid "Take"
msgstr "Entfernen"

#: templates/js/translated/stock.js:461
msgid "Add Stock"
msgstr "Bestand hinzufügen"

#: templates/js/translated/stock.js:462 users/models.py:200
msgid "Add"
msgstr "Hinzufügen"

#: templates/js/translated/stock.js:466 templates/stock_table.html:56
msgid "Delete Stock"
msgstr "Bestand löschen"

#: templates/js/translated/stock.js:555
msgid "Quantity cannot be adjusted for serialized stock"
msgstr "Menge von serialisiertem Bestand kann nicht bearbeitet werden"

#: templates/js/translated/stock.js:555
msgid "Specify stock quantity"
msgstr "Bestandsanzahl angeben"

#: templates/js/translated/stock.js:595
msgid "You must select at least one available stock item"
msgstr "Sie müssen mindestens einen Lagerartikel auswählen"

#: templates/js/translated/stock.js:753
msgid "PASS"
msgstr "ERFOLGREICH"

#: templates/js/translated/stock.js:755
msgid "FAIL"
msgstr "FEHLGESCHLAGEN"

#: templates/js/translated/stock.js:760
msgid "NO RESULT"
msgstr "KEIN ERGEBNIS"

#: templates/js/translated/stock.js:782
msgid "Add test result"
msgstr "Testergebnis hinzufügen"

#: templates/js/translated/stock.js:808
msgid "No test results found"
msgstr "Keine Testergebnisse gefunden"

#: templates/js/translated/stock.js:865
msgid "Test Date"
msgstr "Testdatum"

#: templates/js/translated/stock.js:972
msgid "In production"
msgstr "In Arbeit"

#: templates/js/translated/stock.js:976
msgid "Installed in Stock Item"
msgstr "In Lagerartikel installiert"

#: templates/js/translated/stock.js:980
msgid "Shipped to customer"
msgstr "an Kunde versand"

#: templates/js/translated/stock.js:984
msgid "Assigned to Sales Order"
msgstr "Auftrag zugewiesen"

#: templates/js/translated/stock.js:990
msgid "No stock location set"
msgstr "Kein Lagerort gesetzt"

#: templates/js/translated/stock.js:1148
msgid "Stock item is in production"
msgstr "Lagerartikel wird produziert"

#: templates/js/translated/stock.js:1153
msgid "Stock item assigned to sales order"
msgstr "Lagerartikel wurde Auftrag zugewiesen"

#: templates/js/translated/stock.js:1156
msgid "Stock item assigned to customer"
msgstr "Lagerartikel wurde Kunden zugewiesen"

#: templates/js/translated/stock.js:1160
msgid "Stock item has expired"
msgstr "Lagerartikel ist abgelaufen"

#: templates/js/translated/stock.js:1162
msgid "Stock item will expire soon"
msgstr "Lagerartikel läuft demnächst ab"

#: templates/js/translated/stock.js:1166
msgid "Stock item has been allocated"
msgstr "Lagerartikel zugewiesen"

#: templates/js/translated/stock.js:1170
msgid "Stock item has been installed in another item"
msgstr "Lagerartikel in anderem Element verbaut"

#: templates/js/translated/stock.js:1177
msgid "Stock item has been rejected"
msgstr "Lagerartikel abgewiesen"

#: templates/js/translated/stock.js:1179
msgid "Stock item is lost"
msgstr "Lagerartikel verloren"

#: templates/js/translated/stock.js:1181
msgid "Stock item is destroyed"
msgstr "Lagerartikel zerstört"

#: templates/js/translated/stock.js:1185
#: templates/js/translated/table_filters.js:183
msgid "Depleted"
msgstr "gelöscht"

#: templates/js/translated/stock.js:1235
msgid "Stocktake"
msgstr "Inventur"

#: templates/js/translated/stock.js:1308
msgid "Supplier part not specified"
msgstr "Zuliefererteil nicht angegeben"

#: templates/js/translated/stock.js:1346
msgid "No stock items matching query"
msgstr "Keine zur Anfrage passenden Lagerartikel"

#: templates/js/translated/stock.js:1367 templates/js/translated/stock.js:1415
msgid "items"
msgstr "Teile"

#: templates/js/translated/stock.js:1455
msgid "batches"
msgstr "lose"

#: templates/js/translated/stock.js:1482
msgid "locations"
msgstr "Lagerorte"

#: templates/js/translated/stock.js:1484
msgid "Undefined location"
msgstr "unbekannter Lagerort"

#: templates/js/translated/stock.js:1658
msgid "Set Stock Status"
msgstr "Status setzen"

#: templates/js/translated/stock.js:1672
msgid "Select Status Code"
msgstr "Status Code setzen"

#: templates/js/translated/stock.js:1673
msgid "Status code must be selected"
msgstr "Status Code muss ausgewählt werden"

#: templates/js/translated/stock.js:1897
msgid "Invalid date"
msgstr "Ungültiges Datum"

#: templates/js/translated/stock.js:1944
msgid "Location no longer exists"
msgstr "Standort nicht mehr vorhanden"

#: templates/js/translated/stock.js:1963
msgid "Purchase order no longer exists"
msgstr "Bestellung existiert nicht mehr"

#: templates/js/translated/stock.js:1982
msgid "Customer no longer exists"
msgstr "Kunde existiert nicht mehr"

#: templates/js/translated/stock.js:2000
msgid "Stock item no longer exists"
msgstr "Lagerartikel existiert nicht mehr"

#: templates/js/translated/stock.js:2023
msgid "Added"
msgstr "Hinzugefügt"

#: templates/js/translated/stock.js:2031
msgid "Removed"
msgstr "Entfernt"

#: templates/js/translated/stock.js:2072
msgid "Edit tracking entry"
msgstr "Tracking-Eintrag bearbeiten"

#: templates/js/translated/stock.js:2073
msgid "Delete tracking entry"
msgstr "Tracking-Eintrag löschen"

#: templates/js/translated/stock.js:2124
msgid "No installed items"
msgstr "Keine installierten Elemente"

#: templates/js/translated/stock.js:2147
msgid "Serial"
msgstr "Seriennummer"

#: templates/js/translated/stock.js:2175
msgid "Uninstall Stock Item"
msgstr "Lagerartikel entfernen"

#: templates/js/translated/table_filters.js:56
msgid "Trackable Part"
msgstr "Nachverfolgbares Teil"

#: templates/js/translated/table_filters.js:60
msgid "Assembled Part"
msgstr "Baugruppe"

#: templates/js/translated/table_filters.js:64
msgid "Validated"
msgstr "überprüft"

#: templates/js/translated/table_filters.js:72
msgid "Allow Variant Stock"
msgstr "Bestand an Varianten zulassen"

#: templates/js/translated/table_filters.js:110
#: templates/js/translated/table_filters.js:178
msgid "Include sublocations"
msgstr "Unter-Lagerorte einschließen"

#: templates/js/translated/table_filters.js:111
msgid "Include locations"
msgstr "Lagerorte einschließen"

#: templates/js/translated/table_filters.js:121
#: templates/js/translated/table_filters.js:122
#: templates/js/translated/table_filters.js:358
msgid "Include subcategories"
msgstr "Unterkategorien einschließen"

#: templates/js/translated/table_filters.js:126
#: templates/js/translated/table_filters.js:393
msgid "Subscribed"
msgstr "Abonniert"

#: templates/js/translated/table_filters.js:136
#: templates/js/translated/table_filters.js:213
msgid "Is Serialized"
msgstr "Hat Seriennummer"

#: templates/js/translated/table_filters.js:139
#: templates/js/translated/table_filters.js:220
msgid "Serial number GTE"
msgstr "Seriennummer >="

#: templates/js/translated/table_filters.js:140
#: templates/js/translated/table_filters.js:221
msgid "Serial number greater than or equal to"
msgstr "Seriennummer größer oder gleich"

#: templates/js/translated/table_filters.js:143
#: templates/js/translated/table_filters.js:224
msgid "Serial number LTE"
msgstr "Seriennummer <="

#: templates/js/translated/table_filters.js:144
#: templates/js/translated/table_filters.js:225
msgid "Serial number less than or equal to"
msgstr "Seriennummern kleiner oder gleich"

#: templates/js/translated/table_filters.js:147
#: templates/js/translated/table_filters.js:148
#: templates/js/translated/table_filters.js:216
#: templates/js/translated/table_filters.js:217
msgid "Serial number"
msgstr "Seriennummer"

#: templates/js/translated/table_filters.js:152
#: templates/js/translated/table_filters.js:234
msgid "Batch code"
msgstr "Losnummer"

#: templates/js/translated/table_filters.js:163
#: templates/js/translated/table_filters.js:348
msgid "Active parts"
msgstr "Aktive Teile"

#: templates/js/translated/table_filters.js:164
msgid "Show stock for active parts"
msgstr "Bestand aktiver Teile anzeigen"

#: templates/js/translated/table_filters.js:169
msgid "Part is an assembly"
msgstr "Teil ist eine Baugruppe"

#: templates/js/translated/table_filters.js:173
msgid "Is allocated"
msgstr "Ist zugeordnet"

#: templates/js/translated/table_filters.js:174
msgid "Item has been allocated"
msgstr "Teil wurde zugeordnet"

#: templates/js/translated/table_filters.js:179
msgid "Include stock in sublocations"
msgstr "Bestand in Unter-Lagerorten einschließen"

#: templates/js/translated/table_filters.js:184
msgid "Show stock items which are depleted"
msgstr "Zeige aufgebrauchte Lagerartikel"

#: templates/js/translated/table_filters.js:189
msgid "Show items which are in stock"
msgstr "Zeige Objekte welche im Lager sind"

#: templates/js/translated/table_filters.js:193
msgid "In Production"
msgstr "In Arbeit"

#: templates/js/translated/table_filters.js:194
msgid "Show items which are in production"
msgstr "Elemente, die in Produktion sind, anzeigen"

#: templates/js/translated/table_filters.js:198
msgid "Include Variants"
msgstr "Varianten einschließen"

#: templates/js/translated/table_filters.js:199
msgid "Include stock items for variant parts"
msgstr "Lagerartikel für Teil-Varianten einschließen"

#: templates/js/translated/table_filters.js:203
msgid "Installed"
msgstr "Installiert"

#: templates/js/translated/table_filters.js:204
msgid "Show stock items which are installed in another item"
msgstr "Lagerartikel, die in anderen Elementen verbaut sind, anzeigen"

#: templates/js/translated/table_filters.js:209
msgid "Show items which have been assigned to a customer"
msgstr "zeige zu Kunden zugeordnete Einträge"

#: templates/js/translated/table_filters.js:229
#: templates/js/translated/table_filters.js:230
msgid "Stock status"
msgstr "Status"

#: templates/js/translated/table_filters.js:238
msgid "Has purchase price"
msgstr "Hat Einkaufspreis"

#: templates/js/translated/table_filters.js:239
msgid "Show stock items which have a purchase price set"
msgstr "Bestand mit Einkaufspreis anzeigen"

#: templates/js/translated/table_filters.js:248
msgid "Show stock items which have expired"
msgstr "Zeige abgelaufene Lagerartikel"

#: templates/js/translated/table_filters.js:254
msgid "Show stock which is close to expiring"
msgstr "Bestand, der bald ablaufen, anzeigen"

#: templates/js/translated/table_filters.js:285
msgid "Build status"
msgstr "Bauauftrags-Status"

#: templates/js/translated/table_filters.js:313
#: templates/js/translated/table_filters.js:330
msgid "Order status"
msgstr "Bestellstatus"

#: templates/js/translated/table_filters.js:318
#: templates/js/translated/table_filters.js:335
msgid "Outstanding"
msgstr "ausstehend"

#: templates/js/translated/table_filters.js:359
msgid "Include parts in subcategories"
msgstr "Teile in Unterkategorien einschließen"

#: templates/js/translated/table_filters.js:363
msgid "Has IPN"
msgstr "Hat IPN"

#: templates/js/translated/table_filters.js:364
msgid "Part has internal part number"
msgstr "Teil hat Interne Teilenummer"

#: templates/js/translated/table_filters.js:369
msgid "Show active parts"
msgstr "Aktive Teile anzeigen"

#: templates/js/translated/table_filters.js:377
msgid "Stock available"
msgstr "verfügbarer Bestand"

#: templates/js/translated/table_filters.js:405
msgid "Purchasable"
msgstr "Käuflich"

#: templates/js/translated/tables.js:368
msgid "Loading data"
msgstr "Lade Daten"

#: templates/js/translated/tables.js:371
msgid "rows per page"
msgstr "Zeilen pro Seite"

#: templates/js/translated/tables.js:374
msgid "Showing"
msgstr "zeige"

#: templates/js/translated/tables.js:374
msgid "to"
msgstr "bis"

#: templates/js/translated/tables.js:374
msgid "of"
msgstr "von"

#: templates/js/translated/tables.js:374
msgid "rows"
msgstr "Zeilen"

#: templates/js/translated/tables.js:377 templates/search_form.html:6
#: templates/search_form.html:7
msgid "Search"
msgstr "Suche"

#: templates/js/translated/tables.js:380
msgid "No matching results"
msgstr "Keine passenden Ergebnisse gefunden"

#: templates/js/translated/tables.js:383
msgid "Hide/Show pagination"
msgstr "Zeige/Verstecke Pagination"

#: templates/js/translated/tables.js:386
msgid "Refresh"
msgstr "Neu laden"

#: templates/js/translated/tables.js:389
msgid "Toggle"
msgstr "umschalten"

#: templates/js/translated/tables.js:392
msgid "Columns"
msgstr "Spalten"

#: templates/js/translated/tables.js:395
msgid "All"
msgstr "Alle"

#: templates/navbar.html:40
msgid "Buy"
msgstr "Kaufen"

#: templates/navbar.html:52
msgid "Sell"
msgstr "Verkaufen"

#: templates/navbar.html:86 users/models.py:39
msgid "Admin"
msgstr "Admin"

#: templates/navbar.html:88
msgid "Logout"
msgstr "Ausloggen"

#: templates/navbar.html:90
msgid "Login"
msgstr "Einloggen"

#: templates/navbar.html:111
msgid "About InvenTree"
msgstr "Über InvenTree"

#: templates/navbar_demo.html:5
msgid "InvenTree demo mode"
msgstr "InvenTree Demo-Modus"

#: templates/qr_code.html:11
msgid "QR data not provided"
msgstr "QR Daten nicht angegeben"

#: templates/registration/logged_out.html:6
msgid "You were logged out successfully."
msgstr "Sie wurden erfolgreich ausgeloggt."

#: templates/registration/logged_out.html:8
msgid "Log in again"
msgstr "Erneut einloggen"

#: templates/stats.html:9
msgid "Server"
msgstr "Server"

#: templates/stats.html:13
msgid "Instance Name"
msgstr "Instanzname"

#: templates/stats.html:18
msgid "Database"
msgstr "Datenbank"

#: templates/stats.html:26
msgid "Server is running in debug mode"
msgstr "Server läuft im Debug-Modus"

#: templates/stats.html:33
msgid "Docker Mode"
msgstr "Docker-Modus"

#: templates/stats.html:34
msgid "Server is deployed using docker"
msgstr "Server wird mit Docker bereitgestellt"

#: templates/stats.html:40
msgid "Server status"
msgstr "Serverstatus"

#: templates/stats.html:43
msgid "Healthy"
msgstr "Gesund"

#: templates/stats.html:45
msgid "Issues detected"
msgstr "Probleme erkannt"

#: templates/stats.html:52
msgid "Background Worker"
msgstr "Hintergrund-Prozess"

#: templates/stats.html:55
msgid "Background worker not running"
msgstr "Hintergrund-Prozess läuft nicht"

#: templates/stats.html:63
msgid "Email Settings"
msgstr "E-Mail-Einstellungen"

#: templates/stats.html:66
msgid "Email settings not configured"
msgstr "E-Mail-Einstellungen nicht konfiguriert"

#: templates/stock_table.html:14
msgid "Export Stock Information"
msgstr "Aktuellen Bestand exportieren"

#: templates/stock_table.html:20
msgid "Barcode Actions"
msgstr "Barcode Aktionen"

#: templates/stock_table.html:36
msgid "Print test reports"
msgstr "Test-Berichte drucken"

#: templates/stock_table.html:43
msgid "Stock Options"
msgstr "Bestands-Einstellungen "

#: templates/stock_table.html:48
msgid "Add to selected stock items"
msgstr "Zu ausgewählten Lagerartikeln hinzufügen"

#: templates/stock_table.html:49
msgid "Remove from selected stock items"
msgstr "Von ausgewählten Lagerartikeln entfernen"

#: templates/stock_table.html:50
msgid "Stocktake selected stock items"
msgstr "Inventur für gewählte Lagerartikel"

#: templates/stock_table.html:51
msgid "Move selected stock items"
msgstr "Ausgewählte Lagerartikel verschieben"

#: templates/stock_table.html:51
msgid "Move stock"
msgstr "Bestand verschieben"

#: templates/stock_table.html:52
msgid "Order selected items"
msgstr "Ausgewählte Positionen bestellen"

#: templates/stock_table.html:53
msgid "Change status"
msgstr "Status ändern"

#: templates/stock_table.html:53
msgid "Change stock status"
msgstr "Status ändern"

#: templates/stock_table.html:56
msgid "Delete selected items"
msgstr "Ausgewählte Positionen löschen"

#: templates/yesnolabel.html:4
msgid "Yes"
msgstr "Ja"

#: templates/yesnolabel.html:6
msgid "No"
msgstr "Nein"

#: users/admin.py:64
msgid "Users"
msgstr "Benutzer"

#: users/admin.py:65
msgid "Select which users are assigned to this group"
msgstr "Welche Benutzer gehören zu dieser Gruppe"

#: users/admin.py:187
msgid "The following users are members of multiple groups:"
msgstr "Folgende Benutzer gehören zu mehreren Gruppen:"

#: users/admin.py:210
msgid "Personal info"
msgstr "Persöhnliche Informationen"

#: users/admin.py:211
msgid "Permissions"
msgstr "Berechtigungen"

#: users/admin.py:214
msgid "Important dates"
msgstr "wichtige Daten"

#: users/models.py:187
msgid "Permission set"
msgstr "Berechtigung geändert"

#: users/models.py:195
msgid "Group"
msgstr "Gruppe"

#: users/models.py:198
msgid "View"
msgstr "Ansicht"

#: users/models.py:198
msgid "Permission to view items"
msgstr "Berechtigung Einträge anzuzeigen"

#: users/models.py:200
msgid "Permission to add items"
msgstr "Berechtigung Einträge zu erstellen"

#: users/models.py:202
msgid "Change"
msgstr "Ändern"

#: users/models.py:202
msgid "Permissions to edit items"
msgstr "Berechtigungen Einträge zu ändern"

#: users/models.py:204
msgid "Permission to delete items"
msgstr "Berechtigung Einträge zu löschen"

#~ msgid "Delete Related Part"
#~ msgstr "verknüpftes Teil entfernen"<|MERGE_RESOLUTION|>--- conflicted
+++ resolved
@@ -3,11 +3,7 @@
 "Project-Id-Version: inventree\n"
 "Report-Msgid-Bugs-To: \n"
 "POT-Creation-Date: 2021-11-25 04:46+0000\n"
-<<<<<<< HEAD
-"PO-Revision-Date: 2021-11-20 21:34\n"
-=======
 "PO-Revision-Date: 2021-11-25 05:07\n"
->>>>>>> 3b79309e
 "Last-Translator: \n"
 "Language-Team: German\n"
 "Language: de_DE\n"
@@ -1379,24 +1375,6 @@
 msgstr "Listen-Ansicht"
 
 #: build/templates/build/sidebar.html:5
-<<<<<<< HEAD
-#, fuzzy
-#| msgid "Build Order Settings"
-msgid "Build Order Details"
-msgstr "Bauauftrag-Einstellungen"
-
-#: build/templates/build/sidebar.html:12
-#, fuzzy
-#| msgid "Pending"
-msgid "Pending Items"
-msgstr "Ausstehend"
-
-#: build/templates/build/sidebar.html:15
-#, fuzzy
-#| msgid "Completed items"
-msgid "Completed Items"
-msgstr "Fertiggestellte Teile"
-=======
 msgid "Build Order Details"
 msgstr ""
 
@@ -1407,7 +1385,6 @@
 #: build/templates/build/sidebar.html:15
 msgid "Completed Items"
 msgstr ""
->>>>>>> 3b79309e
 
 #: build/views.py:76
 msgid "Build was cancelled"
@@ -2757,30 +2734,6 @@
 msgstr "Parameter löschen"
 
 #: company/templates/company/sidebar.html:6
-<<<<<<< HEAD
-#, fuzzy
-#| msgid "Manufacturer Parts"
-msgid "Manufactured Parts"
-msgstr "Herstellerteile"
-
-#: company/templates/company/sidebar.html:10
-#, fuzzy
-#| msgid "Supplier Parts"
-msgid "Supplied Parts"
-msgstr "Zuliefererteile"
-
-#: company/templates/company/sidebar.html:16
-#, fuzzy
-#| msgid "Duplicate Stock Item"
-msgid "Supplied Stock Items"
-msgstr "Bestand duplizieren"
-
-#: company/templates/company/sidebar.html:22
-#, fuzzy
-#| msgid "Assigned Stock"
-msgid "Assigned Stock Items"
-msgstr "Zugeordneter Bestand"
-=======
 msgid "Manufactured Parts"
 msgstr ""
 
@@ -2795,7 +2748,6 @@
 #: company/templates/company/sidebar.html:22
 msgid "Assigned Stock Items"
 msgstr ""
->>>>>>> 3b79309e
 
 #: company/templates/company/supplier_part.html:7
 #: company/templates/company/supplier_part.html:24 stock/models.py:492
@@ -3544,15 +3496,8 @@
 msgstr "Positionen"
 
 #: order/templates/order/po_sidebar.html:7
-<<<<<<< HEAD
-#, fuzzy
-#| msgid "Received Stock Items"
-msgid "Received Stock"
-msgstr "Lagerartikel empfangen"
-=======
 msgid "Received Stock"
 msgstr ""
->>>>>>> 3b79309e
 
 #: order/templates/order/purchase_order_detail.html:18
 msgid "Purchase Order Items"
@@ -4330,15 +4275,8 @@
 msgstr "Teil auswählen"
 
 #: part/templates/part/bom_upload/upload_file.html:8
-<<<<<<< HEAD
-#, fuzzy
-#| msgid "Return to stock"
-msgid "Return to BOM"
-msgstr "zu Bestand zurückgeben"
-=======
 msgid "Return to BOM"
 msgstr ""
->>>>>>> 3b79309e
 
 #: part/templates/part/bom_upload/upload_file.html:13
 msgid "Upload Bill of Materials"
@@ -4506,15 +4444,8 @@
 msgstr "Wenn diese Kat. gelöscht wird, werden diese Teile in die oberste Kat. verschoben"
 
 #: part/templates/part/category_sidebar.html:13
-<<<<<<< HEAD
-#, fuzzy
-#| msgid "Import Part"
-msgid "Import Parts"
-msgstr "Teil importieren"
-=======
 msgid "Import Parts"
 msgstr ""
->>>>>>> 3b79309e
 
 #: part/templates/part/copy_part.html:9 templates/js/translated/part.js:366
 msgid "Duplicate Part"
@@ -4916,24 +4847,6 @@
 msgstr "Keine Preise für dieses Teil verfügbar"
 
 #: part/templates/part/part_sidebar.html:13
-<<<<<<< HEAD
-#, fuzzy
-#| msgid "Variant Of"
-msgid "Variants"
-msgstr "Variante von"
-
-#: part/templates/part/part_sidebar.html:27
-#, fuzzy
-#| msgid "Installed In"
-msgid "Used In"
-msgstr "verbaut in"
-
-#: part/templates/part/part_sidebar.html:43
-#, fuzzy
-#| msgid "Part Test Templates"
-msgid "Test Templates"
-msgstr "Teil Test-Vorlagen"
-=======
 msgid "Variants"
 msgstr ""
 
@@ -4944,7 +4857,6 @@
 #: part/templates/part/part_sidebar.html:43
 msgid "Test Templates"
 msgstr ""
->>>>>>> 3b79309e
 
 #: part/templates/part/part_thumb.html:11
 msgid "Select from existing images"
@@ -4952,12 +4864,10 @@
 
 #: part/templates/part/partial_delete.html:9
 #, python-format
-msgid ""
-"Part '<strong>%(full_name)s</strong>' cannot be deleted as it is still marked as <strong>active</strong>.\n"
+msgid "Part '<strong>%(full_name)s</strong>' cannot be deleted as it is still marked as <strong>active</strong>.\n"
 "    <br>Disable the \"Active\" part attribute and re-try.\n"
 "    "
-msgstr ""
-"Teil '<strong>%(full_name)s</strong>' kann nicht gelöscht werden, da er noch als <strong>aktiv</strong>markiert ist.\n"
+msgstr "Teil '<strong>%(full_name)s</strong>' kann nicht gelöscht werden, da er noch als <strong>aktiv</strong>markiert ist.\n"
 "    <br>Deaktivieren Sie das Attribut \"Aktiv\" und versuchen Sie es erneut.\n"
 "    "
 
@@ -5974,24 +5884,6 @@
 msgstr "Lade..."
 
 #: stock/templates/stock/stock_sidebar.html:5
-<<<<<<< HEAD
-#, fuzzy
-#| msgid "Stock Pricing"
-msgid "Stock Tracking"
-msgstr "Bestandspreise"
-
-#: stock/templates/stock/stock_sidebar.html:12
-#, fuzzy
-#| msgid "Installed Stock Items"
-msgid "Installed Items"
-msgstr "Installierte Lagerartikel"
-
-#: stock/templates/stock/stock_sidebar.html:16
-#, fuzzy
-#| msgid "Child Stock Items"
-msgid "Child Items"
-msgstr "Kind-Lagerartikel"
-=======
 msgid "Stock Tracking"
 msgstr ""
 
@@ -6002,7 +5894,6 @@
 #: stock/templates/stock/stock_sidebar.html:16
 msgid "Child Items"
 msgstr ""
->>>>>>> 3b79309e
 
 #: stock/templates/stock/stock_uninstall.html:8
 msgid "The following stock items will be uninstalled"
@@ -6342,15 +6233,8 @@
 msgstr "Anzeigeeinstellungen"
 
 #: templates/InvenTree/settings/sidebar.html:12
-<<<<<<< HEAD
-#, fuzzy
-#| msgid "Home Page Settings"
-msgid "Home Page"
-msgstr "Startseite-Einstellungen"
-=======
 msgid "Home Page"
 msgstr ""
->>>>>>> 3b79309e
 
 #: templates/InvenTree/settings/sidebar.html:14
 #: templates/InvenTree/settings/user_search.html:9
@@ -6358,25 +6242,6 @@
 msgstr "Sucheinstellungen"
 
 #: templates/InvenTree/settings/sidebar.html:16
-<<<<<<< HEAD
-#, fuzzy
-#| msgid "Label Settings"
-msgid "Label Printing"
-msgstr "Labeleinstellungen"
-
-#: templates/InvenTree/settings/sidebar.html:18
-#: templates/InvenTree/settings/sidebar.html:34
-#, fuzzy
-#| msgid "Report Settings"
-msgid "Reporting"
-msgstr "Berichts-Einstellungen"
-
-#: templates/InvenTree/settings/sidebar.html:23
-#, fuzzy
-#| msgid "Edit Global Setting"
-msgid "Global Settings"
-msgstr "Allgemeine Einstellungen bearbeiten"
-=======
 msgid "Label Printing"
 msgstr ""
 
@@ -6388,32 +6253,18 @@
 #: templates/InvenTree/settings/sidebar.html:23
 msgid "Global Settings"
 msgstr ""
->>>>>>> 3b79309e
 
 #: templates/InvenTree/settings/sidebar.html:26
 msgid "Server Configuration"
 msgstr ""
 
 #: templates/InvenTree/settings/sidebar.html:32
-<<<<<<< HEAD
-#, fuzzy
-#| msgid "Currency"
-msgid "Currencies"
-msgstr "Währung"
-
-#: templates/InvenTree/settings/sidebar.html:38
-#, fuzzy
-#| msgid "Part Categories"
-msgid "Categories"
-msgstr "Teil-Kategorien"
-=======
 msgid "Currencies"
 msgstr ""
 
 #: templates/InvenTree/settings/sidebar.html:38
 msgid "Categories"
 msgstr ""
->>>>>>> 3b79309e
 
 #: templates/InvenTree/settings/so.html:7
 msgid "Sales Order Settings"
@@ -6679,16 +6530,14 @@
 
 #: templates/account/login.html:21
 #, python-format
-msgid ""
-"Please sign in with one\n"
+msgid "Please sign in with one\n"
 "of your existing third party accounts or  <a class=\"btn btn-primary btn-small\" href=\"%(signup_url)s\">sign up</a>\n"
 "for a account and sign in below:"
 msgstr "Bitte melden Sie sich mit einem Ihrer bestehenden Drittkonten an oder  <a class=\"btn btn-primary btn-small\" href=\"%(signup_url)s\">registrieren Sie sich</a> für ein Konto und melden Sie sich unten an:"
 
 #: templates/account/login.html:25
 #, python-format
-msgid ""
-"If you have not created an account yet, then please\n"
+msgid "If you have not created an account yet, then please\n"
 "<a href=\"%(signup_url)s\">sign up</a> first."
 msgstr "Wenn Sie noch kein Konto erstellt haben, dann bitte<a href=\"%(signup_url)s\">registrieren Sie sich</a> zuerst."
 
@@ -7957,25 +7806,12 @@
 msgstr "Keine Varianten gefunden"
 
 #: templates/js/translated/part.js:765
-<<<<<<< HEAD
-#, fuzzy
-#| msgid "Delete parts"
-msgid "Delete part relationship"
-msgstr "Teile löschen"
-
-#: templates/js/translated/part.js:789
-#, fuzzy
-#| msgid "Delete Part Category"
-msgid "Delete Part Relationship"
-msgstr "Teil-Kategorie löschen"
-=======
 msgid "Delete part relationship"
 msgstr ""
 
 #: templates/js/translated/part.js:789
 msgid "Delete Part Relationship"
 msgstr ""
->>>>>>> 3b79309e
 
 #: templates/js/translated/part.js:856 templates/js/translated/part.js:1116
 msgid "No parts found"
@@ -8776,6 +8612,3 @@
 #: users/models.py:204
 msgid "Permission to delete items"
 msgstr "Berechtigung Einträge zu löschen"
-
-#~ msgid "Delete Related Part"
-#~ msgstr "verknüpftes Teil entfernen"