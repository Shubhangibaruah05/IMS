msgid ""
msgstr ""
"Project-Id-Version: inventree\n"
"Report-Msgid-Bugs-To: \n"
<<<<<<< HEAD
"POT-Creation-Date: 2021-10-11 07:56+0000\n"
"PO-Revision-Date: 2021-09-12 13:44\n"
=======
"POT-Creation-Date: 2021-10-11 06:21+0000\n"
"PO-Revision-Date: 2021-10-11 06:28\n"
>>>>>>> 62ce278f
"Last-Translator: \n"
"Language-Team: Indonesian\n"
"Language: id_ID\n"
"MIME-Version: 1.0\n"
"Content-Type: text/plain; charset=UTF-8\n"
"Content-Transfer-Encoding: 8bit\n"
"Plural-Forms: nplurals=1; plural=0;\n"
"X-Crowdin-Project: inventree\n"
"X-Crowdin-Project-ID: 452300\n"
"X-Crowdin-Language: id\n"
"X-Crowdin-File: /[inventree.InvenTree] l10/InvenTree/locale/en/LC_MESSAGES/django.po\n"
"X-Crowdin-File-ID: 138\n"

#: InvenTree/api.py:64
msgid "API endpoint not found"
msgstr ""

#: InvenTree/api.py:110
msgid "No action specified"
msgstr ""

#: InvenTree/api.py:124
msgid "No matching action found"
msgstr ""

#: InvenTree/fields.py:100
msgid "Enter date"
msgstr ""

#: InvenTree/forms.py:116 build/forms.py:102 build/forms.py:123
#: build/forms.py:145 build/forms.py:173 build/forms.py:215 order/forms.py:27
#: order/forms.py:38 order/forms.py:49 order/forms.py:60 order/forms.py:71
#: part/forms.py:108 templates/account/email_confirm.html:20
#: templates/js/translated/forms.js:564
msgid "Confirm"
msgstr ""

#: InvenTree/forms.py:132
msgid "Confirm delete"
msgstr ""

#: InvenTree/forms.py:133
msgid "Confirm item deletion"
msgstr ""

#: InvenTree/forms.py:164
msgid "Enter password"
msgstr ""

#: InvenTree/forms.py:165
msgid "Enter new password"
msgstr ""

#: InvenTree/forms.py:172
msgid "Confirm password"
msgstr ""

#: InvenTree/forms.py:173
msgid "Confirm new password"
msgstr ""

#: InvenTree/forms.py:205
msgid "Select Category"
msgstr ""

#: InvenTree/forms.py:226
msgid "E-mail (again)"
msgstr ""

#: InvenTree/forms.py:230
msgid "E-mail address confirmation"
msgstr ""

#: InvenTree/forms.py:250
msgid "You must type the same email each time."
msgstr ""

#: InvenTree/helpers.py:401
#, python-brace-format
msgid "Duplicate serial: {n}"
msgstr ""

#: InvenTree/helpers.py:408 order/models.py:315 order/models.py:437
#: stock/views.py:1340
msgid "Invalid quantity provided"
msgstr ""

#: InvenTree/helpers.py:411
msgid "Empty serial number string"
msgstr ""

#: InvenTree/helpers.py:433 InvenTree/helpers.py:436 InvenTree/helpers.py:439
#: InvenTree/helpers.py:464
#, python-brace-format
msgid "Invalid group: {g}"
msgstr ""

#: InvenTree/helpers.py:469
#, python-brace-format
msgid "Duplicate serial: {g}"
msgstr ""

#: InvenTree/helpers.py:477
msgid "No serial numbers found"
msgstr ""

#: InvenTree/helpers.py:481
#, python-brace-format
msgid "Number of unique serial number ({s}) must match quantity ({q})"
msgstr ""

#: InvenTree/models.py:66 stock/models.py:1823
msgid "Attachment"
msgstr ""

#: InvenTree/models.py:67
msgid "Select file to attach"
msgstr ""

#: InvenTree/models.py:69 templates/js/translated/attachment.js:87
msgid "Comment"
msgstr ""

#: InvenTree/models.py:69
msgid "File comment"
msgstr ""

#: InvenTree/models.py:75 InvenTree/models.py:76 common/models.py:1055
#: common/models.py:1056 part/models.py:2055
#: report/templates/report/inventree_test_report_base.html:91
#: templates/js/translated/stock.js:1669
msgid "User"
msgstr ""

#: InvenTree/models.py:79
msgid "upload date"
msgstr ""

#: InvenTree/models.py:99
msgid "Filename must not be empty"
msgstr ""

#: InvenTree/models.py:122
msgid "Invalid attachment directory"
msgstr ""

#: InvenTree/models.py:132
#, python-brace-format
msgid "Filename contains illegal character '{c}'"
msgstr ""

#: InvenTree/models.py:135
msgid "Filename missing extension"
msgstr ""

#: InvenTree/models.py:142
msgid "Attachment with this filename already exists"
msgstr ""

#: InvenTree/models.py:149
msgid "Error renaming file"
msgstr ""

#: InvenTree/models.py:184
msgid "Invalid choice"
msgstr ""

#: InvenTree/models.py:200 InvenTree/models.py:201 company/models.py:415
#: label/models.py:112 part/models.py:659 part/models.py:2216
#: part/templates/part/part_base.html:241 report/models.py:181
#: templates/js/translated/company.js:637 templates/js/translated/part.js:477
#: templates/js/translated/part.js:614 templates/js/translated/part.js:1141
#: templates/js/translated/stock.js:1462
msgid "Name"
msgstr ""

#: InvenTree/models.py:207 build/models.py:189
#: build/templates/build/detail.html:24 company/models.py:354
#: company/models.py:570 company/templates/company/manufacturer_part.html:76
#: company/templates/company/supplier_part.html:75 label/models.py:119
#: order/models.py:158 part/models.py:682
#: part/templates/part/part_base.html:246
#: part/templates/part/set_category.html:14 report/models.py:194
#: report/models.py:551 report/models.py:590
#: report/templates/report/inventree_build_order_base.html:118
#: templates/InvenTree/settings/header.html:9
#: templates/js/translated/bom.js:249 templates/js/translated/build.js:1217
#: templates/js/translated/build.js:1505 templates/js/translated/company.js:344
#: templates/js/translated/company.js:547
#: templates/js/translated/company.js:836 templates/js/translated/order.js:672
#: templates/js/translated/order.js:832 templates/js/translated/order.js:1056
#: templates/js/translated/part.js:536 templates/js/translated/part.js:724
#: templates/js/translated/part.js:913 templates/js/translated/part.js:1153
#: templates/js/translated/part.js:1221 templates/js/translated/stock.js:819
#: templates/js/translated/stock.js:1474 templates/js/translated/stock.js:1519
msgid "Description"
msgstr ""

#: InvenTree/models.py:208
msgid "Description (optional)"
msgstr ""

#: InvenTree/models.py:216
msgid "parent"
msgstr ""

#: InvenTree/serializers.py:55 part/models.py:2475
msgid "Must be a valid number"
msgstr ""

#: InvenTree/serializers.py:244
msgid "Filename"
msgstr ""

#: InvenTree/settings.py:529
msgid "German"
msgstr ""

#: InvenTree/settings.py:530
msgid "Greek"
msgstr ""

#: InvenTree/settings.py:531
msgid "English"
msgstr ""

#: InvenTree/settings.py:532
msgid "Spanish"
msgstr ""

#: InvenTree/settings.py:533
msgid "French"
msgstr ""

#: InvenTree/settings.py:534
msgid "Hebrew"
msgstr ""

#: InvenTree/settings.py:535
msgid "Italian"
msgstr ""

#: InvenTree/settings.py:536
msgid "Japanese"
msgstr ""

#: InvenTree/settings.py:537
msgid "Korean"
msgstr ""

#: InvenTree/settings.py:538
msgid "Dutch"
msgstr ""

#: InvenTree/settings.py:539
msgid "Norwegian"
msgstr ""

#: InvenTree/settings.py:540
msgid "Polish"
msgstr ""

#: InvenTree/settings.py:541
msgid "Russian"
msgstr ""

#: InvenTree/settings.py:542
msgid "Swedish"
msgstr ""

#: InvenTree/settings.py:543
msgid "Thai"
msgstr ""

#: InvenTree/settings.py:544
msgid "Turkish"
msgstr ""

#: InvenTree/settings.py:545
msgid "Vietnamese"
msgstr ""

#: InvenTree/settings.py:546
msgid "Chinese"
msgstr ""

#: InvenTree/status.py:94
msgid "Background worker check failed"
msgstr ""

#: InvenTree/status.py:98
msgid "Email backend not configured"
msgstr ""

#: InvenTree/status.py:101
msgid "InvenTree system health checks failed"
msgstr ""

#: InvenTree/status_codes.py:104 InvenTree/status_codes.py:145
#: InvenTree/status_codes.py:314
msgid "Pending"
msgstr ""

#: InvenTree/status_codes.py:105
msgid "Placed"
msgstr ""

#: InvenTree/status_codes.py:106 InvenTree/status_codes.py:317
msgid "Complete"
msgstr ""

#: InvenTree/status_codes.py:107 InvenTree/status_codes.py:147
#: InvenTree/status_codes.py:316
msgid "Cancelled"
msgstr ""

#: InvenTree/status_codes.py:108 InvenTree/status_codes.py:148
#: InvenTree/status_codes.py:190
msgid "Lost"
msgstr ""

#: InvenTree/status_codes.py:109 InvenTree/status_codes.py:149
#: InvenTree/status_codes.py:192
msgid "Returned"
msgstr ""

#: InvenTree/status_codes.py:146
#: order/templates/order/sales_order_base.html:131
msgid "Shipped"
msgstr ""

#: InvenTree/status_codes.py:186
msgid "OK"
msgstr ""

#: InvenTree/status_codes.py:187
msgid "Attention needed"
msgstr ""

#: InvenTree/status_codes.py:188
msgid "Damaged"
msgstr ""

#: InvenTree/status_codes.py:189
msgid "Destroyed"
msgstr ""

#: InvenTree/status_codes.py:191
msgid "Rejected"
msgstr ""

#: InvenTree/status_codes.py:272
msgid "Legacy stock tracking entry"
msgstr ""

#: InvenTree/status_codes.py:274
msgid "Stock item created"
msgstr ""

#: InvenTree/status_codes.py:276
msgid "Edited stock item"
msgstr ""

#: InvenTree/status_codes.py:277
msgid "Assigned serial number"
msgstr ""

#: InvenTree/status_codes.py:279
msgid "Stock counted"
msgstr ""

#: InvenTree/status_codes.py:280
msgid "Stock manually added"
msgstr ""

#: InvenTree/status_codes.py:281
msgid "Stock manually removed"
msgstr ""

#: InvenTree/status_codes.py:283
msgid "Location changed"
msgstr ""

#: InvenTree/status_codes.py:285
msgid "Installed into assembly"
msgstr ""

#: InvenTree/status_codes.py:286
msgid "Removed from assembly"
msgstr ""

#: InvenTree/status_codes.py:288
msgid "Installed component item"
msgstr ""

#: InvenTree/status_codes.py:289
msgid "Removed component item"
msgstr ""

#: InvenTree/status_codes.py:291
msgid "Split from parent item"
msgstr ""

#: InvenTree/status_codes.py:292
msgid "Split child item"
msgstr ""

#: InvenTree/status_codes.py:294 templates/js/translated/table_filters.js:186
msgid "Sent to customer"
msgstr ""

#: InvenTree/status_codes.py:295
msgid "Returned from customer"
msgstr ""

#: InvenTree/status_codes.py:297
msgid "Build order output created"
msgstr ""

#: InvenTree/status_codes.py:298
msgid "Build order output completed"
msgstr ""

#: InvenTree/status_codes.py:300
msgid "Received against purchase order"
msgstr ""

#: InvenTree/status_codes.py:315
msgid "Production"
msgstr ""

#: InvenTree/validators.py:22
msgid "Not a valid currency code"
msgstr ""

#: InvenTree/validators.py:50
msgid "Invalid character in part name"
msgstr ""

#: InvenTree/validators.py:63
#, python-brace-format
msgid "IPN must match regex pattern {pat}"
msgstr ""

#: InvenTree/validators.py:77 InvenTree/validators.py:91
#: InvenTree/validators.py:105
#, python-brace-format
msgid "Reference must match pattern {pattern}"
msgstr ""

#: InvenTree/validators.py:113
#, python-brace-format
msgid "Illegal character in name ({x})"
msgstr ""

#: InvenTree/validators.py:132 InvenTree/validators.py:148
msgid "Overage value must not be negative"
msgstr ""

#: InvenTree/validators.py:150
msgid "Overage must not exceed 100%"
msgstr ""

#: InvenTree/validators.py:157
msgid "Overage must be an integer value or a percentage"
msgstr ""

#: InvenTree/views.py:616
msgid "Delete Item"
msgstr ""

#: InvenTree/views.py:665
msgid "Check box to confirm item deletion"
msgstr ""

#: InvenTree/views.py:680 templates/InvenTree/settings/user.html:18
msgid "Edit User Information"
msgstr ""

#: InvenTree/views.py:691 templates/InvenTree/settings/user.html:22
msgid "Set Password"
msgstr ""

#: InvenTree/views.py:710
msgid "Password fields must match"
msgstr ""

#: InvenTree/views.py:954 templates/navbar.html:97
msgid "System Information"
msgstr ""

#: barcodes/api.py:53 barcodes/api.py:150
msgid "Must provide barcode_data parameter"
msgstr ""

#: barcodes/api.py:126
msgid "No match found for barcode data"
msgstr ""

#: barcodes/api.py:128
msgid "Match found for barcode data"
msgstr ""

#: barcodes/api.py:153
msgid "Must provide stockitem parameter"
msgstr ""

#: barcodes/api.py:160
msgid "No matching stock item found"
msgstr ""

#: barcodes/api.py:190
msgid "Barcode already matches StockItem object"
msgstr ""

#: barcodes/api.py:194
msgid "Barcode already matches StockLocation object"
msgstr ""

#: barcodes/api.py:198
msgid "Barcode already matches Part object"
msgstr ""

#: barcodes/api.py:204 barcodes/api.py:216
msgid "Barcode hash already matches StockItem object"
msgstr ""

#: barcodes/api.py:222
msgid "Barcode associated with StockItem"
msgstr ""

#: build/api.py:213
msgid "Matching build order does not exist"
msgstr ""

#: build/forms.py:37
msgid "Build Order reference"
msgstr ""

#: build/forms.py:38
msgid "Order target date"
msgstr ""

#: build/forms.py:42 build/templates/build/build_base.html:146
#: build/templates/build/detail.html:124
#: order/templates/order/order_base.html:124
#: order/templates/order/sales_order_base.html:124
#: report/templates/report/inventree_build_order_base.html:126
#: templates/js/translated/build.js:1288 templates/js/translated/order.js:689
#: templates/js/translated/order.js:1074
msgid "Target Date"
msgstr ""

#: build/forms.py:43 build/models.py:279
msgid "Target date for build completion. Build will be overdue after this date."
msgstr ""

#: build/forms.py:48 build/forms.py:90 build/models.py:1281
#: build/templates/build/allocation_card.html:23
#: build/templates/build/build_base.html:133
#: build/templates/build/detail.html:34 common/models.py:1087
#: company/forms.py:42 company/templates/company/supplier_part.html:226
#: order/forms.py:101 order/forms.py:123 order/models.py:720
#: order/models.py:982 order/templates/order/order_wizard/match_parts.html:30
#: order/templates/order/order_wizard/select_parts.html:34 part/forms.py:249
#: part/forms.py:265 part/forms.py:281 part/models.py:2377
#: part/templates/part/bom_upload/match_parts.html:31
#: part/templates/part/detail.html:944 part/templates/part/detail.html:1030
#: part/templates/part/part_pricing.html:16
#: report/templates/report/inventree_build_order_base.html:114
#: report/templates/report/inventree_po_report.html:91
#: report/templates/report/inventree_so_report.html:91
#: report/templates/report/inventree_test_report_base.html:77
#: stock/forms.py:140 stock/templates/stock/item_base.html:269
#: stock/templates/stock/stock_adjust.html:18
#: templates/js/translated/barcode.js:386 templates/js/translated/bom.js:264
#: templates/js/translated/build.js:314 templates/js/translated/build.js:638
#: templates/js/translated/build.js:977 templates/js/translated/build.js:1515
#: templates/js/translated/model_renderers.js:74
#: templates/js/translated/order.js:868 templates/js/translated/order.js:1170
#: templates/js/translated/order.js:1248 templates/js/translated/order.js:1255
#: templates/js/translated/order.js:1344 templates/js/translated/order.js:1444
#: templates/js/translated/part.js:1364 templates/js/translated/part.js:1487
#: templates/js/translated/part.js:1565 templates/js/translated/stock.js:1654
#: templates/js/translated/stock.js:1829
msgid "Quantity"
msgstr ""

#: build/forms.py:49
msgid "Number of items to build"
msgstr ""

#: build/forms.py:91
msgid "Enter quantity for build output"
msgstr ""

#: build/forms.py:95 order/forms.py:95 stock/forms.py:83
msgid "Serial Numbers"
msgstr ""

#: build/forms.py:97
msgid "Enter serial numbers for build outputs"
msgstr ""

#: build/forms.py:103
msgid "Confirm creation of build output"
msgstr ""

#: build/forms.py:124
msgid "Confirm deletion of build output"
msgstr ""

#: build/forms.py:145
msgid "Confirm unallocation of stock"
msgstr ""

#: build/forms.py:174
msgid "Mark build as complete"
msgstr ""

#: build/forms.py:198 order/serializers.py:217 order/serializers.py:284
#: stock/forms.py:280 stock/serializers.py:553
#: stock/templates/stock/item_base.html:299
#: stock/templates/stock/stock_adjust.html:17
#: templates/js/translated/barcode.js:385
#: templates/js/translated/barcode.js:555 templates/js/translated/build.js:299
#: templates/js/translated/build.js:650 templates/js/translated/order.js:347
#: templates/js/translated/order.js:1155 templates/js/translated/order.js:1263
#: templates/js/translated/order.js:1269 templates/js/translated/part.js:179
#: templates/js/translated/stock.js:183 templates/js/translated/stock.js:921
#: templates/js/translated/stock.js:1546
msgid "Location"
msgstr ""

#: build/forms.py:199
msgid "Location of completed parts"
msgstr ""

#: build/forms.py:203 build/templates/build/build_base.html:138
#: build/templates/build/detail.html:62 order/models.py:563
#: order/serializers.py:238 stock/templates/stock/item_base.html:422
#: templates/js/translated/barcode.js:141 templates/js/translated/build.js:1251
#: templates/js/translated/order.js:430 templates/js/translated/order.js:676
#: templates/js/translated/order.js:1061 templates/js/translated/stock.js:896
#: templates/js/translated/stock.js:1623 templates/js/translated/stock.js:1845
msgid "Status"
msgstr ""

#: build/forms.py:204
msgid "Build output stock status"
msgstr ""

#: build/forms.py:211
msgid "Confirm incomplete"
msgstr ""

#: build/forms.py:212
msgid "Confirm completion with incomplete stock allocation"
msgstr ""

#: build/forms.py:215
msgid "Confirm build completion"
msgstr ""

#: build/forms.py:240
msgid "Confirm cancel"
msgstr ""

#: build/forms.py:240 build/views.py:65
msgid "Confirm build cancellation"
msgstr ""

#: build/models.py:115
msgid "Invalid choice for parent build"
msgstr ""

#: build/models.py:119 build/templates/build/build_base.html:9
#: build/templates/build/build_base.html:73
#: report/templates/report/inventree_build_order_base.html:106
#: templates/js/translated/build.js:276
msgid "Build Order"
msgstr ""

#: build/models.py:120 build/templates/build/index.html:8
#: build/templates/build/index.html:15
#: order/templates/order/sales_order_detail.html:34
#: order/templates/order/so_navbar.html:19
#: order/templates/order/so_navbar.html:22 part/templates/part/navbar.html:50
#: part/templates/part/navbar.html:53 templates/InvenTree/index.html:229
#: templates/InvenTree/search.html:171
#: templates/InvenTree/settings/navbar.html:113
#: templates/InvenTree/settings/navbar.html:115 users/models.py:44
msgid "Build Orders"
msgstr ""

#: build/models.py:180
msgid "Build Order Reference"
msgstr ""

#: build/models.py:181 order/models.py:246 order/models.py:547
#: order/models.py:727 part/models.py:2386
#: part/templates/part/bom_upload/match_parts.html:30
#: report/templates/report/inventree_po_report.html:92
#: report/templates/report/inventree_so_report.html:92
#: templates/js/translated/bom.js:256 templates/js/translated/build.js:734
#: templates/js/translated/build.js:1509 templates/js/translated/order.js:863
#: templates/js/translated/order.js:1438
msgid "Reference"
msgstr ""

#: build/models.py:192
msgid "Brief description of the build"
msgstr ""

#: build/models.py:201 build/templates/build/build_base.html:163
#: build/templates/build/detail.html:80
msgid "Parent Build"
msgstr ""

#: build/models.py:202
msgid "BuildOrder to which this build is allocated"
msgstr ""

#: build/models.py:207 build/templates/build/build_base.html:128
#: build/templates/build/detail.html:29 company/models.py:705
#: order/models.py:780 order/models.py:851
#: order/templates/order/order_wizard/select_parts.html:32 part/models.py:298
#: part/models.py:2000 part/models.py:2016 part/models.py:2035
#: part/models.py:2053 part/models.py:2132 part/models.py:2254
#: part/models.py:2361 part/templates/part/detail.html:199
#: part/templates/part/part_app_base.html:8
#: part/templates/part/part_pricing.html:12
#: part/templates/part/set_category.html:13
#: report/templates/report/inventree_build_order_base.html:110
#: report/templates/report/inventree_po_report.html:90
#: report/templates/report/inventree_so_report.html:90
#: templates/InvenTree/search.html:112 templates/js/translated/barcode.js:384
#: templates/js/translated/bom.js:222 templates/js/translated/build.js:611
#: templates/js/translated/build.js:974 templates/js/translated/build.js:1222
#: templates/js/translated/build.js:1482 templates/js/translated/company.js:488
#: templates/js/translated/company.js:745 templates/js/translated/order.js:425
#: templates/js/translated/order.js:817 templates/js/translated/order.js:1422
#: templates/js/translated/part.js:705 templates/js/translated/part.js:875
#: templates/js/translated/stock.js:181 templates/js/translated/stock.js:776
#: templates/js/translated/stock.js:1817
msgid "Part"
msgstr ""

#: build/models.py:215
msgid "Select part to build"
msgstr ""

#: build/models.py:220
msgid "Sales Order Reference"
msgstr ""

#: build/models.py:224
msgid "SalesOrder to which this build is allocated"
msgstr ""

#: build/models.py:229 templates/js/translated/build.js:962
msgid "Source Location"
msgstr ""

#: build/models.py:233
msgid "Select location to take stock from for this build (leave blank to take from any stock location)"
msgstr ""

#: build/models.py:238
msgid "Destination Location"
msgstr ""

#: build/models.py:242
msgid "Select location where the completed items will be stored"
msgstr ""

#: build/models.py:246
msgid "Build Quantity"
msgstr ""

#: build/models.py:249
msgid "Number of stock items to build"
msgstr ""

#: build/models.py:253
msgid "Completed items"
msgstr ""

#: build/models.py:255
msgid "Number of stock items which have been completed"
msgstr ""

#: build/models.py:259 part/templates/part/part_base.html:198
msgid "Build Status"
msgstr ""

#: build/models.py:263
msgid "Build status code"
msgstr ""

#: build/models.py:267 stock/models.py:513
msgid "Batch Code"
msgstr ""

#: build/models.py:271
msgid "Batch code for this build output"
msgstr ""

#: build/models.py:274 order/models.py:162 part/models.py:854
#: part/templates/part/part_base.html:272 templates/js/translated/order.js:1069
msgid "Creation Date"
msgstr ""

#: build/models.py:278 order/models.py:569
msgid "Target completion date"
msgstr ""

#: build/models.py:282 order/models.py:288
#: templates/js/translated/build.js:1293
msgid "Completion Date"
msgstr ""

#: build/models.py:288
msgid "completed by"
msgstr ""

#: build/models.py:296 templates/js/translated/build.js:1264
msgid "Issued by"
msgstr ""

#: build/models.py:297
msgid "User who issued this build order"
msgstr ""

#: build/models.py:305 build/templates/build/build_base.html:184
#: build/templates/build/detail.html:108 order/models.py:176
#: order/templates/order/order_base.html:138
#: order/templates/order/sales_order_base.html:145 part/models.py:858
#: report/templates/report/inventree_build_order_base.html:159
#: templates/js/translated/build.js:1276
msgid "Responsible"
msgstr ""

#: build/models.py:306
msgid "User responsible for this build order"
msgstr ""

#: build/models.py:311 build/templates/build/detail.html:94
#: company/templates/company/manufacturer_part.html:83
#: company/templates/company/supplier_part.html:82
#: part/templates/part/part_base.html:266 stock/models.py:507
#: stock/templates/stock/item_base.html:359
msgid "External Link"
msgstr ""

#: build/models.py:312 part/models.py:716 stock/models.py:509
msgid "Link to external URL"
msgstr ""

#: build/models.py:316 build/templates/build/navbar.html:52
#: company/models.py:142 company/models.py:577
#: company/templates/company/navbar.html:69
#: company/templates/company/navbar.html:72 order/models.py:180
#: order/models.py:729 order/templates/order/po_navbar.html:38
#: order/templates/order/po_navbar.html:41
#: order/templates/order/so_navbar.html:33
#: order/templates/order/so_navbar.html:36 part/models.py:843
#: part/templates/part/detail.html:105 part/templates/part/navbar.html:120
#: part/templates/part/navbar.html:123
#: report/templates/report/inventree_build_order_base.html:173
#: stock/forms.py:138 stock/forms.py:250 stock/forms.py:282 stock/models.py:579
#: stock/models.py:1723 stock/models.py:1829 stock/serializers.py:451
#: stock/templates/stock/navbar.html:57 templates/js/translated/barcode.js:59
#: templates/js/translated/bom.js:406 templates/js/translated/company.js:841
#: templates/js/translated/order.js:950 templates/js/translated/order.js:1540
#: templates/js/translated/stock.js:559 templates/js/translated/stock.js:1040
msgid "Notes"
msgstr ""

#: build/models.py:317
msgid "Extra build notes"
msgstr ""

#: build/models.py:714
msgid "No build output specified"
msgstr ""

#: build/models.py:717
msgid "Build output is already completed"
msgstr ""

#: build/models.py:720
msgid "Build output does not match Build Order"
msgstr ""

#: build/models.py:1102
msgid "Build item must specify a build output, as master part is marked as trackable"
msgstr ""

#: build/models.py:1111
#, python-brace-format
msgid "Allocated quantity ({q}) must not execed available stock quantity ({a})"
msgstr ""

#: build/models.py:1121
msgid "Stock item is over-allocated"
msgstr ""

#: build/models.py:1127 order/models.py:955
msgid "Allocation quantity must be greater than zero"
msgstr ""

#: build/models.py:1133
msgid "Quantity must be 1 for serialized stock"
msgstr ""

#: build/models.py:1191
msgid "Selected stock item not found in BOM"
msgstr ""

#: build/models.py:1251 stock/templates/stock/item_base.html:331
#: templates/InvenTree/search.html:169 templates/js/translated/build.js:1195
#: templates/navbar.html:35
msgid "Build"
msgstr ""

#: build/models.py:1252
msgid "Build to allocate parts"
msgstr ""

#: build/models.py:1268 build/serializers.py:151
#: stock/templates/stock/item_base.html:8
#: stock/templates/stock/item_base.html:31
#: stock/templates/stock/item_base.html:353
#: stock/templates/stock/stock_adjust.html:16
#: templates/js/translated/build.js:287 templates/js/translated/build.js:292
#: templates/js/translated/build.js:976 templates/js/translated/build.js:1338
#: templates/js/translated/order.js:1143 templates/js/translated/order.js:1148
#: templates/js/translated/stock.js:1605
msgid "Stock Item"
msgstr ""

#: build/models.py:1269
msgid "Source stock item"
msgstr ""

#: build/models.py:1282
msgid "Stock quantity to allocate to build"
msgstr ""

#: build/models.py:1290
msgid "Install into"
msgstr ""

#: build/models.py:1291
msgid "Destination stock item"
msgstr ""

#: build/serializers.py:133 part/models.py:2501
msgid "BOM Item"
msgstr ""

#: build/serializers.py:142
msgid "bom_item.part must point to the same part as the build order"
msgstr ""

#: build/serializers.py:157
msgid "Item must be in stock"
msgstr ""

#: build/serializers.py:171 order/models.py:313 order/serializers.py:231
#: stock/models.py:351 stock/models.py:1072
msgid "Quantity must be greater than zero"
msgstr ""

#: build/serializers.py:180
msgid "Build Output"
msgstr ""

#: build/serializers.py:213
#, python-brace-format
msgid "Available quantity ({q}) exceeded"
msgstr ""

#: build/serializers.py:219
msgid "Build output must be specified for allocation of tracked parts"
msgstr ""

#: build/serializers.py:226
msgid "Build output cannot be specified for allocation of untracked parts"
msgstr ""

#: build/serializers.py:254
msgid "Allocation items must be provided"
msgstr ""

#: build/templates/build/allocation_card.html:21
#: build/templates/build/complete_output.html:46
#: report/templates/report/inventree_test_report_base.html:75
#: stock/models.py:501 stock/templates/stock/item_base.html:251
#: templates/js/translated/build.js:636
#: templates/js/translated/model_renderers.js:72
#: templates/js/translated/order.js:1253 templates/js/translated/order.js:1342
msgid "Serial Number"
msgstr ""

#: build/templates/build/build_base.html:18
#, python-format
msgid "This Build Order is allocated to Sales Order %(link)s"
msgstr ""

#: build/templates/build/build_base.html:25
#, python-format
msgid "This Build Order is a child of Build Order %(link)s"
msgstr ""

#: build/templates/build/build_base.html:32
msgid "Build Order is ready to mark as completed"
msgstr ""

#: build/templates/build/build_base.html:37
msgid "Build Order cannot be completed as outstanding outputs remain"
msgstr ""

#: build/templates/build/build_base.html:42
msgid "Required build quantity has not yet been completed"
msgstr ""

#: build/templates/build/build_base.html:47
msgid "Stock has not been fully allocated to this Build Order"
msgstr ""

#: build/templates/build/build_base.html:75
#: company/templates/company/company_base.html:40
#: company/templates/company/manufacturer_part.html:29
#: company/templates/company/supplier_part.html:30
#: order/templates/order/order_base.html:26
#: order/templates/order/sales_order_base.html:37
#: part/templates/part/category.html:27 part/templates/part/part_base.html:30
#: stock/templates/stock/item_base.html:62
#: stock/templates/stock/location.html:31
msgid "Admin view"
msgstr ""

#: build/templates/build/build_base.html:81
#: build/templates/build/build_base.html:150
#: order/templates/order/order_base.html:32
#: order/templates/order/order_base.html:86
#: order/templates/order/sales_order_base.html:43
#: order/templates/order/sales_order_base.html:93
#: templates/js/translated/table_filters.js:272
#: templates/js/translated/table_filters.js:300
#: templates/js/translated/table_filters.js:317
msgid "Overdue"
msgstr ""

#: build/templates/build/build_base.html:90
msgid "Print actions"
msgstr ""

#: build/templates/build/build_base.html:94
msgid "Print Build Order"
msgstr ""

#: build/templates/build/build_base.html:100
#: build/templates/build/build_base.html:222
msgid "Complete Build"
msgstr ""

#: build/templates/build/build_base.html:105
msgid "Build actions"
msgstr ""

#: build/templates/build/build_base.html:109
msgid "Edit Build"
msgstr ""

#: build/templates/build/build_base.html:111
#: build/templates/build/build_base.html:206 build/views.py:56
msgid "Cancel Build"
msgstr ""

#: build/templates/build/build_base.html:114
msgid "Delete Build"
msgstr ""

#: build/templates/build/build_base.html:124
#: build/templates/build/detail.html:15
msgid "Build Details"
msgstr ""

#: build/templates/build/build_base.html:150
#, python-format
msgid "This build was due on %(target)s"
msgstr ""

#: build/templates/build/build_base.html:157
#: build/templates/build/detail.html:67
msgid "Progress"
msgstr ""

#: build/templates/build/build_base.html:170
#: build/templates/build/detail.html:87 order/models.py:848
#: order/templates/order/sales_order_base.html:9
#: order/templates/order/sales_order_base.html:35
#: order/templates/order/sales_order_ship.html:25
#: report/templates/report/inventree_build_order_base.html:136
#: report/templates/report/inventree_so_report.html:77
#: stock/templates/stock/item_base.html:293
#: templates/js/translated/order.js:1016
msgid "Sales Order"
msgstr ""

#: build/templates/build/build_base.html:177
#: build/templates/build/detail.html:101
#: report/templates/report/inventree_build_order_base.html:153
msgid "Issued By"
msgstr ""

#: build/templates/build/build_base.html:214
msgid "Incomplete Outputs"
msgstr ""

#: build/templates/build/build_base.html:215
msgid "Build Order cannot be completed as incomplete build outputs remain"
msgstr ""

#: build/templates/build/build_output_create.html:7
msgid "The Bill of Materials contains trackable parts"
msgstr ""

#: build/templates/build/build_output_create.html:8
msgid "Build outputs must be generated individually."
msgstr ""

#: build/templates/build/build_output_create.html:9
msgid "Multiple build outputs will be created based on the quantity specified."
msgstr ""

#: build/templates/build/build_output_create.html:15
msgid "Trackable parts can have serial numbers specified"
msgstr ""

#: build/templates/build/build_output_create.html:16
msgid "Enter serial numbers to generate multiple single build outputs"
msgstr ""

#: build/templates/build/cancel.html:5
msgid "Are you sure you wish to cancel this build?"
msgstr ""

#: build/templates/build/complete.html:8
msgid "Build Order is complete"
msgstr ""

#: build/templates/build/complete.html:12
msgid "Build Order is incomplete"
msgstr ""

#: build/templates/build/complete.html:15
msgid "Incompleted build outputs remain"
msgstr ""

#: build/templates/build/complete.html:18
msgid "Required build quantity has not been completed"
msgstr ""

#: build/templates/build/complete.html:21
msgid "Required stock has not been fully allocated"
msgstr ""

#: build/templates/build/complete_output.html:10
msgid "Stock allocation is complete for this output"
msgstr ""

#: build/templates/build/complete_output.html:14
msgid "Stock allocation is incomplete"
msgstr ""

#: build/templates/build/complete_output.html:20
msgid "tracked parts have not been fully allocated"
msgstr ""

#: build/templates/build/complete_output.html:41
msgid "The following items will be created"
msgstr ""

#: build/templates/build/detail.html:38
msgid "Stock Source"
msgstr ""

#: build/templates/build/detail.html:43
msgid "Stock can be taken from any available location."
msgstr ""

#: build/templates/build/detail.html:49 order/models.py:802 stock/forms.py:134
#: templates/js/translated/order.js:431 templates/js/translated/order.js:939
msgid "Destination"
msgstr ""

#: build/templates/build/detail.html:56
msgid "Destination location not specified"
msgstr ""

#: build/templates/build/detail.html:73
#: stock/templates/stock/item_base.html:317
#: templates/js/translated/stock.js:910 templates/js/translated/stock.js:1852
#: templates/js/translated/table_filters.js:129
#: templates/js/translated/table_filters.js:211
msgid "Batch"
msgstr ""

#: build/templates/build/detail.html:119
#: order/templates/order/order_base.html:111
#: order/templates/order/sales_order_base.html:118
#: templates/js/translated/build.js:1259
msgid "Created"
msgstr ""

#: build/templates/build/detail.html:130
msgid "No target date set"
msgstr ""

#: build/templates/build/detail.html:135 templates/js/translated/build.js:1237
#: templates/js/translated/table_filters.js:282
msgid "Completed"
msgstr ""

#: build/templates/build/detail.html:139
msgid "Build not complete"
msgstr ""

#: build/templates/build/detail.html:150 build/templates/build/navbar.html:35
msgid "Child Build Orders"
msgstr ""

#: build/templates/build/detail.html:166
msgid "Allocate Stock to Build"
msgstr ""

#: build/templates/build/detail.html:172
msgid "Allocate stock to build"
msgstr ""

#: build/templates/build/detail.html:173 build/templates/build/navbar.html:20
#: build/templates/build/navbar.html:23
msgid "Allocate Stock"
msgstr ""

#: build/templates/build/detail.html:175 templates/js/translated/build.js:817
msgid "Unallocate stock"
msgstr ""

#: build/templates/build/detail.html:176 build/views.py:257
msgid "Unallocate Stock"
msgstr ""

#: build/templates/build/detail.html:179
msgid "Order required parts"
msgstr ""

#: build/templates/build/detail.html:180
#: company/templates/company/detail.html:32
#: company/templates/company/detail.html:72 order/views.py:509
#: part/templates/part/category.html:140
msgid "Order Parts"
msgstr ""

#: build/templates/build/detail.html:186
msgid "Untracked stock has been fully allocated for this Build Order"
msgstr ""

#: build/templates/build/detail.html:190
msgid "Untracked stock has not been fully allocated for this Build Order"
msgstr ""

#: build/templates/build/detail.html:197
msgid "Allocate selected items"
msgstr ""

#: build/templates/build/detail.html:209
msgid "This Build Order does not have any associated untracked BOM items"
msgstr ""

#: build/templates/build/detail.html:218
msgid "Incomplete Build Outputs"
msgstr ""

#: build/templates/build/detail.html:223
msgid "Create new build output"
msgstr ""

#: build/templates/build/detail.html:224
msgid "Create New Output"
msgstr ""

#: build/templates/build/detail.html:237
msgid "Create a new build output"
msgstr ""

#: build/templates/build/detail.html:238
msgid "No incomplete build outputs remain."
msgstr ""

#: build/templates/build/detail.html:239
msgid "Create a new build output using the button above"
msgstr ""

#: build/templates/build/detail.html:247
msgid "Completed Build Outputs"
msgstr ""

#: build/templates/build/detail.html:258 build/templates/build/navbar.html:42
#: build/templates/build/navbar.html:45 order/templates/order/po_navbar.html:35
#: order/templates/order/sales_order_detail.html:43
#: order/templates/order/so_navbar.html:29 part/templates/part/detail.html:173
#: part/templates/part/navbar.html:114 part/templates/part/navbar.html:117
#: stock/templates/stock/item.html:88 stock/templates/stock/navbar.html:47
#: stock/templates/stock/navbar.html:50
msgid "Attachments"
msgstr ""

#: build/templates/build/detail.html:269
msgid "Build Notes"
msgstr ""

#: build/templates/build/detail.html:273 build/templates/build/detail.html:414
#: company/templates/company/detail.html:169
#: company/templates/company/detail.html:196
#: order/templates/order/purchase_order_detail.html:71
#: order/templates/order/purchase_order_detail.html:104
#: order/templates/order/sales_order_detail.html:58
#: order/templates/order/sales_order_detail.html:85
#: part/templates/part/detail.html:109 stock/templates/stock/item.html:103
#: stock/templates/stock/item.html:188
msgid "Edit Notes"
msgstr ""

#: build/templates/build/detail.html:373
#: order/templates/order/po_attachments.html:79
#: order/templates/order/purchase_order_detail.html:166
#: order/templates/order/sales_order_detail.html:146
#: part/templates/part/detail.html:891 stock/templates/stock/item.html:253
#: templates/attachment_table.html:6
msgid "Add Attachment"
msgstr ""

#: build/templates/build/detail.html:392
#: order/templates/order/po_attachments.html:51
#: order/templates/order/purchase_order_detail.html:138
#: order/templates/order/sales_order_detail.html:119
#: part/templates/part/detail.html:845 stock/templates/stock/item.html:221
msgid "Edit Attachment"
msgstr ""

#: build/templates/build/detail.html:399
#: order/templates/order/po_attachments.html:58
#: order/templates/order/purchase_order_detail.html:145
#: order/templates/order/sales_order_detail.html:125
#: part/templates/part/detail.html:854 stock/templates/stock/item.html:230
#: templates/js/translated/order.js:1230
msgid "Confirm Delete Operation"
msgstr ""

#: build/templates/build/detail.html:400
#: order/templates/order/po_attachments.html:59
#: order/templates/order/purchase_order_detail.html:146
#: order/templates/order/sales_order_detail.html:126
#: part/templates/part/detail.html:855 stock/templates/stock/item.html:231
msgid "Delete Attachment"
msgstr ""

#: build/templates/build/detail.html:443
msgid "Allocation Complete"
msgstr ""

#: build/templates/build/detail.html:444
msgid "All untracked stock items have been allocated"
msgstr ""

#: build/templates/build/edit_build_item.html:7
msgid "Alter the quantity of stock allocated to the build output"
msgstr ""

#: build/templates/build/index.html:28
msgid "New Build Order"
msgstr ""

#: build/templates/build/index.html:37 build/templates/build/index.html:38
msgid "Print Build Orders"
msgstr ""

#: build/templates/build/index.html:43
#: order/templates/order/purchase_orders.html:27
#: order/templates/order/sales_orders.html:27
msgid "Display calendar view"
msgstr ""

#: build/templates/build/index.html:46
#: order/templates/order/purchase_orders.html:30
#: order/templates/order/sales_orders.html:30
msgid "Display list view"
msgstr ""

#: build/templates/build/navbar.html:12
msgid "Build Order Details"
msgstr ""

#: build/templates/build/navbar.html:15 order/templates/order/po_navbar.html:15
#: templates/js/translated/stock.js:1534
msgid "Details"
msgstr ""

#: build/templates/build/navbar.html:28 build/templates/build/navbar.html:31
msgid "Build Outputs"
msgstr ""

#: build/templates/build/navbar.html:38
msgid "Child Builds"
msgstr ""

#: build/templates/build/navbar.html:49
msgid "Build Order Notes"
msgstr ""

#: build/templates/build/unallocate.html:10
msgid "Are you sure you wish to unallocate all stock for this build?"
msgstr ""

#: build/templates/build/unallocate.html:12
msgid "All incomplete stock allocations will be removed from the build"
msgstr ""

#: build/views.py:76
msgid "Build was cancelled"
msgstr ""

#: build/views.py:88
msgid "Create Build Output"
msgstr ""

#: build/views.py:106
msgid "Maximum output quantity is "
msgstr ""

#: build/views.py:122 stock/views.py:1366
msgid "Serial numbers already exist"
msgstr ""

#: build/views.py:131
msgid "Serial numbers required for trackable build output"
msgstr ""

#: build/views.py:197
msgid "Delete Build Output"
msgstr ""

#: build/views.py:218 build/views.py:308
msgid "Confirm unallocation of build stock"
msgstr ""

#: build/views.py:219 build/views.py:309 stock/views.py:381
msgid "Check the confirmation box"
msgstr ""

#: build/views.py:231
msgid "Build output does not match build"
msgstr ""

#: build/views.py:233 build/views.py:434
msgid "Build output must be specified"
msgstr ""

#: build/views.py:245
msgid "Build output deleted"
msgstr ""

#: build/views.py:343
msgid "Complete Build Order"
msgstr ""

#: build/views.py:349
msgid "Build order cannot be completed - incomplete outputs remain"
msgstr ""

#: build/views.py:360
msgid "Completed build order"
msgstr ""

#: build/views.py:376
msgid "Complete Build Output"
msgstr ""

#: build/views.py:418
msgid "Invalid stock status value selected"
msgstr ""

#: build/views.py:425
msgid "Quantity to complete cannot exceed build output quantity"
msgstr ""

#: build/views.py:431
msgid "Confirm completion of incomplete build"
msgstr ""

#: build/views.py:530
msgid "Build output completed"
msgstr ""

#: build/views.py:567
msgid "Delete Build Order"
msgstr ""

#: common/files.py:67
msgid "Unsupported file format: {ext.upper()}"
msgstr ""

#: common/files.py:69
msgid "Error reading file (invalid encoding)"
msgstr ""

#: common/files.py:74
msgid "Error reading file (invalid format)"
msgstr ""

#: common/files.py:76
msgid "Error reading file (incorrect dimension)"
msgstr ""

#: common/files.py:78
msgid "Error reading file (data could be corrupted)"
msgstr ""

#: common/forms.py:34 templates/js/translated/attachment.js:54
msgid "File"
msgstr ""

#: common/forms.py:35
msgid "Select file to upload"
msgstr ""

#: common/forms.py:50
msgid "{name.title()} File"
msgstr ""

#: common/forms.py:51
#, python-brace-format
msgid "Select {name} file to upload"
msgstr ""

#: common/models.py:308 common/models.py:887 common/models.py:1048
msgid "Settings key (must be unique - case insensitive"
msgstr ""

#: common/models.py:310
msgid "Settings value"
msgstr ""

#: common/models.py:345
msgid "Must be an integer value"
msgstr ""

#: common/models.py:368
msgid "Value must be a boolean value"
msgstr ""

#: common/models.py:379
msgid "Value must be an integer value"
msgstr ""

#: common/models.py:402
msgid "Key string must be unique"
msgstr ""

#: common/models.py:509
msgid "InvenTree Instance Name"
msgstr ""

#: common/models.py:511
msgid "String descriptor for the server instance"
msgstr ""

#: common/models.py:515
msgid "Use instance name"
msgstr ""

#: common/models.py:516
msgid "Use the instance name in the title-bar"
msgstr ""

#: common/models.py:522 company/models.py:100 company/models.py:101
msgid "Company name"
msgstr ""

#: common/models.py:523
msgid "Internal company name"
msgstr ""

#: common/models.py:528
msgid "Base URL"
msgstr ""

#: common/models.py:529
msgid "Base URL for server instance"
msgstr ""

#: common/models.py:535
msgid "Default Currency"
msgstr ""

#: common/models.py:536
msgid "Default currency"
msgstr ""

#: common/models.py:542
msgid "Download from URL"
msgstr ""

#: common/models.py:543
msgid "Allow download of remote images and files from external URL"
msgstr ""

#: common/models.py:549
msgid "Barcode Support"
msgstr ""

#: common/models.py:550
msgid "Enable barcode scanner support"
msgstr ""

#: common/models.py:556
msgid "IPN Regex"
msgstr ""

#: common/models.py:557
msgid "Regular expression pattern for matching Part IPN"
msgstr ""

#: common/models.py:561
msgid "Allow Duplicate IPN"
msgstr ""

#: common/models.py:562
msgid "Allow multiple parts to share the same IPN"
msgstr ""

#: common/models.py:568
msgid "Allow Editing IPN"
msgstr ""

#: common/models.py:569
msgid "Allow changing the IPN value while editing a part"
msgstr ""

#: common/models.py:575
msgid "Copy Part BOM Data"
msgstr ""

#: common/models.py:576
msgid "Copy BOM data by default when duplicating a part"
msgstr ""

#: common/models.py:582
msgid "Copy Part Parameter Data"
msgstr ""

#: common/models.py:583
msgid "Copy parameter data by default when duplicating a part"
msgstr ""

#: common/models.py:589
msgid "Copy Part Test Data"
msgstr ""

#: common/models.py:590
msgid "Copy test data by default when duplicating a part"
msgstr ""

#: common/models.py:596
msgid "Copy Category Parameter Templates"
msgstr ""

#: common/models.py:597
msgid "Copy category parameter templates when creating a part"
msgstr ""

#: common/models.py:603 part/models.py:2256 report/models.py:187
#: stock/forms.py:224 templates/js/translated/table_filters.js:38
#: templates/js/translated/table_filters.js:351
msgid "Template"
msgstr ""

#: common/models.py:604
msgid "Parts are templates by default"
msgstr ""

#: common/models.py:610 part/models.py:806
#: templates/js/translated/table_filters.js:146
#: templates/js/translated/table_filters.js:363
msgid "Assembly"
msgstr ""

#: common/models.py:611
msgid "Parts can be assembled from other components by default"
msgstr ""

#: common/models.py:617 part/models.py:812
#: templates/js/translated/table_filters.js:367
msgid "Component"
msgstr ""

#: common/models.py:618
msgid "Parts can be used as sub-components by default"
msgstr ""

#: common/models.py:624 part/models.py:823
msgid "Purchaseable"
msgstr ""

#: common/models.py:625
msgid "Parts are purchaseable by default"
msgstr ""

#: common/models.py:631 part/models.py:828
#: templates/js/translated/table_filters.js:375
msgid "Salable"
msgstr ""

#: common/models.py:632
msgid "Parts are salable by default"
msgstr ""

#: common/models.py:638 part/models.py:818
#: templates/js/translated/table_filters.js:46
#: templates/js/translated/table_filters.js:379
msgid "Trackable"
msgstr ""

#: common/models.py:639
msgid "Parts are trackable by default"
msgstr ""

#: common/models.py:645 part/models.py:838
#: part/templates/part/part_base.html:66
#: templates/js/translated/table_filters.js:42
msgid "Virtual"
msgstr ""

#: common/models.py:646
msgid "Parts are virtual by default"
msgstr ""

#: common/models.py:652
msgid "Show Import in Views"
msgstr ""

#: common/models.py:653
msgid "Display the import wizard in some part views"
msgstr ""

#: common/models.py:659
msgid "Show Price in Forms"
msgstr ""

#: common/models.py:660
msgid "Display part price in some forms"
msgstr ""

#: common/models.py:671
msgid "Show Price in BOM"
msgstr ""

#: common/models.py:672
msgid "Include pricing information in BOM tables"
msgstr ""

#: common/models.py:678
msgid "Show related parts"
msgstr ""

#: common/models.py:679
msgid "Display related parts for a part"
msgstr ""

#: common/models.py:685
msgid "Create initial stock"
msgstr ""

#: common/models.py:686
msgid "Create initial stock on part creation"
msgstr ""

#: common/models.py:692
msgid "Internal Prices"
msgstr ""

#: common/models.py:693
msgid "Enable internal prices for parts"
msgstr ""

#: common/models.py:699
msgid "Internal Price as BOM-Price"
msgstr ""

#: common/models.py:700
msgid "Use the internal price (if set) in BOM-price calculations"
msgstr ""

#: common/models.py:706 templates/stats.html:25
msgid "Debug Mode"
msgstr ""

#: common/models.py:707
msgid "Generate reports in debug mode (HTML output)"
msgstr ""

#: common/models.py:713
msgid "Page Size"
msgstr ""

#: common/models.py:714
msgid "Default page size for PDF reports"
msgstr ""

#: common/models.py:724
msgid "Test Reports"
msgstr ""

#: common/models.py:725
msgid "Enable generation of test reports"
msgstr ""

#: common/models.py:731
msgid "Stock Expiry"
msgstr ""

#: common/models.py:732
msgid "Enable stock expiry functionality"
msgstr ""

#: common/models.py:738
msgid "Sell Expired Stock"
msgstr ""

#: common/models.py:739
msgid "Allow sale of expired stock"
msgstr ""

#: common/models.py:745
msgid "Stock Stale Time"
msgstr ""

#: common/models.py:746
msgid "Number of days stock items are considered stale before expiring"
msgstr ""

#: common/models.py:748
msgid "days"
msgstr ""

#: common/models.py:753
msgid "Build Expired Stock"
msgstr ""

#: common/models.py:754
msgid "Allow building with expired stock"
msgstr ""

#: common/models.py:760
msgid "Stock Ownership Control"
msgstr ""

#: common/models.py:761
msgid "Enable ownership control over stock locations and items"
msgstr ""

#: common/models.py:767
msgid "Group by Part"
msgstr ""

#: common/models.py:768
msgid "Group stock items by part reference in table views"
msgstr ""

#: common/models.py:774
msgid "Build Order Reference Prefix"
msgstr ""

#: common/models.py:775
msgid "Prefix value for build order reference"
msgstr ""

#: common/models.py:780
msgid "Build Order Reference Regex"
msgstr ""

#: common/models.py:781
msgid "Regular expression pattern for matching build order reference"
msgstr ""

#: common/models.py:785
msgid "Sales Order Reference Prefix"
msgstr ""

#: common/models.py:786
msgid "Prefix value for sales order reference"
msgstr ""

#: common/models.py:791
msgid "Purchase Order Reference Prefix"
msgstr ""

#: common/models.py:792
msgid "Prefix value for purchase order reference"
msgstr ""

#: common/models.py:798
msgid "Enable build"
msgstr ""

#: common/models.py:799
msgid "Enable build functionality in InvenTree interface"
msgstr ""

#: common/models.py:804
msgid "Enable buy"
msgstr ""

#: common/models.py:805
msgid "Enable buy functionality in InvenTree interface"
msgstr ""

#: common/models.py:810
msgid "Enable sell"
msgstr ""

#: common/models.py:811
msgid "Enable sell functionality in InvenTree interface"
msgstr ""

#: common/models.py:816
msgid "Enable stock"
msgstr ""

#: common/models.py:817
msgid "Enable stock functionality in InvenTree interface"
msgstr ""

#: common/models.py:822
msgid "Enable SO"
msgstr ""

#: common/models.py:823
msgid "Enable SO functionality in InvenTree interface"
msgstr ""

#: common/models.py:828
msgid "Enable PO"
msgstr ""

#: common/models.py:829
msgid "Enable PO functionality in InvenTree interface"
msgstr ""

#: common/models.py:836
msgid "Enable password forgot"
msgstr ""

#: common/models.py:837
msgid "Enable password forgot function on the login-pages"
msgstr ""

#: common/models.py:842
msgid "Enable registration"
msgstr ""

#: common/models.py:843
msgid "Enable self-registration for users on the login-pages"
msgstr ""

#: common/models.py:848
msgid "Enable SSO"
msgstr ""

#: common/models.py:849
msgid "Enable SSO on the login-pages"
msgstr ""

#: common/models.py:854
msgid "E-Mail required"
msgstr ""

#: common/models.py:855
msgid "Require user to supply mail on signup"
msgstr ""

#: common/models.py:860
msgid "Auto-fill SSO users"
msgstr ""

#: common/models.py:861
msgid "Automatically fill out user-details from SSO account-data"
msgstr ""

#: common/models.py:866
msgid "Mail twice"
msgstr ""

#: common/models.py:867
msgid "On signup ask users twice for their mail"
msgstr ""

#: common/models.py:872
msgid "Password twice"
msgstr ""

#: common/models.py:873
msgid "On signup ask users twice for their password"
msgstr ""

#: common/models.py:898
msgid "Show starred parts"
msgstr ""

#: common/models.py:899
msgid "Show starred parts on the homepage"
msgstr ""

#: common/models.py:904
msgid "Show latest parts"
msgstr ""

#: common/models.py:905
msgid "Show latest parts on the homepage"
msgstr ""

#: common/models.py:910
msgid "Recent Part Count"
msgstr ""

#: common/models.py:911
msgid "Number of recent parts to display on index page"
msgstr ""

#: common/models.py:917
msgid "Show unvalidated BOMs"
msgstr ""

#: common/models.py:918
msgid "Show BOMs that await validation on the homepage"
msgstr ""

#: common/models.py:923
msgid "Show recent stock changes"
msgstr ""

#: common/models.py:924
msgid "Show recently changed stock items on the homepage"
msgstr ""

#: common/models.py:929
msgid "Recent Stock Count"
msgstr ""

#: common/models.py:930
msgid "Number of recent stock items to display on index page"
msgstr ""

#: common/models.py:935
msgid "Show low stock"
msgstr ""

#: common/models.py:936
msgid "Show low stock items on the homepage"
msgstr ""

#: common/models.py:941
msgid "Show depleted stock"
msgstr ""

#: common/models.py:942
msgid "Show depleted stock items on the homepage"
msgstr ""

#: common/models.py:947
msgid "Show needed stock"
msgstr ""

#: common/models.py:948
msgid "Show stock items needed for builds on the homepage"
msgstr ""

#: common/models.py:953
msgid "Show expired stock"
msgstr ""

#: common/models.py:954
msgid "Show expired stock items on the homepage"
msgstr ""

#: common/models.py:959
msgid "Show stale stock"
msgstr ""

#: common/models.py:960
msgid "Show stale stock items on the homepage"
msgstr ""

#: common/models.py:965
msgid "Show pending builds"
msgstr ""

#: common/models.py:966
msgid "Show pending builds on the homepage"
msgstr ""

#: common/models.py:971
msgid "Show overdue builds"
msgstr ""

#: common/models.py:972
msgid "Show overdue builds on the homepage"
msgstr ""

#: common/models.py:977
msgid "Show outstanding POs"
msgstr ""

#: common/models.py:978
msgid "Show outstanding POs on the homepage"
msgstr ""

#: common/models.py:983
msgid "Show overdue POs"
msgstr ""

#: common/models.py:984
msgid "Show overdue POs on the homepage"
msgstr ""

#: common/models.py:989
msgid "Show outstanding SOs"
msgstr ""

#: common/models.py:990
msgid "Show outstanding SOs on the homepage"
msgstr ""

#: common/models.py:995
msgid "Show overdue SOs"
msgstr ""

#: common/models.py:996
msgid "Show overdue SOs on the homepage"
msgstr ""

#: common/models.py:1002
msgid "Inline label display"
msgstr ""

#: common/models.py:1003
msgid "Display PDF labels in the browser, instead of downloading as a file"
msgstr ""

#: common/models.py:1009
msgid "Inline report display"
msgstr ""

#: common/models.py:1010
msgid "Display PDF reports in the browser, instead of downloading as a file"
msgstr ""

#: common/models.py:1016
msgid "Search Preview Results"
msgstr ""

#: common/models.py:1017
msgid "Number of results to show in search preview window"
msgstr ""

#: common/models.py:1023
msgid "Show Quantity in Forms"
msgstr ""

#: common/models.py:1024
msgid "Display available part quantity in some forms"
msgstr ""

#: common/models.py:1030
msgid "Escape Key Closes Forms"
msgstr ""

#: common/models.py:1031
msgid "Use the escape key to close modal forms"
msgstr ""

#: common/models.py:1088 company/forms.py:43
msgid "Price break quantity"
msgstr ""

#: common/models.py:1095 company/templates/company/supplier_part.html:231
#: templates/js/translated/part.js:1369
msgid "Price"
msgstr ""

#: common/models.py:1096
msgid "Unit price at specified quantity"
msgstr ""

#: common/models.py:1189
msgid "Default"
msgstr ""

#: common/templates/common/edit_setting.html:11
msgid "Current value"
msgstr ""

#: common/views.py:33
msgid "Change Setting"
msgstr ""

#: common/views.py:119
msgid "Supplied value is not allowed"
msgstr ""

#: common/views.py:128
msgid "Supplied value must be a boolean"
msgstr ""

#: common/views.py:138
msgid "Change User Setting"
msgstr ""

#: common/views.py:213 order/templates/order/order_wizard/po_upload.html:42
#: order/templates/order/po_navbar.html:19
#: order/templates/order/po_navbar.html:22
#: order/templates/order/purchase_order_detail.html:27 order/views.py:289
#: part/templates/part/bom_upload/upload_file.html:65
#: part/templates/part/import_wizard/part_upload.html:45 part/views.py:268
#: part/views.py:882
msgid "Upload File"
msgstr ""

#: common/views.py:214 order/templates/order/order_wizard/match_fields.html:52
#: order/views.py:290 part/templates/part/bom_upload/match_fields.html:52
#: part/templates/part/import_wizard/ajax_match_fields.html:45
#: part/templates/part/import_wizard/match_fields.html:52 part/views.py:269
#: part/views.py:883
msgid "Match Fields"
msgstr ""

#: common/views.py:215
msgid "Match Items"
msgstr ""

#: common/views.py:560
msgid "Fields matching failed"
msgstr ""

#: common/views.py:615
msgid "Parts imported"
msgstr ""

#: common/views.py:637 order/templates/order/order_wizard/match_fields.html:27
#: order/templates/order/order_wizard/match_parts.html:19
#: order/templates/order/order_wizard/po_upload.html:40
#: part/templates/part/bom_upload/match_fields.html:27
#: part/templates/part/bom_upload/match_parts.html:19
#: part/templates/part/bom_upload/upload_file.html:63
#: part/templates/part/import_wizard/match_fields.html:27
#: part/templates/part/import_wizard/match_references.html:19
#: part/templates/part/import_wizard/part_upload.html:43
msgid "Previous Step"
msgstr ""

#: company/forms.py:24 part/forms.py:46
msgid "URL"
msgstr ""

#: company/forms.py:25 part/forms.py:47
msgid "Image URL"
msgstr ""

#: company/models.py:105
msgid "Company description"
msgstr ""

#: company/models.py:106
msgid "Description of the company"
msgstr ""

#: company/models.py:112 company/templates/company/company_base.html:70
#: templates/js/translated/company.js:348
msgid "Website"
msgstr ""

#: company/models.py:113
msgid "Company website URL"
msgstr ""

#: company/models.py:117 company/templates/company/company_base.html:88
msgid "Address"
msgstr ""

#: company/models.py:118
msgid "Company address"
msgstr ""

#: company/models.py:121
msgid "Phone number"
msgstr ""

#: company/models.py:122
msgid "Contact phone number"
msgstr ""

#: company/models.py:125 company/templates/company/company_base.html:102
msgid "Email"
msgstr ""

#: company/models.py:125
msgid "Contact email address"
msgstr ""

#: company/models.py:128 company/templates/company/company_base.html:109
msgid "Contact"
msgstr ""

#: company/models.py:129
msgid "Point of contact"
msgstr ""

#: company/models.py:131 company/models.py:348 company/models.py:564
#: order/models.py:160 part/models.py:715
#: report/templates/report/inventree_build_order_base.html:165
#: templates/js/translated/company.js:536
#: templates/js/translated/company.js:825 templates/js/translated/part.js:983
msgid "Link"
msgstr ""

#: company/models.py:131
msgid "Link to external company information"
msgstr ""

#: company/models.py:139 part/models.py:725
msgid "Image"
msgstr ""

#: company/models.py:144
msgid "is customer"
msgstr ""

#: company/models.py:144
msgid "Do you sell items to this company?"
msgstr ""

#: company/models.py:146
msgid "is supplier"
msgstr ""

#: company/models.py:146
msgid "Do you purchase items from this company?"
msgstr ""

#: company/models.py:148
msgid "is manufacturer"
msgstr ""

#: company/models.py:148
msgid "Does this company manufacture parts?"
msgstr ""

#: company/models.py:152 company/serializers.py:264
#: company/templates/company/company_base.html:76 stock/serializers.py:158
msgid "Currency"
msgstr ""

#: company/models.py:155
msgid "Default currency used for this company"
msgstr ""

#: company/models.py:320 company/models.py:535 stock/models.py:454
#: stock/templates/stock/item_base.html:237
msgid "Base Part"
msgstr ""

#: company/models.py:324 company/models.py:539 order/views.py:912
msgid "Select part"
msgstr ""

#: company/models.py:335 company/templates/company/company_base.html:116
#: company/templates/company/manufacturer_part.html:89
#: company/templates/company/supplier_part.html:98 part/bom.py:170
#: part/bom.py:247 stock/templates/stock/item_base.html:366
#: templates/js/translated/company.js:332
#: templates/js/translated/company.js:513
#: templates/js/translated/company.js:796 templates/js/translated/part.js:227
msgid "Manufacturer"
msgstr ""

#: company/models.py:336 templates/js/translated/part.js:228
msgid "Select manufacturer"
msgstr ""

#: company/models.py:342 company/templates/company/manufacturer_part.html:93
#: company/templates/company/supplier_part.html:106 part/bom.py:171
#: part/bom.py:248 templates/js/translated/company.js:529
#: templates/js/translated/company.js:814 templates/js/translated/order.js:851
#: templates/js/translated/part.js:238
msgid "MPN"
msgstr ""

#: company/models.py:343 templates/js/translated/part.js:239
msgid "Manufacturer Part Number"
msgstr ""

#: company/models.py:349
msgid "URL for external manufacturer part link"
msgstr ""

#: company/models.py:355
msgid "Manufacturer part description"
msgstr ""

#: company/models.py:409 company/models.py:558
#: company/templates/company/manufacturer_part.html:6
#: company/templates/company/manufacturer_part.html:23
#: stock/templates/stock/item_base.html:376
msgid "Manufacturer Part"
msgstr ""

#: company/models.py:416
msgid "Parameter name"
msgstr ""

#: company/models.py:422
#: report/templates/report/inventree_test_report_base.html:90
#: stock/models.py:1816 templates/InvenTree/settings/header.html:8
#: templates/js/translated/company.js:643 templates/js/translated/part.js:623
#: templates/js/translated/stock.js:555
msgid "Value"
msgstr ""

#: company/models.py:423
msgid "Parameter value"
msgstr ""

#: company/models.py:429 part/models.py:800 part/models.py:2224
#: templates/js/translated/company.js:649 templates/js/translated/part.js:629
msgid "Units"
msgstr ""

#: company/models.py:430
msgid "Parameter units"
msgstr ""

#: company/models.py:502
msgid "Linked manufacturer part must reference the same base part"
msgstr ""

#: company/models.py:545 company/templates/company/company_base.html:121
#: company/templates/company/supplier_part.html:88 order/models.py:260
#: order/templates/order/order_base.html:92
#: order/templates/order/order_wizard/select_pos.html:30 part/bom.py:175
#: part/bom.py:292 stock/templates/stock/item_base.html:383
#: templates/js/translated/company.js:336
#: templates/js/translated/company.js:770 templates/js/translated/order.js:659
#: templates/js/translated/part.js:208
msgid "Supplier"
msgstr ""

#: company/models.py:546 templates/js/translated/part.js:209
msgid "Select supplier"
msgstr ""

#: company/models.py:551 company/templates/company/supplier_part.html:92
#: part/bom.py:176 part/bom.py:293 templates/js/translated/order.js:838
#: templates/js/translated/part.js:219
msgid "SKU"
msgstr ""

#: company/models.py:552 templates/js/translated/part.js:220
msgid "Supplier stock keeping unit"
msgstr ""

#: company/models.py:559
msgid "Select manufacturer part"
msgstr ""

#: company/models.py:565
msgid "URL for external supplier part link"
msgstr ""

#: company/models.py:571
msgid "Supplier part description"
msgstr ""

#: company/models.py:576 company/templates/company/supplier_part.html:120
#: part/models.py:2389 report/templates/report/inventree_po_report.html:93
#: report/templates/report/inventree_so_report.html:93
msgid "Note"
msgstr ""

#: company/models.py:580 part/models.py:1603
msgid "base cost"
msgstr ""

#: company/models.py:580 part/models.py:1603
msgid "Minimum charge (e.g. stocking fee)"
msgstr ""

#: company/models.py:582 company/templates/company/supplier_part.html:113
#: stock/models.py:478 stock/templates/stock/item_base.html:324
#: templates/js/translated/company.js:846 templates/js/translated/stock.js:1036
msgid "Packaging"
msgstr ""

#: company/models.py:582
msgid "Part packaging"
msgstr ""

#: company/models.py:584 part/models.py:1605
msgid "multiple"
msgstr ""

#: company/models.py:584
msgid "Order multiple"
msgstr ""

#: company/serializers.py:68
msgid "Default currency used for this supplier"
msgstr ""

#: company/serializers.py:69
msgid "Currency Code"
msgstr ""

#: company/templates/company/company_base.html:9
#: company/templates/company/company_base.html:35
#: templates/InvenTree/search.html:208 templates/js/translated/company.js:321
msgid "Company"
msgstr ""

#: company/templates/company/company_base.html:25
#: part/templates/part/part_thumb.html:21
msgid "Upload new image"
msgstr ""

#: company/templates/company/company_base.html:27
#: part/templates/part/part_thumb.html:23
msgid "Download image from URL"
msgstr ""

#: company/templates/company/company_base.html:46
#: templates/js/translated/order.js:120
msgid "Create Purchase Order"
msgstr ""

#: company/templates/company/company_base.html:51
msgid "Edit company information"
msgstr ""

#: company/templates/company/company_base.html:56
#: company/templates/company/company_base.html:153
msgid "Delete Company"
msgstr ""

#: company/templates/company/company_base.html:64
msgid "Company Details"
msgstr ""

#: company/templates/company/company_base.html:81
msgid "Uses default currency"
msgstr ""

#: company/templates/company/company_base.html:95
msgid "Phone"
msgstr ""

#: company/templates/company/company_base.html:126 order/models.py:558
#: order/templates/order/sales_order_base.html:99 stock/models.py:496
#: stock/models.py:497 stock/templates/stock/item_base.html:276
#: templates/js/translated/company.js:328 templates/js/translated/order.js:1038
#: templates/js/translated/stock.js:1587
msgid "Customer"
msgstr ""

#: company/templates/company/company_base.html:199
#: part/templates/part/part_base.html:424
msgid "Upload Image"
msgstr ""

#: company/templates/company/detail.html:14
#: company/templates/company/manufacturer_part_navbar.html:18
#: templates/InvenTree/search.html:150
msgid "Supplier Parts"
msgstr ""

#: company/templates/company/detail.html:22
#: order/templates/order/order_wizard/select_parts.html:44
msgid "Create new supplier part"
msgstr ""

#: company/templates/company/detail.html:23
#: company/templates/company/manufacturer_part.html:109
#: part/templates/part/detail.html:289
msgid "New Supplier Part"
msgstr ""

#: company/templates/company/detail.html:27
#: company/templates/company/detail.html:67
#: company/templates/company/manufacturer_part.html:112
#: company/templates/company/manufacturer_part.html:136
#: part/templates/part/category.html:135 part/templates/part/detail.html:292
#: part/templates/part/detail.html:315
msgid "Options"
msgstr ""

#: company/templates/company/detail.html:32
#: company/templates/company/detail.html:72
#: part/templates/part/category.html:140
msgid "Order parts"
msgstr ""

#: company/templates/company/detail.html:35
#: company/templates/company/detail.html:75
msgid "Delete parts"
msgstr ""

#: company/templates/company/detail.html:35
#: company/templates/company/detail.html:75
msgid "Delete Parts"
msgstr ""

#: company/templates/company/detail.html:54 templates/InvenTree/search.html:135
msgid "Manufacturer Parts"
msgstr ""

#: company/templates/company/detail.html:62
msgid "Create new manufacturer part"
msgstr ""

#: company/templates/company/detail.html:63 part/templates/part/detail.html:312
msgid "New Manufacturer Part"
msgstr ""

#: company/templates/company/detail.html:93
msgid "Supplier Stock"
msgstr ""

#: company/templates/company/detail.html:102
#: company/templates/company/navbar.html:46
#: company/templates/company/navbar.html:49
#: order/templates/order/purchase_orders.html:8
#: order/templates/order/purchase_orders.html:13
#: part/templates/part/detail.html:50 part/templates/part/navbar.html:82
#: part/templates/part/navbar.html:85 templates/InvenTree/index.html:260
#: templates/InvenTree/search.html:229
#: templates/InvenTree/settings/navbar.html:119
#: templates/InvenTree/settings/navbar.html:121 templates/navbar.html:44
#: users/models.py:45
msgid "Purchase Orders"
msgstr ""

#: company/templates/company/detail.html:108
#: order/templates/order/purchase_orders.html:20
msgid "Create new purchase order"
msgstr ""

#: company/templates/company/detail.html:109
#: order/templates/order/purchase_orders.html:21
msgid "New Purchase Order"
msgstr ""

#: company/templates/company/detail.html:124
#: company/templates/company/navbar.html:55
#: company/templates/company/navbar.html:58
#: order/templates/order/sales_orders.html:8
#: order/templates/order/sales_orders.html:13
#: part/templates/part/detail.html:71 part/templates/part/navbar.html:91
#: part/templates/part/navbar.html:94 templates/InvenTree/index.html:291
#: templates/InvenTree/search.html:249
#: templates/InvenTree/settings/navbar.html:125
#: templates/InvenTree/settings/navbar.html:127 templates/navbar.html:55
#: users/models.py:46
msgid "Sales Orders"
msgstr ""

#: company/templates/company/detail.html:130
#: order/templates/order/sales_orders.html:20
msgid "Create new sales order"
msgstr ""

#: company/templates/company/detail.html:131
#: order/templates/order/sales_orders.html:21
msgid "New Sales Order"
msgstr ""

#: company/templates/company/detail.html:147
#: company/templates/company/navbar.html:61
#: company/templates/company/navbar.html:64
#: templates/js/translated/build.js:622
msgid "Assigned Stock"
msgstr ""

#: company/templates/company/detail.html:165
msgid "Company Notes"
msgstr ""

#: company/templates/company/detail.html:364
#: company/templates/company/manufacturer_part.html:200
#: part/templates/part/detail.html:357
msgid "Delete Supplier Parts?"
msgstr ""

#: company/templates/company/detail.html:365
#: company/templates/company/manufacturer_part.html:201
#: part/templates/part/detail.html:358
msgid "All selected supplier parts will be deleted"
msgstr ""

#: company/templates/company/index.html:8
msgid "Supplier List"
msgstr ""

#: company/templates/company/manufacturer_part.html:40
#: company/templates/company/supplier_part.html:40
#: company/templates/company/supplier_part.html:146
#: part/templates/part/detail.html:55 part/templates/part/part_base.html:116
msgid "Order part"
msgstr ""

#: company/templates/company/manufacturer_part.html:45
#: templates/js/translated/company.js:561
msgid "Edit manufacturer part"
msgstr ""

#: company/templates/company/manufacturer_part.html:49
#: templates/js/translated/company.js:562
msgid "Delete manufacturer part"
msgstr ""

#: company/templates/company/manufacturer_part.html:61
msgid "Manufacturer Part Details"
msgstr ""

#: company/templates/company/manufacturer_part.html:66
#: company/templates/company/supplier_part.html:65
msgid "Internal Part"
msgstr ""

#: company/templates/company/manufacturer_part.html:103
#: company/templates/company/manufacturer_part_navbar.html:21
#: company/views.py:49 part/templates/part/navbar.html:75
#: part/templates/part/navbar.html:78 part/templates/part/prices.html:163
#: templates/InvenTree/search.html:220 templates/navbar.html:41
msgid "Suppliers"
msgstr ""

#: company/templates/company/manufacturer_part.html:114
#: part/templates/part/detail.html:294
msgid "Delete supplier parts"
msgstr ""

#: company/templates/company/manufacturer_part.html:114
#: company/templates/company/manufacturer_part.html:138
#: company/templates/company/manufacturer_part.html:239
#: part/templates/part/detail.html:214 part/templates/part/detail.html:294
#: part/templates/part/detail.html:317 templates/js/translated/company.js:424
#: templates/js/translated/helpers.js:31 users/models.py:199
msgid "Delete"
msgstr ""

#: company/templates/company/manufacturer_part.html:127
#: company/templates/company/manufacturer_part_navbar.html:11
#: company/templates/company/manufacturer_part_navbar.html:14
#: part/templates/part/category_navbar.html:38
#: part/templates/part/category_navbar.html:41
#: part/templates/part/detail.html:155 part/templates/part/navbar.html:20
#: part/templates/part/navbar.html:23
msgid "Parameters"
msgstr ""

#: company/templates/company/manufacturer_part.html:133
#: part/templates/part/detail.html:162
#: templates/InvenTree/settings/category.html:26
#: templates/InvenTree/settings/part.html:63
msgid "New Parameter"
msgstr ""

#: company/templates/company/manufacturer_part.html:138
msgid "Delete parameters"
msgstr ""

#: company/templates/company/manufacturer_part.html:176
#: part/templates/part/detail.html:805
msgid "Add Parameter"
msgstr ""

#: company/templates/company/manufacturer_part.html:224
msgid "Selected parameters will be deleted"
msgstr ""

#: company/templates/company/manufacturer_part.html:236
msgid "Delete Parameters"
msgstr ""

#: company/templates/company/manufacturer_part_navbar.html:26
msgid "Manufacturer Part Stock"
msgstr ""

#: company/templates/company/manufacturer_part_navbar.html:29
#: company/templates/company/navbar.html:39
#: company/templates/company/supplier_part_navbar.html:15
#: part/templates/part/navbar.html:38 stock/api.py:52
#: stock/templates/stock/loc_link.html:7 stock/templates/stock/location.html:36
#: stock/templates/stock/stock_app_base.html:10
#: templates/InvenTree/index.html:150 templates/InvenTree/search.html:182
#: templates/InvenTree/settings/navbar.html:107
#: templates/InvenTree/settings/navbar.html:109
#: templates/js/translated/part.js:540 templates/js/translated/part.js:769
#: templates/js/translated/part.js:945 templates/js/translated/stock.js:182
#: templates/js/translated/stock.js:829 templates/navbar.html:32
msgid "Stock"
msgstr ""

#: company/templates/company/manufacturer_part_navbar.html:33
msgid "Manufacturer Part Orders"
msgstr ""

#: company/templates/company/manufacturer_part_navbar.html:36
#: company/templates/company/supplier_part_navbar.html:22
msgid "Orders"
msgstr ""

#: company/templates/company/navbar.html:17
#: company/templates/company/navbar.html:20
msgid "Manufactured Parts"
msgstr ""

#: company/templates/company/navbar.html:26
#: company/templates/company/navbar.html:29
msgid "Supplied Parts"
msgstr ""

#: company/templates/company/navbar.html:36 part/templates/part/navbar.html:35
#: stock/templates/stock/location.html:119
#: stock/templates/stock/location.html:134
#: stock/templates/stock/location.html:148
#: stock/templates/stock/location_navbar.html:18
#: stock/templates/stock/location_navbar.html:21
#: templates/InvenTree/search.html:184 templates/js/translated/stock.js:1486
#: templates/stats.html:93 templates/stats.html:102 users/models.py:43
msgid "Stock Items"
msgstr ""

#: company/templates/company/supplier_part.html:7
#: company/templates/company/supplier_part.html:24 stock/models.py:463
#: stock/templates/stock/item_base.html:388
#: templates/js/translated/company.js:786 templates/js/translated/stock.js:993
msgid "Supplier Part"
msgstr ""

#: company/templates/company/supplier_part.html:44
#: templates/js/translated/company.js:859
msgid "Edit supplier part"
msgstr ""

#: company/templates/company/supplier_part.html:48
#: templates/js/translated/company.js:860
msgid "Delete supplier part"
msgstr ""

#: company/templates/company/supplier_part.html:60
msgid "Supplier Part Details"
msgstr ""

#: company/templates/company/supplier_part.html:131
#: company/templates/company/supplier_part_navbar.html:12
msgid "Supplier Part Stock"
msgstr ""

#: company/templates/company/supplier_part.html:140
#: company/templates/company/supplier_part_navbar.html:19
msgid "Supplier Part Orders"
msgstr ""

#: company/templates/company/supplier_part.html:147
#: part/templates/part/detail.html:56
msgid "Order Part"
msgstr ""

#: company/templates/company/supplier_part.html:158
#: part/templates/part/navbar.html:67 part/templates/part/prices.html:7
msgid "Pricing Information"
msgstr ""

#: company/templates/company/supplier_part.html:164
#: company/templates/company/supplier_part.html:265
#: part/templates/part/prices.html:271 part/views.py:1730
msgid "Add Price Break"
msgstr ""

#: company/templates/company/supplier_part.html:185
msgid "No price break information found"
msgstr ""

#: company/templates/company/supplier_part.html:199 part/views.py:1792
msgid "Delete Price Break"
msgstr ""

#: company/templates/company/supplier_part.html:213 part/views.py:1778
msgid "Edit Price Break"
msgstr ""

#: company/templates/company/supplier_part.html:238
msgid "Edit price break"
msgstr ""

#: company/templates/company/supplier_part.html:239
msgid "Delete price break"
msgstr ""

#: company/templates/company/supplier_part_navbar.html:26
msgid "Supplier Part Pricing"
msgstr ""

#: company/templates/company/supplier_part_navbar.html:29
msgid "Pricing"
msgstr ""

#: company/views.py:50
msgid "New Supplier"
msgstr ""

#: company/views.py:55 part/templates/part/prices.html:167
#: templates/InvenTree/search.html:210 templates/navbar.html:42
msgid "Manufacturers"
msgstr ""

#: company/views.py:56
msgid "New Manufacturer"
msgstr ""

#: company/views.py:61 templates/InvenTree/search.html:240
#: templates/navbar.html:53
msgid "Customers"
msgstr ""

#: company/views.py:62
msgid "New Customer"
msgstr ""

#: company/views.py:69
msgid "Companies"
msgstr ""

#: company/views.py:70
msgid "New Company"
msgstr ""

#: company/views.py:129 part/views.py:608
msgid "Download Image"
msgstr ""

#: company/views.py:158 part/views.py:640
msgid "Image size exceeds maximum allowable size for download"
msgstr ""

#: company/views.py:165 part/views.py:647
#, python-brace-format
msgid "Invalid response: {code}"
msgstr ""

#: company/views.py:174 part/views.py:656
msgid "Supplied URL is not a valid image file"
msgstr ""

#: label/api.py:57 report/api.py:201
msgid "No valid objects provided to template"
msgstr ""

#: label/models.py:113
msgid "Label name"
msgstr ""

#: label/models.py:120
msgid "Label description"
msgstr ""

#: label/models.py:127 stock/forms.py:167
msgid "Label"
msgstr ""

#: label/models.py:128
msgid "Label template file"
msgstr ""

#: label/models.py:134 report/models.py:298
msgid "Enabled"
msgstr ""

#: label/models.py:135
msgid "Label template is enabled"
msgstr ""

#: label/models.py:140
msgid "Width [mm]"
msgstr ""

#: label/models.py:141
msgid "Label width, specified in mm"
msgstr ""

#: label/models.py:147
msgid "Height [mm]"
msgstr ""

#: label/models.py:148
msgid "Label height, specified in mm"
msgstr ""

#: label/models.py:154 report/models.py:291
msgid "Filename Pattern"
msgstr ""

#: label/models.py:155
msgid "Pattern for generating label filenames"
msgstr ""

#: label/models.py:258
msgid "Query filters (comma-separated list of key=value pairs),"
msgstr ""

#: label/models.py:259 label/models.py:319 label/models.py:366
#: report/models.py:322 report/models.py:457 report/models.py:495
msgid "Filters"
msgstr ""

#: label/models.py:318
msgid "Query filters (comma-separated list of key=value pairs"
msgstr ""

#: label/models.py:365
msgid "Part query filters (comma-separated value of key=value pairs)"
msgstr ""

#: order/api.py:250
msgid "Matching purchase order does not exist"
msgstr ""

#: order/forms.py:27 order/templates/order/order_base.html:50
msgid "Place order"
msgstr ""

#: order/forms.py:38 order/templates/order/order_base.html:57
msgid "Mark order as complete"
msgstr ""

#: order/forms.py:49 order/forms.py:60 order/templates/order/order_base.html:62
#: order/templates/order/sales_order_base.html:64
msgid "Cancel order"
msgstr ""

#: order/forms.py:71 order/templates/order/sales_order_base.html:61
msgid "Ship order"
msgstr ""

#: order/forms.py:97
msgid "Enter stock item serial numbers"
msgstr ""

#: order/forms.py:103
msgid "Enter quantity of stock items"
msgstr ""

#: order/models.py:158
msgid "Order description"
msgstr ""

#: order/models.py:160
msgid "Link to external page"
msgstr ""

#: order/models.py:168
msgid "Created By"
msgstr ""

#: order/models.py:175
msgid "User or group responsible for this order"
msgstr ""

#: order/models.py:180
msgid "Order notes"
msgstr ""

#: order/models.py:247 order/models.py:548
msgid "Order reference"
msgstr ""

#: order/models.py:252 order/models.py:563
msgid "Purchase order status"
msgstr ""

#: order/models.py:261
msgid "Company from which the items are being ordered"
msgstr ""

#: order/models.py:264 order/templates/order/order_base.html:98
#: templates/js/translated/order.js:668
msgid "Supplier Reference"
msgstr ""

#: order/models.py:264
msgid "Supplier order reference code"
msgstr ""

#: order/models.py:271
msgid "received by"
msgstr ""

#: order/models.py:276
msgid "Issue Date"
msgstr ""

#: order/models.py:277
msgid "Date order was issued"
msgstr ""

#: order/models.py:282
msgid "Target Delivery Date"
msgstr ""

#: order/models.py:283
msgid "Expected date for order delivery. Order will be overdue after this date."
msgstr ""

#: order/models.py:289
msgid "Date order was completed"
msgstr ""

#: order/models.py:318
msgid "Part supplier must match PO supplier"
msgstr ""

#: order/models.py:428
msgid "Quantity must be an integer"
msgstr ""

#: order/models.py:432
msgid "Quantity must be a positive number"
msgstr ""

#: order/models.py:559
msgid "Company to which the items are being sold"
msgstr ""

#: order/models.py:565
msgid "Customer Reference "
msgstr ""

#: order/models.py:565
msgid "Customer order reference code"
msgstr ""

#: order/models.py:570
msgid "Target date for order completion. Order will be overdue after this date."
msgstr ""

#: order/models.py:573 templates/js/translated/order.js:1079
msgid "Shipment Date"
msgstr ""

#: order/models.py:580
msgid "shipped by"
msgstr ""

#: order/models.py:624
msgid "SalesOrder cannot be shipped as it is not currently pending"
msgstr ""

#: order/models.py:721
msgid "Item quantity"
msgstr ""

#: order/models.py:727
msgid "Line item reference"
msgstr ""

#: order/models.py:729
msgid "Line item notes"
msgstr ""

#: order/models.py:759 order/models.py:847
#: templates/js/translated/order.js:1131
msgid "Order"
msgstr ""

#: order/models.py:760 order/templates/order/order_base.html:9
#: order/templates/order/order_base.html:24
#: report/templates/report/inventree_po_report.html:77
#: stock/templates/stock/item_base.html:338
#: templates/js/translated/order.js:637 templates/js/translated/stock.js:970
#: templates/js/translated/stock.js:1568
msgid "Purchase Order"
msgstr ""

#: order/models.py:781
msgid "Supplier part"
msgstr ""

#: order/models.py:788 order/templates/order/order_base.html:131
#: order/templates/order/sales_order_base.html:138
#: templates/js/translated/order.js:428 templates/js/translated/order.js:919
msgid "Received"
msgstr ""

#: order/models.py:789
msgid "Number of items received"
msgstr ""

#: order/models.py:796 part/templates/part/prices.html:176 stock/models.py:588
#: stock/serializers.py:150 stock/templates/stock/item_base.html:345
#: templates/js/translated/stock.js:1024
msgid "Purchase Price"
msgstr ""

#: order/models.py:797
msgid "Unit purchase price"
msgstr ""

#: order/models.py:805
msgid "Where does the Purchaser want this item to be stored?"
msgstr ""

#: order/models.py:857 part/templates/part/part_pricing.html:112
#: part/templates/part/prices.html:116 part/templates/part/prices.html:284
msgid "Sale Price"
msgstr ""

#: order/models.py:858
msgid "Unit sale price"
msgstr ""

#: order/models.py:937 order/models.py:939
msgid "Stock item has not been assigned"
msgstr ""

#: order/models.py:943
msgid "Cannot allocate stock item to a line with a different part"
msgstr ""

#: order/models.py:945
msgid "Cannot allocate stock to a line without a part"
msgstr ""

#: order/models.py:948
msgid "Allocation quantity cannot exceed stock quantity"
msgstr ""

#: order/models.py:952
msgid "StockItem is over-allocated"
msgstr ""

#: order/models.py:958
msgid "Quantity must be 1 for serialized stock item"
msgstr ""

#: order/models.py:966
msgid "Line"
msgstr ""

#: order/models.py:978
msgid "Item"
msgstr ""

#: order/models.py:979
msgid "Select stock item to allocate"
msgstr ""

#: order/models.py:982
msgid "Enter stock allocation quantity"
msgstr ""

#: order/serializers.py:167
msgid "Purchase price currency"
msgstr ""

#: order/serializers.py:202
msgid "Line Item"
msgstr ""

#: order/serializers.py:208
msgid "Line item does not match purchase order"
msgstr ""

#: order/serializers.py:218 order/serializers.py:285
msgid "Select destination location for received items"
msgstr ""

#: order/serializers.py:242
msgid "Barcode Hash"
msgstr ""

#: order/serializers.py:243
msgid "Unique identifier field"
msgstr ""

#: order/serializers.py:259
msgid "Barcode is already in use"
msgstr ""

#: order/serializers.py:297
msgid "Line items must be provided"
msgstr ""

#: order/serializers.py:314
msgid "Destination location must be specified"
msgstr ""

#: order/serializers.py:325
msgid "Supplied barcode values must be unique"
msgstr ""

#: order/serializers.py:569
msgid "Sale price currency"
msgstr ""

#: order/templates/order/delete_attachment.html:5
#: stock/templates/stock/attachment_delete.html:5
#: templates/attachment_delete.html:5
msgid "Are you sure you want to delete this attachment?"
msgstr ""

#: order/templates/order/order_base.html:39
#: order/templates/order/sales_order_base.html:50
msgid "Print"
msgstr ""

#: order/templates/order/order_base.html:42
#: order/templates/order/sales_order_base.html:53
msgid "Export order to file"
msgstr ""

#: order/templates/order/order_base.html:46
#: order/templates/order/sales_order_base.html:57
msgid "Edit order information"
msgstr ""

#: order/templates/order/order_base.html:54
msgid "Receive items"
msgstr ""

#: order/templates/order/order_base.html:72
#: order/templates/order/po_navbar.html:12
msgid "Purchase Order Details"
msgstr ""

#: order/templates/order/order_base.html:77
#: order/templates/order/sales_order_base.html:84
msgid "Order Reference"
msgstr ""

#: order/templates/order/order_base.html:82
#: order/templates/order/sales_order_base.html:89
msgid "Order Status"
msgstr ""

#: order/templates/order/order_base.html:117
#: report/templates/report/inventree_build_order_base.html:122
msgid "Issued"
msgstr ""

#: order/templates/order/order_base.html:185
msgid "Edit Purchase Order"
msgstr ""

#: order/templates/order/order_cancel.html:8
msgid "Cancelling this order means that the order and line items will no longer be editable."
msgstr ""

#: order/templates/order/order_complete.html:7
msgid "Mark this order as complete?"
msgstr ""

#: order/templates/order/order_complete.html:10
msgid "This order has line items which have not been marked as received."
msgstr ""

#: order/templates/order/order_complete.html:11
msgid "Completing this order means that the order and line items will no longer be editable."
msgstr ""

#: order/templates/order/order_issue.html:8
msgid "After placing this purchase order, line items will no longer be editable."
msgstr ""

#: order/templates/order/order_wizard/match_fields.html:9
#: part/templates/part/bom_upload/match_fields.html:9
#: part/templates/part/import_wizard/ajax_match_fields.html:9
#: part/templates/part/import_wizard/match_fields.html:9
msgid "Missing selections for the following required columns"
msgstr ""

#: order/templates/order/order_wizard/match_fields.html:20
#: part/templates/part/bom_upload/match_fields.html:20
#: part/templates/part/import_wizard/ajax_match_fields.html:20
#: part/templates/part/import_wizard/match_fields.html:20
msgid "Duplicate selections found, see below. Fix them then retry submitting."
msgstr ""

#: order/templates/order/order_wizard/match_fields.html:29
#: order/templates/order/order_wizard/match_parts.html:21
#: part/templates/part/bom_upload/match_fields.html:29
#: part/templates/part/bom_upload/match_parts.html:21
#: part/templates/part/import_wizard/match_fields.html:29
#: part/templates/part/import_wizard/match_references.html:21
msgid "Submit Selections"
msgstr ""

#: order/templates/order/order_wizard/match_fields.html:35
#: part/templates/part/bom_upload/match_fields.html:35
#: part/templates/part/import_wizard/ajax_match_fields.html:28
#: part/templates/part/import_wizard/match_fields.html:35
msgid "File Fields"
msgstr ""

#: order/templates/order/order_wizard/match_fields.html:42
#: part/templates/part/bom_upload/match_fields.html:42
#: part/templates/part/import_wizard/ajax_match_fields.html:35
#: part/templates/part/import_wizard/match_fields.html:42
msgid "Remove column"
msgstr ""

#: order/templates/order/order_wizard/match_fields.html:60
#: part/templates/part/bom_upload/match_fields.html:60
#: part/templates/part/import_wizard/ajax_match_fields.html:53
#: part/templates/part/import_wizard/match_fields.html:60
msgid "Duplicate selection"
msgstr ""

#: order/templates/order/order_wizard/match_fields.html:71
#: order/templates/order/order_wizard/match_parts.html:52
#: part/templates/part/bom_upload/match_fields.html:71
#: part/templates/part/bom_upload/match_parts.html:53
#: part/templates/part/import_wizard/ajax_match_fields.html:64
#: part/templates/part/import_wizard/ajax_match_references.html:42
#: part/templates/part/import_wizard/match_fields.html:71
#: part/templates/part/import_wizard/match_references.html:49
#: templates/js/translated/build.js:869 templates/js/translated/order.js:376
msgid "Remove row"
msgstr ""

#: order/templates/order/order_wizard/match_parts.html:12
#: part/templates/part/bom_upload/match_parts.html:12
#: part/templates/part/import_wizard/ajax_match_references.html:12
#: part/templates/part/import_wizard/match_references.html:12
msgid "Errors exist in the submitted data"
msgstr ""

#: order/templates/order/order_wizard/match_parts.html:28
#: part/templates/part/bom_upload/match_parts.html:28
#: part/templates/part/import_wizard/ajax_match_references.html:21
#: part/templates/part/import_wizard/match_references.html:28
msgid "Row"
msgstr ""

#: order/templates/order/order_wizard/match_parts.html:29
msgid "Select Supplier Part"
msgstr ""

#: order/templates/order/order_wizard/po_upload.html:11
msgid "Upload File for Purchase Order"
msgstr ""

#: order/templates/order/order_wizard/po_upload.html:18
#: part/templates/part/bom_upload/upload_file.html:34
#: part/templates/part/import_wizard/ajax_part_upload.html:10
#: part/templates/part/import_wizard/part_upload.html:21
#, python-format
msgid "Step %(step)s of %(count)s"
msgstr ""

#: order/templates/order/order_wizard/po_upload.html:48
msgid "Order is already processed. Files cannot be uploaded."
msgstr ""

#: order/templates/order/order_wizard/select_parts.html:11
msgid "Step 1 of 2 - Select Part Suppliers"
msgstr ""

#: order/templates/order/order_wizard/select_parts.html:16
msgid "Select suppliers"
msgstr ""

#: order/templates/order/order_wizard/select_parts.html:20
msgid "No purchaseable parts selected"
msgstr ""

#: order/templates/order/order_wizard/select_parts.html:33
msgid "Select Supplier"
msgstr ""

#: order/templates/order/order_wizard/select_parts.html:57
msgid "No price"
msgstr ""

#: order/templates/order/order_wizard/select_parts.html:65
#, python-format
msgid "Select a supplier for <em>%(name)s</em>"
msgstr ""

#: order/templates/order/order_wizard/select_parts.html:77
#: part/templates/part/set_category.html:32
msgid "Remove part"
msgstr ""

#: order/templates/order/order_wizard/select_pos.html:8
msgid "Step 2 of 2 - Select Purchase Orders"
msgstr ""

#: order/templates/order/order_wizard/select_pos.html:12
msgid "Select existing purchase orders, or create new orders."
msgstr ""

#: order/templates/order/order_wizard/select_pos.html:31
#: templates/js/translated/order.js:694 templates/js/translated/order.js:1084
msgid "Items"
msgstr ""

#: order/templates/order/order_wizard/select_pos.html:32
msgid "Select Purchase Order"
msgstr ""

#: order/templates/order/order_wizard/select_pos.html:45
#, python-format
msgid "Create new purchase order for %(name)s"
msgstr ""

#: order/templates/order/order_wizard/select_pos.html:68
#, python-format
msgid "Select a purchase order for %(name)s"
msgstr ""

#: order/templates/order/po_attachments.html:12
#: order/templates/order/po_navbar.html:32
#: order/templates/order/purchase_order_detail.html:56
msgid "Purchase Order Attachments"
msgstr ""

#: order/templates/order/po_navbar.html:26
msgid "Received Stock Items"
msgstr ""

#: order/templates/order/po_navbar.html:29
#: order/templates/order/po_received_items.html:12
#: order/templates/order/purchase_order_detail.html:47
msgid "Received Items"
msgstr ""

#: order/templates/order/purchase_order_detail.html:17
msgid "Purchase Order Items"
msgstr ""

#: order/templates/order/purchase_order_detail.html:24
#: order/templates/order/purchase_order_detail.html:212
#: order/templates/order/sales_order_detail.html:23
#: order/templates/order/sales_order_detail.html:177
msgid "Add Line Item"
msgstr ""

#: order/templates/order/purchase_order_detail.html:30
msgid "Receive selected items"
msgstr ""

#: order/templates/order/purchase_order_detail.html:31
msgid "Receive Items"
msgstr ""

#: order/templates/order/purchase_order_detail.html:67
#: order/templates/order/sales_order_detail.html:54
msgid "Order Notes"
msgstr ""

#: order/templates/order/purchase_orders.html:24
#: order/templates/order/sales_orders.html:24
msgid "Print Order Reports"
msgstr ""

#: order/templates/order/sales_order_base.html:16
msgid "This Sales Order has not been fully allocated"
msgstr ""

#: order/templates/order/sales_order_base.html:70
msgid "Packing List"
msgstr ""

#: order/templates/order/sales_order_base.html:79
msgid "Sales Order Details"
msgstr ""

#: order/templates/order/sales_order_base.html:105
#: templates/js/translated/order.js:1051
msgid "Customer Reference"
msgstr ""

#: order/templates/order/sales_order_base.html:183
msgid "Edit Sales Order"
msgstr ""

#: order/templates/order/sales_order_cancel.html:8
#: order/templates/order/sales_order_ship.html:9
#: part/templates/part/bom_duplicate.html:12
#: stock/templates/stock/stockitem_convert.html:13
msgid "Warning"
msgstr ""

#: order/templates/order/sales_order_cancel.html:9
msgid "Cancelling this order means that the order will no longer be editable."
msgstr ""

#: order/templates/order/sales_order_detail.html:17
msgid "Sales Order Items"
msgstr ""

#: order/templates/order/sales_order_ship.html:10
msgid "This order has not been fully allocated. If the order is marked as shipped, it can no longer be adjusted."
msgstr ""

#: order/templates/order/sales_order_ship.html:12
msgid "Ensure that the order allocation is correct before shipping the order."
msgstr ""

#: order/templates/order/sales_order_ship.html:18
msgid "Some line items in this order have been over-allocated"
msgstr ""

#: order/templates/order/sales_order_ship.html:20
msgid "Ensure that this is correct before shipping the order."
msgstr ""

#: order/templates/order/sales_order_ship.html:27
msgid "Shipping this order means that the order will no longer be editable."
msgstr ""

#: order/templates/order/so_allocate_by_serial.html:9
msgid "Allocate stock items by serial number"
msgstr ""

#: order/templates/order/so_navbar.html:12
msgid "Sales Order Line Items"
msgstr ""

#: order/templates/order/so_navbar.html:15
msgid "Order Items"
msgstr ""

#: order/templates/order/so_navbar.html:26
msgid "Sales Order Attachments"
msgstr ""

#: order/views.py:103
msgid "Cancel Order"
msgstr ""

#: order/views.py:112 order/views.py:138
msgid "Confirm order cancellation"
msgstr ""

#: order/views.py:115 order/views.py:141
msgid "Order cannot be cancelled"
msgstr ""

#: order/views.py:129
msgid "Cancel sales order"
msgstr ""

#: order/views.py:155
msgid "Issue Order"
msgstr ""

#: order/views.py:164
msgid "Confirm order placement"
msgstr ""

#: order/views.py:174
msgid "Purchase order issued"
msgstr ""

#: order/views.py:185
msgid "Complete Order"
msgstr ""

#: order/views.py:201
msgid "Confirm order completion"
msgstr ""

#: order/views.py:212
msgid "Purchase order completed"
msgstr ""

#: order/views.py:222
msgid "Ship Order"
msgstr ""

#: order/views.py:238
msgid "Confirm order shipment"
msgstr ""

#: order/views.py:244
msgid "Could not ship order"
msgstr ""

#: order/views.py:291
msgid "Match Supplier Parts"
msgstr ""

#: order/views.py:535
msgid "Update prices"
msgstr ""

#: order/views.py:793
#, python-brace-format
msgid "Ordered {n} parts"
msgstr ""

#: order/views.py:846
msgid "Allocate Serial Numbers"
msgstr ""

#: order/views.py:891
#, python-brace-format
msgid "Allocated {n} items"
msgstr ""

#: order/views.py:907
msgid "Select line item"
msgstr ""

#: order/views.py:938
#, python-brace-format
msgid "No matching item for serial {serial}"
msgstr ""

#: order/views.py:948
#, python-brace-format
msgid "{serial} is not in stock"
msgstr ""

#: order/views.py:956
#, python-brace-format
msgid "{serial} already allocated to an order"
msgstr ""

#: order/views.py:1072
msgid "Sales order not found"
msgstr ""

#: order/views.py:1078
msgid "Price not found"
msgstr ""

#: order/views.py:1081
#, python-brace-format
msgid "Updated {part} unit-price to {price}"
msgstr ""

#: order/views.py:1086
#, python-brace-format
msgid "Updated {part} unit-price to {price} and quantity to {qty}"
msgstr ""

#: part/api.py:54 part/models.py:299 part/templates/part/cat_link.html:7
#: part/templates/part/category.html:108 part/templates/part/category.html:122
#: part/templates/part/category_navbar.html:21
#: part/templates/part/category_navbar.html:24
#: templates/InvenTree/index.html:102 templates/InvenTree/search.html:114
#: templates/InvenTree/settings/navbar.html:95
#: templates/InvenTree/settings/navbar.html:97
#: templates/js/translated/part.js:1165 templates/navbar.html:29
#: templates/stats.html:80 templates/stats.html:89 users/models.py:41
msgid "Parts"
msgstr ""

#: part/api.py:700
msgid "Must be greater than zero"
msgstr ""

#: part/api.py:704
msgid "Must be a valid quantity"
msgstr ""

#: part/api.py:719
msgid "Specify location for initial part stock"
msgstr ""

#: part/api.py:750 part/api.py:754 part/api.py:769 part/api.py:773
msgid "This field is required"
msgstr ""

#: part/bom.py:133 part/models.py:76 part/models.py:734
#: part/templates/part/category.html:75 part/templates/part/part_base.html:290
msgid "Default Location"
msgstr ""

#: part/bom.py:134 part/templates/part/part_base.html:156
msgid "Available Stock"
msgstr ""

#: part/forms.py:63
msgid "File Format"
msgstr ""

#: part/forms.py:63
msgid "Select output file format"
msgstr ""

#: part/forms.py:65
msgid "Cascading"
msgstr ""

#: part/forms.py:65
msgid "Download cascading / multi-level BOM"
msgstr ""

#: part/forms.py:67
msgid "Levels"
msgstr ""

#: part/forms.py:67
msgid "Select maximum number of BOM levels to export (0 = all levels)"
msgstr ""

#: part/forms.py:69
msgid "Include Parameter Data"
msgstr ""

#: part/forms.py:69
msgid "Include part parameters data in exported BOM"
msgstr ""

#: part/forms.py:71
msgid "Include Stock Data"
msgstr ""

#: part/forms.py:71
msgid "Include part stock data in exported BOM"
msgstr ""

#: part/forms.py:73
msgid "Include Manufacturer Data"
msgstr ""

#: part/forms.py:73
msgid "Include part manufacturer data in exported BOM"
msgstr ""

#: part/forms.py:75
msgid "Include Supplier Data"
msgstr ""

#: part/forms.py:75
msgid "Include part supplier data in exported BOM"
msgstr ""

#: part/forms.py:96 part/models.py:2254
msgid "Parent Part"
msgstr ""

#: part/forms.py:97 part/templates/part/bom_duplicate.html:7
msgid "Select parent part to copy BOM from"
msgstr ""

#: part/forms.py:103
msgid "Clear existing BOM items"
msgstr ""

#: part/forms.py:109
msgid "Confirm BOM duplication"
msgstr ""

#: part/forms.py:127
msgid "validate"
msgstr ""

#: part/forms.py:127
msgid "Confirm that the BOM is correct"
msgstr ""

#: part/forms.py:170
msgid "Related Part"
msgstr ""

#: part/forms.py:177
msgid "Select part category"
msgstr ""

#: part/forms.py:226
msgid "Add parameter template to same level categories"
msgstr ""

#: part/forms.py:230
msgid "Add parameter template to all categories"
msgstr ""

#: part/forms.py:250
msgid "Input quantity for price calculation"
msgstr ""

#: part/models.py:77
msgid "Default location for parts in this category"
msgstr ""

#: part/models.py:80
msgid "Default keywords"
msgstr ""

#: part/models.py:80
msgid "Default keywords for parts in this category"
msgstr ""

#: part/models.py:90 part/models.py:2300
#: part/templates/part/part_app_base.html:10
msgid "Part Category"
msgstr ""

#: part/models.py:91 part/templates/part/category.html:32
#: part/templates/part/category.html:103 templates/InvenTree/search.html:127
#: templates/stats.html:84 users/models.py:40
msgid "Part Categories"
msgstr ""

#: part/models.py:384
msgid "Invalid choice for parent part"
msgstr ""

#: part/models.py:436 part/models.py:448
#, python-brace-format
msgid "Part '{p1}' is  used in BOM for '{p2}' (recursive)"
msgstr ""

#: part/models.py:545
msgid "Next available serial numbers are"
msgstr ""

#: part/models.py:549
msgid "Next available serial number is"
msgstr ""

#: part/models.py:554
msgid "Most recent serial number is"
msgstr ""

#: part/models.py:633
msgid "Duplicate IPN not allowed in part settings"
msgstr ""

#: part/models.py:658
msgid "Part name"
msgstr ""

#: part/models.py:665
msgid "Is Template"
msgstr ""

#: part/models.py:666
msgid "Is this part a template part?"
msgstr ""

#: part/models.py:676
msgid "Is this part a variant of another part?"
msgstr ""

#: part/models.py:677
msgid "Variant Of"
msgstr ""

#: part/models.py:683
msgid "Part description"
msgstr ""

#: part/models.py:688 part/templates/part/category.html:82
#: part/templates/part/part_base.html:259
msgid "Keywords"
msgstr ""

#: part/models.py:689
msgid "Part keywords to improve visibility in search results"
msgstr ""

#: part/models.py:696 part/models.py:2299
#: part/templates/part/set_category.html:15
#: templates/InvenTree/settings/settings.html:169
#: templates/js/translated/part.js:927
msgid "Category"
msgstr ""

#: part/models.py:697
msgid "Part category"
msgstr ""

#: part/models.py:702 part/templates/part/part_base.html:235
#: templates/js/translated/part.js:528 templates/js/translated/part.js:760
msgid "IPN"
msgstr ""

#: part/models.py:703
msgid "Internal Part Number"
msgstr ""

#: part/models.py:709
msgid "Part revision or version number"
msgstr ""

#: part/models.py:710 part/templates/part/part_base.html:252
#: report/models.py:200 templates/js/translated/part.js:532
msgid "Revision"
msgstr ""

#: part/models.py:732
msgid "Where is this item normally stored?"
msgstr ""

#: part/models.py:779 part/templates/part/part_base.html:297
msgid "Default Supplier"
msgstr ""

#: part/models.py:780
msgid "Default supplier part"
msgstr ""

#: part/models.py:787
msgid "Default Expiry"
msgstr ""

#: part/models.py:788
msgid "Expiry time (in days) for stock items of this part"
msgstr ""

#: part/models.py:793
msgid "Minimum Stock"
msgstr ""

#: part/models.py:794
msgid "Minimum allowed stock level"
msgstr ""

#: part/models.py:801
msgid "Stock keeping units for this part"
msgstr ""

#: part/models.py:807
msgid "Can this part be built from other parts?"
msgstr ""

#: part/models.py:813
msgid "Can this part be used to build other parts?"
msgstr ""

#: part/models.py:819
msgid "Does this part have tracking for unique items?"
msgstr ""

#: part/models.py:824
msgid "Can this part be purchased from external suppliers?"
msgstr ""

#: part/models.py:829
msgid "Can this part be sold to customers?"
msgstr ""

#: part/models.py:833 templates/js/translated/table_filters.js:34
#: templates/js/translated/table_filters.js:82
#: templates/js/translated/table_filters.js:268
#: templates/js/translated/table_filters.js:346
msgid "Active"
msgstr ""

#: part/models.py:834
msgid "Is this part active?"
msgstr ""

#: part/models.py:839
msgid "Is this a virtual part, such as a software product or license?"
msgstr ""

#: part/models.py:844
msgid "Part notes - supports Markdown formatting"
msgstr ""

#: part/models.py:847
msgid "BOM checksum"
msgstr ""

#: part/models.py:847
msgid "Stored BOM checksum"
msgstr ""

#: part/models.py:850
msgid "BOM checked by"
msgstr ""

#: part/models.py:852
msgid "BOM checked date"
msgstr ""

#: part/models.py:856
msgid "Creation User"
msgstr ""

#: part/models.py:1605
msgid "Sell multiple"
msgstr ""

#: part/models.py:2100
msgid "Test templates can only be created for trackable parts"
msgstr ""

#: part/models.py:2117
msgid "Test with this name already exists for this part"
msgstr ""

#: part/models.py:2137 templates/js/translated/part.js:1216
#: templates/js/translated/stock.js:535
msgid "Test Name"
msgstr ""

#: part/models.py:2138
msgid "Enter a name for the test"
msgstr ""

#: part/models.py:2143
msgid "Test Description"
msgstr ""

#: part/models.py:2144
msgid "Enter description for this test"
msgstr ""

#: part/models.py:2149 templates/js/translated/part.js:1225
#: templates/js/translated/table_filters.js:254
msgid "Required"
msgstr ""

#: part/models.py:2150
msgid "Is this test required to pass?"
msgstr ""

#: part/models.py:2155 templates/js/translated/part.js:1233
msgid "Requires Value"
msgstr ""

#: part/models.py:2156
msgid "Does this test require a value when adding a test result?"
msgstr ""

#: part/models.py:2161 templates/js/translated/part.js:1240
msgid "Requires Attachment"
msgstr ""

#: part/models.py:2162
msgid "Does this test require a file attachment when adding a test result?"
msgstr ""

#: part/models.py:2173
#, python-brace-format
msgid "Illegal character in template name ({c})"
msgstr ""

#: part/models.py:2209
msgid "Parameter template name must be unique"
msgstr ""

#: part/models.py:2217
msgid "Parameter Name"
msgstr ""

#: part/models.py:2224
msgid "Parameter Units"
msgstr ""

#: part/models.py:2256 part/models.py:2305 part/models.py:2306
#: templates/InvenTree/settings/settings.html:164
msgid "Parameter Template"
msgstr ""

#: part/models.py:2258
msgid "Data"
msgstr ""

#: part/models.py:2258
msgid "Parameter Value"
msgstr ""

#: part/models.py:2310 templates/InvenTree/settings/settings.html:173
msgid "Default Value"
msgstr ""

#: part/models.py:2311
msgid "Default Parameter Value"
msgstr ""

#: part/models.py:2362
msgid "Select parent part"
msgstr ""

#: part/models.py:2370
msgid "Sub part"
msgstr ""

#: part/models.py:2371
msgid "Select part to be used in BOM"
msgstr ""

#: part/models.py:2377
msgid "BOM quantity for this BOM item"
msgstr ""

#: part/models.py:2379 templates/js/translated/bom.js:275
#: templates/js/translated/bom.js:335
msgid "Optional"
msgstr ""

#: part/models.py:2379
msgid "This BOM item is optional"
msgstr ""

#: part/models.py:2382
msgid "Overage"
msgstr ""

#: part/models.py:2383
msgid "Estimated build wastage quantity (absolute or percentage)"
msgstr ""

#: part/models.py:2386
msgid "BOM item reference"
msgstr ""

#: part/models.py:2389
msgid "BOM item notes"
msgstr ""

#: part/models.py:2391
msgid "Checksum"
msgstr ""

#: part/models.py:2391
msgid "BOM line checksum"
msgstr ""

#: part/models.py:2395 templates/js/translated/bom.js:352
#: templates/js/translated/bom.js:359
#: templates/js/translated/table_filters.js:68
msgid "Inherited"
msgstr ""

#: part/models.py:2396
msgid "This BOM item is inherited by BOMs for variant parts"
msgstr ""

#: part/models.py:2401 templates/js/translated/bom.js:344
msgid "Allow Variants"
msgstr ""

#: part/models.py:2402
msgid "Stock items for variant parts can be used for this BOM item"
msgstr ""

#: part/models.py:2487 stock/models.py:341
msgid "Quantity must be integer value for trackable parts"
msgstr ""

#: part/models.py:2496 part/models.py:2498
msgid "Sub part must be specified"
msgstr ""

#: part/models.py:2620
msgid "Part 1"
msgstr ""

#: part/models.py:2624
msgid "Part 2"
msgstr ""

#: part/models.py:2624
msgid "Select Related Part"
msgstr ""

#: part/models.py:2656
msgid "Error creating relationship: check that the part is not related to itself and that the relationship is unique"
msgstr ""

#: part/templates/part/bom.html:6
msgid "You do not have permission to edit the BOM."
msgstr ""

#: part/templates/part/bom.html:14
#, python-format
msgid "The BOM for <em>%(part)s</em> has changed, and must be validated.<br>"
msgstr ""

#: part/templates/part/bom.html:16
#, python-format
msgid "The BOM for <em>%(part)s</em> was last checked by %(checker)s on %(check_date)s"
msgstr ""

#: part/templates/part/bom.html:20
#, python-format
msgid "The BOM for <em>%(part)s</em> has not been validated."
msgstr ""

#: part/templates/part/bom.html:27
msgid "Remove selected BOM items"
msgstr ""

#: part/templates/part/bom.html:30
msgid "Import BOM data"
msgstr ""

#: part/templates/part/bom.html:34
msgid "Copy BOM from parent part"
msgstr ""

#: part/templates/part/bom.html:38
msgid "New BOM Item"
msgstr ""

#: part/templates/part/bom.html:41
msgid "Finish Editing"
msgstr ""

#: part/templates/part/bom.html:46
msgid "Edit BOM"
msgstr ""

#: part/templates/part/bom.html:50
msgid "Validate Bill of Materials"
msgstr ""

#: part/templates/part/bom.html:56 part/views.py:1220
msgid "Export Bill of Materials"
msgstr ""

#: part/templates/part/bom.html:59
msgid "Print BOM Report"
msgstr ""

#: part/templates/part/bom_duplicate.html:13
msgid "This part already has a Bill of Materials"
msgstr ""

#: part/templates/part/bom_upload/match_parts.html:29
msgid "Select Part"
msgstr ""

#: part/templates/part/bom_upload/upload_file.html:13
#: part/templates/part/bom_upload/upload_file.html:16
msgid "Return To BOM"
msgstr ""

#: part/templates/part/bom_upload/upload_file.html:27
msgid "Upload Bill of Materials"
msgstr ""

#: part/templates/part/bom_upload/upload_file.html:46
msgid "Requirements for BOM upload"
msgstr ""

#: part/templates/part/bom_upload/upload_file.html:48
msgid "The BOM file must contain the required named columns as provided in the "
msgstr ""

#: part/templates/part/bom_upload/upload_file.html:48
msgid "BOM Upload Template"
msgstr ""

#: part/templates/part/bom_upload/upload_file.html:49
msgid "Each part must already exist in the database"
msgstr ""

#: part/templates/part/bom_validate.html:6
#, python-format
msgid "Confirm that the Bill of Materials (BOM) is valid for:<br><em>%(part)s</em>"
msgstr ""

#: part/templates/part/bom_validate.html:9
msgid "This will validate each line in the BOM."
msgstr ""

#: part/templates/part/category.html:33
msgid "All parts"
msgstr ""

#: part/templates/part/category.html:38
msgid "Create new part category"
msgstr ""

#: part/templates/part/category.html:44
msgid "Edit part category"
msgstr ""

#: part/templates/part/category.html:49
msgid "Delete part category"
msgstr ""

#: part/templates/part/category.html:59 part/templates/part/category.html:98
msgid "Category Details"
msgstr ""

#: part/templates/part/category.html:64
msgid "Category Path"
msgstr ""

#: part/templates/part/category.html:69
msgid "Category Description"
msgstr ""

#: part/templates/part/category.html:88 part/templates/part/category.html:175
#: part/templates/part/category_navbar.html:14
#: part/templates/part/category_navbar.html:17
msgid "Subcategories"
msgstr ""

#: part/templates/part/category.html:93
msgid "Parts (Including subcategories)"
msgstr ""

#: part/templates/part/category.html:126
msgid "Export Part Data"
msgstr ""

#: part/templates/part/category.html:127 part/templates/part/category.html:142
msgid "Export"
msgstr ""

#: part/templates/part/category.html:130
msgid "Create new part"
msgstr ""

#: part/templates/part/category.html:131 templates/js/translated/bom.js:39
msgid "New Part"
msgstr ""

#: part/templates/part/category.html:138
msgid "Set category"
msgstr ""

#: part/templates/part/category.html:138
msgid "Set Category"
msgstr ""

#: part/templates/part/category.html:141
msgid "Print Labels"
msgstr ""

#: part/templates/part/category.html:142
msgid "Export Data"
msgstr ""

#: part/templates/part/category.html:146
msgid "View list display"
msgstr ""

#: part/templates/part/category.html:149
msgid "View grid display"
msgstr ""

#: part/templates/part/category.html:165
msgid "Part Parameters"
msgstr ""

#: part/templates/part/category.html:254
msgid "Create Part Category"
msgstr ""

#: part/templates/part/category.html:281
msgid "Create Part"
msgstr ""

#: part/templates/part/category_delete.html:5
msgid "Are you sure you want to delete category"
msgstr ""

#: part/templates/part/category_delete.html:8
#, python-format
msgid "This category contains %(count)s child categories"
msgstr ""

#: part/templates/part/category_delete.html:9
msgid "If this category is deleted, these child categories will be moved to the"
msgstr ""

#: part/templates/part/category_delete.html:11
msgid "category"
msgstr ""

#: part/templates/part/category_delete.html:13
msgid "top level Parts category"
msgstr ""

#: part/templates/part/category_delete.html:25
#, python-format
msgid "This category contains %(count)s parts"
msgstr ""

#: part/templates/part/category_delete.html:27
#, python-format
msgid "If this category is deleted, these parts will be moved to the parent category %(path)s"
msgstr ""

#: part/templates/part/category_delete.html:29
msgid "If this category is deleted, these parts will be moved to the top-level category Teile"
msgstr ""

#: part/templates/part/category_navbar.html:29
#: part/templates/part/category_navbar.html:32
msgid "Import Parts"
msgstr ""

#: part/templates/part/copy_part.html:9 templates/js/translated/part.js:363
msgid "Duplicate Part"
msgstr ""

#: part/templates/part/copy_part.html:10
#, python-format
msgid "Make a copy of part '%(full_name)s'."
msgstr ""

#: part/templates/part/copy_part.html:14
#: part/templates/part/create_part.html:11
msgid "Possible Matching Parts"
msgstr ""

#: part/templates/part/copy_part.html:15
#: part/templates/part/create_part.html:12
msgid "The new part may be a duplicate of these existing parts"
msgstr ""

#: part/templates/part/create_part.html:17
#, python-format
msgid "%(full_name)s - <em>%(desc)s</em> (%(match_per)s%% match)"
msgstr ""

#: part/templates/part/detail.html:16
msgid "Part Stock"
msgstr ""

#: part/templates/part/detail.html:21
#, python-format
msgid "Showing stock for all variants of <em>%(full_name)s</em>"
msgstr ""

#: part/templates/part/detail.html:30 part/templates/part/navbar.html:99
msgid "Part Test Templates"
msgstr ""

#: part/templates/part/detail.html:36
msgid "Add Test Template"
msgstr ""

#: part/templates/part/detail.html:77
msgid "New sales order"
msgstr ""

#: part/templates/part/detail.html:77
msgid "New Order"
msgstr ""

#: part/templates/part/detail.html:90
msgid "Sales Order Allocations"
msgstr ""

#: part/templates/part/detail.html:130 part/templates/part/navbar.html:27
msgid "Part Variants"
msgstr ""

#: part/templates/part/detail.html:137
msgid "Create new variant"
msgstr ""

#: part/templates/part/detail.html:138
msgid "New Variant"
msgstr ""

#: part/templates/part/detail.html:161
msgid "Add new parameter"
msgstr ""

#: part/templates/part/detail.html:182 part/templates/part/navbar.html:107
#: part/templates/part/navbar.html:110
msgid "Related Parts"
msgstr ""

#: part/templates/part/detail.html:188
msgid "Add Related"
msgstr ""

#: part/templates/part/detail.html:228 part/templates/part/navbar.html:43
#: part/templates/part/navbar.html:46
msgid "Bill of Materials"
msgstr ""

#: part/templates/part/detail.html:237
msgid "Assemblies"
msgstr ""

#: part/templates/part/detail.html:253
msgid "Part Builds"
msgstr ""

#: part/templates/part/detail.html:260
msgid "Start New Build"
msgstr ""

#: part/templates/part/detail.html:274
msgid "Build Order Allocations"
msgstr ""

#: part/templates/part/detail.html:283
msgid "Part Suppliers"
msgstr ""

#: part/templates/part/detail.html:305
msgid "Part Manufacturers"
msgstr ""

#: part/templates/part/detail.html:317
msgid "Delete manufacturer parts"
msgstr ""

#: part/templates/part/detail.html:502
msgid "Delete selected BOM items?"
msgstr ""

#: part/templates/part/detail.html:503
msgid "All selected BOM items will be deleted"
msgstr ""

#: part/templates/part/detail.html:554
msgid "Create BOM Item"
msgstr ""

#: part/templates/part/detail.html:699
msgid "Add Test Result Template"
msgstr ""

#: part/templates/part/detail.html:755
msgid "Edit Part Notes"
msgstr ""

#: part/templates/part/detail.html:907
#, python-format
msgid "Purchase Unit Price - %(currency)s"
msgstr ""

#: part/templates/part/detail.html:919
#, python-format
msgid "Unit Price-Cost Difference - %(currency)s"
msgstr ""

#: part/templates/part/detail.html:931
#, python-format
msgid "Supplier Unit Cost - %(currency)s"
msgstr ""

#: part/templates/part/detail.html:1020
#, python-format
msgid "Unit Price - %(currency)s"
msgstr ""

#: part/templates/part/import_wizard/ajax_part_upload.html:29
#: part/templates/part/import_wizard/part_upload.html:51
msgid "Unsuffitient privileges."
msgstr ""

#: part/templates/part/import_wizard/part_upload.html:14
msgid "Import Parts from File"
msgstr ""

#: part/templates/part/navbar.html:30
msgid "Variants"
msgstr ""

#: part/templates/part/navbar.html:59 part/templates/part/navbar.html:62
msgid "Used In"
msgstr ""

#: part/templates/part/navbar.html:70
msgid "Prices"
msgstr ""

#: part/templates/part/navbar.html:102
msgid "Test Templates"
msgstr ""

#: part/templates/part/part_app_base.html:12
msgid "Part List"
msgstr ""

#: part/templates/part/part_base.html:35
msgid "Part is a template part (variants can be made from this part)"
msgstr ""

#: part/templates/part/part_base.html:38
msgid "Part can be assembled from other parts"
msgstr ""

#: part/templates/part/part_base.html:41
msgid "Part can be used in assemblies"
msgstr ""

#: part/templates/part/part_base.html:44
msgid "Part stock is tracked by serial number"
msgstr ""

#: part/templates/part/part_base.html:47
msgid "Part can be purchased from external suppliers"
msgstr ""

#: part/templates/part/part_base.html:50
msgid "Part can be sold to customers"
msgstr ""

#: part/templates/part/part_base.html:57 part/templates/part/part_base.html:65
msgid "Part is virtual (not a physical part)"
msgstr ""

#: part/templates/part/part_base.html:58 templates/js/translated/company.js:504
#: templates/js/translated/company.js:761 templates/js/translated/part.js:443
#: templates/js/translated/part.js:520
msgid "Inactive"
msgstr ""

#: part/templates/part/part_base.html:73
msgid "Star this part"
msgstr ""

#: part/templates/part/part_base.html:80
#: stock/templates/stock/item_base.html:75
#: stock/templates/stock/location.html:51
msgid "Barcode actions"
msgstr ""

#: part/templates/part/part_base.html:82
#: stock/templates/stock/item_base.html:77
#: stock/templates/stock/location.html:53 templates/qr_button.html:1
msgid "Show QR Code"
msgstr ""

#: part/templates/part/part_base.html:83
#: stock/templates/stock/item_base.html:93
#: stock/templates/stock/location.html:54
msgid "Print Label"
msgstr ""

#: part/templates/part/part_base.html:89
msgid "Show pricing information"
msgstr ""

#: part/templates/part/part_base.html:95
#: stock/templates/stock/item_base.html:142
#: stock/templates/stock/location.html:62
msgid "Stock actions"
msgstr ""

#: part/templates/part/part_base.html:102
msgid "Count part stock"
msgstr ""

#: part/templates/part/part_base.html:108
msgid "Transfer part stock"
msgstr ""

#: part/templates/part/part_base.html:125
msgid "Part actions"
msgstr ""

#: part/templates/part/part_base.html:128
msgid "Duplicate part"
msgstr ""

#: part/templates/part/part_base.html:131
msgid "Edit part"
msgstr ""

#: part/templates/part/part_base.html:134
msgid "Delete part"
msgstr ""

#: part/templates/part/part_base.html:146
#, python-format
msgid "This part is a variant of %(link)s"
msgstr ""

#: part/templates/part/part_base.html:161
#: templates/js/translated/model_renderers.js:169
#: templates/js/translated/order.js:1503
#: templates/js/translated/table_filters.js:166
msgid "In Stock"
msgstr ""

#: part/templates/part/part_base.html:167 templates/js/translated/part.js:960
msgid "On Order"
msgstr ""

#: part/templates/part/part_base.html:174 templates/InvenTree/index.html:186
msgid "Required for Build Orders"
msgstr ""

#: part/templates/part/part_base.html:181
msgid "Required for Sales Orders"
msgstr ""

#: part/templates/part/part_base.html:188
msgid "Allocated to Orders"
msgstr ""

#: part/templates/part/part_base.html:203 templates/js/translated/bom.js:373
msgid "Can Build"
msgstr ""

#: part/templates/part/part_base.html:209 templates/js/translated/part.js:776
#: templates/js/translated/part.js:964
msgid "Building"
msgstr ""

#: part/templates/part/part_base.html:223
#: part/templates/part/part_base.html:531
#: part/templates/part/part_base.html:557
msgid "Show Part Details"
msgstr ""

#: part/templates/part/part_base.html:283
msgid "Latest Serial Number"
msgstr ""

#: part/templates/part/part_base.html:402 part/templates/part/prices.html:144
msgid "Calculate"
msgstr ""

#: part/templates/part/part_base.html:445
msgid "No matching images found"
msgstr ""

#: part/templates/part/part_base.html:526
#: part/templates/part/part_base.html:551
msgid "Hide Part Details"
msgstr ""

#: part/templates/part/part_pricing.html:22 part/templates/part/prices.html:21
msgid "Supplier Pricing"
msgstr ""

#: part/templates/part/part_pricing.html:26
#: part/templates/part/part_pricing.html:52
#: part/templates/part/part_pricing.html:100
#: part/templates/part/part_pricing.html:115 part/templates/part/prices.html:25
#: part/templates/part/prices.html:52 part/templates/part/prices.html:103
#: part/templates/part/prices.html:120
msgid "Unit Cost"
msgstr ""

#: part/templates/part/part_pricing.html:32
#: part/templates/part/part_pricing.html:58
#: part/templates/part/part_pricing.html:104
#: part/templates/part/part_pricing.html:119 part/templates/part/prices.html:32
#: part/templates/part/prices.html:59 part/templates/part/prices.html:108
#: part/templates/part/prices.html:125
msgid "Total Cost"
msgstr ""

#: part/templates/part/part_pricing.html:40 part/templates/part/prices.html:40
#: templates/js/translated/bom.js:327
msgid "No supplier pricing available"
msgstr ""

#: part/templates/part/part_pricing.html:48 part/templates/part/prices.html:49
#: part/templates/part/prices.html:243
msgid "BOM Pricing"
msgstr ""

#: part/templates/part/part_pricing.html:65 part/templates/part/prices.html:69
msgid "Unit Purchase Price"
msgstr ""

#: part/templates/part/part_pricing.html:71 part/templates/part/prices.html:76
msgid "Total Purchase Price"
msgstr ""

#: part/templates/part/part_pricing.html:81 part/templates/part/prices.html:86
msgid "Note: BOM pricing is incomplete for this part"
msgstr ""

#: part/templates/part/part_pricing.html:88 part/templates/part/prices.html:93
msgid "No BOM pricing available"
msgstr ""

#: part/templates/part/part_pricing.html:97 part/templates/part/prices.html:102
msgid "Internal Price"
msgstr ""

#: part/templates/part/part_pricing.html:128
#: part/templates/part/prices.html:134
msgid "No pricing information is available for this part."
msgstr ""

#: part/templates/part/part_thumb.html:20
msgid "Select from existing images"
msgstr ""

#: part/templates/part/partial_delete.html:9
#, python-format
msgid ""
"Part '<strong>%(full_name)s</strong>' cannot be deleted as it is still marked as <strong>active</strong>.\n"
"    <br>Disable the \"Active\" part attribute and re-try.\n"
"    "
msgstr ""

#: part/templates/part/partial_delete.html:17
#, python-format
msgid "Are you sure you want to delete part '<strong>%(full_name)s</strong>'?"
msgstr ""

#: part/templates/part/partial_delete.html:22
#, python-format
msgid "This part is used in BOMs for %(count)s other parts. If you delete this part, the BOMs for the following parts will be updated"
msgstr ""

#: part/templates/part/partial_delete.html:32
#, python-format
msgid "There are %(count)s stock entries defined for this part. If you delete this part, the following stock entries will also be deleted:"
msgstr ""

#: part/templates/part/partial_delete.html:43
#, python-format
msgid "There are %(count)s manufacturers defined for this part. If you delete this part, the following manufacturer parts will also be deleted:"
msgstr ""

#: part/templates/part/partial_delete.html:54
#, python-format
msgid "There are %(count)s suppliers defined for this part. If you delete this part, the following supplier parts will also be deleted:"
msgstr ""

#: part/templates/part/partial_delete.html:65
#, python-format
msgid "There are %(count)s unique parts tracked for '%(full_name)s'. Deleting this part will permanently remove this tracking information."
msgstr ""

#: part/templates/part/prices.html:16
msgid "Pricing ranges"
msgstr ""

#: part/templates/part/prices.html:22
msgid "Show supplier cost"
msgstr ""

#: part/templates/part/prices.html:23
msgid "Show purchase price"
msgstr ""

#: part/templates/part/prices.html:50
msgid "Show BOM cost"
msgstr ""

#: part/templates/part/prices.html:117
msgid "Show sale cost"
msgstr ""

#: part/templates/part/prices.html:118
msgid "Show sale price"
msgstr ""

#: part/templates/part/prices.html:140
msgid "Calculation parameters"
msgstr ""

#: part/templates/part/prices.html:155 templates/js/translated/bom.js:321
msgid "Supplier Cost"
msgstr ""

#: part/templates/part/prices.html:156 part/templates/part/prices.html:177
#: part/templates/part/prices.html:201 part/templates/part/prices.html:231
#: part/templates/part/prices.html:257 part/templates/part/prices.html:285
msgid "Jump to overview"
msgstr ""

#: part/templates/part/prices.html:181
msgid "Stock Pricing"
msgstr ""

#: part/templates/part/prices.html:190
msgid "No stock pricing history is available for this part."
msgstr ""

#: part/templates/part/prices.html:200
msgid "Internal Cost"
msgstr ""

#: part/templates/part/prices.html:215 part/views.py:1801
msgid "Add Internal Price Break"
msgstr ""

#: part/templates/part/prices.html:230
msgid "BOM Cost"
msgstr ""

#: part/templates/part/prices.html:256
msgid "Sale Cost"
msgstr ""

#: part/templates/part/prices.html:296
msgid "No sale pice history available for this part."
msgstr ""

#: part/templates/part/set_category.html:9
msgid "Set category for the following parts"
msgstr ""

#: part/templates/part/stock_count.html:7 templates/js/translated/bom.js:297
#: templates/js/translated/model_renderers.js:167
#: templates/js/translated/part.js:766 templates/js/translated/part.js:968
msgid "No Stock"
msgstr ""

#: part/templates/part/stock_count.html:9 templates/InvenTree/index.html:166
msgid "Low Stock"
msgstr ""

#: part/templates/part/variant_part.html:9
msgid "Create new part variant"
msgstr ""

#: part/templates/part/variant_part.html:10
#, python-format
msgid "Create a new variant of template <em>'%(full_name)s'</em>."
msgstr ""

#: part/templatetags/inventree_extras.py:106
msgid "Unknown database"
msgstr ""

#: part/views.py:94
msgid "Add Related Part"
msgstr ""

#: part/views.py:149
msgid "Delete Related Part"
msgstr ""

#: part/views.py:160
msgid "Set Part Category"
msgstr ""

#: part/views.py:210
#, python-brace-format
msgid "Set category for {n} parts"
msgstr ""

#: part/views.py:270
msgid "Match References"
msgstr ""

#: part/views.py:526
msgid "None"
msgstr ""

#: part/views.py:585
msgid "Part QR Code"
msgstr ""

#: part/views.py:687
msgid "Select Part Image"
msgstr ""

#: part/views.py:713
msgid "Updated part image"
msgstr ""

#: part/views.py:716
msgid "Part image not found"
msgstr ""

#: part/views.py:728
msgid "Duplicate BOM"
msgstr ""

#: part/views.py:758
msgid "Confirm duplication of BOM from parent"
msgstr ""

#: part/views.py:779
msgid "Validate BOM"
msgstr ""

#: part/views.py:800
msgid "Confirm that the BOM is valid"
msgstr ""

#: part/views.py:811
msgid "Validated Bill of Materials"
msgstr ""

#: part/views.py:884
msgid "Match Parts"
msgstr ""

#: part/views.py:1272
msgid "Confirm Part Deletion"
msgstr ""

#: part/views.py:1279
msgid "Part was deleted"
msgstr ""

#: part/views.py:1288
msgid "Part Pricing"
msgstr ""

#: part/views.py:1437
msgid "Create Part Parameter Template"
msgstr ""

#: part/views.py:1447
msgid "Edit Part Parameter Template"
msgstr ""

#: part/views.py:1454
msgid "Delete Part Parameter Template"
msgstr ""

#: part/views.py:1502 templates/js/translated/part.js:308
msgid "Edit Part Category"
msgstr ""

#: part/views.py:1540
msgid "Delete Part Category"
msgstr ""

#: part/views.py:1546
msgid "Part category was deleted"
msgstr ""

#: part/views.py:1555
msgid "Create Category Parameter Template"
msgstr ""

#: part/views.py:1656
msgid "Edit Category Parameter Template"
msgstr ""

#: part/views.py:1712
msgid "Delete Category Parameter Template"
msgstr ""

#: part/views.py:1734
msgid "Added new price break"
msgstr ""

#: part/views.py:1810
msgid "Edit Internal Price Break"
msgstr ""

#: part/views.py:1818
msgid "Delete Internal Price Break"
msgstr ""

#: report/models.py:182
msgid "Template name"
msgstr ""

#: report/models.py:188
msgid "Report template file"
msgstr ""

#: report/models.py:195
msgid "Report template description"
msgstr ""

#: report/models.py:201
msgid "Report revision number (auto-increments)"
msgstr ""

#: report/models.py:292
msgid "Pattern for generating report filenames"
msgstr ""

#: report/models.py:299
msgid "Report template is enabled"
msgstr ""

#: report/models.py:323
msgid "StockItem query filters (comma-separated list of key=value pairs)"
msgstr ""

#: report/models.py:331
msgid "Include Installed Tests"
msgstr ""

#: report/models.py:332
msgid "Include test results for stock items installed inside assembled item"
msgstr ""

#: report/models.py:380
msgid "Build Filters"
msgstr ""

#: report/models.py:381
msgid "Build query filters (comma-separated list of key=value pairs"
msgstr ""

#: report/models.py:423
msgid "Part Filters"
msgstr ""

#: report/models.py:424
msgid "Part query filters (comma-separated list of key=value pairs"
msgstr ""

#: report/models.py:458
msgid "Purchase order query filters"
msgstr ""

#: report/models.py:496
msgid "Sales order query filters"
msgstr ""

#: report/models.py:546
msgid "Snippet"
msgstr ""

#: report/models.py:547
msgid "Report snippet file"
msgstr ""

#: report/models.py:551
msgid "Snippet file description"
msgstr ""

#: report/models.py:586
msgid "Asset"
msgstr ""

#: report/models.py:587
msgid "Report asset file"
msgstr ""

#: report/models.py:590
msgid "Asset file description"
msgstr ""

#: report/templates/report/inventree_build_order_base.html:147
msgid "Required For"
msgstr ""

#: report/templates/report/inventree_po_report.html:85
#: report/templates/report/inventree_so_report.html:85
msgid "Line Items"
msgstr ""

#: report/templates/report/inventree_test_report_base.html:21
msgid "Stock Item Test Report"
msgstr ""

#: report/templates/report/inventree_test_report_base.html:83
msgid "Test Results"
msgstr ""

#: report/templates/report/inventree_test_report_base.html:88
#: stock/models.py:1804
msgid "Test"
msgstr ""

#: report/templates/report/inventree_test_report_base.html:89
#: stock/models.py:1810
msgid "Result"
msgstr ""

#: report/templates/report/inventree_test_report_base.html:92
#: templates/js/translated/order.js:684 templates/js/translated/stock.js:1502
msgid "Date"
msgstr ""

#: report/templates/report/inventree_test_report_base.html:103
msgid "Pass"
msgstr ""

#: report/templates/report/inventree_test_report_base.html:105
msgid "Fail"
msgstr ""

#: stock/forms.py:79 stock/forms.py:307 stock/models.py:556
#: stock/templates/stock/item_base.html:395
#: templates/js/translated/stock.js:946
msgid "Expiry Date"
msgstr ""

#: stock/forms.py:80 stock/forms.py:308
msgid "Expiration date for this stock item"
msgstr ""

#: stock/forms.py:83
msgid "Enter unique serial numbers (or leave blank)"
msgstr ""

#: stock/forms.py:134
msgid "Destination for serialized stock (by default, will remain in current location)"
msgstr ""

#: stock/forms.py:136
msgid "Serial numbers"
msgstr ""

#: stock/forms.py:136
msgid "Unique serial numbers (must match quantity)"
msgstr ""

#: stock/forms.py:138 stock/forms.py:282
msgid "Add transaction note (optional)"
msgstr ""

#: stock/forms.py:168 stock/forms.py:224
msgid "Select test report template"
msgstr ""

#: stock/forms.py:240
msgid "Stock item to install"
msgstr ""

#: stock/forms.py:270
msgid "Must not exceed available quantity"
msgstr ""

#: stock/forms.py:280
msgid "Destination location for uninstalled items"
msgstr ""

#: stock/forms.py:284
msgid "Confirm uninstall"
msgstr ""

#: stock/forms.py:284
msgid "Confirm removal of installed stock items"
msgstr ""

#: stock/models.py:57 stock/models.py:593
msgid "Owner"
msgstr ""

#: stock/models.py:58 stock/models.py:594
msgid "Select Owner"
msgstr ""

#: stock/models.py:322
msgid "StockItem with this serial number already exists"
msgstr ""

#: stock/models.py:358
#, python-brace-format
msgid "Part type ('{pf}') must be {pe}"
msgstr ""

#: stock/models.py:368 stock/models.py:377
msgid "Quantity must be 1 for item with a serial number"
msgstr ""

#: stock/models.py:369
msgid "Serial number cannot be set if quantity greater than 1"
msgstr ""

#: stock/models.py:391
msgid "Item cannot belong to itself"
msgstr ""

#: stock/models.py:397
msgid "Item must have a build reference if is_building=True"
msgstr ""

#: stock/models.py:404
msgid "Build reference does not point to the same part object"
msgstr ""

#: stock/models.py:446
msgid "Parent Stock Item"
msgstr ""

#: stock/models.py:455
msgid "Base part"
msgstr ""

#: stock/models.py:464
msgid "Select a matching supplier part for this stock item"
msgstr ""

#: stock/models.py:469 stock/templates/stock/stock_app_base.html:8
msgid "Stock Location"
msgstr ""

#: stock/models.py:472
msgid "Where is this stock item located?"
msgstr ""

#: stock/models.py:479
msgid "Packaging this stock item is stored in"
msgstr ""

#: stock/models.py:484 stock/templates/stock/item_base.html:284
msgid "Installed In"
msgstr ""

#: stock/models.py:487
msgid "Is this item installed in another item?"
msgstr ""

#: stock/models.py:503
msgid "Serial number for this item"
msgstr ""

#: stock/models.py:515
msgid "Batch code for this stock item"
msgstr ""

#: stock/models.py:519
msgid "Stock Quantity"
msgstr ""

#: stock/models.py:528
msgid "Source Build"
msgstr ""

#: stock/models.py:530
msgid "Build for this stock item"
msgstr ""

#: stock/models.py:541
msgid "Source Purchase Order"
msgstr ""

#: stock/models.py:544
msgid "Purchase order for this stock item"
msgstr ""

#: stock/models.py:550
msgid "Destination Sales Order"
msgstr ""

#: stock/models.py:557
msgid "Expiry date for stock item. Stock will be considered expired after this date"
msgstr ""

#: stock/models.py:570
msgid "Delete on deplete"
msgstr ""

#: stock/models.py:570
msgid "Delete this Stock Item when stock is depleted"
msgstr ""

#: stock/models.py:580 stock/templates/stock/item.html:99
#: stock/templates/stock/navbar.html:54
msgid "Stock Item Notes"
msgstr ""

#: stock/models.py:589
msgid "Single unit purchase price at time of purchase"
msgstr ""

#: stock/models.py:599
msgid "Scheduled for deletion"
msgstr ""

#: stock/models.py:600
msgid "This StockItem will be deleted by the background worker"
msgstr ""

#: stock/models.py:1063
msgid "Part is not set as trackable"
msgstr ""

#: stock/models.py:1069
msgid "Quantity must be integer"
msgstr ""

#: stock/models.py:1075
#, python-brace-format
msgid "Quantity must not exceed available stock quantity ({n})"
msgstr ""

#: stock/models.py:1078
msgid "Serial numbers must be a list of integers"
msgstr ""

#: stock/models.py:1081
msgid "Quantity does not match serial numbers"
msgstr ""

#: stock/models.py:1088
#, python-brace-format
msgid "Serial numbers already exist: {exists}"
msgstr ""

#: stock/models.py:1246
msgid "StockItem cannot be moved as it is not in stock"
msgstr ""

#: stock/models.py:1724
msgid "Entry notes"
msgstr ""

#: stock/models.py:1781
msgid "Value must be provided for this test"
msgstr ""

#: stock/models.py:1787
msgid "Attachment must be uploaded for this test"
msgstr ""

#: stock/models.py:1805
msgid "Test name"
msgstr ""

#: stock/models.py:1811 templates/js/translated/table_filters.js:244
msgid "Test result"
msgstr ""

#: stock/models.py:1817
msgid "Test output value"
msgstr ""

#: stock/models.py:1824
msgid "Test result attachment"
msgstr ""

#: stock/models.py:1830
msgid "Test notes"
msgstr ""

#: stock/serializers.py:424
msgid "StockItem primary key value"
msgstr ""

#: stock/serializers.py:452
msgid "Stock transaction notes"
msgstr ""

#: stock/serializers.py:462
msgid "A list of stock items must be provided"
msgstr ""

#: stock/serializers.py:554
msgid "Destination stock location"
msgstr ""

#: stock/templates/stock/item.html:17
msgid "Stock Tracking Information"
msgstr ""

#: stock/templates/stock/item.html:30
msgid "New Entry"
msgstr ""

#: stock/templates/stock/item.html:43
msgid "Child Stock Items"
msgstr ""

#: stock/templates/stock/item.html:50
msgid "This stock item does not have any child items"
msgstr ""

#: stock/templates/stock/item.html:58 stock/templates/stock/navbar.html:19
#: stock/templates/stock/navbar.html:22
msgid "Test Data"
msgstr ""

#: stock/templates/stock/item.html:66
msgid "Delete Test Data"
msgstr ""

#: stock/templates/stock/item.html:70
msgid "Add Test Data"
msgstr ""

#: stock/templates/stock/item.html:73 stock/templates/stock/item_base.html:95
msgid "Test Report"
msgstr ""

#: stock/templates/stock/item.html:120 stock/templates/stock/navbar.html:27
msgid "Installed Stock Items"
msgstr ""

#: stock/templates/stock/item.html:125 stock/views.py:511
msgid "Install Stock Item"
msgstr ""

#: stock/templates/stock/item.html:301 stock/templates/stock/item.html:326
msgid "Add Test Result"
msgstr ""

#: stock/templates/stock/item.html:346
msgid "Edit Test Result"
msgstr ""

#: stock/templates/stock/item.html:360
msgid "Delete Test Result"
msgstr ""

#: stock/templates/stock/item_base.html:33
#: stock/templates/stock/item_base.html:399
#: templates/js/translated/table_filters.js:225
msgid "Expired"
msgstr ""

#: stock/templates/stock/item_base.html:43
#: stock/templates/stock/item_base.html:401
#: templates/js/translated/table_filters.js:231
msgid "Stale"
msgstr ""

#: stock/templates/stock/item_base.html:80
#: templates/js/translated/barcode.js:331
#: templates/js/translated/barcode.js:336
msgid "Unlink Barcode"
msgstr ""

#: stock/templates/stock/item_base.html:82
msgid "Link Barcode"
msgstr ""

#: stock/templates/stock/item_base.html:84 templates/stock_table.html:31
msgid "Scan to Location"
msgstr ""

#: stock/templates/stock/item_base.html:91
msgid "Printing actions"
msgstr ""

#: stock/templates/stock/item_base.html:104
msgid "Stock adjustment actions"
msgstr ""

#: stock/templates/stock/item_base.html:108
#: stock/templates/stock/location.html:69 templates/stock_table.html:57
msgid "Count stock"
msgstr ""

#: stock/templates/stock/item_base.html:111 templates/stock_table.html:55
msgid "Add stock"
msgstr ""

#: stock/templates/stock/item_base.html:114 templates/stock_table.html:56
msgid "Remove stock"
msgstr ""

#: stock/templates/stock/item_base.html:117
msgid "Serialize stock"
msgstr ""

#: stock/templates/stock/item_base.html:121
#: stock/templates/stock/location.html:75
msgid "Transfer stock"
msgstr ""

#: stock/templates/stock/item_base.html:124
msgid "Assign to customer"
msgstr ""

#: stock/templates/stock/item_base.html:127
msgid "Return to stock"
msgstr ""

#: stock/templates/stock/item_base.html:130
msgid "Uninstall stock item"
msgstr ""

#: stock/templates/stock/item_base.html:130
msgid "Uninstall"
msgstr ""

#: stock/templates/stock/item_base.html:133
msgid "Install stock item"
msgstr ""

#: stock/templates/stock/item_base.html:133
msgid "Install"
msgstr ""

#: stock/templates/stock/item_base.html:145
msgid "Convert to variant"
msgstr ""

#: stock/templates/stock/item_base.html:148
msgid "Duplicate stock item"
msgstr ""

#: stock/templates/stock/item_base.html:150
msgid "Edit stock item"
msgstr ""

#: stock/templates/stock/item_base.html:153
msgid "Delete stock item"
msgstr ""

#: stock/templates/stock/item_base.html:173
msgid "You are not in the list of owners of this item. This stock item cannot be edited."
msgstr ""

#: stock/templates/stock/item_base.html:180
msgid "This stock item is in production and cannot be edited."
msgstr ""

#: stock/templates/stock/item_base.html:181
msgid "Edit the stock item from the build view."
msgstr ""

#: stock/templates/stock/item_base.html:194
msgid "This stock item has not passed all required tests"
msgstr ""

#: stock/templates/stock/item_base.html:202
#, python-format
msgid "This stock item is allocated to Sales Order %(link)s (Quantity: %(qty)s)"
msgstr ""

#: stock/templates/stock/item_base.html:210
#, python-format
msgid "This stock item is allocated to Build %(link)s (Quantity: %(qty)s)"
msgstr ""

#: stock/templates/stock/item_base.html:216
msgid "This stock item is serialized - it has a unique serial number and the quantity cannot be adjusted."
msgstr ""

#: stock/templates/stock/item_base.html:220
msgid "This stock item cannot be deleted as it has child items"
msgstr ""

#: stock/templates/stock/item_base.html:224
msgid "This stock item will be automatically deleted when all stock is depleted."
msgstr ""

#: stock/templates/stock/item_base.html:232
msgid "Stock Item Details"
msgstr ""

#: stock/templates/stock/item_base.html:254
msgid "previous page"
msgstr ""

#: stock/templates/stock/item_base.html:260
msgid "next page"
msgstr ""

#: stock/templates/stock/item_base.html:303
#: templates/js/translated/build.js:658
msgid "No location set"
msgstr ""

#: stock/templates/stock/item_base.html:310
msgid "Barcode Identifier"
msgstr ""

#: stock/templates/stock/item_base.html:352
msgid "Parent Item"
msgstr ""

#: stock/templates/stock/item_base.html:370
msgid "No manufacturer set"
msgstr ""

#: stock/templates/stock/item_base.html:399
#, python-format
msgid "This StockItem expired on %(item.expiry_date)s"
msgstr ""

#: stock/templates/stock/item_base.html:401
#, python-format
msgid "This StockItem expires on %(item.expiry_date)s"
msgstr ""

#: stock/templates/stock/item_base.html:408
#: templates/js/translated/stock.js:959
msgid "Last Updated"
msgstr ""

#: stock/templates/stock/item_base.html:413
msgid "Last Stocktake"
msgstr ""

#: stock/templates/stock/item_base.html:417
msgid "No stocktake performed"
msgstr ""

#: stock/templates/stock/item_base.html:428
msgid "Tests"
msgstr ""

#: stock/templates/stock/item_base.html:516
msgid "Save"
msgstr ""

#: stock/templates/stock/item_base.html:528
msgid "Edit Stock Status"
msgstr ""

#: stock/templates/stock/item_delete.html:9
msgid "Are you sure you want to delete this stock item?"
msgstr ""

#: stock/templates/stock/item_delete.html:12
#, python-format
msgid "This will remove <strong>%(qty)s</strong> units of <strong>%(full_name)s</strong> from stock."
msgstr ""

#: stock/templates/stock/item_install.html:8
msgid "Install another Stock Item into this item."
msgstr ""

#: stock/templates/stock/item_install.html:11
#: stock/templates/stock/item_install.html:24
msgid "Stock items can only be installed if they meet the following criteria"
msgstr ""

#: stock/templates/stock/item_install.html:14
msgid "The Stock Item links to a Part which is in the BOM for this Stock Item"
msgstr ""

#: stock/templates/stock/item_install.html:15
msgid "The Stock Item is currently in stock"
msgstr ""

#: stock/templates/stock/item_install.html:16
msgid "The Stock Item is serialized and does not belong to another item"
msgstr ""

#: stock/templates/stock/item_install.html:21
msgid "Install this Stock Item in another stock item."
msgstr ""

#: stock/templates/stock/item_install.html:27
msgid "The part associated to this Stock Item belongs to another part's BOM"
msgstr ""

#: stock/templates/stock/item_install.html:28
msgid "This Stock Item is serialized and does not belong to another item"
msgstr ""

#: stock/templates/stock/item_serialize.html:5
msgid "Create serialized items from this stock item."
msgstr ""

#: stock/templates/stock/item_serialize.html:7
msgid "Select quantity to serialize, and unique serial numbers."
msgstr ""

#: stock/templates/stock/location.html:20
msgid "You are not in the list of owners of this location. This stock location cannot be edited."
msgstr ""

#: stock/templates/stock/location.html:37
msgid "All stock items"
msgstr ""

#: stock/templates/stock/location.html:42
msgid "Create new stock location"
msgstr ""

#: stock/templates/stock/location.html:55
msgid "Check-in Items"
msgstr ""

#: stock/templates/stock/location.html:83
msgid "Location actions"
msgstr ""

#: stock/templates/stock/location.html:85
msgid "Edit location"
msgstr ""

#: stock/templates/stock/location.html:87
msgid "Delete location"
msgstr ""

#: stock/templates/stock/location.html:99
msgid "Location Details"
msgstr ""

#: stock/templates/stock/location.html:104
msgid "Location Path"
msgstr ""

#: stock/templates/stock/location.html:109
msgid "Location Description"
msgstr ""

#: stock/templates/stock/location.html:114
#: stock/templates/stock/location.html:155
#: stock/templates/stock/location_navbar.html:11
#: stock/templates/stock/location_navbar.html:14
msgid "Sublocations"
msgstr ""

#: stock/templates/stock/location.html:124
msgid "Stock Details"
msgstr ""

#: stock/templates/stock/location.html:129 templates/InvenTree/search.html:196
#: templates/stats.html:97 users/models.py:42
msgid "Stock Locations"
msgstr ""

#: stock/templates/stock/location.html:162 templates/stock_table.html:37
msgid "Printing Actions"
msgstr ""

#: stock/templates/stock/location.html:166 templates/stock_table.html:41
msgid "Print labels"
msgstr ""

#: stock/templates/stock/location.html:250
msgid "New Location"
msgstr ""

#: stock/templates/stock/location.html:251
msgid "Create new location"
msgstr ""

#: stock/templates/stock/location_delete.html:7
msgid "Are you sure you want to delete this stock location?"
msgstr ""

#: stock/templates/stock/navbar.html:11
msgid "Stock Item Tracking"
msgstr ""

#: stock/templates/stock/navbar.html:14
msgid "History"
msgstr ""

#: stock/templates/stock/navbar.html:30
msgid "Installed Items"
msgstr ""

#: stock/templates/stock/navbar.html:38
msgid "Child Items"
msgstr ""

#: stock/templates/stock/navbar.html:41
msgid "Children"
msgstr ""

#: stock/templates/stock/stock_adjust.html:43
msgid "Remove item"
msgstr ""

#: stock/templates/stock/stock_app_base.html:16
msgid "Loading..."
msgstr ""

#: stock/templates/stock/stock_uninstall.html:8
msgid "The following stock items will be uninstalled"
msgstr ""

#: stock/templates/stock/stockitem_convert.html:7 stock/views.py:909
msgid "Convert Stock Item"
msgstr ""

#: stock/templates/stock/stockitem_convert.html:8
#, python-format
msgid "This stock item is current an instance of <em>%(part)s</em>"
msgstr ""

#: stock/templates/stock/stockitem_convert.html:9
msgid "It can be converted to one of the part variants listed below."
msgstr ""

#: stock/templates/stock/stockitem_convert.html:14
msgid "This action cannot be easily undone"
msgstr ""

#: stock/templates/stock/tracking_delete.html:6
msgid "Are you sure you want to delete this stock tracking entry?"
msgstr ""

#: stock/views.py:158
msgid "Edit Stock Location"
msgstr ""

#: stock/views.py:265 stock/views.py:888 stock/views.py:1010
#: stock/views.py:1375
msgid "Owner is required (ownership control is enabled)"
msgstr ""

#: stock/views.py:280
msgid "Stock Location QR code"
msgstr ""

#: stock/views.py:299
msgid "Assign to Customer"
msgstr ""

#: stock/views.py:308
msgid "Customer must be specified"
msgstr ""

#: stock/views.py:332
msgid "Return to Stock"
msgstr ""

#: stock/views.py:341
msgid "Specify a valid location"
msgstr ""

#: stock/views.py:352
msgid "Stock item returned from customer"
msgstr ""

#: stock/views.py:363
msgid "Delete All Test Data"
msgstr ""

#: stock/views.py:380
msgid "Confirm test data deletion"
msgstr ""

#: stock/views.py:485
msgid "Stock Item QR Code"
msgstr ""

#: stock/views.py:660
msgid "Uninstall Stock Items"
msgstr ""

#: stock/views.py:757 templates/js/translated/stock.js:321
msgid "Confirm stock adjustment"
msgstr ""

#: stock/views.py:768
msgid "Uninstalled stock items"
msgstr ""

#: stock/views.py:790
msgid "Edit Stock Item"
msgstr ""

#: stock/views.py:936
msgid "Create new Stock Location"
msgstr ""

#: stock/views.py:1027
msgid "Serialize Stock"
msgstr ""

#: stock/views.py:1120
msgid "Create new Stock Item"
msgstr ""

#: stock/views.py:1262
msgid "Duplicate Stock Item"
msgstr ""

#: stock/views.py:1344
msgid "Quantity cannot be negative"
msgstr ""

#: stock/views.py:1444
msgid "Delete Stock Location"
msgstr ""

#: stock/views.py:1457
msgid "Delete Stock Item"
msgstr ""

#: stock/views.py:1468
msgid "Delete Stock Tracking Entry"
msgstr ""

#: stock/views.py:1475
msgid "Edit Stock Tracking Entry"
msgstr ""

#: stock/views.py:1484
msgid "Add Stock Tracking Entry"
msgstr ""

#: templates/403.html:5 templates/403.html:11
msgid "Permission Denied"
msgstr ""

#: templates/403.html:14
msgid "You do not have permission to view this page."
msgstr ""

#: templates/404.html:5 templates/404.html:11
msgid "Page Not Found"
msgstr ""

#: templates/404.html:14
msgid "The requested page does not exist"
msgstr ""

#: templates/InvenTree/index.html:7
msgid "Index"
msgstr ""

#: templates/InvenTree/index.html:105
msgid "Starred Parts"
msgstr ""

#: templates/InvenTree/index.html:115
msgid "Latest Parts"
msgstr ""

#: templates/InvenTree/index.html:126
msgid "BOM Waiting Validation"
msgstr ""

#: templates/InvenTree/index.html:153
msgid "Recently Updated"
msgstr ""

#: templates/InvenTree/index.html:176
msgid "Depleted Stock"
msgstr ""

#: templates/InvenTree/index.html:199
msgid "Expired Stock"
msgstr ""

#: templates/InvenTree/index.html:210
msgid "Stale Stock"
msgstr ""

#: templates/InvenTree/index.html:232
msgid "Build Orders In Progress"
msgstr ""

#: templates/InvenTree/index.html:243
msgid "Overdue Build Orders"
msgstr ""

#: templates/InvenTree/index.html:263
msgid "Outstanding Purchase Orders"
msgstr ""

#: templates/InvenTree/index.html:274
msgid "Overdue Purchase Orders"
msgstr ""

#: templates/InvenTree/index.html:294
msgid "Outstanding Sales Orders"
msgstr ""

#: templates/InvenTree/index.html:305
msgid "Overdue Sales Orders"
msgstr ""

#: templates/InvenTree/search.html:8 templates/InvenTree/search.html:14
msgid "Search Results"
msgstr ""

#: templates/InvenTree/search.html:24
msgid "Enter a search query"
msgstr ""

#: templates/InvenTree/settings/barcode.html:8
msgid "Barcode Settings"
msgstr ""

#: templates/InvenTree/settings/build.html:8
msgid "Build Order Settings"
msgstr ""

#: templates/InvenTree/settings/category.html:7
msgid "Category Settings"
msgstr ""

#: templates/InvenTree/settings/currencies.html:8
msgid "Currency Settings"
msgstr ""

#: templates/InvenTree/settings/currencies.html:23
msgid "Base Currency"
msgstr ""

#: templates/InvenTree/settings/currencies.html:27
msgid "Exchange Rates"
msgstr ""

#: templates/InvenTree/settings/currencies.html:37
msgid "Last Update"
msgstr ""

#: templates/InvenTree/settings/currencies.html:43
msgid "Never"
msgstr ""

#: templates/InvenTree/settings/currencies.html:48
msgid "Update Now"
msgstr ""

#: templates/InvenTree/settings/global.html:9
msgid "Server Settings"
msgstr ""

#: templates/InvenTree/settings/header.html:7
msgid "Setting"
msgstr ""

#: templates/InvenTree/settings/login.html:9
msgid "Login Settings"
msgstr ""

#: templates/InvenTree/settings/login.html:22 templates/account/signup.html:5
msgid "Signup"
msgstr ""

#: templates/InvenTree/settings/navbar.html:12
#: templates/InvenTree/settings/user_settings.html:9
msgid "User Settings"
msgstr ""

#: templates/InvenTree/settings/navbar.html:15
#: templates/InvenTree/settings/navbar.html:17
msgid "Account"
msgstr ""

#: templates/InvenTree/settings/navbar.html:21
#: templates/InvenTree/settings/navbar.html:23
msgid "Home Page"
msgstr ""

#: templates/InvenTree/settings/navbar.html:27
#: templates/InvenTree/settings/navbar.html:29
#: templates/js/translated/tables.js:375 templates/search_form.html:6
#: templates/search_form.html:8
msgid "Search"
msgstr ""

#: templates/InvenTree/settings/navbar.html:33
#: templates/InvenTree/settings/navbar.html:35
msgid "Labels"
msgstr ""

#: templates/InvenTree/settings/navbar.html:39
#: templates/InvenTree/settings/navbar.html:41
msgid "Reports"
msgstr ""

#: templates/InvenTree/settings/navbar.html:45
#: templates/InvenTree/settings/navbar.html:47
msgid "Forms"
msgstr ""

#: templates/InvenTree/settings/navbar.html:52
#: templates/InvenTree/settings/navbar.html:54
#: templates/InvenTree/settings/settings.html:8 templates/navbar.html:90
msgid "Settings"
msgstr ""

#: templates/InvenTree/settings/navbar.html:62
msgid "InvenTree Settings"
msgstr ""

#: templates/InvenTree/settings/navbar.html:65
#: templates/InvenTree/settings/navbar.html:67 templates/stats.html:9
msgid "Server"
msgstr ""

#: templates/InvenTree/settings/navbar.html:71
#: templates/InvenTree/settings/navbar.html:73 templates/navbar.html:87
msgid "Login"
msgstr ""

#: templates/InvenTree/settings/navbar.html:77
#: templates/InvenTree/settings/navbar.html:79
msgid "Barcodes"
msgstr ""

#: templates/InvenTree/settings/navbar.html:83
#: templates/InvenTree/settings/navbar.html:85
msgid "Currencies"
msgstr ""

#: templates/InvenTree/settings/navbar.html:89
#: templates/InvenTree/settings/navbar.html:91
msgid "Reporting"
msgstr ""

#: templates/InvenTree/settings/navbar.html:101
#: templates/InvenTree/settings/navbar.html:103
msgid "Categories"
msgstr ""

#: templates/InvenTree/settings/part.html:7
msgid "Part Settings"
msgstr ""

#: templates/InvenTree/settings/part.html:12
msgid "Part Options"
msgstr ""

#: templates/InvenTree/settings/part.html:43
msgid "Part Import"
msgstr ""

#: templates/InvenTree/settings/part.html:46
msgid "Import Part"
msgstr ""

#: templates/InvenTree/settings/part.html:59
msgid "Part Parameter Templates"
msgstr ""

#: templates/InvenTree/settings/po.html:9
msgid "Purchase Order Settings"
msgstr ""

#: templates/InvenTree/settings/report.html:10
#: templates/InvenTree/settings/user_reports.html:9
msgid "Report Settings"
msgstr ""

#: templates/InvenTree/settings/setting.html:29
msgid "No value set"
msgstr ""

#: templates/InvenTree/settings/setting.html:41
msgid "Edit setting"
msgstr ""

#: templates/InvenTree/settings/settings.html:154
msgid "No category parameter templates found"
msgstr ""

#: templates/InvenTree/settings/settings.html:176
#: templates/InvenTree/settings/settings.html:275
msgid "Edit Template"
msgstr ""

#: templates/InvenTree/settings/settings.html:177
#: templates/InvenTree/settings/settings.html:276
msgid "Delete Template"
msgstr ""

#: templates/InvenTree/settings/settings.html:255
msgid "No part parameter templates found"
msgstr ""

#: templates/InvenTree/settings/so.html:7
msgid "Sales Order Settings"
msgstr ""

#: templates/InvenTree/settings/stock.html:7
msgid "Stock Settings"
msgstr ""

#: templates/InvenTree/settings/user.html:11
msgid "Account Settings"
msgstr ""

#: templates/InvenTree/settings/user.html:19
#: templates/js/translated/helpers.js:26
msgid "Edit"
msgstr ""

#: templates/InvenTree/settings/user.html:21
#: templates/account/password_reset_from_key.html:4
#: templates/account/password_reset_from_key.html:7
msgid "Change Password"
msgstr ""

#: templates/InvenTree/settings/user.html:28
msgid "Username"
msgstr ""

#: templates/InvenTree/settings/user.html:32
msgid "First Name"
msgstr ""

#: templates/InvenTree/settings/user.html:36
msgid "Last Name"
msgstr ""

#: templates/InvenTree/settings/user.html:42
msgid "E-Mail"
msgstr ""

#: templates/InvenTree/settings/user.html:47
msgid "The following e-mail addresses are associated with your account:"
msgstr ""

#: templates/InvenTree/settings/user.html:61
msgid "Verified"
msgstr ""

#: templates/InvenTree/settings/user.html:63
msgid "Unverified"
msgstr ""

#: templates/InvenTree/settings/user.html:65
msgid "Primary"
msgstr ""

#: templates/InvenTree/settings/user.html:71
msgid "Make Primary"
msgstr ""

#: templates/InvenTree/settings/user.html:72
msgid "Re-send Verification"
msgstr ""

#: templates/InvenTree/settings/user.html:73
#: templates/InvenTree/settings/user.html:130
msgid "Remove"
msgstr ""

#: templates/InvenTree/settings/user.html:80
msgid "Warning:"
msgstr ""

#: templates/InvenTree/settings/user.html:81
msgid "You currently do not have any e-mail address set up. You should really add an e-mail address so you can receive notifications, reset your password, etc."
msgstr ""

#: templates/InvenTree/settings/user.html:88
msgid "Add E-mail Address"
msgstr ""

#: templates/InvenTree/settings/user.html:93
msgid "Add E-mail"
msgstr ""

#: templates/InvenTree/settings/user.html:100
msgid "Social Accounts"
msgstr ""

#: templates/InvenTree/settings/user.html:105
msgid "You can sign in to your account using any of the following third party accounts:"
msgstr ""

#: templates/InvenTree/settings/user.html:138
msgid "You currently have no social network accounts connected to this account."
msgstr ""

#: templates/InvenTree/settings/user.html:142
msgid "Add a 3rd Party Account"
msgstr ""

#: templates/InvenTree/settings/user.html:153
msgid "Theme Settings"
msgstr ""

#: templates/InvenTree/settings/user.html:174
msgid "Set Theme"
msgstr ""

#: templates/InvenTree/settings/user.html:181
msgid "Language Settings"
msgstr ""

#: templates/InvenTree/settings/user.html:200
#, python-format
msgid "%(lang_translated)s%% translated"
msgstr ""

#: templates/InvenTree/settings/user.html:202
msgid "No translations available"
msgstr ""

#: templates/InvenTree/settings/user.html:209
msgid "Set Language"
msgstr ""

#: templates/InvenTree/settings/user.html:214
msgid "Help the translation efforts!"
msgstr ""

#: templates/InvenTree/settings/user.html:215
#, python-format
msgid "Native language translation of the InvenTree web application is <a href=\"%(link)s\">community contributed via crowdin</a>. Contributions are welcomed and encouraged."
msgstr ""

#: templates/InvenTree/settings/user.html:223
msgid "Do you really want to remove the selected e-mail address?"
msgstr ""

#: templates/InvenTree/settings/user_forms.html:9
msgid "Form Settings"
msgstr ""

#: templates/InvenTree/settings/user_homepage.html:9
msgid "Home Page Settings"
msgstr ""

#: templates/InvenTree/settings/user_labels.html:9
msgid "Label Settings"
msgstr ""

#: templates/InvenTree/settings/user_search.html:9
msgid "Search Settings"
msgstr ""

#: templates/about.html:13
msgid "InvenTree Version Information"
msgstr ""

#: templates/about.html:22
msgid "InvenTree Version"
msgstr ""

#: templates/about.html:27
msgid "Development Version"
msgstr ""

#: templates/about.html:30
msgid "Up to Date"
msgstr ""

#: templates/about.html:32
msgid "Update Available"
msgstr ""

#: templates/about.html:42
msgid "Commit Hash"
msgstr ""

#: templates/about.html:49
msgid "Commit Date"
msgstr ""

#: templates/about.html:55
msgid "InvenTree Documentation"
msgstr ""

#: templates/about.html:60
msgid "API Version"
msgstr ""

#: templates/about.html:65
msgid "Python Version"
msgstr ""

#: templates/about.html:70
msgid "Django Version"
msgstr ""

#: templates/about.html:75
msgid "View Code on GitHub"
msgstr ""

#: templates/about.html:80
msgid "Credits"
msgstr ""

#: templates/about.html:85
msgid "Mobile App"
msgstr ""

#: templates/about.html:90
msgid "Submit Bug Report"
msgstr ""

#: templates/about.html:97 templates/clip.html:4
msgid "copy to clipboard"
msgstr ""

#: templates/about.html:97
msgid "copy version information"
msgstr ""

#: templates/about.html:107 templates/js/translated/modals.js:50
#: templates/js/translated/modals.js:584 templates/js/translated/modals.js:678
#: templates/js/translated/modals.js:982 templates/modals.html:29
#: templates/modals.html:54
msgid "Close"
msgstr ""

#: templates/account/email_confirm.html:6
#: templates/account/email_confirm.html:10
msgid "Confirm E-mail Address"
msgstr ""

#: templates/account/email_confirm.html:16
#, python-format
msgid "Please confirm that <a href=\"mailto:%(email)s\">%(email)s</a> is an e-mail address for user %(user_display)s."
msgstr ""

#: templates/account/email_confirm.html:27
#, python-format
msgid "This e-mail confirmation link expired or is invalid. Please <a href=\"%(email_url)s\">issue a new e-mail confirmation request</a>."
msgstr ""

#: templates/account/login.html:5 templates/account/login.html:14
#: templates/account/login.html:36
msgid "Sign In"
msgstr ""

#: templates/account/login.html:19
#, python-format
<<<<<<< HEAD
msgid ""
"Please sign in with one\n"
=======
msgid "Please sign in with one\n"
>>>>>>> 62ce278f
"of your existing third party accounts or  <a class=\"btn btn-primary btn-small\" href=\"%(signup_url)s\">sign up</a>\n"
"for a account and sign in below:"
msgstr ""

#: templates/account/login.html:23
#, python-format
<<<<<<< HEAD
msgid ""
"If you have not created an account yet, then please\n"
=======
msgid "If you have not created an account yet, then please\n"
>>>>>>> 62ce278f
"<a href=\"%(signup_url)s\">sign up</a> first."
msgstr ""

#: templates/account/login.html:38
msgid "Forgot Password?"
msgstr ""

#: templates/account/login.html:45
msgid "or use SSO"
msgstr ""

#: templates/account/logout.html:5 templates/account/logout.html:8
#: templates/account/logout.html:17
msgid "Sign Out"
msgstr ""

#: templates/account/logout.html:10
msgid "Are you sure you want to sign out?"
msgstr ""

#: templates/account/password_reset.html:5
#: templates/account/password_reset.html:12
msgid "Password Reset"
msgstr ""

#: templates/account/password_reset.html:18
msgid "Forgotten your password? Enter your e-mail address below, and we'll send you an e-mail allowing you to reset it."
msgstr ""

#: templates/account/password_reset.html:23
msgid "Reset My Password"
msgstr ""

#: templates/account/password_reset.html:27 templates/account/signup.html:36
msgid "This function is currently disabled. Please contact an administrator."
msgstr ""

#: templates/account/password_reset_from_key.html:7
msgid "Bad Token"
msgstr ""

#: templates/account/password_reset_from_key.html:11
#, python-format
msgid "The password reset link was invalid, possibly because it has already been used.  Please request a <a href=\"%(passwd_reset_url)s\">new password reset</a>."
msgstr ""

#: templates/account/password_reset_from_key.html:17
msgid "change password"
msgstr ""

#: templates/account/password_reset_from_key.html:20
msgid "Your password is now changed."
msgstr ""

#: templates/account/signup.html:11 templates/account/signup.html:22
msgid "Sign Up"
msgstr ""

#: templates/account/signup.html:13
#, python-format
msgid "Already have an account? Then please <a href=\"%(login_url)s\">sign in</a>."
msgstr ""

#: templates/account/signup.html:27
msgid "Or use a SSO-provider for signup"
msgstr ""

#: templates/image_download.html:8
msgid "Specify URL for downloading image"
msgstr ""

#: templates/image_download.html:11
msgid "Must be a valid image URL"
msgstr ""

#: templates/image_download.html:12
msgid "Remote server must be accessible"
msgstr ""

#: templates/image_download.html:13
msgid "Remote image must not exceed maximum allowable file size"
msgstr ""

#: templates/js/report.js:47 templates/js/translated/report.js:67
msgid "items selected"
msgstr ""

#: templates/js/report.js:55 templates/js/translated/report.js:75
msgid "Select Report Template"
msgstr ""

#: templates/js/report.js:70 templates/js/translated/report.js:90
msgid "Select Test Report Template"
msgstr ""

#: templates/js/report.js:98 templates/js/translated/label.js:29
#: templates/js/translated/report.js:118 templates/js/translated/stock.js:297
msgid "Select Stock Items"
msgstr ""

#: templates/js/report.js:99 templates/js/translated/report.js:119
msgid "Stock item(s) must be selected before printing reports"
msgstr ""

#: templates/js/report.js:116 templates/js/report.js:169
#: templates/js/report.js:223 templates/js/report.js:277
#: templates/js/report.js:331 templates/js/translated/report.js:136
#: templates/js/translated/report.js:189 templates/js/translated/report.js:243
#: templates/js/translated/report.js:297 templates/js/translated/report.js:351
msgid "No Reports Found"
msgstr ""

#: templates/js/report.js:117 templates/js/translated/report.js:137
msgid "No report templates found which match selected stock item(s)"
msgstr ""

#: templates/js/report.js:152 templates/js/translated/report.js:172
msgid "Select Builds"
msgstr ""

#: templates/js/report.js:153 templates/js/translated/report.js:173
msgid "Build(s) must be selected before printing reports"
msgstr ""

#: templates/js/report.js:170 templates/js/translated/report.js:190
msgid "No report templates found which match selected build(s)"
msgstr ""

#: templates/js/report.js:205 templates/js/translated/build.js:948
#: templates/js/translated/label.js:134 templates/js/translated/report.js:225
msgid "Select Parts"
msgstr ""

#: templates/js/report.js:206 templates/js/translated/report.js:226
msgid "Part(s) must be selected before printing reports"
msgstr ""

#: templates/js/report.js:224 templates/js/translated/report.js:244
msgid "No report templates found which match selected part(s)"
msgstr ""

#: templates/js/report.js:259 templates/js/translated/report.js:279
msgid "Select Purchase Orders"
msgstr ""

#: templates/js/report.js:260 templates/js/translated/report.js:280
msgid "Purchase Order(s) must be selected before printing report"
msgstr ""

#: templates/js/report.js:278 templates/js/report.js:332
#: templates/js/translated/report.js:298 templates/js/translated/report.js:352
msgid "No report templates found which match selected orders"
msgstr ""

#: templates/js/report.js:313 templates/js/translated/report.js:333
msgid "Select Sales Orders"
msgstr ""

#: templates/js/report.js:314 templates/js/translated/report.js:334
msgid "Sales Order(s) must be selected before printing report"
msgstr ""

#: templates/js/translated/api.js:174 templates/js/translated/modals.js:1052
msgid "No Response"
msgstr ""

#: templates/js/translated/api.js:175 templates/js/translated/modals.js:1053
msgid "No response from the InvenTree server"
msgstr ""

#: templates/js/translated/api.js:181
msgid "Error 400: Bad request"
msgstr ""

#: templates/js/translated/api.js:182
msgid "API request returned error code 400"
msgstr ""

#: templates/js/translated/api.js:186 templates/js/translated/modals.js:1062
msgid "Error 401: Not Authenticated"
msgstr ""

#: templates/js/translated/api.js:187 templates/js/translated/modals.js:1063
msgid "Authentication credentials not supplied"
msgstr ""

#: templates/js/translated/api.js:191 templates/js/translated/modals.js:1067
msgid "Error 403: Permission Denied"
msgstr ""

#: templates/js/translated/api.js:192 templates/js/translated/modals.js:1068
msgid "You do not have the required permissions to access this function"
msgstr ""

#: templates/js/translated/api.js:196 templates/js/translated/modals.js:1072
msgid "Error 404: Resource Not Found"
msgstr ""

#: templates/js/translated/api.js:197 templates/js/translated/modals.js:1073
msgid "The requested resource could not be located on the server"
msgstr ""

#: templates/js/translated/api.js:201 templates/js/translated/modals.js:1077
msgid "Error 408: Timeout"
msgstr ""

#: templates/js/translated/api.js:202 templates/js/translated/modals.js:1078
msgid "Connection timeout while requesting data from server"
msgstr ""

#: templates/js/translated/api.js:205
msgid "Unhandled Error Code"
msgstr ""

#: templates/js/translated/api.js:206
msgid "Error code"
msgstr ""

#: templates/js/translated/attachment.js:27
msgid "No attachments found"
msgstr ""

#: templates/js/translated/attachment.js:91
msgid "Upload Date"
msgstr ""

#: templates/js/translated/attachment.js:104
msgid "Edit attachment"
msgstr ""

#: templates/js/translated/attachment.js:111
msgid "Delete attachment"
msgstr ""

#: templates/js/translated/barcode.js:30
msgid "Scan barcode data here using wedge scanner"
msgstr ""

#: templates/js/translated/barcode.js:32
msgid "Enter barcode data"
msgstr ""

#: templates/js/translated/barcode.js:36
msgid "Barcode"
msgstr ""

#: templates/js/translated/barcode.js:54
msgid "Enter optional notes for stock transfer"
msgstr ""

#: templates/js/translated/barcode.js:55
msgid "Enter notes"
msgstr ""

#: templates/js/translated/barcode.js:93
msgid "Server error"
msgstr ""

#: templates/js/translated/barcode.js:114
msgid "Unknown response from server"
msgstr ""

#: templates/js/translated/barcode.js:141
#: templates/js/translated/modals.js:1042
msgid "Invalid server response"
msgstr ""

#: templates/js/translated/barcode.js:234
msgid "Scan barcode data below"
msgstr ""

#: templates/js/translated/barcode.js:281 templates/navbar.html:65
msgid "Scan Barcode"
msgstr ""

#: templates/js/translated/barcode.js:292
msgid "No URL in response"
msgstr ""

#: templates/js/translated/barcode.js:310
msgid "Link Barcode to Stock Item"
msgstr ""

#: templates/js/translated/barcode.js:333
msgid "This will remove the association between this stock item and the barcode"
msgstr ""

#: templates/js/translated/barcode.js:339
msgid "Unlink"
msgstr ""

#: templates/js/translated/barcode.js:398 templates/js/translated/stock.js:273
msgid "Remove stock item"
msgstr ""

#: templates/js/translated/barcode.js:440
msgid "Check Stock Items into Location"
msgstr ""

#: templates/js/translated/barcode.js:444
#: templates/js/translated/barcode.js:571
msgid "Check In"
msgstr ""

#: templates/js/translated/barcode.js:486
#: templates/js/translated/barcode.js:610
msgid "Error transferring stock"
msgstr ""

#: templates/js/translated/barcode.js:505
msgid "Stock Item already scanned"
msgstr ""

#: templates/js/translated/barcode.js:509
msgid "Stock Item already in this location"
msgstr ""

#: templates/js/translated/barcode.js:516
msgid "Added stock item"
msgstr ""

#: templates/js/translated/barcode.js:523
msgid "Barcode does not match Stock Item"
msgstr ""

#: templates/js/translated/barcode.js:566
msgid "Check Into Location"
msgstr ""

#: templates/js/translated/barcode.js:629
msgid "Barcode does not match a valid location"
msgstr ""

#: templates/js/translated/bom.js:234 templates/js/translated/build.js:1495
msgid "Open subassembly"
msgstr ""

#: templates/js/translated/bom.js:288 templates/js/translated/build.js:744
#: templates/js/translated/build.js:1345 templates/js/translated/build.js:1522
msgid "Available"
msgstr ""

#: templates/js/translated/bom.js:307
msgid "Purchase Price Range"
msgstr ""

#: templates/js/translated/bom.js:314
msgid "Purchase Price Average"
msgstr ""

#: templates/js/translated/bom.js:363 templates/js/translated/bom.js:449
msgid "View BOM"
msgstr ""

#: templates/js/translated/bom.js:415 templates/js/translated/build.js:798
#: templates/js/translated/build.js:1545 templates/js/translated/order.js:1285
msgid "Actions"
msgstr ""

#: templates/js/translated/bom.js:423
msgid "Validate BOM Item"
msgstr ""

#: templates/js/translated/bom.js:425
msgid "This line has been validated"
msgstr ""

#: templates/js/translated/bom.js:427 templates/js/translated/bom.js:590
msgid "Edit BOM Item"
msgstr ""

#: templates/js/translated/bom.js:429 templates/js/translated/bom.js:575
msgid "Delete BOM Item"
msgstr ""

#: templates/js/translated/bom.js:520 templates/js/translated/build.js:485
#: templates/js/translated/build.js:1593
msgid "No BOM items found"
msgstr ""

#: templates/js/translated/build.js:71
msgid "Edit Build Order"
msgstr ""

#: templates/js/translated/build.js:105
msgid "Create Build Order"
msgstr ""

#: templates/js/translated/build.js:138
msgid "Allocate stock items to this build output"
msgstr ""

#: templates/js/translated/build.js:146
msgid "Unallocate stock from build output"
msgstr ""

#: templates/js/translated/build.js:155
msgid "Complete build output"
msgstr ""

#: templates/js/translated/build.js:164
msgid "Delete build output"
msgstr ""

#: templates/js/translated/build.js:265
msgid "No build order allocations found"
msgstr ""

#: templates/js/translated/build.js:303 templates/js/translated/order.js:1159
msgid "Location not specified"
msgstr ""

#: templates/js/translated/build.js:675 templates/js/translated/build.js:1356
#: templates/js/translated/order.js:1292
msgid "Edit stock allocation"
msgstr ""

#: templates/js/translated/build.js:677 templates/js/translated/build.js:1357
#: templates/js/translated/order.js:1293
msgid "Delete stock allocation"
msgstr ""

#: templates/js/translated/build.js:695
msgid "Edit Allocation"
msgstr ""

#: templates/js/translated/build.js:705
msgid "Remove Allocation"
msgstr ""

#: templates/js/translated/build.js:718
msgid "Required Part"
msgstr ""

#: templates/js/translated/build.js:739
msgid "Quantity Per"
msgstr ""

#: templates/js/translated/build.js:749 templates/js/translated/build.js:975
#: templates/js/translated/build.js:1352 templates/js/translated/order.js:1514
msgid "Allocated"
msgstr ""

#: templates/js/translated/build.js:805 templates/js/translated/build.js:1553
#: templates/js/translated/order.js:1567
msgid "Build stock"
msgstr ""

#: templates/js/translated/build.js:809 templates/js/translated/build.js:1557
#: templates/stock_table.html:59
msgid "Order stock"
msgstr ""

#: templates/js/translated/build.js:812 templates/js/translated/order.js:1560
msgid "Allocate stock"
msgstr ""

#: templates/js/translated/build.js:880
msgid "Specify stock allocation quantity"
msgstr ""

#: templates/js/translated/build.js:949
msgid "You must select at least one part to allocate"
msgstr ""

#: templates/js/translated/build.js:963
msgid "Select source location (leave blank to take from all locations)"
msgstr ""

#: templates/js/translated/build.js:992
msgid "Confirm stock allocation"
msgstr ""

#: templates/js/translated/build.js:993
msgid "Allocate Stock Items to Build Order"
msgstr ""

#: templates/js/translated/build.js:1004
msgid "No matching stock locations"
msgstr ""

#: templates/js/translated/build.js:1048
msgid "No matching stock items"
msgstr ""

#: templates/js/translated/build.js:1172
msgid "No builds matching query"
msgstr ""

#: templates/js/translated/build.js:1189 templates/js/translated/part.js:856
#: templates/js/translated/part.js:1134 templates/js/translated/stock.js:762
#: templates/js/translated/stock.js:1456
msgid "Select"
msgstr ""

#: templates/js/translated/build.js:1209
msgid "Build order is overdue"
msgstr ""

#: templates/js/translated/build.js:1270 templates/js/translated/stock.js:1675
msgid "No user information"
msgstr ""

#: templates/js/translated/build.js:1282
msgid "No information"
msgstr ""

#: templates/js/translated/build.js:1333
msgid "No parts allocated for"
msgstr ""

#: templates/js/translated/company.js:65
msgid "Add Manufacturer"
msgstr ""

#: templates/js/translated/company.js:78 templates/js/translated/company.js:176
msgid "Add Manufacturer Part"
msgstr ""

#: templates/js/translated/company.js:99
msgid "Edit Manufacturer Part"
msgstr ""

#: templates/js/translated/company.js:108
msgid "Delete Manufacturer Part"
msgstr ""

#: templates/js/translated/company.js:164 templates/js/translated/order.js:89
msgid "Add Supplier"
msgstr ""

#: templates/js/translated/company.js:192
msgid "Add Supplier Part"
msgstr ""

#: templates/js/translated/company.js:207
msgid "Edit Supplier Part"
msgstr ""

#: templates/js/translated/company.js:217
msgid "Delete Supplier Part"
msgstr ""

#: templates/js/translated/company.js:264
msgid "Edit Company"
msgstr ""

#: templates/js/translated/company.js:285
msgid "Add new Company"
msgstr ""

#: templates/js/translated/company.js:362
msgid "Parts Supplied"
msgstr ""

#: templates/js/translated/company.js:371
msgid "Parts Manufactured"
msgstr ""

#: templates/js/translated/company.js:385
msgid "No company information found"
msgstr ""

#: templates/js/translated/company.js:404
msgid "The following manufacturer parts will be deleted"
msgstr ""

#: templates/js/translated/company.js:421
msgid "Delete Manufacturer Parts"
msgstr ""

#: templates/js/translated/company.js:476
msgid "No manufacturer parts found"
msgstr ""

#: templates/js/translated/company.js:496
#: templates/js/translated/company.js:753 templates/js/translated/part.js:427
#: templates/js/translated/part.js:512
msgid "Template part"
msgstr ""

#: templates/js/translated/company.js:500
#: templates/js/translated/company.js:757 templates/js/translated/part.js:431
#: templates/js/translated/part.js:516
msgid "Assembled part"
msgstr ""

#: templates/js/translated/company.js:627 templates/js/translated/part.js:604
msgid "No parameters found"
msgstr ""

#: templates/js/translated/company.js:664 templates/js/translated/part.js:646
msgid "Edit parameter"
msgstr ""

#: templates/js/translated/company.js:665 templates/js/translated/part.js:647
msgid "Delete parameter"
msgstr ""

#: templates/js/translated/company.js:684 templates/js/translated/part.js:664
msgid "Edit Parameter"
msgstr ""

#: templates/js/translated/company.js:695 templates/js/translated/part.js:676
msgid "Delete Parameter"
msgstr ""

#: templates/js/translated/company.js:733
msgid "No supplier parts found"
msgstr ""

#: templates/js/translated/filters.js:178
#: templates/js/translated/filters.js:407
msgid "true"
msgstr ""

#: templates/js/translated/filters.js:182
#: templates/js/translated/filters.js:408
msgid "false"
msgstr ""

#: templates/js/translated/filters.js:204
msgid "Select filter"
msgstr ""

#: templates/js/translated/filters.js:284
msgid "Reload data"
msgstr ""

#: templates/js/translated/filters.js:286
msgid "Add new filter"
msgstr ""

#: templates/js/translated/filters.js:289
msgid "Clear all filters"
msgstr ""

#: templates/js/translated/filters.js:317
msgid "Create filter"
msgstr ""

#: templates/js/translated/forms.js:323 templates/js/translated/forms.js:336
#: templates/js/translated/forms.js:348 templates/js/translated/forms.js:360
msgid "Action Prohibited"
msgstr ""

#: templates/js/translated/forms.js:324
msgid "Create operation not allowed"
msgstr ""

#: templates/js/translated/forms.js:337
msgid "Update operation not allowed"
msgstr ""

#: templates/js/translated/forms.js:349
msgid "Delete operation not allowed"
msgstr ""

#: templates/js/translated/forms.js:361
msgid "View operation not allowed"
msgstr ""

#: templates/js/translated/forms.js:968 templates/modals.html:21
#: templates/modals.html:47
msgid "Form errors exist"
msgstr ""

#: templates/js/translated/forms.js:1323
msgid "No results found"
msgstr ""

#: templates/js/translated/forms.js:1525
msgid "Searching"
msgstr ""

#: templates/js/translated/forms.js:1742
msgid "Clear input"
msgstr ""

#: templates/js/translated/helpers.js:19
msgid "YES"
msgstr ""

#: templates/js/translated/helpers.js:21
msgid "NO"
msgstr ""

#: templates/js/translated/label.js:30
msgid "Stock item(s) must be selected before printing labels"
msgstr ""

#: templates/js/translated/label.js:48 templates/js/translated/label.js:98
#: templates/js/translated/label.js:153
msgid "No Labels Found"
msgstr ""

#: templates/js/translated/label.js:49
msgid "No labels found which match selected stock item(s)"
msgstr ""

#: templates/js/translated/label.js:80
msgid "Select Stock Locations"
msgstr ""

#: templates/js/translated/label.js:81
msgid "Stock location(s) must be selected before printing labels"
msgstr ""

#: templates/js/translated/label.js:99
msgid "No labels found which match selected stock location(s)"
msgstr ""

#: templates/js/translated/label.js:135
msgid "Part(s) must be selected before printing labels"
msgstr ""

#: templates/js/translated/label.js:154
msgid "No labels found which match the selected part(s)"
msgstr ""

#: templates/js/translated/label.js:228
msgid "stock items selected"
msgstr ""

#: templates/js/translated/label.js:236
msgid "Select Label"
msgstr ""

#: templates/js/translated/label.js:251
msgid "Select Label Template"
msgstr ""

#: templates/js/translated/modals.js:76 templates/js/translated/modals.js:120
#: templates/js/translated/modals.js:610
msgid "Cancel"
msgstr ""

#: templates/js/translated/modals.js:77 templates/js/translated/modals.js:119
#: templates/js/translated/modals.js:677 templates/js/translated/modals.js:981
#: templates/modals.html:30 templates/modals.html:55
msgid "Submit"
msgstr ""

#: templates/js/translated/modals.js:118
msgid "Form Title"
msgstr ""

#: templates/js/translated/modals.js:397
msgid "Waiting for server..."
msgstr ""

#: templates/js/translated/modals.js:556
msgid "Show Error Information"
msgstr ""

#: templates/js/translated/modals.js:609
msgid "Accept"
msgstr ""

#: templates/js/translated/modals.js:666
msgid "Loading Data"
msgstr ""

#: templates/js/translated/modals.js:933
msgid "Invalid response from server"
msgstr ""

#: templates/js/translated/modals.js:933
msgid "Form data missing from server response"
msgstr ""

#: templates/js/translated/modals.js:945
msgid "Error posting form data"
msgstr ""

#: templates/js/translated/modals.js:1042
msgid "JSON response missing form data"
msgstr ""

#: templates/js/translated/modals.js:1057
msgid "Error 400: Bad Request"
msgstr ""

#: templates/js/translated/modals.js:1058
msgid "Server returned error code 400"
msgstr ""

#: templates/js/translated/modals.js:1081
msgid "Error requesting form data"
msgstr ""

#: templates/js/translated/model_renderers.js:40
msgid "Company ID"
msgstr ""

#: templates/js/translated/model_renderers.js:90
msgid "Stock ID"
msgstr ""

#: templates/js/translated/model_renderers.js:125
msgid "Location ID"
msgstr ""

#: templates/js/translated/model_renderers.js:142
msgid "Build ID"
msgstr ""

#: templates/js/translated/model_renderers.js:177
msgid "Part ID"
msgstr ""

#: templates/js/translated/model_renderers.js:231
msgid "Order ID"
msgstr ""

#: templates/js/translated/model_renderers.js:251
msgid "Category ID"
msgstr ""

#: templates/js/translated/model_renderers.js:288
msgid "Manufacturer Part ID"
msgstr ""

#: templates/js/translated/model_renderers.js:317
msgid "Supplier Part ID"
msgstr ""

#: templates/js/translated/order.js:48
msgid "Add Customer"
msgstr ""

#: templates/js/translated/order.js:73
msgid "Create Sales Order"
msgstr ""

#: templates/js/translated/order.js:207
msgid "Export Order"
msgstr ""

#: templates/js/translated/order.js:210 templates/js/translated/stock.js:96
msgid "Format"
msgstr ""

#: templates/js/translated/order.js:211 templates/js/translated/stock.js:97
msgid "Select file format"
msgstr ""

#: templates/js/translated/order.js:299
msgid "Select Line Items"
msgstr ""

#: templates/js/translated/order.js:300
msgid "At least one line item must be selected"
msgstr ""

#: templates/js/translated/order.js:325
msgid "Quantity to receive"
msgstr ""

#: templates/js/translated/order.js:359 templates/js/translated/stock.js:1343
msgid "Stock Status"
msgstr ""

#: templates/js/translated/order.js:426
msgid "Order Code"
msgstr ""

#: templates/js/translated/order.js:427
msgid "Ordered"
msgstr ""

#: templates/js/translated/order.js:429
msgid "Receive"
msgstr ""

#: templates/js/translated/order.js:448
msgid "Confirm receipt of items"
msgstr ""

#: templates/js/translated/order.js:449
msgid "Receive Purchase Order Items"
msgstr ""

#: templates/js/translated/order.js:626
msgid "No purchase orders found"
msgstr ""

#: templates/js/translated/order.js:651 templates/js/translated/order.js:1028
msgid "Order is overdue"
msgstr ""

#: templates/js/translated/order.js:749 templates/js/translated/order.js:1602
msgid "Edit Line Item"
msgstr ""

#: templates/js/translated/order.js:761 templates/js/translated/order.js:1613
msgid "Delete Line Item"
msgstr ""

#: templates/js/translated/order.js:800
msgid "No line items found"
msgstr ""

#: templates/js/translated/order.js:827 templates/js/translated/order.js:1432
msgid "Total"
msgstr ""

#: templates/js/translated/order.js:880 templates/js/translated/order.js:1457
#: templates/js/translated/part.js:1343 templates/js/translated/part.js:1554
msgid "Unit Price"
msgstr ""

#: templates/js/translated/order.js:889 templates/js/translated/order.js:1464
msgid "Total price"
msgstr ""

#: templates/js/translated/order.js:962 templates/js/translated/order.js:1573
msgid "Edit line item"
msgstr ""

#: templates/js/translated/order.js:963
msgid "Delete line item"
msgstr ""

#: templates/js/translated/order.js:967
msgid "Receive line item"
msgstr ""

#: templates/js/translated/order.js:1004
msgid "No sales orders found"
msgstr ""

#: templates/js/translated/order.js:1042
msgid "Invalid Customer"
msgstr ""

#: templates/js/translated/order.js:1120
msgid "No sales order allocations found"
msgstr ""

#: templates/js/translated/order.js:1213
msgid "Edit Stock Allocation"
msgstr ""

#: templates/js/translated/order.js:1231
msgid "Delete Stock Allocation"
msgstr ""

#: templates/js/translated/order.js:1273
msgid "Stock location not specified"
msgstr ""

#: templates/js/translated/order.js:1514
msgid "Fulfilled"
msgstr ""

#: templates/js/translated/order.js:1557
msgid "Allocate serial numbers"
msgstr ""

#: templates/js/translated/order.js:1563
msgid "Purchase stock"
msgstr ""

#: templates/js/translated/order.js:1570 templates/js/translated/order.js:1725
msgid "Calculate price"
msgstr ""

#: templates/js/translated/order.js:1574
msgid "Delete line item "
msgstr ""

#: templates/js/translated/order.js:1673
msgid "Allocate Stock Item"
msgstr ""

#: templates/js/translated/order.js:1733
msgid "Update Unit Price"
msgstr ""

#: templates/js/translated/order.js:1747
msgid "No matching line items"
msgstr ""

#: templates/js/translated/part.js:49
msgid "Part Attributes"
msgstr ""

#: templates/js/translated/part.js:53
msgid "Part Creation Options"
msgstr ""

#: templates/js/translated/part.js:57
msgid "Part Duplication Options"
msgstr ""

#: templates/js/translated/part.js:61
msgid "Supplier Options"
msgstr ""

#: templates/js/translated/part.js:75
msgid "Add Part Category"
msgstr ""

#: templates/js/translated/part.js:164
msgid "Create Initial Stock"
msgstr ""

#: templates/js/translated/part.js:165
msgid "Create an initial stock item for this part"
msgstr ""

#: templates/js/translated/part.js:172
msgid "Initial Stock Quantity"
msgstr ""

#: templates/js/translated/part.js:173
msgid "Specify initial stock quantity for this part"
msgstr ""

#: templates/js/translated/part.js:180
msgid "Select destination stock location"
msgstr ""

#: templates/js/translated/part.js:191
msgid "Copy Category Parameters"
msgstr ""

#: templates/js/translated/part.js:192
msgid "Copy parameter templates from selected part category"
msgstr ""

#: templates/js/translated/part.js:200
msgid "Add Supplier Data"
msgstr ""

#: templates/js/translated/part.js:201
msgid "Create initial supplier data for this part"
msgstr ""

#: templates/js/translated/part.js:257
msgid "Copy Image"
msgstr ""

#: templates/js/translated/part.js:258
msgid "Copy image from original part"
msgstr ""

#: templates/js/translated/part.js:265
msgid "Copy BOM"
msgstr ""

#: templates/js/translated/part.js:266
msgid "Copy bill of materials from original part"
msgstr ""

#: templates/js/translated/part.js:273
msgid "Copy Parameters"
msgstr ""

#: templates/js/translated/part.js:274
msgid "Copy parameter data from original part"
msgstr ""

#: templates/js/translated/part.js:287
msgid "Parent part category"
msgstr ""

#: templates/js/translated/part.js:331
msgid "Edit Part"
msgstr ""

#: templates/js/translated/part.js:419 templates/js/translated/part.js:504
msgid "Trackable part"
msgstr ""

#: templates/js/translated/part.js:423 templates/js/translated/part.js:508
msgid "Virtual part"
msgstr ""

#: templates/js/translated/part.js:435
msgid "Starred part"
msgstr ""

#: templates/js/translated/part.js:439
msgid "Salable part"
msgstr ""

#: templates/js/translated/part.js:554
msgid "No variants found"
msgstr ""

#: templates/js/translated/part.js:743 templates/js/translated/part.js:1005
msgid "No parts found"
msgstr ""

#: templates/js/translated/part.js:932
msgid "No category"
msgstr ""

#: templates/js/translated/part.js:955
#: templates/js/translated/table_filters.js:359
msgid "Low stock"
msgstr ""

#: templates/js/translated/part.js:1159 templates/js/translated/stock.js:1480
msgid "Path"
msgstr ""

#: templates/js/translated/part.js:1202
msgid "No test templates matching query"
msgstr ""

#: templates/js/translated/part.js:1253 templates/js/translated/stock.js:493
msgid "Edit test result"
msgstr ""

#: templates/js/translated/part.js:1254 templates/js/translated/stock.js:494
msgid "Delete test result"
msgstr ""

#: templates/js/translated/part.js:1260
msgid "This test is defined for a parent part"
msgstr ""

#: templates/js/translated/part.js:1282
msgid "Edit Test Result Template"
msgstr ""

#: templates/js/translated/part.js:1296
msgid "Delete Test Result Template"
msgstr ""

#: templates/js/translated/part.js:1321
#, python-brace-format
msgid "No ${human_name} information found"
msgstr ""

#: templates/js/translated/part.js:1376
#, python-brace-format
msgid "Edit ${human_name}"
msgstr ""

#: templates/js/translated/part.js:1377
#, python-brace-format
msgid "Delete ${human_name}"
msgstr ""

#: templates/js/translated/part.js:1478
msgid "Single Price"
msgstr ""

#: templates/js/translated/part.js:1497
msgid "Single Price Difference"
msgstr ""

#: templates/js/translated/stock.js:63
msgid "Parent stock location"
msgstr ""

#: templates/js/translated/stock.js:93
msgid "Export Stock"
msgstr ""

#: templates/js/translated/stock.js:104
msgid "Include Sublocations"
msgstr ""

#: templates/js/translated/stock.js:105
msgid "Include stock items in sublocations"
msgstr ""

#: templates/js/translated/stock.js:147
msgid "Transfer Stock"
msgstr ""

#: templates/js/translated/stock.js:148
msgid "Move"
msgstr ""

#: templates/js/translated/stock.js:154
msgid "Count Stock"
msgstr ""

#: templates/js/translated/stock.js:155
msgid "Count"
msgstr ""

#: templates/js/translated/stock.js:159
msgid "Remove Stock"
msgstr ""

#: templates/js/translated/stock.js:160
msgid "Take"
msgstr ""

#: templates/js/translated/stock.js:164
msgid "Add Stock"
msgstr ""

#: templates/js/translated/stock.js:165 users/models.py:195
msgid "Add"
msgstr ""

#: templates/js/translated/stock.js:169 templates/stock_table.html:63
msgid "Delete Stock"
msgstr ""

#: templates/js/translated/stock.js:258
msgid "Quantity cannot be adjusted for serialized stock"
msgstr ""

#: templates/js/translated/stock.js:258
msgid "Specify stock quantity"
msgstr ""

#: templates/js/translated/stock.js:298
msgid "You must select at least one available stock item"
msgstr ""

#: templates/js/translated/stock.js:456
msgid "PASS"
msgstr ""

#: templates/js/translated/stock.js:458
msgid "FAIL"
msgstr ""

#: templates/js/translated/stock.js:463
msgid "NO RESULT"
msgstr ""

#: templates/js/translated/stock.js:489
msgid "Add test result"
msgstr ""

#: templates/js/translated/stock.js:515
msgid "No test results found"
msgstr ""

#: templates/js/translated/stock.js:563
msgid "Test Date"
msgstr ""

#: templates/js/translated/stock.js:670
msgid "In production"
msgstr ""

#: templates/js/translated/stock.js:674
msgid "Installed in Stock Item"
msgstr ""

#: templates/js/translated/stock.js:678
msgid "Shipped to customer"
msgstr ""

#: templates/js/translated/stock.js:682
msgid "Assigned to Sales Order"
msgstr ""

#: templates/js/translated/stock.js:688
msgid "No stock location set"
msgstr ""

#: templates/js/translated/stock.js:844
msgid "Stock item is in production"
msgstr ""

#: templates/js/translated/stock.js:849
msgid "Stock item assigned to sales order"
msgstr ""

#: templates/js/translated/stock.js:852
msgid "Stock item assigned to customer"
msgstr ""

#: templates/js/translated/stock.js:856
msgid "Stock item has expired"
msgstr ""

#: templates/js/translated/stock.js:858
msgid "Stock item will expire soon"
msgstr ""

#: templates/js/translated/stock.js:862
msgid "Stock item has been allocated"
msgstr ""

#: templates/js/translated/stock.js:866
msgid "Stock item has been installed in another item"
msgstr ""

#: templates/js/translated/stock.js:873
msgid "Stock item has been rejected"
msgstr ""

#: templates/js/translated/stock.js:875
msgid "Stock item is lost"
msgstr ""

#: templates/js/translated/stock.js:877
msgid "Stock item is destroyed"
msgstr ""

#: templates/js/translated/stock.js:881
#: templates/js/translated/table_filters.js:161
msgid "Depleted"
msgstr ""

#: templates/js/translated/stock.js:935
msgid "Stocktake"
msgstr ""

#: templates/js/translated/stock.js:1008
msgid "Supplier part not specified"
msgstr ""

#: templates/js/translated/stock.js:1046
msgid "No stock items matching query"
msgstr ""

#: templates/js/translated/stock.js:1067 templates/js/translated/stock.js:1115
msgid "items"
msgstr ""

#: templates/js/translated/stock.js:1155
msgid "batches"
msgstr ""

#: templates/js/translated/stock.js:1182
msgid "locations"
msgstr ""

#: templates/js/translated/stock.js:1184
msgid "Undefined location"
msgstr ""

#: templates/js/translated/stock.js:1358
msgid "Set Stock Status"
msgstr ""

#: templates/js/translated/stock.js:1372
msgid "Select Status Code"
msgstr ""

#: templates/js/translated/stock.js:1373
msgid "Status code must be selected"
msgstr ""

#: templates/js/translated/stock.js:1512
msgid "Invalid date"
msgstr ""

#: templates/js/translated/stock.js:1559
msgid "Location no longer exists"
msgstr ""

#: templates/js/translated/stock.js:1578
msgid "Purchase order no longer exists"
msgstr ""

#: templates/js/translated/stock.js:1597
msgid "Customer no longer exists"
msgstr ""

#: templates/js/translated/stock.js:1615
msgid "Stock item no longer exists"
msgstr ""

#: templates/js/translated/stock.js:1638
msgid "Added"
msgstr ""

#: templates/js/translated/stock.js:1646
msgid "Removed"
msgstr ""

#: templates/js/translated/stock.js:1687
msgid "Edit tracking entry"
msgstr ""

#: templates/js/translated/stock.js:1688
msgid "Delete tracking entry"
msgstr ""

#: templates/js/translated/stock.js:1812
msgid "No installed items"
msgstr ""

#: templates/js/translated/stock.js:1835
msgid "Serial"
msgstr ""

#: templates/js/translated/stock.js:1863
msgid "Uninstall Stock Item"
msgstr ""

#: templates/js/translated/table_filters.js:56
msgid "Trackable Part"
msgstr ""

#: templates/js/translated/table_filters.js:60
msgid "Assembled Part"
msgstr ""

#: templates/js/translated/table_filters.js:64
msgid "Validated"
msgstr ""

#: templates/js/translated/table_filters.js:72
msgid "Allow Variant Stock"
msgstr ""

#: templates/js/translated/table_filters.js:92
#: templates/js/translated/table_filters.js:156
msgid "Include sublocations"
msgstr ""

#: templates/js/translated/table_filters.js:93
msgid "Include locations"
msgstr ""

#: templates/js/translated/table_filters.js:103
#: templates/js/translated/table_filters.js:104
#: templates/js/translated/table_filters.js:336
msgid "Include subcategories"
msgstr ""

#: templates/js/translated/table_filters.js:114
#: templates/js/translated/table_filters.js:191
msgid "Is Serialized"
msgstr ""

#: templates/js/translated/table_filters.js:117
#: templates/js/translated/table_filters.js:198
msgid "Serial number GTE"
msgstr ""

#: templates/js/translated/table_filters.js:118
#: templates/js/translated/table_filters.js:199
msgid "Serial number greater than or equal to"
msgstr ""

#: templates/js/translated/table_filters.js:121
#: templates/js/translated/table_filters.js:202
msgid "Serial number LTE"
msgstr ""

#: templates/js/translated/table_filters.js:122
#: templates/js/translated/table_filters.js:203
msgid "Serial number less than or equal to"
msgstr ""

#: templates/js/translated/table_filters.js:125
#: templates/js/translated/table_filters.js:126
#: templates/js/translated/table_filters.js:194
#: templates/js/translated/table_filters.js:195
msgid "Serial number"
msgstr ""

#: templates/js/translated/table_filters.js:130
#: templates/js/translated/table_filters.js:212
msgid "Batch code"
msgstr ""

#: templates/js/translated/table_filters.js:141
#: templates/js/translated/table_filters.js:326
msgid "Active parts"
msgstr ""

#: templates/js/translated/table_filters.js:142
msgid "Show stock for active parts"
msgstr ""

#: templates/js/translated/table_filters.js:147
msgid "Part is an assembly"
msgstr ""

#: templates/js/translated/table_filters.js:151
msgid "Is allocated"
msgstr ""

#: templates/js/translated/table_filters.js:152
msgid "Item has been allocated"
msgstr ""

#: templates/js/translated/table_filters.js:157
msgid "Include stock in sublocations"
msgstr ""

#: templates/js/translated/table_filters.js:162
msgid "Show stock items which are depleted"
msgstr ""

#: templates/js/translated/table_filters.js:167
msgid "Show items which are in stock"
msgstr ""

#: templates/js/translated/table_filters.js:171
msgid "In Production"
msgstr ""

#: templates/js/translated/table_filters.js:172
msgid "Show items which are in production"
msgstr ""

#: templates/js/translated/table_filters.js:176
msgid "Include Variants"
msgstr ""

#: templates/js/translated/table_filters.js:177
msgid "Include stock items for variant parts"
msgstr ""

#: templates/js/translated/table_filters.js:181
msgid "Installed"
msgstr ""

#: templates/js/translated/table_filters.js:182
msgid "Show stock items which are installed in another item"
msgstr ""

#: templates/js/translated/table_filters.js:187
msgid "Show items which have been assigned to a customer"
msgstr ""

#: templates/js/translated/table_filters.js:207
#: templates/js/translated/table_filters.js:208
msgid "Stock status"
msgstr ""

#: templates/js/translated/table_filters.js:216
msgid "Has purchase price"
msgstr ""

#: templates/js/translated/table_filters.js:217
msgid "Show stock items which have a purchase price set"
msgstr ""

#: templates/js/translated/table_filters.js:226
msgid "Show stock items which have expired"
msgstr ""

#: templates/js/translated/table_filters.js:232
msgid "Show stock which is close to expiring"
msgstr ""

#: templates/js/translated/table_filters.js:263
msgid "Build status"
msgstr ""

#: templates/js/translated/table_filters.js:291
#: templates/js/translated/table_filters.js:308
msgid "Order status"
msgstr ""

#: templates/js/translated/table_filters.js:296
#: templates/js/translated/table_filters.js:313
msgid "Outstanding"
msgstr ""

#: templates/js/translated/table_filters.js:337
msgid "Include parts in subcategories"
msgstr ""

#: templates/js/translated/table_filters.js:341
msgid "Has IPN"
msgstr ""

#: templates/js/translated/table_filters.js:342
msgid "Part has internal part number"
msgstr ""

#: templates/js/translated/table_filters.js:347
msgid "Show active parts"
msgstr ""

#: templates/js/translated/table_filters.js:355
msgid "Stock available"
msgstr ""

#: templates/js/translated/table_filters.js:371
msgid "Starred"
msgstr ""

#: templates/js/translated/table_filters.js:383
msgid "Purchasable"
msgstr ""

#: templates/js/translated/tables.js:366
msgid "Loading data"
msgstr ""

#: templates/js/translated/tables.js:369
msgid "rows per page"
msgstr ""

#: templates/js/translated/tables.js:372
msgid "Showing"
msgstr ""

#: templates/js/translated/tables.js:372
msgid "to"
msgstr ""

#: templates/js/translated/tables.js:372
msgid "of"
msgstr ""

#: templates/js/translated/tables.js:372
msgid "rows"
msgstr ""

#: templates/js/translated/tables.js:378
msgid "No matching results"
msgstr ""

#: templates/js/translated/tables.js:381
msgid "Hide/Show pagination"
msgstr ""

#: templates/js/translated/tables.js:384
msgid "Refresh"
msgstr ""

#: templates/js/translated/tables.js:387
msgid "Toggle"
msgstr ""

#: templates/js/translated/tables.js:390
msgid "Columns"
msgstr ""

#: templates/js/translated/tables.js:393
msgid "All"
msgstr ""

#: templates/navbar.html:19
msgid "Toggle navigation"
msgstr ""

#: templates/navbar.html:39
msgid "Buy"
msgstr ""

#: templates/navbar.html:51
msgid "Sell"
msgstr ""

#: templates/navbar.html:83 users/models.py:39
msgid "Admin"
msgstr ""

#: templates/navbar.html:85
msgid "Logout"
msgstr ""

#: templates/navbar.html:106
msgid "About InvenTree"
msgstr ""

#: templates/qr_code.html:11
msgid "QR data not provided"
msgstr ""

#: templates/registration/logged_out.html:6
msgid "You were logged out successfully."
msgstr ""

#: templates/registration/logged_out.html:8
msgid "Log in again"
msgstr ""

#: templates/stats.html:13
msgid "Instance Name"
msgstr ""

#: templates/stats.html:18
msgid "Database"
msgstr ""

#: templates/stats.html:26
msgid "Server is running in debug mode"
msgstr ""

#: templates/stats.html:33
msgid "Docker Mode"
msgstr ""

#: templates/stats.html:34
msgid "Server is deployed using docker"
msgstr ""

#: templates/stats.html:40
msgid "Server status"
msgstr ""

#: templates/stats.html:43
msgid "Healthy"
msgstr ""

#: templates/stats.html:45
msgid "Issues detected"
msgstr ""

#: templates/stats.html:52
msgid "Background Worker"
msgstr ""

#: templates/stats.html:55
msgid "Background worker not running"
msgstr ""

#: templates/stats.html:63
msgid "Email Settings"
msgstr ""

#: templates/stats.html:66
msgid "Email settings not configured"
msgstr ""

#: templates/stock_table.html:14
msgid "Export Stock Information"
msgstr ""

#: templates/stock_table.html:20
msgid "New Stock Item"
msgstr ""

#: templates/stock_table.html:27
msgid "Barcode Actions"
msgstr ""

#: templates/stock_table.html:43
msgid "Print test reports"
msgstr ""

#: templates/stock_table.html:50
msgid "Stock Options"
msgstr ""

#: templates/stock_table.html:55
msgid "Add to selected stock items"
msgstr ""

#: templates/stock_table.html:56
msgid "Remove from selected stock items"
msgstr ""

#: templates/stock_table.html:57
msgid "Stocktake selected stock items"
msgstr ""

#: templates/stock_table.html:58
msgid "Move selected stock items"
msgstr ""

#: templates/stock_table.html:58
msgid "Move stock"
msgstr ""

#: templates/stock_table.html:59
msgid "Order selected items"
msgstr ""

#: templates/stock_table.html:60
msgid "Change status"
msgstr ""

#: templates/stock_table.html:60
msgid "Change stock status"
msgstr ""

#: templates/stock_table.html:63
msgid "Delete selected items"
msgstr ""

#: templates/yesnolabel.html:4
msgid "Yes"
msgstr ""

#: templates/yesnolabel.html:6
msgid "No"
msgstr ""

#: users/admin.py:64
msgid "Users"
msgstr ""

#: users/admin.py:65
msgid "Select which users are assigned to this group"
msgstr ""

#: users/admin.py:187
msgid "The following users are members of multiple groups:"
msgstr ""

#: users/admin.py:210
msgid "Personal info"
msgstr ""

#: users/admin.py:211
msgid "Permissions"
msgstr ""

#: users/admin.py:214
msgid "Important dates"
msgstr ""

#: users/models.py:182
msgid "Permission set"
msgstr ""

#: users/models.py:190
msgid "Group"
msgstr ""

#: users/models.py:193
msgid "View"
msgstr ""

#: users/models.py:193
msgid "Permission to view items"
msgstr ""

#: users/models.py:195
msgid "Permission to add items"
msgstr ""

#: users/models.py:197
msgid "Change"
msgstr ""

#: users/models.py:197
msgid "Permissions to edit items"
msgstr ""

#: users/models.py:199
msgid "Permission to delete items"
msgstr ""<|MERGE_RESOLUTION|>--- conflicted
+++ resolved
@@ -2,13 +2,8 @@
 msgstr ""
 "Project-Id-Version: inventree\n"
 "Report-Msgid-Bugs-To: \n"
-<<<<<<< HEAD
-"POT-Creation-Date: 2021-10-11 07:56+0000\n"
-"PO-Revision-Date: 2021-09-12 13:44\n"
-=======
 "POT-Creation-Date: 2021-10-11 06:21+0000\n"
 "PO-Revision-Date: 2021-10-11 06:28\n"
->>>>>>> 62ce278f
 "Last-Translator: \n"
 "Language-Team: Indonesian\n"
 "Language: id_ID\n"
@@ -4922,8 +4917,7 @@
 
 #: part/templates/part/partial_delete.html:9
 #, python-format
-msgid ""
-"Part '<strong>%(full_name)s</strong>' cannot be deleted as it is still marked as <strong>active</strong>.\n"
+msgid "Part '<strong>%(full_name)s</strong>' cannot be deleted as it is still marked as <strong>active</strong>.\n"
 "    <br>Disable the \"Active\" part attribute and re-try.\n"
 "    "
 msgstr ""
@@ -6608,24 +6602,14 @@
 
 #: templates/account/login.html:19
 #, python-format
-<<<<<<< HEAD
-msgid ""
-"Please sign in with one\n"
-=======
 msgid "Please sign in with one\n"
->>>>>>> 62ce278f
 "of your existing third party accounts or  <a class=\"btn btn-primary btn-small\" href=\"%(signup_url)s\">sign up</a>\n"
 "for a account and sign in below:"
 msgstr ""
 
 #: templates/account/login.html:23
 #, python-format
-<<<<<<< HEAD
-msgid ""
-"If you have not created an account yet, then please\n"
-=======
 msgid "If you have not created an account yet, then please\n"
->>>>>>> 62ce278f
 "<a href=\"%(signup_url)s\">sign up</a> first."
 msgstr ""
 
@@ -8465,4 +8449,4 @@
 
 #: users/models.py:199
 msgid "Permission to delete items"
-msgstr ""+msgstr ""
