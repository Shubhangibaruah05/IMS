#: templates/js/translated/order.js:1973
msgid ""
msgstr ""
"Project-Id-Version: inventree\n"
"Report-Msgid-Bugs-To: \n"
<<<<<<< HEAD
"POT-Creation-Date: 2022-02-18 20:36+0000\n"
"PO-Revision-Date: 2022-02-18 20:38\n"
=======
"POT-Creation-Date: 2022-02-20 22:01+0000\n"
"PO-Revision-Date: 2022-02-20 22:02\n"
>>>>>>> f9f10088
"Last-Translator: \n"
"Language-Team: Vietnamese\n"
"Language: vi_VN\n"
"MIME-Version: 1.0\n"
"Content-Type: text/plain; charset=UTF-8\n"
"Content-Transfer-Encoding: 8bit\n"
"Plural-Forms: nplurals=1; plural=0;\n"
"X-Crowdin-Project: inventree\n"
"X-Crowdin-Project-ID: 452300\n"
"X-Crowdin-Language: vi\n"
"X-Crowdin-File: /[inventree.InvenTree] l10/InvenTree/locale/en/LC_MESSAGES/django.po\n"
"X-Crowdin-File-ID: 138\n"

#: InvenTree/api.py:55
msgid "API endpoint not found"
msgstr ""

#: InvenTree/api.py:101
msgid "No action specified"
msgstr ""

#: InvenTree/api.py:116
msgid "No matching action found"
msgstr ""

#: InvenTree/fields.py:100
msgid "Enter date"
msgstr ""

#: InvenTree/forms.py:126 order/forms.py:24 order/forms.py:35 order/forms.py:46
#: order/forms.py:57 templates/account/email_confirm.html:20
#: templates/js/translated/forms.js:596
msgid "Confirm"
msgstr ""

#: InvenTree/forms.py:142
msgid "Confirm delete"
msgstr ""

#: InvenTree/forms.py:143
msgid "Confirm item deletion"
msgstr ""

#: InvenTree/forms.py:174
msgid "Enter password"
msgstr ""

#: InvenTree/forms.py:175
msgid "Enter new password"
msgstr ""

#: InvenTree/forms.py:182
msgid "Confirm password"
msgstr "Xác nhận mật khẩu"

#: InvenTree/forms.py:183
msgid "Confirm new password"
msgstr "Xác nhận mật khẩu mới"

#: InvenTree/forms.py:215
msgid "Select Category"
msgstr "Chọn danh mục"

#: InvenTree/forms.py:236
msgid "Email (again)"
msgstr ""

#: InvenTree/forms.py:240
msgid "Email address confirmation"
msgstr ""

#: InvenTree/forms.py:260
msgid "You must type the same email each time."
msgstr ""

#: InvenTree/helpers.py:439
#, python-brace-format
msgid "Duplicate serial: {n}"
msgstr ""

#: InvenTree/helpers.py:446 order/models.py:282 order/models.py:425
#: stock/views.py:1082
msgid "Invalid quantity provided"
msgstr ""

#: InvenTree/helpers.py:449
msgid "Empty serial number string"
msgstr ""

#: InvenTree/helpers.py:471 InvenTree/helpers.py:474 InvenTree/helpers.py:477
<<<<<<< HEAD
#: InvenTree/helpers.py:502
=======
#: InvenTree/helpers.py:501
>>>>>>> f9f10088
#, python-brace-format
msgid "Invalid group: {g}"
msgstr ""

<<<<<<< HEAD
#: InvenTree/helpers.py:512
=======
#: InvenTree/helpers.py:510
>>>>>>> f9f10088
#, python-brace-format
msgid "Invalid group {group}"
msgstr ""

<<<<<<< HEAD
#: InvenTree/helpers.py:518
=======
#: InvenTree/helpers.py:516
>>>>>>> f9f10088
#, python-brace-format
msgid "Invalid/no group {group}"
msgstr ""

<<<<<<< HEAD
#: InvenTree/helpers.py:524
msgid "No serial numbers found"
msgstr ""

#: InvenTree/helpers.py:528
=======
#: InvenTree/helpers.py:522
msgid "No serial numbers found"
msgstr ""

#: InvenTree/helpers.py:526
>>>>>>> f9f10088
#, python-brace-format
msgid "Number of unique serial number ({s}) must match quantity ({q})"
msgstr ""

#: InvenTree/models.py:176
msgid "Missing file"
msgstr ""

#: InvenTree/models.py:177
msgid "Missing external link"
msgstr ""

#: InvenTree/models.py:188 stock/models.py:1995
#: templates/js/translated/attachment.js:119
msgid "Attachment"
msgstr ""

#: InvenTree/models.py:189
msgid "Select file to attach"
msgstr ""

#: InvenTree/models.py:195 company/models.py:131 company/models.py:348
#: company/models.py:564 order/models.py:127 part/models.py:860
#: report/templates/report/inventree_build_order_base.html:165
#: templates/js/translated/company.js:540
#: templates/js/translated/company.js:829 templates/js/translated/part.js:1324
msgid "Link"
msgstr ""

#: InvenTree/models.py:196 build/models.py:332 part/models.py:861
#: stock/models.py:529
msgid "Link to external URL"
msgstr ""

#: InvenTree/models.py:199 templates/js/translated/attachment.js:163
msgid "Comment"
msgstr "Bình luận"

#: InvenTree/models.py:199
msgid "File comment"
msgstr ""

#: InvenTree/models.py:205 InvenTree/models.py:206 common/models.py:1235
#: common/models.py:1236 common/models.py:1464 common/models.py:1465
#: part/models.py:2301 part/models.py:2321
#: report/templates/report/inventree_test_report_base.html:96
#: templates/js/translated/stock.js:2816
msgid "User"
msgstr "Người dùng"

#: InvenTree/models.py:209
msgid "upload date"
msgstr "Ngày tải lên"

#: InvenTree/models.py:232
msgid "Filename must not be empty"
msgstr "Tên tập tin không được để trống"

#: InvenTree/models.py:255
msgid "Invalid attachment directory"
msgstr ""

#: InvenTree/models.py:265
#, python-brace-format
msgid "Filename contains illegal character '{c}'"
msgstr ""

#: InvenTree/models.py:268
msgid "Filename missing extension"
msgstr ""

#: InvenTree/models.py:275
msgid "Attachment with this filename already exists"
msgstr ""

#: InvenTree/models.py:282
msgid "Error renaming file"
msgstr ""

#: InvenTree/models.py:317
msgid "Invalid choice"
msgstr ""

#: InvenTree/models.py:333 InvenTree/models.py:334 common/models.py:1450
#: company/models.py:415 label/models.py:112 part/models.py:804
#: part/models.py:2485 plugin/models.py:40 report/models.py:181
#: templates/InvenTree/settings/mixins/urls.html:13
#: templates/InvenTree/settings/plugin.html:48
#: templates/InvenTree/settings/plugin.html:125
#: templates/InvenTree/settings/plugin_settings.html:23
#: templates/InvenTree/settings/settings.html:319
#: templates/js/translated/company.js:641 templates/js/translated/part.js:567
#: templates/js/translated/part.js:706 templates/js/translated/part.js:1631
#: templates/js/translated/stock.js:2609
msgid "Name"
msgstr ""

#: InvenTree/models.py:340 build/models.py:209
#: build/templates/build/detail.html:25 company/models.py:354
#: company/models.py:570 company/templates/company/company_base.html:68
#: company/templates/company/manufacturer_part.html:76
#: company/templates/company/supplier_part.html:73 label/models.py:119
#: order/models.py:125 part/models.py:827 part/templates/part/category.html:74
#: part/templates/part/part_base.html:163
#: part/templates/part/set_category.html:14 report/models.py:194
#: report/models.py:553 report/models.py:592
#: report/templates/report/inventree_build_order_base.html:118
#: stock/templates/stock/location.html:93
#: templates/InvenTree/settings/plugin_settings.html:33
#: templates/js/translated/bom.js:552 templates/js/translated/bom.js:765
#: templates/js/translated/build.js:1920 templates/js/translated/company.js:345
#: templates/js/translated/company.js:551
#: templates/js/translated/company.js:840 templates/js/translated/order.js:836
#: templates/js/translated/order.js:1019 templates/js/translated/order.js:1258
#: templates/js/translated/part.js:626 templates/js/translated/part.js:999
#: templates/js/translated/part.js:1084 templates/js/translated/part.js:1254
#: templates/js/translated/part.js:1650 templates/js/translated/part.js:1719
#: templates/js/translated/stock.js:1701 templates/js/translated/stock.js:2438
#: templates/js/translated/stock.js:2621 templates/js/translated/stock.js:2666
msgid "Description"
msgstr "Mô tả"

#: InvenTree/models.py:341
msgid "Description (optional)"
msgstr "Mô tả (tùy chọn)"

#: InvenTree/models.py:349
msgid "parent"
msgstr ""

#: InvenTree/serializers.py:65 part/models.py:2803
msgid "Must be a valid number"
msgstr ""

#: InvenTree/serializers.py:299
msgid "Filename"
msgstr "Tên tập tin"

#: InvenTree/serializers.py:334
msgid "Invalid value"
msgstr ""

#: InvenTree/serializers.py:355
msgid "Data File"
msgstr ""

#: InvenTree/serializers.py:356
msgid "Select data file for upload"
msgstr ""

#: InvenTree/serializers.py:380
msgid "Unsupported file type"
msgstr ""

#: InvenTree/serializers.py:386
msgid "File is too large"
msgstr ""

#: InvenTree/serializers.py:407
msgid "No columns found in file"
msgstr ""

#: InvenTree/serializers.py:410
msgid "No data rows found in file"
msgstr ""

#: InvenTree/serializers.py:533
msgid "No data rows provided"
msgstr ""

#: InvenTree/serializers.py:536
msgid "No data columns supplied"
msgstr ""

#: InvenTree/serializers.py:623
<<<<<<< HEAD
msgid "Missing required column"
msgstr ""

#: InvenTree/serializers.py:632
msgid "Duplicate column"
=======
#, python-brace-format
msgid "Missing required column: '{name}'"
msgstr ""

#: InvenTree/serializers.py:632
#, python-brace-format
msgid "Duplicate column: '{col}'"
>>>>>>> f9f10088
msgstr ""

#: InvenTree/settings.py:655
msgid "German"
msgstr ""

#: InvenTree/settings.py:656
msgid "Greek"
msgstr ""

#: InvenTree/settings.py:657
msgid "English"
msgstr ""

#: InvenTree/settings.py:658
msgid "Spanish"
msgstr ""

#: InvenTree/settings.py:659
msgid "Spanish (Mexican)"
msgstr ""

#: InvenTree/settings.py:660
msgid "French"
msgstr ""

#: InvenTree/settings.py:661
msgid "Hebrew"
msgstr ""

#: InvenTree/settings.py:662
msgid "Italian"
msgstr ""

#: InvenTree/settings.py:663
msgid "Japanese"
msgstr ""

#: InvenTree/settings.py:664
msgid "Korean"
msgstr ""

#: InvenTree/settings.py:665
msgid "Dutch"
msgstr ""

#: InvenTree/settings.py:666
msgid "Norwegian"
msgstr ""

#: InvenTree/settings.py:667
msgid "Polish"
msgstr ""

#: InvenTree/settings.py:668
msgid "Portugese"
msgstr ""

#: InvenTree/settings.py:669
msgid "Russian"
msgstr ""

#: InvenTree/settings.py:670
msgid "Swedish"
msgstr ""

#: InvenTree/settings.py:671
msgid "Thai"
msgstr ""

#: InvenTree/settings.py:672
msgid "Turkish"
msgstr ""

#: InvenTree/settings.py:673
msgid "Vietnamese"
msgstr ""

#: InvenTree/settings.py:674
msgid "Chinese"
msgstr ""

#: InvenTree/status.py:94
msgid "Background worker check failed"
msgstr ""

#: InvenTree/status.py:98
msgid "Email backend not configured"
msgstr ""

#: InvenTree/status.py:101
msgid "InvenTree system health checks failed"
msgstr ""

#: InvenTree/status_codes.py:101 InvenTree/status_codes.py:142
#: InvenTree/status_codes.py:316 templates/js/translated/table_filters.js:308
msgid "Pending"
msgstr ""

#: InvenTree/status_codes.py:102
msgid "Placed"
msgstr ""

#: InvenTree/status_codes.py:103 InvenTree/status_codes.py:319
#: order/templates/order/order_base.html:128
#: order/templates/order/sales_order_base.html:132
msgid "Complete"
msgstr ""

#: InvenTree/status_codes.py:104 InvenTree/status_codes.py:144
#: InvenTree/status_codes.py:318
msgid "Cancelled"
msgstr ""

#: InvenTree/status_codes.py:105 InvenTree/status_codes.py:145
#: InvenTree/status_codes.py:187
msgid "Lost"
msgstr ""

#: InvenTree/status_codes.py:106 InvenTree/status_codes.py:146
#: InvenTree/status_codes.py:189
msgid "Returned"
msgstr ""

#: InvenTree/status_codes.py:143 order/models.py:961
#: templates/js/translated/order.js:1980 templates/js/translated/order.js:2255
msgid "Shipped"
msgstr ""

#: InvenTree/status_codes.py:183
msgid "OK"
msgstr ""

#: InvenTree/status_codes.py:184
msgid "Attention needed"
msgstr ""

#: InvenTree/status_codes.py:185
msgid "Damaged"
msgstr ""

#: InvenTree/status_codes.py:186
msgid "Destroyed"
msgstr ""

#: InvenTree/status_codes.py:188
msgid "Rejected"
msgstr ""

#: InvenTree/status_codes.py:272
msgid "Legacy stock tracking entry"
msgstr ""

#: InvenTree/status_codes.py:274
msgid "Stock item created"
msgstr ""

#: InvenTree/status_codes.py:276
msgid "Edited stock item"
msgstr ""

#: InvenTree/status_codes.py:277
msgid "Assigned serial number"
msgstr ""

#: InvenTree/status_codes.py:279
msgid "Stock counted"
msgstr ""

#: InvenTree/status_codes.py:280
msgid "Stock manually added"
msgstr ""

#: InvenTree/status_codes.py:281
msgid "Stock manually removed"
msgstr ""

#: InvenTree/status_codes.py:283
msgid "Location changed"
msgstr ""

#: InvenTree/status_codes.py:285
msgid "Installed into assembly"
msgstr ""

#: InvenTree/status_codes.py:286
msgid "Removed from assembly"
msgstr ""

#: InvenTree/status_codes.py:288
msgid "Installed component item"
msgstr ""

#: InvenTree/status_codes.py:289
msgid "Removed component item"
msgstr ""

#: InvenTree/status_codes.py:291
msgid "Split from parent item"
msgstr ""

#: InvenTree/status_codes.py:292
msgid "Split child item"
msgstr ""

#: InvenTree/status_codes.py:294 templates/js/translated/stock.js:2196
msgid "Merged stock items"
msgstr ""

#: InvenTree/status_codes.py:296 templates/js/translated/table_filters.js:213
msgid "Sent to customer"
msgstr ""

#: InvenTree/status_codes.py:297
msgid "Returned from customer"
msgstr ""

#: InvenTree/status_codes.py:299
msgid "Build order output created"
msgstr ""

#: InvenTree/status_codes.py:300
msgid "Build order output completed"
msgstr ""

#: InvenTree/status_codes.py:302
msgid "Received against purchase order"
msgstr ""

#: InvenTree/status_codes.py:317
msgid "Production"
msgstr ""

#: InvenTree/validators.py:25
msgid "Not a valid currency code"
msgstr ""

#: InvenTree/validators.py:53
msgid "Invalid character in part name"
msgstr ""

#: InvenTree/validators.py:66
#, python-brace-format
msgid "IPN must match regex pattern {pat}"
msgstr ""

#: InvenTree/validators.py:80 InvenTree/validators.py:94
#: InvenTree/validators.py:108
#, python-brace-format
msgid "Reference must match pattern {pattern}"
msgstr ""

#: InvenTree/validators.py:116
#, python-brace-format
msgid "Illegal character in name ({x})"
msgstr ""

#: InvenTree/validators.py:137 InvenTree/validators.py:153
msgid "Overage value must not be negative"
msgstr ""

#: InvenTree/validators.py:155
msgid "Overage must not exceed 100%"
msgstr ""

#: InvenTree/validators.py:162
msgid "Invalid value for overage"
msgstr ""

#: InvenTree/views.py:538
msgid "Delete Item"
msgstr ""

#: InvenTree/views.py:587
msgid "Check box to confirm item deletion"
msgstr ""

#: InvenTree/views.py:602 templates/InvenTree/settings/user.html:21
msgid "Edit User Information"
msgstr ""

#: InvenTree/views.py:613 templates/InvenTree/settings/user.html:19
msgid "Set Password"
msgstr ""

#: InvenTree/views.py:632
msgid "Password fields must match"
msgstr ""

#: InvenTree/views.py:883 templates/navbar.html:126
msgid "System Information"
msgstr "Thông tin hệ thống"

#: barcodes/api.py:54 barcodes/api.py:152
msgid "Must provide barcode_data parameter"
msgstr ""

#: barcodes/api.py:128
msgid "No match found for barcode data"
msgstr ""

#: barcodes/api.py:130
msgid "Match found for barcode data"
msgstr ""

#: barcodes/api.py:155
msgid "Must provide stockitem parameter"
msgstr ""

#: barcodes/api.py:162
msgid "No matching stock item found"
msgstr ""

#: barcodes/api.py:193
msgid "Barcode already matches Stock Item"
msgstr ""

#: barcodes/api.py:197
msgid "Barcode already matches Stock Location"
msgstr ""

#: barcodes/api.py:201
msgid "Barcode already matches Part"
msgstr ""

#: barcodes/api.py:207 barcodes/api.py:219
msgid "Barcode hash already matches Stock Item"
msgstr ""

#: barcodes/api.py:225
msgid "Barcode associated with Stock Item"
msgstr ""

#: build/forms.py:20
msgid "Confirm cancel"
msgstr ""

#: build/forms.py:20 build/views.py:62
msgid "Confirm build cancellation"
msgstr ""

#: build/models.py:135
msgid "Invalid choice for parent build"
msgstr ""

#: build/models.py:139 build/templates/build/build_base.html:9
#: build/templates/build/build_base.html:27
#: report/templates/report/inventree_build_order_base.html:106
#: templates/js/translated/build.js:676 templates/js/translated/stock.js:2414
msgid "Build Order"
msgstr "Tạo đơn hàng"

#: build/models.py:140 build/templates/build/build_base.html:13
#: build/templates/build/index.html:8 build/templates/build/index.html:12
#: order/templates/order/sales_order_detail.html:92
#: order/templates/order/so_sidebar.html:13
#: part/templates/part/part_sidebar.html:21 templates/InvenTree/index.html:221
#: templates/InvenTree/search.html:139
#: templates/InvenTree/settings/sidebar.html:43 users/models.py:44
msgid "Build Orders"
msgstr "Tạo đơn hàng"

#: build/models.py:200
msgid "Build Order Reference"
msgstr ""

#: build/models.py:201 order/models.py:213 order/models.py:541
#: order/models.py:812 part/models.py:2714
#: part/templates/part/upload_bom.html:54
#: report/templates/report/inventree_po_report.html:92
#: report/templates/report/inventree_so_report.html:92
#: templates/js/translated/bom.js:772 templates/js/translated/build.js:1401
#: templates/js/translated/order.js:1050 templates/js/translated/order.js:2144
msgid "Reference"
msgstr ""

#: build/models.py:212
msgid "Brief description of the build"
msgstr ""

#: build/models.py:221 build/templates/build/build_base.html:169
#: build/templates/build/detail.html:88
msgid "Parent Build"
msgstr ""

#: build/models.py:222
msgid "BuildOrder to which this build is allocated"
msgstr ""

#: build/models.py:227 build/templates/build/build_base.html:77
#: build/templates/build/detail.html:30 company/models.py:705
#: order/models.py:876 order/models.py:950
#: order/templates/order/order_wizard/select_parts.html:32 part/models.py:359
#: part/models.py:2247 part/models.py:2263 part/models.py:2282
#: part/models.py:2299 part/models.py:2401 part/models.py:2523
#: part/models.py:2613 part/models.py:2689 part/models.py:2996
#: part/serializers.py:666 part/templates/part/part_app_base.html:8
#: part/templates/part/part_pricing.html:12
#: part/templates/part/set_category.html:13
#: part/templates/part/upload_bom.html:52
#: report/templates/report/inventree_build_order_base.html:110
#: report/templates/report/inventree_po_report.html:90
#: report/templates/report/inventree_so_report.html:90
#: templates/InvenTree/search.html:80
#: templates/email/build_order_required_stock.html:17
#: templates/email/low_stock_notification.html:16
#: templates/js/translated/barcode.js:383 templates/js/translated/bom.js:551
#: templates/js/translated/bom.js:730 templates/js/translated/build.js:902
#: templates/js/translated/build.js:1270 templates/js/translated/build.js:1655
#: templates/js/translated/build.js:1925 templates/js/translated/company.js:492
#: templates/js/translated/company.js:749 templates/js/translated/order.js:84
#: templates/js/translated/order.js:586 templates/js/translated/order.js:1004
#: templates/js/translated/order.js:1576 templates/js/translated/order.js:1933
#: templates/js/translated/order.js:2128 templates/js/translated/part.js:984
#: templates/js/translated/part.js:1065 templates/js/translated/part.js:1232
#: templates/js/translated/stock.js:563 templates/js/translated/stock.js:728
#: templates/js/translated/stock.js:935 templates/js/translated/stock.js:1658
#: templates/js/translated/stock.js:2891 templates/js/translated/stock.js:2990
msgid "Part"
msgstr "Nguyên liệu"

#: build/models.py:235
msgid "Select part to build"
msgstr ""

#: build/models.py:240
msgid "Sales Order Reference"
msgstr ""

#: build/models.py:244
msgid "SalesOrder to which this build is allocated"
msgstr ""

#: build/models.py:249 templates/js/translated/build.js:1643
#: templates/js/translated/order.js:1564
msgid "Source Location"
msgstr ""

#: build/models.py:253
msgid "Select location to take stock from for this build (leave blank to take from any stock location)"
msgstr ""

#: build/models.py:258
msgid "Destination Location"
msgstr ""

#: build/models.py:262
msgid "Select location where the completed items will be stored"
msgstr ""

#: build/models.py:266
msgid "Build Quantity"
msgstr ""

#: build/models.py:269
msgid "Number of stock items to build"
msgstr ""

#: build/models.py:273
msgid "Completed items"
msgstr ""

#: build/models.py:275
msgid "Number of stock items which have been completed"
msgstr ""

#: build/models.py:279 part/templates/part/part_base.html:234
msgid "Build Status"
msgstr ""

#: build/models.py:283
msgid "Build status code"
msgstr ""

#: build/models.py:287 build/serializers.py:218 stock/models.py:533
msgid "Batch Code"
msgstr ""

#: build/models.py:291 build/serializers.py:219
msgid "Batch code for this build output"
msgstr ""

#: build/models.py:294 order/models.py:129 part/models.py:999
#: part/templates/part/part_base.html:313 templates/js/translated/order.js:1271
msgid "Creation Date"
msgstr ""

#: build/models.py:298 order/models.py:563
msgid "Target completion date"
msgstr ""

#: build/models.py:299
msgid "Target date for build completion. Build will be overdue after this date."
msgstr ""

#: build/models.py:302 order/models.py:255
#: templates/js/translated/build.js:1996
msgid "Completion Date"
msgstr "Ngày hoàn thành"

#: build/models.py:308
msgid "completed by"
msgstr ""

#: build/models.py:316 templates/js/translated/build.js:1967
msgid "Issued by"
msgstr ""

#: build/models.py:317
msgid "User who issued this build order"
msgstr ""

#: build/models.py:325 build/templates/build/build_base.html:190
#: build/templates/build/detail.html:116 order/models.py:143
#: order/templates/order/order_base.html:170
#: order/templates/order/sales_order_base.html:182 part/models.py:1003
#: report/templates/report/inventree_build_order_base.html:159
#: templates/js/translated/build.js:1979 templates/js/translated/order.js:864
msgid "Responsible"
msgstr ""

#: build/models.py:326
msgid "User responsible for this build order"
msgstr ""

#: build/models.py:331 build/templates/build/detail.html:102
#: company/templates/company/manufacturer_part.html:102
#: company/templates/company/supplier_part.html:126
#: part/templates/part/part_base.html:354 stock/models.py:527
#: stock/templates/stock/item_base.html:375
msgid "External Link"
msgstr ""

#: build/models.py:336 build/serializers.py:380
#: build/templates/build/sidebar.html:21 company/models.py:142
#: company/models.py:577 company/templates/company/sidebar.html:25
#: order/models.py:147 order/models.py:814 order/models.py:1071
#: order/templates/order/po_sidebar.html:11
#: order/templates/order/so_sidebar.html:17 part/models.py:988
#: part/templates/part/detail.html:140 part/templates/part/part_sidebar.html:57
#: report/templates/report/inventree_build_order_base.html:173
#: stock/forms.py:137 stock/forms.py:171 stock/models.py:599
#: stock/models.py:1895 stock/models.py:2001 stock/serializers.py:332
#: stock/serializers.py:697 stock/serializers.py:795 stock/serializers.py:927
#: stock/templates/stock/stock_sidebar.html:25
#: templates/js/translated/barcode.js:58 templates/js/translated/bom.js:936
#: templates/js/translated/company.js:845 templates/js/translated/order.js:1149
#: templates/js/translated/order.js:1445 templates/js/translated/order.js:2280
#: templates/js/translated/stock.js:1345 templates/js/translated/stock.js:1927
msgid "Notes"
msgstr ""

#: build/models.py:337
msgid "Extra build notes"
msgstr ""

#: build/models.py:756
msgid "No build output specified"
msgstr ""

#: build/models.py:759
msgid "Build output is already completed"
msgstr ""

#: build/models.py:762
msgid "Build output does not match Build Order"
msgstr ""

#: build/models.py:1154
msgid "Build item must specify a build output, as master part is marked as trackable"
msgstr ""

#: build/models.py:1163
#, python-brace-format
msgid "Allocated quantity ({q}) must not execed available stock quantity ({a})"
msgstr ""

#: build/models.py:1173
msgid "Stock item is over-allocated"
msgstr ""

#: build/models.py:1179 order/models.py:1189
msgid "Allocation quantity must be greater than zero"
msgstr ""

#: build/models.py:1185
msgid "Quantity must be 1 for serialized stock"
msgstr ""

#: build/models.py:1242
msgid "Selected stock item not found in BOM"
msgstr ""

#: build/models.py:1302 stock/templates/stock/item_base.html:347
#: templates/InvenTree/search.html:137 templates/js/translated/build.js:1898
#: templates/navbar.html:35
msgid "Build"
msgstr ""

#: build/models.py:1303
msgid "Build to allocate parts"
msgstr ""

#: build/models.py:1319 build/serializers.py:570 order/serializers.py:696
#: order/serializers.py:714 stock/serializers.py:404 stock/serializers.py:635
#: stock/serializers.py:753 stock/templates/stock/item_base.html:9
#: stock/templates/stock/item_base.html:23
#: stock/templates/stock/item_base.html:369
#: templates/js/translated/build.js:687 templates/js/translated/build.js:692
#: templates/js/translated/build.js:1657 templates/js/translated/build.js:2041
#: templates/js/translated/order.js:85 templates/js/translated/order.js:1577
#: templates/js/translated/order.js:1832 templates/js/translated/order.js:1837
#: templates/js/translated/order.js:1940 templates/js/translated/order.js:2030
#: templates/js/translated/stock.js:564 templates/js/translated/stock.js:729
#: templates/js/translated/stock.js:2752
msgid "Stock Item"
msgstr ""

#: build/models.py:1320
msgid "Source stock item"
msgstr ""

#: build/models.py:1332 build/serializers.py:188
#: build/templates/build/build_base.html:82
#: build/templates/build/detail.html:35 common/models.py:1275
#: company/forms.py:42 company/templates/company/supplier_part.html:251
#: order/models.py:805 order/models.py:1229 order/serializers.py:816
#: order/templates/order/order_wizard/match_parts.html:30
#: order/templates/order/order_wizard/select_parts.html:34 part/forms.py:144
#: part/forms.py:160 part/forms.py:176 part/models.py:2705
#: part/templates/part/detail.html:995 part/templates/part/detail.html:1081
#: part/templates/part/part_pricing.html:16
#: part/templates/part/upload_bom.html:53
#: report/templates/report/inventree_build_order_base.html:114
#: report/templates/report/inventree_po_report.html:91
#: report/templates/report/inventree_so_report.html:91
#: report/templates/report/inventree_test_report_base.html:81
#: report/templates/report/inventree_test_report_base.html:139
#: stock/forms.py:139 stock/serializers.py:293
#: stock/templates/stock/item_base.html:183
#: stock/templates/stock/item_base.html:264
#: stock/templates/stock/item_base.html:272
#: templates/js/translated/barcode.js:385 templates/js/translated/bom.js:780
#: templates/js/translated/build.js:375 templates/js/translated/build.js:523
#: templates/js/translated/build.js:714 templates/js/translated/build.js:911
#: templates/js/translated/build.js:921 templates/js/translated/build.js:1297
#: templates/js/translated/build.js:1658
#: templates/js/translated/model_renderers.js:99
#: templates/js/translated/order.js:101 templates/js/translated/order.js:1056
#: templates/js/translated/order.js:1578 templates/js/translated/order.js:1859
#: templates/js/translated/order.js:1947 templates/js/translated/order.js:2036
#: templates/js/translated/order.js:2150 templates/js/translated/part.js:906
#: templates/js/translated/part.js:1862 templates/js/translated/part.js:1985
#: templates/js/translated/part.js:2063 templates/js/translated/stock.js:392
#: templates/js/translated/stock.js:589 templates/js/translated/stock.js:759
#: templates/js/translated/stock.js:2801 templates/js/translated/stock.js:2903
msgid "Quantity"
msgstr ""

#: build/models.py:1333
msgid "Stock quantity to allocate to build"
msgstr ""

#: build/models.py:1341
msgid "Install into"
msgstr ""

#: build/models.py:1342
msgid "Destination stock item"
msgstr ""

#: build/serializers.py:138 build/serializers.py:599
msgid "Build Output"
msgstr ""

#: build/serializers.py:150
msgid "Build output does not match the parent build"
msgstr ""

#: build/serializers.py:154
msgid "Output part does not match BuildOrder part"
msgstr ""

#: build/serializers.py:158
msgid "This build output has already been completed"
msgstr ""

#: build/serializers.py:164
msgid "This build output is not fully allocated"
msgstr ""

#: build/serializers.py:189
msgid "Enter quantity for build output"
msgstr ""

#: build/serializers.py:201 build/serializers.py:590 order/models.py:280
<<<<<<< HEAD
#: order/serializers.py:240 part/serializers.py:471 part/serializers.py:827
=======
#: order/serializers.py:240 part/serializers.py:471 part/serializers.py:826
>>>>>>> f9f10088
#: stock/models.py:367 stock/models.py:1105 stock/serializers.py:305
msgid "Quantity must be greater than zero"
msgstr ""

#: build/serializers.py:208
msgid "Integer quantity required for trackable parts"
msgstr ""

#: build/serializers.py:211
msgid "Integer quantity required, as the bill of materials contains trackable parts"
msgstr ""

#: build/serializers.py:225 order/serializers.py:820 stock/forms.py:78
#: stock/serializers.py:314 templates/js/translated/stock.js:239
#: templates/js/translated/stock.js:393
msgid "Serial Numbers"
msgstr ""

#: build/serializers.py:226
msgid "Enter serial numbers for build outputs"
msgstr ""

#: build/serializers.py:239
msgid "Auto Allocate Serial Numbers"
msgstr ""

#: build/serializers.py:240
msgid "Automatically allocate required items with matching serial numbers"
msgstr ""

<<<<<<< HEAD
#: build/serializers.py:274 stock/api.py:551
=======
#: build/serializers.py:274 stock/api.py:549
>>>>>>> f9f10088
msgid "The following serial numbers already exist"
msgstr ""

#: build/serializers.py:327 build/serializers.py:392
msgid "A list of build outputs must be provided"
msgstr ""

#: build/serializers.py:369 order/serializers.py:226 order/serializers.py:294
#: stock/forms.py:169 stock/serializers.py:325 stock/serializers.py:788
#: stock/serializers.py:1029 stock/templates/stock/item_base.html:315
#: templates/js/translated/barcode.js:384
#: templates/js/translated/barcode.js:557 templates/js/translated/build.js:699
#: templates/js/translated/build.js:1309 templates/js/translated/order.js:508
#: templates/js/translated/order.js:1844 templates/js/translated/order.js:1955
#: templates/js/translated/order.js:1963 templates/js/translated/order.js:2044
#: templates/js/translated/part.js:179 templates/js/translated/stock.js:565
#: templates/js/translated/stock.js:730 templates/js/translated/stock.js:937
#: templates/js/translated/stock.js:1808 templates/js/translated/stock.js:2693
msgid "Location"
msgstr ""

#: build/serializers.py:370
msgid "Location for completed build outputs"
msgstr ""

#: build/serializers.py:376 build/templates/build/build_base.html:142
#: build/templates/build/detail.html:63 order/models.py:557
#: order/serializers.py:247 stock/templates/stock/item_base.html:189
#: templates/js/translated/barcode.js:140 templates/js/translated/build.js:1954
#: templates/js/translated/order.js:591 templates/js/translated/order.js:840
#: templates/js/translated/order.js:1263 templates/js/translated/stock.js:1783
#: templates/js/translated/stock.js:2770 templates/js/translated/stock.js:2919
msgid "Status"
msgstr "Trạng thái"

#: build/serializers.py:428
msgid "Accept Unallocated"
msgstr ""

#: build/serializers.py:429
msgid "Accept that stock items have not been fully allocated to this build order"
msgstr ""

#: build/serializers.py:439 templates/js/translated/build.js:150
msgid "Required stock has not been fully allocated"
msgstr ""

#: build/serializers.py:444
msgid "Accept Incomplete"
msgstr ""

#: build/serializers.py:445
msgid "Accept that the required number of build outputs have not been completed"
msgstr ""

#: build/serializers.py:455 templates/js/translated/build.js:154
msgid "Required build quantity has not been completed"
<<<<<<< HEAD
msgstr ""

#: build/serializers.py:464
msgid "Build order has incomplete outputs"
msgstr ""

#: build/serializers.py:467 build/templates/build/build_base.html:95
msgid "No build outputs have been created for this build order"
msgstr ""

=======
msgstr ""

#: build/serializers.py:464
msgid "Build order has incomplete outputs"
msgstr ""

#: build/serializers.py:467 build/templates/build/build_base.html:95
msgid "No build outputs have been created for this build order"
msgstr ""

>>>>>>> f9f10088
#: build/serializers.py:495 build/serializers.py:544 part/models.py:2829
#: part/models.py:2988
msgid "BOM Item"
msgstr ""

#: build/serializers.py:505
msgid "Build output"
msgstr ""

#: build/serializers.py:514
msgid "Build output must point to the same build"
msgstr ""

#: build/serializers.py:561
msgid "bom_item.part must point to the same part as the build order"
msgstr ""

#: build/serializers.py:576 stock/serializers.py:642
msgid "Item must be in stock"
msgstr ""

#: build/serializers.py:632 order/serializers.py:747
#, python-brace-format
msgid "Available quantity ({q}) exceeded"
msgstr ""

#: build/serializers.py:638
msgid "Build output must be specified for allocation of tracked parts"
msgstr ""

#: build/serializers.py:645
msgid "Build output cannot be specified for allocation of untracked parts"
msgstr ""

#: build/serializers.py:673 order/serializers.py:990
msgid "Allocation items must be provided"
msgstr ""

#: build/tasks.py:98
msgid "Stock required for build order"
msgstr ""

#: build/templates/build/build_base.html:39
#: order/templates/order/order_base.html:28
#: order/templates/order/sales_order_base.html:38
msgid "Print actions"
msgstr ""

#: build/templates/build/build_base.html:43
msgid "Print build order report"
msgstr ""

#: build/templates/build/build_base.html:50
msgid "Build actions"
msgstr ""

#: build/templates/build/build_base.html:54
msgid "Edit Build"
msgstr ""

#: build/templates/build/build_base.html:56
#: build/templates/build/build_base.html:220 build/views.py:53
msgid "Cancel Build"
msgstr ""

#: build/templates/build/build_base.html:59
msgid "Delete Build"
msgstr ""

#: build/templates/build/build_base.html:64
#: build/templates/build/build_base.html:65
msgid "Complete Build"
msgstr ""

#: build/templates/build/build_base.html:87
msgid "Build Description"
msgstr ""

#: build/templates/build/build_base.html:101
#, python-format
msgid "This Build Order is allocated to Sales Order %(link)s"
msgstr ""

#: build/templates/build/build_base.html:108
#, python-format
msgid "This Build Order is a child of Build Order %(link)s"
msgstr ""

#: build/templates/build/build_base.html:115
msgid "Build Order is ready to mark as completed"
msgstr ""

#: build/templates/build/build_base.html:120
msgid "Build Order cannot be completed as outstanding outputs remain"
msgstr ""

#: build/templates/build/build_base.html:125
msgid "Required build quantity has not yet been completed"
msgstr ""

#: build/templates/build/build_base.html:130
msgid "Stock has not been fully allocated to this Build Order"
msgstr ""

#: build/templates/build/build_base.html:151
#: build/templates/build/detail.html:132
#: order/templates/order/order_base.html:156
#: order/templates/order/sales_order_base.html:163
#: report/templates/report/inventree_build_order_base.html:126
#: templates/js/translated/build.js:1991 templates/js/translated/order.js:854
#: templates/js/translated/order.js:1276
msgid "Target Date"
msgstr ""

#: build/templates/build/build_base.html:156
#, python-format
msgid "This build was due on %(target)s"
msgstr ""

#: build/templates/build/build_base.html:156
#: build/templates/build/build_base.html:201
#: order/templates/order/order_base.html:98
#: order/templates/order/sales_order_base.html:93
#: templates/js/translated/table_filters.js:294
#: templates/js/translated/table_filters.js:335
#: templates/js/translated/table_filters.js:356
msgid "Overdue"
msgstr ""

#: build/templates/build/build_base.html:163
#: build/templates/build/detail.html:68 build/templates/build/detail.html:143
#: order/templates/order/sales_order_base.html:170
#: templates/js/translated/build.js:1940
#: templates/js/translated/table_filters.js:365
msgid "Completed"
msgstr "Đã hoàn thành"

#: build/templates/build/build_base.html:176
#: build/templates/build/detail.html:95 order/models.py:947
#: order/models.py:1043 order/templates/order/sales_order_base.html:9
#: order/templates/order/sales_order_base.html:28
#: report/templates/report/inventree_build_order_base.html:136
#: report/templates/report/inventree_so_report.html:77
#: stock/templates/stock/item_base.html:309
#: templates/js/translated/order.js:1218 templates/js/translated/stock.js:2428
msgid "Sales Order"
msgstr ""

#: build/templates/build/build_base.html:183
#: build/templates/build/detail.html:109
#: report/templates/report/inventree_build_order_base.html:153
msgid "Issued By"
msgstr ""

#: build/templates/build/build_base.html:228
msgid "Incomplete Outputs"
msgstr ""

#: build/templates/build/build_base.html:229
msgid "Build Order cannot be completed as incomplete build outputs remain"
msgstr ""

#: build/templates/build/cancel.html:5
msgid "Are you sure you wish to cancel this build?"
msgstr ""

#: build/templates/build/detail.html:16
msgid "Build Details"
msgstr ""

#: build/templates/build/detail.html:39
msgid "Stock Source"
msgstr ""

#: build/templates/build/detail.html:44
msgid "Stock can be taken from any available location."
msgstr ""

#: build/templates/build/detail.html:50 order/models.py:898 stock/forms.py:133
#: templates/js/translated/order.js:592 templates/js/translated/order.js:1138
msgid "Destination"
msgstr ""

#: build/templates/build/detail.html:57
msgid "Destination location not specified"
msgstr ""

#: build/templates/build/detail.html:74 templates/js/translated/build.js:929
msgid "Allocated Parts"
msgstr ""

#: build/templates/build/detail.html:81
#: stock/templates/stock/item_base.html:333
#: templates/js/translated/stock.js:1797 templates/js/translated/stock.js:2926
#: templates/js/translated/table_filters.js:151
#: templates/js/translated/table_filters.js:238
msgid "Batch"
msgstr ""

#: build/templates/build/detail.html:127
#: order/templates/order/order_base.html:143
#: order/templates/order/sales_order_base.html:157
#: templates/js/translated/build.js:1962
msgid "Created"
msgstr ""

#: build/templates/build/detail.html:138
msgid "No target date set"
msgstr ""

#: build/templates/build/detail.html:147
msgid "Build not complete"
msgstr ""

#: build/templates/build/detail.html:158 build/templates/build/sidebar.html:17
msgid "Child Build Orders"
msgstr ""

#: build/templates/build/detail.html:173
msgid "Allocate Stock to Build"
msgstr ""

#: build/templates/build/detail.html:177 templates/js/translated/build.js:1484
msgid "Unallocate stock"
msgstr ""

#: build/templates/build/detail.html:178
msgid "Unallocate Stock"
msgstr ""

#: build/templates/build/detail.html:180
msgid "Allocate stock to build"
msgstr ""

#: build/templates/build/detail.html:181 build/templates/build/sidebar.html:8
msgid "Allocate Stock"
msgstr ""

#: build/templates/build/detail.html:184
msgid "Order required parts"
msgstr ""

#: build/templates/build/detail.html:185
#: company/templates/company/detail.html:38
#: company/templates/company/detail.html:85 order/views.py:463
#: part/templates/part/category.html:177
msgid "Order Parts"
msgstr ""

#: build/templates/build/detail.html:197
msgid "Untracked stock has been fully allocated for this Build Order"
msgstr ""

#: build/templates/build/detail.html:201
msgid "Untracked stock has not been fully allocated for this Build Order"
msgstr ""

#: build/templates/build/detail.html:208
msgid "Allocate selected items"
msgstr ""

#: build/templates/build/detail.html:218
msgid "This Build Order does not have any associated untracked BOM items"
msgstr ""

#: build/templates/build/detail.html:227
msgid "Incomplete Build Outputs"
msgstr ""

#: build/templates/build/detail.html:231
msgid "Create new build output"
msgstr ""

#: build/templates/build/detail.html:232
msgid "New Build Output"
msgstr ""

#: build/templates/build/detail.html:246
msgid "Output Actions"
msgstr ""

#: build/templates/build/detail.html:250
msgid "Complete selected build outputs"
msgstr ""

#: build/templates/build/detail.html:251
msgid "Complete outputs"
msgstr ""

#: build/templates/build/detail.html:253
msgid "Delete selected build outputs"
msgstr ""

#: build/templates/build/detail.html:254
msgid "Delete outputs"
msgstr ""

#: build/templates/build/detail.html:270
msgid "Completed Build Outputs"
msgstr ""

#: build/templates/build/detail.html:282 build/templates/build/sidebar.html:19
#: order/templates/order/po_sidebar.html:9
#: order/templates/order/purchase_order_detail.html:60
#: order/templates/order/sales_order_detail.html:107
#: order/templates/order/so_sidebar.html:15 part/templates/part/detail.html:216
#: part/templates/part/part_sidebar.html:55 stock/templates/stock/item.html:112
#: stock/templates/stock/stock_sidebar.html:23
msgid "Attachments"
msgstr ""

#: build/templates/build/detail.html:298
msgid "Build Notes"
msgstr ""

#: build/templates/build/detail.html:302 build/templates/build/detail.html:478
#: company/templates/company/detail.html:188
#: company/templates/company/detail.html:215
#: order/templates/order/purchase_order_detail.html:80
#: order/templates/order/purchase_order_detail.html:108
#: order/templates/order/sales_order_detail.html:127
#: order/templates/order/sales_order_detail.html:186
#: part/templates/part/detail.html:144 stock/templates/stock/item.html:132
#: stock/templates/stock/item.html:230
msgid "Edit Notes"
msgstr ""

#: build/templates/build/detail.html:502
msgid "Allocation Complete"
msgstr ""

#: build/templates/build/detail.html:503
msgid "All untracked stock items have been allocated"
msgstr ""

#: build/templates/build/index.html:18 part/templates/part/detail.html:323
msgid "New Build Order"
msgstr ""

#: build/templates/build/index.html:37 build/templates/build/index.html:38
msgid "Print Build Orders"
msgstr ""

#: build/templates/build/index.html:44
#: order/templates/order/purchase_orders.html:34
#: order/templates/order/sales_orders.html:37
msgid "Display calendar view"
msgstr ""

#: build/templates/build/index.html:47
#: order/templates/order/purchase_orders.html:37
#: order/templates/order/sales_orders.html:40
msgid "Display list view"
msgstr ""

#: build/templates/build/sidebar.html:5
msgid "Build Order Details"
msgstr ""

#: build/templates/build/sidebar.html:12
msgid "Pending Items"
msgstr ""

#: build/templates/build/sidebar.html:15
msgid "Completed Items"
msgstr ""

#: build/views.py:73
msgid "Build was cancelled"
msgstr ""

#: build/views.py:114
msgid "Delete Build Order"
msgstr ""

#: common/files.py:65
msgid "Unsupported file format: {ext.upper()}"
msgstr ""

#: common/files.py:67
msgid "Error reading file (invalid encoding)"
msgstr ""

#: common/files.py:72
msgid "Error reading file (invalid format)"
msgstr ""

#: common/files.py:74
msgid "Error reading file (incorrect dimension)"
msgstr ""

#: common/files.py:76
msgid "Error reading file (data could be corrupted)"
msgstr ""

#: common/forms.py:34
msgid "File"
msgstr ""

#: common/forms.py:35
msgid "Select file to upload"
msgstr ""

#: common/forms.py:50
msgid "{name.title()} File"
msgstr ""

#: common/forms.py:51
#, python-brace-format
msgid "Select {name} file to upload"
msgstr ""

#: common/models.py:352
msgid "Settings key (must be unique - case insensitive)"
msgstr ""

#: common/models.py:354
msgid "Settings value"
msgstr ""

#: common/models.py:388
msgid "Chosen value is not a valid option"
msgstr ""

#: common/models.py:408
msgid "Value must be a boolean value"
msgstr ""

#: common/models.py:419
msgid "Value must be an integer value"
msgstr ""

#: common/models.py:442
msgid "Key string must be unique"
msgstr ""

#: common/models.py:561
msgid "No group"
msgstr ""

#: common/models.py:603
msgid "Restart required"
msgstr ""

#: common/models.py:604
msgid "A setting has been changed which requires a server restart"
msgstr ""

#: common/models.py:611
msgid "InvenTree Instance Name"
msgstr ""

#: common/models.py:613
msgid "String descriptor for the server instance"
msgstr ""

#: common/models.py:617
msgid "Use instance name"
msgstr ""

#: common/models.py:618
msgid "Use the instance name in the title-bar"
msgstr ""

#: common/models.py:624 company/models.py:100 company/models.py:101
msgid "Company name"
msgstr ""

#: common/models.py:625
msgid "Internal company name"
msgstr ""

#: common/models.py:630
msgid "Base URL"
msgstr ""

#: common/models.py:631
msgid "Base URL for server instance"
msgstr ""

#: common/models.py:637
msgid "Default Currency"
msgstr ""

#: common/models.py:638
msgid "Default currency"
msgstr ""

#: common/models.py:644
msgid "Download from URL"
msgstr ""

#: common/models.py:645
msgid "Allow download of remote images and files from external URL"
msgstr ""

#: common/models.py:651 templates/InvenTree/settings/sidebar.html:31
msgid "Barcode Support"
msgstr ""

#: common/models.py:652
msgid "Enable barcode scanner support"
msgstr ""

#: common/models.py:658
msgid "IPN Regex"
msgstr ""

#: common/models.py:659
msgid "Regular expression pattern for matching Part IPN"
msgstr ""

#: common/models.py:663
msgid "Allow Duplicate IPN"
msgstr ""

#: common/models.py:664
msgid "Allow multiple parts to share the same IPN"
msgstr ""

#: common/models.py:670
msgid "Allow Editing IPN"
msgstr ""

#: common/models.py:671
msgid "Allow changing the IPN value while editing a part"
msgstr ""

#: common/models.py:677
msgid "Copy Part BOM Data"
msgstr ""

#: common/models.py:678
msgid "Copy BOM data by default when duplicating a part"
msgstr ""

#: common/models.py:684
msgid "Copy Part Parameter Data"
msgstr ""

#: common/models.py:685
msgid "Copy parameter data by default when duplicating a part"
msgstr ""

#: common/models.py:691
msgid "Copy Part Test Data"
msgstr ""

#: common/models.py:692
msgid "Copy test data by default when duplicating a part"
msgstr ""

#: common/models.py:698
msgid "Copy Category Parameter Templates"
msgstr ""

#: common/models.py:699
msgid "Copy category parameter templates when creating a part"
msgstr ""

#: common/models.py:705 part/models.py:2525 report/models.py:187
#: templates/js/translated/table_filters.js:38
#: templates/js/translated/table_filters.js:417
msgid "Template"
msgstr ""

#: common/models.py:706
msgid "Parts are templates by default"
msgstr ""

#: common/models.py:712 part/models.py:951 templates/js/translated/bom.js:1300
#: templates/js/translated/table_filters.js:168
#: templates/js/translated/table_filters.js:429
msgid "Assembly"
msgstr ""

#: common/models.py:713
msgid "Parts can be assembled from other components by default"
msgstr ""

#: common/models.py:719 part/models.py:957
#: templates/js/translated/table_filters.js:433
msgid "Component"
msgstr ""

#: common/models.py:720
msgid "Parts can be used as sub-components by default"
msgstr ""

#: common/models.py:726 part/models.py:968
msgid "Purchaseable"
msgstr ""

#: common/models.py:727
msgid "Parts are purchaseable by default"
msgstr ""

#: common/models.py:733 part/models.py:973
#: templates/js/translated/table_filters.js:441
msgid "Salable"
msgstr ""

#: common/models.py:734
msgid "Parts are salable by default"
msgstr ""

#: common/models.py:740 part/models.py:963
#: templates/js/translated/table_filters.js:46
#: templates/js/translated/table_filters.js:100
#: templates/js/translated/table_filters.js:445
msgid "Trackable"
msgstr ""

#: common/models.py:741
msgid "Parts are trackable by default"
msgstr ""

#: common/models.py:747 part/models.py:983
#: part/templates/part/part_base.html:147
#: templates/js/translated/table_filters.js:42
msgid "Virtual"
msgstr ""

#: common/models.py:748
msgid "Parts are virtual by default"
msgstr ""

#: common/models.py:754
msgid "Show Import in Views"
msgstr ""

#: common/models.py:755
msgid "Display the import wizard in some part views"
msgstr ""

#: common/models.py:761
msgid "Show Price in Forms"
msgstr ""

#: common/models.py:762
msgid "Display part price in some forms"
msgstr ""

#: common/models.py:773
msgid "Show Price in BOM"
msgstr ""

#: common/models.py:774
msgid "Include pricing information in BOM tables"
msgstr ""

#: common/models.py:785
msgid "Show Price History"
msgstr ""

#: common/models.py:786
msgid "Display historical pricing for Part"
msgstr ""

#: common/models.py:792
msgid "Show related parts"
msgstr ""

#: common/models.py:793
msgid "Display related parts for a part"
msgstr ""

#: common/models.py:799
msgid "Create initial stock"
msgstr ""

#: common/models.py:800
msgid "Create initial stock on part creation"
msgstr ""

#: common/models.py:806
msgid "Internal Prices"
msgstr ""

#: common/models.py:807
msgid "Enable internal prices for parts"
msgstr ""

#: common/models.py:813
msgid "Internal Price as BOM-Price"
msgstr ""

#: common/models.py:814
msgid "Use the internal price (if set) in BOM-price calculations"
msgstr ""

#: common/models.py:820
msgid "Part Name Display Format"
msgstr ""

#: common/models.py:821
msgid "Format to display the part name"
msgstr ""

#: common/models.py:828
msgid "Enable Reports"
msgstr ""

#: common/models.py:829
msgid "Enable generation of reports"
msgstr ""

#: common/models.py:835 templates/stats.html:25
msgid "Debug Mode"
msgstr ""

#: common/models.py:836
msgid "Generate reports in debug mode (HTML output)"
msgstr ""

#: common/models.py:842
msgid "Page Size"
msgstr ""

#: common/models.py:843
msgid "Default page size for PDF reports"
msgstr ""

#: common/models.py:853
msgid "Test Reports"
msgstr ""

#: common/models.py:854
msgid "Enable generation of test reports"
msgstr ""

#: common/models.py:860
msgid "Stock Expiry"
msgstr ""

#: common/models.py:861
msgid "Enable stock expiry functionality"
msgstr ""

#: common/models.py:867
msgid "Sell Expired Stock"
msgstr ""

#: common/models.py:868
msgid "Allow sale of expired stock"
msgstr ""

#: common/models.py:874
msgid "Stock Stale Time"
msgstr ""

#: common/models.py:875
msgid "Number of days stock items are considered stale before expiring"
msgstr ""

#: common/models.py:877
msgid "days"
msgstr ""

#: common/models.py:882
msgid "Build Expired Stock"
msgstr ""

#: common/models.py:883
msgid "Allow building with expired stock"
msgstr ""

#: common/models.py:889
msgid "Stock Ownership Control"
msgstr ""

#: common/models.py:890
msgid "Enable ownership control over stock locations and items"
msgstr ""

#: common/models.py:896
msgid "Build Order Reference Prefix"
msgstr ""

#: common/models.py:897
msgid "Prefix value for build order reference"
msgstr ""

#: common/models.py:902
msgid "Build Order Reference Regex"
msgstr ""

#: common/models.py:903
msgid "Regular expression pattern for matching build order reference"
msgstr ""

#: common/models.py:907
msgid "Sales Order Reference Prefix"
msgstr ""

#: common/models.py:908
msgid "Prefix value for sales order reference"
msgstr ""

#: common/models.py:913
msgid "Purchase Order Reference Prefix"
msgstr ""

#: common/models.py:914
msgid "Prefix value for purchase order reference"
msgstr ""

#: common/models.py:920
msgid "Enable password forgot"
msgstr ""

#: common/models.py:921
msgid "Enable password forgot function on the login pages"
msgstr ""

#: common/models.py:926
msgid "Enable registration"
msgstr ""

#: common/models.py:927
msgid "Enable self-registration for users on the login pages"
msgstr ""

#: common/models.py:932
msgid "Enable SSO"
msgstr ""

#: common/models.py:933
msgid "Enable SSO on the login pages"
msgstr ""

#: common/models.py:938
msgid "Email required"
msgstr ""

#: common/models.py:939
msgid "Require user to supply mail on signup"
msgstr ""

#: common/models.py:944
msgid "Auto-fill SSO users"
msgstr ""

#: common/models.py:945
msgid "Automatically fill out user-details from SSO account-data"
msgstr ""

#: common/models.py:950
msgid "Mail twice"
msgstr ""

#: common/models.py:951
msgid "On signup ask users twice for their mail"
msgstr ""

#: common/models.py:956
msgid "Password twice"
msgstr ""

#: common/models.py:957
msgid "On signup ask users twice for their password"
msgstr ""

#: common/models.py:962
msgid "Group on signup"
msgstr ""

#: common/models.py:963
msgid "Group to which new users are assigned on registration"
msgstr ""

#: common/models.py:968
msgid "Enforce MFA"
msgstr ""

#: common/models.py:969
msgid "Users must use multifactor security."
msgstr ""

#: common/models.py:976
msgid "Enable URL integration"
msgstr ""

#: common/models.py:977
msgid "Enable plugins to add URL routes"
msgstr ""

#: common/models.py:983
msgid "Enable navigation integration"
msgstr ""

#: common/models.py:984
msgid "Enable plugins to integrate into navigation"
msgstr ""

#: common/models.py:990
msgid "Enable app integration"
msgstr ""

#: common/models.py:991
msgid "Enable plugins to add apps"
msgstr ""

#: common/models.py:997
msgid "Enable schedule integration"
msgstr ""

#: common/models.py:998
msgid "Enable plugins to run scheduled tasks"
msgstr ""

#: common/models.py:1004
msgid "Enable event integration"
msgstr ""

#: common/models.py:1005
msgid "Enable plugins to respond to internal events"
msgstr ""

#: common/models.py:1020 common/models.py:1228
msgid "Settings key (must be unique - case insensitive"
msgstr ""

#: common/models.py:1051
msgid "Show subscribed parts"
msgstr ""

#: common/models.py:1052
msgid "Show subscribed parts on the homepage"
msgstr ""

#: common/models.py:1057
msgid "Show subscribed categories"
msgstr ""

#: common/models.py:1058
msgid "Show subscribed part categories on the homepage"
msgstr ""

#: common/models.py:1063
msgid "Show latest parts"
msgstr "Hiển thị nguyên liệu mới nhất"

#: common/models.py:1064
msgid "Show latest parts on the homepage"
msgstr "Hiển thị nguyên liệu mới nhất trên trang chủ"

#: common/models.py:1069
msgid "Recent Part Count"
msgstr ""

#: common/models.py:1070
msgid "Number of recent parts to display on index page"
msgstr ""

#: common/models.py:1076
msgid "Show unvalidated BOMs"
msgstr ""

#: common/models.py:1077
msgid "Show BOMs that await validation on the homepage"
msgstr ""

#: common/models.py:1082
msgid "Show recent stock changes"
msgstr ""

#: common/models.py:1083
msgid "Show recently changed stock items on the homepage"
msgstr ""

#: common/models.py:1088
msgid "Recent Stock Count"
msgstr ""

#: common/models.py:1089
msgid "Number of recent stock items to display on index page"
msgstr ""

#: common/models.py:1094
msgid "Show low stock"
msgstr ""

#: common/models.py:1095
msgid "Show low stock items on the homepage"
msgstr ""

#: common/models.py:1100
msgid "Show depleted stock"
msgstr ""

#: common/models.py:1101
msgid "Show depleted stock items on the homepage"
msgstr ""

#: common/models.py:1106
msgid "Show needed stock"
msgstr ""

#: common/models.py:1107
msgid "Show stock items needed for builds on the homepage"
msgstr ""

#: common/models.py:1112
msgid "Show expired stock"
msgstr ""

#: common/models.py:1113
msgid "Show expired stock items on the homepage"
msgstr ""

#: common/models.py:1118
msgid "Show stale stock"
msgstr ""

#: common/models.py:1119
msgid "Show stale stock items on the homepage"
msgstr ""

#: common/models.py:1124
msgid "Show pending builds"
msgstr ""

#: common/models.py:1125
msgid "Show pending builds on the homepage"
msgstr ""

#: common/models.py:1130
msgid "Show overdue builds"
msgstr ""

#: common/models.py:1131
msgid "Show overdue builds on the homepage"
msgstr ""

#: common/models.py:1136
msgid "Show outstanding POs"
msgstr ""

#: common/models.py:1137
msgid "Show outstanding POs on the homepage"
msgstr ""

#: common/models.py:1142
msgid "Show overdue POs"
msgstr ""

#: common/models.py:1143
msgid "Show overdue POs on the homepage"
msgstr ""

#: common/models.py:1148
msgid "Show outstanding SOs"
msgstr ""

#: common/models.py:1149
msgid "Show outstanding SOs on the homepage"
msgstr ""

#: common/models.py:1154
msgid "Show overdue SOs"
msgstr ""

#: common/models.py:1155
msgid "Show overdue SOs on the homepage"
msgstr ""

#: common/models.py:1161
msgid "Inline label display"
msgstr ""

#: common/models.py:1162
msgid "Display PDF labels in the browser, instead of downloading as a file"
msgstr ""

#: common/models.py:1168
msgid "Inline report display"
msgstr ""

#: common/models.py:1169
msgid "Display PDF reports in the browser, instead of downloading as a file"
msgstr ""

#: common/models.py:1175
msgid "Search Preview Results"
msgstr ""

#: common/models.py:1176
msgid "Number of results to show in search preview window"
msgstr ""

#: common/models.py:1182
msgid "Search Show Stock"
msgstr ""

#: common/models.py:1183
msgid "Display stock levels in search preview window"
msgstr ""

#: common/models.py:1189
msgid "Hide Inactive Parts"
msgstr ""

#: common/models.py:1190
msgid "Hide inactive parts in search preview window"
msgstr ""

#: common/models.py:1196
msgid "Show Quantity in Forms"
msgstr ""

#: common/models.py:1197
msgid "Display available part quantity in some forms"
msgstr ""

#: common/models.py:1203
msgid "Escape Key Closes Forms"
msgstr ""

#: common/models.py:1204
msgid "Use the escape key to close modal forms"
msgstr ""

#: common/models.py:1210
msgid "Fixed Navbar"
msgstr ""

#: common/models.py:1211
msgid "InvenTree navbar position is fixed to the top of the screen"
msgstr ""

#: common/models.py:1276 company/forms.py:43
msgid "Price break quantity"
msgstr ""

#: common/models.py:1283 company/serializers.py:264
#: company/templates/company/supplier_part.html:256
#: templates/js/translated/part.js:915 templates/js/translated/part.js:1867
msgid "Price"
msgstr ""

#: common/models.py:1284
msgid "Unit price at specified quantity"
msgstr ""

#: common/models.py:1441 common/models.py:1580
msgid "Endpoint"
msgstr ""

#: common/models.py:1442
msgid "Endpoint at which this webhook is received"
msgstr ""

#: common/models.py:1451
msgid "Name for this webhook"
msgstr ""

#: common/models.py:1456 part/models.py:978 plugin/models.py:46
#: templates/js/translated/table_filters.js:34
#: templates/js/translated/table_filters.js:96
#: templates/js/translated/table_filters.js:290
#: templates/js/translated/table_filters.js:412
msgid "Active"
msgstr ""

#: common/models.py:1457
msgid "Is this webhook active"
msgstr ""

#: common/models.py:1471
msgid "Token"
msgstr ""

#: common/models.py:1472
msgid "Token for access"
msgstr ""

#: common/models.py:1479
msgid "Secret"
msgstr ""

#: common/models.py:1480
msgid "Shared secret for HMAC"
msgstr ""

#: common/models.py:1547
msgid "Message ID"
msgstr ""

#: common/models.py:1548
msgid "Unique identifier for this message"
msgstr ""

#: common/models.py:1556
msgid "Host"
msgstr ""

#: common/models.py:1557
msgid "Host from which this message was received"
msgstr ""

#: common/models.py:1564
msgid "Header"
msgstr ""

#: common/models.py:1565
msgid "Header of this message"
msgstr ""

#: common/models.py:1571
msgid "Body"
msgstr ""

#: common/models.py:1572
msgid "Body of this message"
msgstr ""

#: common/models.py:1581
msgid "Endpoint on which this message was received"
msgstr ""

#: common/models.py:1586
msgid "Worked on"
msgstr ""

#: common/models.py:1587
msgid "Was the work on this message finished?"
msgstr ""

#: common/views.py:93 order/templates/order/order_wizard/po_upload.html:49
#: order/templates/order/purchase_order_detail.html:24 order/views.py:243
#: part/templates/part/import_wizard/part_upload.html:47 part/views.py:210
#: templates/patterns/wizard/upload.html:35
msgid "Upload File"
msgstr ""

#: common/views.py:94 order/views.py:244
#: part/templates/part/import_wizard/ajax_match_fields.html:45
#: part/templates/part/import_wizard/match_fields.html:52 part/views.py:211
#: templates/patterns/wizard/match_fields.html:51
msgid "Match Fields"
msgstr ""

#: common/views.py:95
msgid "Match Items"
msgstr ""

#: common/views.py:440
msgid "Fields matching failed"
msgstr ""

#: common/views.py:495
msgid "Parts imported"
msgstr ""

#: common/views.py:517 order/templates/order/order_wizard/match_parts.html:19
#: order/templates/order/order_wizard/po_upload.html:47
#: part/templates/part/import_wizard/match_fields.html:27
#: part/templates/part/import_wizard/match_references.html:19
#: part/templates/part/import_wizard/part_upload.html:45
#: templates/patterns/wizard/match_fields.html:26
#: templates/patterns/wizard/upload.html:33
msgid "Previous Step"
msgstr ""

#: company/forms.py:24 part/forms.py:46
#: templates/InvenTree/settings/mixins/urls.html:14
msgid "URL"
msgstr ""

#: company/forms.py:25 part/forms.py:47
msgid "Image URL"
msgstr ""

#: company/models.py:105
msgid "Company description"
msgstr ""

#: company/models.py:106
msgid "Description of the company"
msgstr ""

#: company/models.py:112 company/templates/company/company_base.html:97
#: templates/InvenTree/settings/plugin_settings.html:55
#: templates/js/translated/company.js:349
msgid "Website"
msgstr ""

#: company/models.py:113
msgid "Company website URL"
msgstr ""

#: company/models.py:117 company/templates/company/company_base.html:115
msgid "Address"
msgstr ""

#: company/models.py:118
msgid "Company address"
msgstr ""

#: company/models.py:121
msgid "Phone number"
msgstr ""

#: company/models.py:122
msgid "Contact phone number"
msgstr ""

#: company/models.py:125 company/templates/company/company_base.html:129
#: templates/InvenTree/settings/user.html:48
msgid "Email"
msgstr ""

#: company/models.py:125
msgid "Contact email address"
msgstr ""

#: company/models.py:128 company/templates/company/company_base.html:136
msgid "Contact"
msgstr ""

#: company/models.py:129
msgid "Point of contact"
msgstr ""

#: company/models.py:131
msgid "Link to external company information"
msgstr ""

#: company/models.py:139 part/models.py:870
msgid "Image"
msgstr ""

#: company/models.py:144
msgid "is customer"
msgstr ""

#: company/models.py:144
msgid "Do you sell items to this company?"
msgstr ""

#: company/models.py:146
msgid "is supplier"
msgstr ""

#: company/models.py:146
msgid "Do you purchase items from this company?"
msgstr ""

#: company/models.py:148
msgid "is manufacturer"
msgstr ""

#: company/models.py:148
msgid "Does this company manufacture parts?"
msgstr ""

#: company/models.py:152 company/serializers.py:270
#: company/templates/company/company_base.html:103 stock/serializers.py:179
msgid "Currency"
msgstr ""

#: company/models.py:155
msgid "Default currency used for this company"
msgstr ""

#: company/models.py:320 company/models.py:535 stock/models.py:471
#: stock/templates/stock/item_base.html:144 templates/js/translated/bom.js:541
msgid "Base Part"
msgstr ""

#: company/models.py:324 company/models.py:539
msgid "Select part"
msgstr ""

#: company/models.py:335 company/templates/company/company_base.html:73
#: company/templates/company/manufacturer_part.html:91
#: company/templates/company/supplier_part.html:97
#: stock/templates/stock/item_base.html:382
#: templates/js/translated/company.js:333
#: templates/js/translated/company.js:517
#: templates/js/translated/company.js:800 templates/js/translated/part.js:234
#: templates/js/translated/table_filters.js:384
msgid "Manufacturer"
msgstr "Nhà sản xuất"

#: company/models.py:336 templates/js/translated/part.js:235
msgid "Select manufacturer"
msgstr ""

#: company/models.py:342 company/templates/company/manufacturer_part.html:96
#: company/templates/company/supplier_part.html:105
#: templates/js/translated/company.js:533
#: templates/js/translated/company.js:818 templates/js/translated/order.js:1038
#: templates/js/translated/part.js:245 templates/js/translated/part.js:895
msgid "MPN"
msgstr ""

#: company/models.py:343 templates/js/translated/part.js:246
msgid "Manufacturer Part Number"
msgstr ""

#: company/models.py:349
msgid "URL for external manufacturer part link"
msgstr ""

#: company/models.py:355
msgid "Manufacturer part description"
msgstr ""

#: company/models.py:409 company/models.py:558
#: company/templates/company/manufacturer_part.html:6
#: company/templates/company/manufacturer_part.html:23
#: stock/templates/stock/item_base.html:392
msgid "Manufacturer Part"
msgstr ""

#: company/models.py:416
msgid "Parameter name"
msgstr ""

#: company/models.py:422
#: report/templates/report/inventree_test_report_base.html:95
#: stock/models.py:1988 templates/js/translated/company.js:647
#: templates/js/translated/part.js:715 templates/js/translated/stock.js:1332
msgid "Value"
msgstr ""

#: company/models.py:423
msgid "Parameter value"
msgstr ""

#: company/models.py:429 part/models.py:945 part/models.py:2493
#: part/templates/part/part_base.html:288
#: templates/InvenTree/settings/settings.html:324
#: templates/js/translated/company.js:653 templates/js/translated/part.js:721
msgid "Units"
msgstr ""

#: company/models.py:430
msgid "Parameter units"
msgstr ""

#: company/models.py:502
msgid "Linked manufacturer part must reference the same base part"
msgstr ""

#: company/models.py:545 company/templates/company/company_base.html:78
#: company/templates/company/supplier_part.html:87 order/models.py:227
#: order/templates/order/order_base.html:112
#: order/templates/order/order_wizard/select_pos.html:30 part/bom.py:237
#: part/bom.py:265 stock/templates/stock/item_base.html:399
#: templates/js/translated/company.js:337
#: templates/js/translated/company.js:774 templates/js/translated/order.js:823
#: templates/js/translated/part.js:215 templates/js/translated/part.js:863
#: templates/js/translated/table_filters.js:388
msgid "Supplier"
msgstr "Nhà cung cấp"

#: company/models.py:546 templates/js/translated/part.js:216
msgid "Select supplier"
msgstr ""

#: company/models.py:551 company/templates/company/supplier_part.html:91
#: part/bom.py:238 part/bom.py:266 templates/js/translated/order.js:1025
#: templates/js/translated/part.js:226 templates/js/translated/part.js:881
msgid "SKU"
msgstr ""

#: company/models.py:552 templates/js/translated/part.js:227
msgid "Supplier stock keeping unit"
msgstr ""

#: company/models.py:559
msgid "Select manufacturer part"
msgstr ""

#: company/models.py:565
msgid "URL for external supplier part link"
msgstr ""

#: company/models.py:571
msgid "Supplier part description"
msgstr ""

#: company/models.py:576 company/templates/company/supplier_part.html:119
#: part/models.py:2717 part/templates/part/upload_bom.html:59
#: report/templates/report/inventree_po_report.html:93
#: report/templates/report/inventree_so_report.html:93 stock/serializers.py:409
msgid "Note"
msgstr ""

#: company/models.py:580 part/models.py:1817
msgid "base cost"
msgstr ""

#: company/models.py:580 part/models.py:1817
msgid "Minimum charge (e.g. stocking fee)"
msgstr ""

#: company/models.py:582 company/templates/company/supplier_part.html:112
#: stock/models.py:495 stock/templates/stock/item_base.html:340
#: templates/js/translated/company.js:850 templates/js/translated/stock.js:1923
msgid "Packaging"
msgstr ""

#: company/models.py:582
msgid "Part packaging"
msgstr ""

#: company/models.py:584 part/models.py:1819
msgid "multiple"
msgstr ""

#: company/models.py:584
msgid "Order multiple"
msgstr ""

#: company/serializers.py:70
msgid "Default currency used for this supplier"
msgstr ""

#: company/serializers.py:71
msgid "Currency Code"
msgstr ""

#: company/templates/company/company_base.html:8
#: company/templates/company/company_base.html:12
#: templates/InvenTree/search.html:176 templates/js/translated/company.js:322
msgid "Company"
msgstr ""

#: company/templates/company/company_base.html:22
#: templates/js/translated/order.js:279
msgid "Create Purchase Order"
msgstr ""

#: company/templates/company/company_base.html:26
msgid "Company actions"
msgstr ""

#: company/templates/company/company_base.html:31
msgid "Edit company information"
msgstr ""

#: company/templates/company/company_base.html:32
#: templates/js/translated/company.js:265
msgid "Edit Company"
msgstr ""

#: company/templates/company/company_base.html:36
msgid "Delete company"
msgstr ""

#: company/templates/company/company_base.html:37
#: company/templates/company/company_base.html:159
msgid "Delete Company"
msgstr ""

#: company/templates/company/company_base.html:53
#: part/templates/part/part_thumb.html:12
msgid "Upload new image"
msgstr ""

#: company/templates/company/company_base.html:56
#: part/templates/part/part_thumb.html:14
msgid "Download image from URL"
msgstr ""

#: company/templates/company/company_base.html:83 order/models.py:552
#: order/templates/order/sales_order_base.html:115 stock/models.py:514
#: stock/models.py:515 stock/serializers.py:683
#: stock/templates/stock/item_base.html:292
#: templates/js/translated/company.js:329 templates/js/translated/order.js:1240
#: templates/js/translated/stock.js:2734
#: templates/js/translated/table_filters.js:392
msgid "Customer"
msgstr ""

#: company/templates/company/company_base.html:108
msgid "Uses default currency"
msgstr ""

#: company/templates/company/company_base.html:122
msgid "Phone"
msgstr ""

#: company/templates/company/company_base.html:205
#: part/templates/part/part_base.html:471
msgid "Upload Image"
msgstr ""

#: company/templates/company/detail.html:15
#: company/templates/company/manufacturer_part_sidebar.html:7
#: templates/InvenTree/search.html:118
msgid "Supplier Parts"
msgstr ""

#: company/templates/company/detail.html:19
#: order/templates/order/order_wizard/select_parts.html:44
msgid "Create new supplier part"
msgstr ""

#: company/templates/company/detail.html:20
#: company/templates/company/manufacturer_part.html:118
#: part/templates/part/detail.html:356
msgid "New Supplier Part"
msgstr ""

#: company/templates/company/detail.html:32
#: company/templates/company/detail.html:79
#: company/templates/company/manufacturer_part.html:127
#: company/templates/company/manufacturer_part.html:156
#: part/templates/part/category.html:171 part/templates/part/detail.html:365
#: part/templates/part/detail.html:394
msgid "Options"
msgstr ""

#: company/templates/company/detail.html:37
#: company/templates/company/detail.html:84
#: part/templates/part/category.html:177
msgid "Order parts"
msgstr ""

#: company/templates/company/detail.html:42
#: company/templates/company/detail.html:89
msgid "Delete parts"
msgstr ""

#: company/templates/company/detail.html:43
#: company/templates/company/detail.html:90
msgid "Delete Parts"
msgstr ""

#: company/templates/company/detail.html:62 templates/InvenTree/search.html:103
msgid "Manufacturer Parts"
msgstr ""

#: company/templates/company/detail.html:66
msgid "Create new manufacturer part"
msgstr ""

#: company/templates/company/detail.html:67 part/templates/part/detail.html:384
msgid "New Manufacturer Part"
msgstr ""

#: company/templates/company/detail.html:107
msgid "Supplier Stock"
msgstr ""

#: company/templates/company/detail.html:117
#: company/templates/company/sidebar.html:12
#: company/templates/company/supplier_part_sidebar.html:7
#: order/templates/order/order_base.html:13
#: order/templates/order/purchase_orders.html:8
#: order/templates/order/purchase_orders.html:12
#: part/templates/part/detail.html:85 part/templates/part/part_sidebar.html:40
#: templates/InvenTree/index.html:252 templates/InvenTree/search.html:197
#: templates/InvenTree/settings/sidebar.html:45 templates/navbar.html:47
#: users/models.py:45
msgid "Purchase Orders"
msgstr ""

#: company/templates/company/detail.html:121
#: order/templates/order/purchase_orders.html:17
msgid "Create new purchase order"
msgstr ""

#: company/templates/company/detail.html:122
#: order/templates/order/purchase_orders.html:18
msgid "New Purchase Order"
msgstr ""

#: company/templates/company/detail.html:143
#: company/templates/company/sidebar.html:20
#: order/templates/order/sales_order_base.html:13
#: order/templates/order/sales_orders.html:8
#: order/templates/order/sales_orders.html:15
#: part/templates/part/detail.html:108 part/templates/part/part_sidebar.html:44
#: templates/InvenTree/index.html:283 templates/InvenTree/search.html:217
#: templates/InvenTree/settings/sidebar.html:47 templates/navbar.html:58
#: users/models.py:46
msgid "Sales Orders"
msgstr ""

#: company/templates/company/detail.html:147
#: order/templates/order/sales_orders.html:20
msgid "Create new sales order"
msgstr ""

#: company/templates/company/detail.html:148
#: order/templates/order/sales_orders.html:21
msgid "New Sales Order"
msgstr ""

#: company/templates/company/detail.html:168
#: templates/js/translated/build.js:1281
msgid "Assigned Stock"
msgstr ""

#: company/templates/company/detail.html:184
msgid "Company Notes"
msgstr ""

#: company/templates/company/detail.html:384
#: company/templates/company/manufacturer_part.html:215
#: part/templates/part/detail.html:438
msgid "Delete Supplier Parts?"
msgstr ""

#: company/templates/company/detail.html:385
#: company/templates/company/manufacturer_part.html:216
#: part/templates/part/detail.html:439
msgid "All selected supplier parts will be deleted"
msgstr ""

#: company/templates/company/index.html:8
msgid "Supplier List"
msgstr ""

#: company/templates/company/manufacturer_part.html:14 company/views.py:55
#: part/templates/part/prices.html:167 templates/InvenTree/search.html:178
#: templates/navbar.html:46
msgid "Manufacturers"
msgstr ""

#: company/templates/company/manufacturer_part.html:35
#: company/templates/company/supplier_part.html:34
#: company/templates/company/supplier_part.html:159
#: part/templates/part/detail.html:88 part/templates/part/part_base.html:76
msgid "Order part"
msgstr ""

#: company/templates/company/manufacturer_part.html:40
#: templates/js/translated/company.js:565
msgid "Edit manufacturer part"
msgstr ""

#: company/templates/company/manufacturer_part.html:44
#: templates/js/translated/company.js:566
msgid "Delete manufacturer part"
msgstr ""

#: company/templates/company/manufacturer_part.html:66
#: company/templates/company/supplier_part.html:63
msgid "Internal Part"
msgstr ""

#: company/templates/company/manufacturer_part.html:114
#: company/templates/company/supplier_part.html:15 company/views.py:49
#: part/templates/part/part_sidebar.html:38 part/templates/part/prices.html:163
#: templates/InvenTree/search.html:188 templates/navbar.html:45
msgid "Suppliers"
msgstr ""

#: company/templates/company/manufacturer_part.html:129
#: part/templates/part/detail.html:367
msgid "Delete supplier parts"
msgstr ""

#: company/templates/company/manufacturer_part.html:129
#: company/templates/company/manufacturer_part.html:158
#: company/templates/company/manufacturer_part.html:254
#: part/templates/part/detail.html:367 part/templates/part/detail.html:396
#: templates/js/translated/company.js:426 templates/js/translated/helpers.js:31
#: users/models.py:217
msgid "Delete"
msgstr ""

#: company/templates/company/manufacturer_part.html:143
#: company/templates/company/manufacturer_part_sidebar.html:5
#: part/templates/part/category_sidebar.html:17
#: part/templates/part/detail.html:190 part/templates/part/part_sidebar.html:9
msgid "Parameters"
msgstr ""

#: company/templates/company/manufacturer_part.html:147
#: part/templates/part/detail.html:195
#: templates/InvenTree/settings/category.html:12
#: templates/InvenTree/settings/part.html:66
msgid "New Parameter"
msgstr ""

#: company/templates/company/manufacturer_part.html:158
msgid "Delete parameters"
msgstr ""

#: company/templates/company/manufacturer_part.html:191
#: part/templates/part/detail.html:895
msgid "Add Parameter"
msgstr ""

#: company/templates/company/manufacturer_part.html:239
msgid "Selected parameters will be deleted"
msgstr ""

#: company/templates/company/manufacturer_part.html:251
msgid "Delete Parameters"
msgstr ""

#: company/templates/company/sidebar.html:6
msgid "Manufactured Parts"
msgstr ""

#: company/templates/company/sidebar.html:10
msgid "Supplied Parts"
msgstr ""

#: company/templates/company/sidebar.html:16
msgid "Supplied Stock Items"
msgstr ""

#: company/templates/company/sidebar.html:22
msgid "Assigned Stock Items"
msgstr ""

#: company/templates/company/supplier_part.html:7
#: company/templates/company/supplier_part.html:24 stock/models.py:479
#: stock/templates/stock/item_base.html:404
#: templates/js/translated/company.js:790 templates/js/translated/stock.js:1880
msgid "Supplier Part"
msgstr ""

#: company/templates/company/supplier_part.html:38
#: templates/js/translated/company.js:863
msgid "Edit supplier part"
msgstr ""

#: company/templates/company/supplier_part.html:42
#: templates/js/translated/company.js:864
msgid "Delete supplier part"
msgstr ""

#: company/templates/company/supplier_part.html:138
#: company/templates/company/supplier_part_navbar.html:12
msgid "Supplier Part Stock"
msgstr ""

#: company/templates/company/supplier_part.html:141
#: part/templates/part/detail.html:24 stock/templates/stock/location.html:166
msgid "Create new stock item"
msgstr ""

#: company/templates/company/supplier_part.html:142
#: part/templates/part/detail.html:25 stock/templates/stock/location.html:167
#: templates/js/translated/stock.js:369
msgid "New Stock Item"
msgstr ""

#: company/templates/company/supplier_part.html:155
#: company/templates/company/supplier_part_navbar.html:19
msgid "Supplier Part Orders"
msgstr ""

#: company/templates/company/supplier_part.html:160
#: part/templates/part/detail.html:89
msgid "Order Part"
msgstr ""

#: company/templates/company/supplier_part.html:179
#: part/templates/part/prices.html:7
msgid "Pricing Information"
msgstr ""

#: company/templates/company/supplier_part.html:184
#: company/templates/company/supplier_part.html:290
#: part/templates/part/prices.html:271 part/views.py:1319
msgid "Add Price Break"
msgstr ""

#: company/templates/company/supplier_part.html:210
msgid "No price break information found"
msgstr ""

#: company/templates/company/supplier_part.html:224 part/views.py:1381
msgid "Delete Price Break"
msgstr ""

#: company/templates/company/supplier_part.html:238 part/views.py:1367
msgid "Edit Price Break"
msgstr ""

#: company/templates/company/supplier_part.html:263
msgid "Edit price break"
msgstr ""

#: company/templates/company/supplier_part.html:264
msgid "Delete price break"
msgstr ""

#: company/templates/company/supplier_part_navbar.html:15
#: part/templates/part/part_sidebar.html:15
#: stock/templates/stock/loc_link.html:3 stock/templates/stock/location.html:18
#: stock/templates/stock/stock_app_base.html:10
#: templates/InvenTree/search.html:150
#: templates/InvenTree/settings/sidebar.html:41
#: templates/js/translated/bom.js:553 templates/js/translated/part.js:495
#: templates/js/translated/part.js:630 templates/js/translated/part.js:1125
#: templates/js/translated/part.js:1286 templates/js/translated/stock.js:936
#: templates/js/translated/stock.js:1712 templates/navbar.html:28
msgid "Stock"
msgstr "Kiện hàng"

#: company/templates/company/supplier_part_navbar.html:22
msgid "Orders"
msgstr ""

#: company/templates/company/supplier_part_navbar.html:26
#: company/templates/company/supplier_part_sidebar.html:9
msgid "Supplier Part Pricing"
msgstr ""

#: company/templates/company/supplier_part_navbar.html:29
#: part/templates/part/part_sidebar.html:30
msgid "Pricing"
msgstr ""

#: company/templates/company/supplier_part_sidebar.html:5
#: stock/templates/stock/location.html:137
#: stock/templates/stock/location.html:151
#: stock/templates/stock/location.html:163
#: stock/templates/stock/location_sidebar.html:7
#: templates/InvenTree/search.html:152 templates/js/translated/stock.js:2633
#: templates/stats.html:105 templates/stats.html:114 users/models.py:43
msgid "Stock Items"
msgstr ""

#: company/views.py:50
msgid "New Supplier"
msgstr ""

#: company/views.py:56
msgid "New Manufacturer"
msgstr ""

#: company/views.py:61 templates/InvenTree/search.html:208
#: templates/navbar.html:57
msgid "Customers"
msgstr ""

#: company/views.py:62
msgid "New Customer"
msgstr ""

#: company/views.py:69
msgid "Companies"
msgstr ""

#: company/views.py:70
msgid "New Company"
msgstr ""

#: company/views.py:129 part/views.py:591
msgid "Download Image"
msgstr ""

#: company/views.py:158 part/views.py:623
msgid "Image size exceeds maximum allowable size for download"
msgstr ""

#: company/views.py:165 part/views.py:630
#, python-brace-format
msgid "Invalid response: {code}"
msgstr ""

#: company/views.py:174 part/views.py:639
msgid "Supplied URL is not a valid image file"
msgstr ""

#: label/api.py:57 report/api.py:203
msgid "No valid objects provided to template"
msgstr ""

#: label/models.py:113
msgid "Label name"
msgstr ""

#: label/models.py:120
msgid "Label description"
msgstr ""

#: label/models.py:127
msgid "Label"
msgstr ""

#: label/models.py:128
msgid "Label template file"
msgstr ""

#: label/models.py:134 report/models.py:298
msgid "Enabled"
msgstr ""

#: label/models.py:135
msgid "Label template is enabled"
msgstr ""

#: label/models.py:140
msgid "Width [mm]"
msgstr ""

#: label/models.py:141
msgid "Label width, specified in mm"
msgstr ""

#: label/models.py:147
msgid "Height [mm]"
msgstr ""

#: label/models.py:148
msgid "Label height, specified in mm"
msgstr ""

#: label/models.py:154 report/models.py:291
msgid "Filename Pattern"
msgstr ""

#: label/models.py:155
msgid "Pattern for generating label filenames"
msgstr ""

#: label/models.py:258
msgid "Query filters (comma-separated list of key=value pairs),"
msgstr ""

#: label/models.py:259 label/models.py:319 label/models.py:366
#: report/models.py:322 report/models.py:459 report/models.py:497
msgid "Filters"
msgstr ""

#: label/models.py:318
msgid "Query filters (comma-separated list of key=value pairs"
msgstr ""

#: label/models.py:365
msgid "Part query filters (comma-separated value of key=value pairs)"
msgstr ""

#: order/forms.py:24 order/templates/order/order_base.html:52
msgid "Place order"
msgstr ""

#: order/forms.py:35 order/templates/order/order_base.html:60
msgid "Mark order as complete"
msgstr ""

#: order/forms.py:46 order/forms.py:57 order/templates/order/order_base.html:47
#: order/templates/order/sales_order_base.html:60
msgid "Cancel order"
msgstr ""

#: order/models.py:125
msgid "Order description"
msgstr ""

#: order/models.py:127
msgid "Link to external page"
msgstr ""

#: order/models.py:135
msgid "Created By"
msgstr ""

#: order/models.py:142
msgid "User or group responsible for this order"
msgstr ""

#: order/models.py:147
msgid "Order notes"
msgstr ""

#: order/models.py:214 order/models.py:542
msgid "Order reference"
msgstr ""

#: order/models.py:219 order/models.py:557
msgid "Purchase order status"
msgstr ""

#: order/models.py:228
msgid "Company from which the items are being ordered"
msgstr ""

#: order/models.py:231 order/templates/order/order_base.html:118
#: templates/js/translated/order.js:832
msgid "Supplier Reference"
msgstr ""

#: order/models.py:231
msgid "Supplier order reference code"
msgstr ""

#: order/models.py:238
msgid "received by"
msgstr ""

#: order/models.py:243
msgid "Issue Date"
msgstr ""

#: order/models.py:244
msgid "Date order was issued"
msgstr ""

#: order/models.py:249
msgid "Target Delivery Date"
msgstr ""

#: order/models.py:250
msgid "Expected date for order delivery. Order will be overdue after this date."
msgstr ""

#: order/models.py:256
msgid "Date order was completed"
msgstr ""

#: order/models.py:285
msgid "Part supplier must match PO supplier"
msgstr ""

#: order/models.py:420
msgid "Quantity must be a positive number"
msgstr ""

#: order/models.py:553
msgid "Company to which the items are being sold"
msgstr ""

#: order/models.py:559
msgid "Customer Reference "
msgstr ""

#: order/models.py:559
msgid "Customer order reference code"
msgstr ""

#: order/models.py:564
msgid "Target date for order completion. Order will be overdue after this date."
msgstr ""

#: order/models.py:567 order/models.py:1048
#: templates/js/translated/order.js:1281 templates/js/translated/order.js:1429
msgid "Shipment Date"
msgstr ""

#: order/models.py:574
msgid "shipped by"
msgstr ""

#: order/models.py:640
msgid "Order cannot be completed as no parts have been assigned"
<<<<<<< HEAD
msgstr ""

#: order/models.py:644
msgid "Only a pending order can be marked as complete"
msgstr ""

=======
msgstr ""

#: order/models.py:644
msgid "Only a pending order can be marked as complete"
msgstr ""

>>>>>>> f9f10088
#: order/models.py:647
msgid "Order cannot be completed as there are incomplete shipments"
msgstr ""

#: order/models.py:650
msgid "Order cannot be completed as there are incomplete line items"
msgstr ""

#: order/models.py:806
msgid "Item quantity"
msgstr ""

#: order/models.py:812
msgid "Line item reference"
msgstr ""

#: order/models.py:814
msgid "Line item notes"
msgstr ""

#: order/models.py:842
msgid "Supplier part must match supplier"
msgstr ""

#: order/models.py:855 order/models.py:946 order/models.py:1042
#: templates/js/translated/order.js:1820 templates/js/translated/stock.js:2395
msgid "Order"
msgstr ""

#: order/models.py:856 order/templates/order/order_base.html:9
#: order/templates/order/order_base.html:18
#: report/templates/report/inventree_po_report.html:77
#: stock/templates/stock/item_base.html:354
#: templates/js/translated/order.js:801 templates/js/translated/part.js:838
#: templates/js/translated/stock.js:1857 templates/js/translated/stock.js:2715
msgid "Purchase Order"
msgstr "Đơn hàng"

#: order/models.py:877
msgid "Supplier part"
msgstr ""

#: order/models.py:884 order/templates/order/order_base.html:163
#: templates/js/translated/order.js:589 templates/js/translated/order.js:1118
#: templates/js/translated/part.js:910 templates/js/translated/part.js:937
#: templates/js/translated/table_filters.js:312
msgid "Received"
msgstr ""

#: order/models.py:885
msgid "Number of items received"
msgstr ""

#: order/models.py:892 part/templates/part/prices.html:176 stock/models.py:608
#: stock/serializers.py:170 stock/templates/stock/item_base.html:361
#: templates/js/translated/stock.js:1911
msgid "Purchase Price"
msgstr "Giá mua"

#: order/models.py:893
msgid "Unit purchase price"
msgstr ""

#: order/models.py:901
msgid "Where does the Purchaser want this item to be stored?"
msgstr ""

#: order/models.py:956 part/templates/part/part_pricing.html:112
#: part/templates/part/prices.html:116 part/templates/part/prices.html:284
msgid "Sale Price"
msgstr ""

#: order/models.py:957
msgid "Unit sale price"
msgstr ""

#: order/models.py:962
msgid "Shipped quantity"
msgstr ""

#: order/models.py:1049
msgid "Date of shipment"
msgstr ""

#: order/models.py:1056
msgid "Checked By"
msgstr ""

#: order/models.py:1057
msgid "User who checked this shipment"
msgstr ""

#: order/models.py:1065
msgid "Shipment number"
msgstr ""

#: order/models.py:1072
msgid "Shipment notes"
msgstr ""

#: order/models.py:1079
msgid "Tracking Number"
msgstr ""

#: order/models.py:1080
msgid "Shipment tracking information"
msgstr ""

#: order/models.py:1090
msgid "Shipment has already been sent"
msgstr ""

#: order/models.py:1093
msgid "Shipment has no allocated stock items"
msgstr ""

#: order/models.py:1171 order/models.py:1173
msgid "Stock item has not been assigned"
msgstr ""

#: order/models.py:1177
msgid "Cannot allocate stock item to a line with a different part"
msgstr ""

#: order/models.py:1179
msgid "Cannot allocate stock to a line without a part"
msgstr ""

#: order/models.py:1182
msgid "Allocation quantity cannot exceed stock quantity"
msgstr ""

#: order/models.py:1186
msgid "StockItem is over-allocated"
msgstr ""

#: order/models.py:1192 order/serializers.py:740
msgid "Quantity must be 1 for serialized stock item"
msgstr ""

#: order/models.py:1195
msgid "Sales order does not match shipment"
msgstr ""

#: order/models.py:1196
msgid "Shipment does not match sales order"
msgstr ""

#: order/models.py:1204
msgid "Line"
msgstr ""

#: order/models.py:1212 order/serializers.py:831 order/serializers.py:959
#: templates/js/translated/model_renderers.js:285
msgid "Shipment"
msgstr ""

#: order/models.py:1213
msgid "Sales order shipment reference"
msgstr ""

#: order/models.py:1225
msgid "Item"
msgstr ""

#: order/models.py:1226
msgid "Select stock item to allocate"
msgstr ""

#: order/models.py:1229
msgid "Enter stock allocation quantity"
msgstr ""

#: order/serializers.py:173
msgid "Purchase price currency"
msgstr ""

#: order/serializers.py:211 order/serializers.py:796
msgid "Line Item"
msgstr ""

#: order/serializers.py:217
msgid "Line item does not match purchase order"
msgstr ""

#: order/serializers.py:227 order/serializers.py:295
msgid "Select destination location for received items"
msgstr ""

#: order/serializers.py:251
msgid "Barcode Hash"
msgstr ""

#: order/serializers.py:252
msgid "Unique identifier field"
msgstr ""

#: order/serializers.py:269
msgid "Barcode is already in use"
msgstr ""

#: order/serializers.py:307
msgid "Line items must be provided"
msgstr ""

#: order/serializers.py:324
msgid "Destination location must be specified"
msgstr ""

#: order/serializers.py:335
msgid "Supplied barcode values must be unique"
msgstr ""

#: order/serializers.py:587
msgid "Sale price currency"
msgstr ""

#: order/serializers.py:655
msgid "No shipment details provided"
msgstr ""

#: order/serializers.py:705 order/serializers.py:808
msgid "Line item is not associated with this order"
msgstr ""

#: order/serializers.py:727
msgid "Quantity must be positive"
msgstr ""

#: order/serializers.py:821
msgid "Enter serial numbers to allocate"
msgstr ""

#: order/serializers.py:845 order/serializers.py:970
msgid "Shipment has already been shipped"
msgstr ""

#: order/serializers.py:848 order/serializers.py:973
msgid "Shipment is not associated with this order"
msgstr ""

#: order/serializers.py:900
msgid "No match found for the following serial numbers"
msgstr ""

#: order/serializers.py:910
msgid "The following serial numbers are already allocated"
msgstr ""

#: order/templates/order/delete_attachment.html:5
#: stock/templates/stock/attachment_delete.html:5
msgid "Are you sure you want to delete this attachment?"
msgstr ""

#: order/templates/order/order_base.html:33
msgid "Print purchase order report"
msgstr ""

#: order/templates/order/order_base.html:35
#: order/templates/order/sales_order_base.html:45
msgid "Export order to file"
msgstr ""

#: order/templates/order/order_base.html:41
#: order/templates/order/sales_order_base.html:54
msgid "Order actions"
msgstr ""

#: order/templates/order/order_base.html:45
#: order/templates/order/sales_order_base.html:58
msgid "Edit order"
msgstr ""

#: order/templates/order/order_base.html:56
msgid "Receive items"
msgstr ""

#: order/templates/order/order_base.html:58
#: order/templates/order/purchase_order_detail.html:31
msgid "Receive Items"
msgstr ""

#: order/templates/order/order_base.html:62
#: order/templates/order/sales_order_base.html:67 order/views.py:181
msgid "Complete Order"
msgstr ""

#: order/templates/order/order_base.html:84
#: order/templates/order/sales_order_base.html:79
msgid "Order Reference"
msgstr ""

#: order/templates/order/order_base.html:89
#: order/templates/order/sales_order_base.html:84
msgid "Order Description"
msgstr ""

#: order/templates/order/order_base.html:94
#: order/templates/order/sales_order_base.html:89
#: templates/js/translated/stock.js:2451
msgid "Order Status"
msgstr ""

#: order/templates/order/order_base.html:124
#: order/templates/order/sales_order_base.html:128
msgid "Completed Line Items"
msgstr ""

#: order/templates/order/order_base.html:130
#: order/templates/order/sales_order_base.html:134
#: order/templates/order/sales_order_base.html:144
msgid "Incomplete"
msgstr ""

#: order/templates/order/order_base.html:149
#: report/templates/report/inventree_build_order_base.html:122
msgid "Issued"
msgstr ""

#: order/templates/order/order_base.html:219
msgid "Edit Purchase Order"
msgstr ""

#: order/templates/order/order_cancel.html:8
msgid "Cancelling this order means that the order and line items will no longer be editable."
msgstr ""

#: order/templates/order/order_complete.html:7
msgid "Mark this order as complete?"
msgstr ""

#: order/templates/order/order_complete.html:10
msgid "This order has line items which have not been marked as received."
msgstr ""

#: order/templates/order/order_complete.html:11
msgid "Completing this order means that the order and line items will no longer be editable."
msgstr ""

#: order/templates/order/order_issue.html:8
msgid "After placing this purchase order, line items will no longer be editable."
msgstr ""

#: order/templates/order/order_wizard/match_parts.html:12
#: part/templates/part/import_wizard/ajax_match_references.html:12
#: part/templates/part/import_wizard/match_references.html:12
msgid "Errors exist in the submitted data"
msgstr ""

#: order/templates/order/order_wizard/match_parts.html:21
#: part/templates/part/import_wizard/match_fields.html:29
#: part/templates/part/import_wizard/match_references.html:21
#: templates/patterns/wizard/match_fields.html:28
msgid "Submit Selections"
msgstr ""

#: order/templates/order/order_wizard/match_parts.html:28
#: part/templates/part/import_wizard/ajax_match_references.html:21
#: part/templates/part/import_wizard/match_references.html:28
msgid "Row"
msgstr ""

#: order/templates/order/order_wizard/match_parts.html:29
msgid "Select Supplier Part"
msgstr ""

#: order/templates/order/order_wizard/match_parts.html:52
#: part/templates/part/import_wizard/ajax_match_fields.html:64
#: part/templates/part/import_wizard/ajax_match_references.html:42
#: part/templates/part/import_wizard/match_fields.html:71
#: part/templates/part/import_wizard/match_references.html:49
#: templates/js/translated/bom.js:76 templates/js/translated/build.js:380
#: templates/js/translated/build.js:528 templates/js/translated/build.js:1547
#: templates/js/translated/order.js:537 templates/js/translated/order.js:1488
#: templates/js/translated/stock.js:602 templates/js/translated/stock.js:770
#: templates/patterns/wizard/match_fields.html:70
msgid "Remove row"
msgstr ""

#: order/templates/order/order_wizard/po_upload.html:8
msgid "Return to Orders"
msgstr ""

#: order/templates/order/order_wizard/po_upload.html:17
msgid "Upload File for Purchase Order"
msgstr ""

#: order/templates/order/order_wizard/po_upload.html:25
#: part/templates/part/import_wizard/ajax_part_upload.html:10
#: part/templates/part/import_wizard/part_upload.html:23
#: templates/patterns/wizard/upload.html:11
#, python-format
msgid "Step %(step)s of %(count)s"
msgstr ""

#: order/templates/order/order_wizard/po_upload.html:55
msgid "Order is already processed. Files cannot be uploaded."
msgstr ""

#: order/templates/order/order_wizard/select_parts.html:11
msgid "Step 1 of 2 - Select Part Suppliers"
msgstr ""

#: order/templates/order/order_wizard/select_parts.html:16
msgid "Select suppliers"
msgstr ""

#: order/templates/order/order_wizard/select_parts.html:20
msgid "No purchaseable parts selected"
msgstr ""

#: order/templates/order/order_wizard/select_parts.html:33
msgid "Select Supplier"
msgstr ""

#: order/templates/order/order_wizard/select_parts.html:57
msgid "No price"
msgstr ""

#: order/templates/order/order_wizard/select_parts.html:65
#, python-format
msgid "Select a supplier for <em>%(name)s</em>"
msgstr ""

#: order/templates/order/order_wizard/select_parts.html:77
#: part/templates/part/set_category.html:32
msgid "Remove part"
msgstr ""

#: order/templates/order/order_wizard/select_pos.html:8
msgid "Step 2 of 2 - Select Purchase Orders"
msgstr ""

#: order/templates/order/order_wizard/select_pos.html:12
msgid "Select existing purchase orders, or create new orders."
msgstr ""

#: order/templates/order/order_wizard/select_pos.html:31
#: templates/js/translated/order.js:859 templates/js/translated/order.js:1286
#: templates/js/translated/order.js:1416
msgid "Items"
msgstr ""

#: order/templates/order/order_wizard/select_pos.html:32
msgid "Select Purchase Order"
msgstr ""

#: order/templates/order/order_wizard/select_pos.html:45
#, python-format
msgid "Create new purchase order for %(name)s"
msgstr ""

#: order/templates/order/order_wizard/select_pos.html:68
#, python-format
msgid "Select a purchase order for %(name)s"
msgstr ""

#: order/templates/order/po_sidebar.html:5
#: order/templates/order/so_sidebar.html:5
#: report/templates/report/inventree_po_report.html:85
#: report/templates/report/inventree_so_report.html:85
msgid "Line Items"
msgstr ""

#: order/templates/order/po_sidebar.html:7
msgid "Received Stock"
msgstr ""

#: order/templates/order/purchase_order_detail.html:18
msgid "Purchase Order Items"
msgstr ""

#: order/templates/order/purchase_order_detail.html:27
#: order/templates/order/purchase_order_detail.html:181
#: order/templates/order/sales_order_detail.html:23
#: order/templates/order/sales_order_detail.html:244
msgid "Add Line Item"
msgstr ""

#: order/templates/order/purchase_order_detail.html:30
msgid "Receive selected items"
msgstr ""

#: order/templates/order/purchase_order_detail.html:50
msgid "Received Items"
msgstr ""

#: order/templates/order/purchase_order_detail.html:76
#: order/templates/order/sales_order_detail.html:123
msgid "Order Notes"
msgstr ""

#: order/templates/order/purchase_orders.html:30
#: order/templates/order/sales_orders.html:33
msgid "Print Order Reports"
msgstr ""

#: order/templates/order/sales_order_base.html:43
msgid "Print sales order report"
msgstr ""

#: order/templates/order/sales_order_base.html:47
msgid "Print packing list"
msgstr ""

#: order/templates/order/sales_order_base.html:66
#: order/templates/order/sales_order_base.html:229
msgid "Complete Sales Order"
msgstr ""

#: order/templates/order/sales_order_base.html:102
msgid "This Sales Order has not been fully allocated"
msgstr ""

#: order/templates/order/sales_order_base.html:122
#: templates/js/translated/order.js:1253
msgid "Customer Reference"
msgstr ""

#: order/templates/order/sales_order_base.html:140
#: order/templates/order/sales_order_detail.html:78
#: order/templates/order/so_sidebar.html:11
msgid "Completed Shipments"
msgstr ""

#: order/templates/order/sales_order_base.html:215
msgid "Edit Sales Order"
msgstr ""

#: order/templates/order/sales_order_cancel.html:8
#: stock/templates/stock/stockitem_convert.html:13
msgid "Warning"
msgstr ""

#: order/templates/order/sales_order_cancel.html:9
msgid "Cancelling this order means that the order will no longer be editable."
msgstr ""

#: order/templates/order/sales_order_detail.html:18
msgid "Sales Order Items"
msgstr ""

#: order/templates/order/sales_order_detail.html:44
#: order/templates/order/so_sidebar.html:8
msgid "Pending Shipments"
msgstr ""

#: order/templates/order/sales_order_detail.html:48
#: templates/js/translated/bom.js:945 templates/js/translated/build.js:1465
msgid "Actions"
msgstr ""

#: order/templates/order/sales_order_detail.html:57
msgid "New Shipment"
msgstr ""

#: order/views.py:99
msgid "Cancel Order"
msgstr ""

#: order/views.py:108 order/views.py:134
msgid "Confirm order cancellation"
msgstr ""

#: order/views.py:111 order/views.py:137
msgid "Order cannot be cancelled"
msgstr ""

#: order/views.py:125
msgid "Cancel sales order"
msgstr ""

#: order/views.py:151
msgid "Issue Order"
msgstr ""

#: order/views.py:160
msgid "Confirm order placement"
msgstr ""

#: order/views.py:170
msgid "Purchase order issued"
msgstr ""

#: order/views.py:197
msgid "Confirm order completion"
msgstr ""

#: order/views.py:208
msgid "Purchase order completed"
msgstr ""

#: order/views.py:245
msgid "Match Supplier Parts"
msgstr ""

#: order/views.py:489
msgid "Update prices"
msgstr ""

#: order/views.py:747
#, python-brace-format
msgid "Ordered {n} parts"
msgstr ""

#: order/views.py:858
msgid "Sales order not found"
msgstr ""

#: order/views.py:864
msgid "Price not found"
msgstr ""

#: order/views.py:867
#, python-brace-format
msgid "Updated {part} unit-price to {price}"
msgstr ""

#: order/views.py:872
#, python-brace-format
msgid "Updated {part} unit-price to {price} and quantity to {qty}"
msgstr ""

#: part/api.py:499
msgid "Valid"
msgstr ""

#: part/api.py:500
msgid "Validate entire Bill of Materials"
msgstr ""

#: part/api.py:505
msgid "This option must be selected"
msgstr ""

#: part/api.py:847
msgid "Must be greater than zero"
msgstr ""

#: part/api.py:851
msgid "Must be a valid quantity"
msgstr ""

#: part/api.py:866
msgid "Specify location for initial part stock"
msgstr ""

#: part/api.py:897 part/api.py:901 part/api.py:916 part/api.py:920
msgid "This field is required"
msgstr ""

#: part/bom.py:125 part/models.py:83 part/models.py:879
#: part/templates/part/category.html:108 part/templates/part/part_base.html:338
msgid "Default Location"
msgstr ""

#: part/bom.py:126 templates/email/low_stock_notification.html:17
msgid "Total Stock"
msgstr ""

#: part/bom.py:127 part/templates/part/part_base.html:185
msgid "Available Stock"
msgstr ""

#: part/bom.py:128 part/templates/part/part_base.html:203
#: templates/js/translated/part.js:1301
msgid "On Order"
msgstr ""

#: part/forms.py:84
msgid "Select part category"
msgstr ""

#: part/forms.py:121
msgid "Add parameter template to same level categories"
msgstr ""

#: part/forms.py:125
msgid "Add parameter template to all categories"
msgstr ""

#: part/forms.py:145
msgid "Input quantity for price calculation"
msgstr ""

#: part/models.py:84
msgid "Default location for parts in this category"
msgstr ""

#: part/models.py:87
msgid "Default keywords"
msgstr ""

#: part/models.py:87
msgid "Default keywords for parts in this category"
msgstr ""

#: part/models.py:97 part/models.py:2569 part/templates/part/category.html:15
#: part/templates/part/part_app_base.html:10
msgid "Part Category"
msgstr ""

#: part/models.py:98 part/templates/part/category.html:128
#: templates/InvenTree/search.html:95 templates/stats.html:96
#: users/models.py:40
msgid "Part Categories"
msgstr ""

#: part/models.py:360 part/templates/part/cat_link.html:3
#: part/templates/part/category.html:17 part/templates/part/category.html:133
#: part/templates/part/category.html:153
#: part/templates/part/category_sidebar.html:9
#: templates/InvenTree/index.html:85 templates/InvenTree/search.html:82
#: templates/InvenTree/settings/sidebar.html:37
#: templates/js/translated/part.js:1663 templates/navbar.html:21
#: templates/stats.html:92 templates/stats.html:101 users/models.py:41
msgid "Parts"
msgstr "Nguyên liệu"

#: part/models.py:452
msgid "Invalid choice for parent part"
msgstr ""

#: part/models.py:532 part/models.py:544
#, python-brace-format
msgid "Part '{p1}' is  used in BOM for '{p2}' (recursive)"
msgstr ""

#: part/models.py:674
msgid "Next available serial numbers are"
msgstr ""

#: part/models.py:678
msgid "Next available serial number is"
msgstr ""

#: part/models.py:683
msgid "Most recent serial number is"
msgstr ""

#: part/models.py:778
msgid "Duplicate IPN not allowed in part settings"
msgstr ""

#: part/models.py:803 part/models.py:2622
msgid "Part name"
msgstr ""

#: part/models.py:810
msgid "Is Template"
msgstr ""

#: part/models.py:811
msgid "Is this part a template part?"
msgstr ""

#: part/models.py:821
msgid "Is this part a variant of another part?"
msgstr ""

#: part/models.py:822
msgid "Variant Of"
msgstr ""

#: part/models.py:828
msgid "Part description"
msgstr ""

#: part/models.py:833 part/templates/part/category.html:86
#: part/templates/part/part_base.html:302
msgid "Keywords"
msgstr ""

#: part/models.py:834
msgid "Part keywords to improve visibility in search results"
msgstr ""

#: part/models.py:841 part/models.py:2319 part/models.py:2568
#: part/templates/part/part_base.html:265
#: part/templates/part/set_category.html:15
#: templates/InvenTree/settings/settings.html:223
#: templates/js/translated/part.js:1268
msgid "Category"
msgstr ""

#: part/models.py:842
msgid "Part category"
msgstr ""

#: part/models.py:847 part/templates/part/part_base.html:274
#: templates/js/translated/part.js:618 templates/js/translated/part.js:1221
#: templates/js/translated/stock.js:1684
msgid "IPN"
msgstr ""

#: part/models.py:848
msgid "Internal Part Number"
msgstr ""

#: part/models.py:854
msgid "Part revision or version number"
msgstr ""

#: part/models.py:855 part/templates/part/part_base.html:281
#: report/models.py:200 templates/js/translated/part.js:622
msgid "Revision"
msgstr ""

#: part/models.py:877
msgid "Where is this item normally stored?"
msgstr ""

#: part/models.py:924 part/templates/part/part_base.html:347
msgid "Default Supplier"
msgstr ""

#: part/models.py:925
msgid "Default supplier part"
msgstr ""

#: part/models.py:932
msgid "Default Expiry"
msgstr ""

#: part/models.py:933
msgid "Expiry time (in days) for stock items of this part"
msgstr ""

#: part/models.py:938 part/templates/part/part_base.html:196
msgid "Minimum Stock"
msgstr ""

#: part/models.py:939
msgid "Minimum allowed stock level"
msgstr ""

#: part/models.py:946
msgid "Stock keeping units for this part"
msgstr ""

#: part/models.py:952
msgid "Can this part be built from other parts?"
msgstr ""

#: part/models.py:958
msgid "Can this part be used to build other parts?"
msgstr ""

#: part/models.py:964
msgid "Does this part have tracking for unique items?"
msgstr ""

#: part/models.py:969
msgid "Can this part be purchased from external suppliers?"
msgstr ""

#: part/models.py:974
msgid "Can this part be sold to customers?"
msgstr ""

#: part/models.py:979
msgid "Is this part active?"
msgstr ""

#: part/models.py:984
msgid "Is this a virtual part, such as a software product or license?"
msgstr ""

#: part/models.py:989
msgid "Part notes - supports Markdown formatting"
msgstr ""

#: part/models.py:992
msgid "BOM checksum"
msgstr ""

#: part/models.py:992
msgid "Stored BOM checksum"
msgstr ""

#: part/models.py:995
msgid "BOM checked by"
msgstr ""

#: part/models.py:997
msgid "BOM checked date"
msgstr ""

#: part/models.py:1001
msgid "Creation User"
msgstr ""

#: part/models.py:1819
msgid "Sell multiple"
msgstr ""

#: part/models.py:2369
msgid "Test templates can only be created for trackable parts"
msgstr ""

#: part/models.py:2386
msgid "Test with this name already exists for this part"
msgstr ""

#: part/models.py:2406 templates/js/translated/part.js:1714
#: templates/js/translated/stock.js:1312
msgid "Test Name"
msgstr ""

#: part/models.py:2407
msgid "Enter a name for the test"
msgstr ""

#: part/models.py:2412
msgid "Test Description"
msgstr ""

#: part/models.py:2413
msgid "Enter description for this test"
msgstr ""

#: part/models.py:2418 templates/js/translated/part.js:1723
#: templates/js/translated/table_filters.js:276
msgid "Required"
msgstr ""

#: part/models.py:2419
msgid "Is this test required to pass?"
msgstr ""

#: part/models.py:2424 templates/js/translated/part.js:1731
msgid "Requires Value"
msgstr ""

#: part/models.py:2425
msgid "Does this test require a value when adding a test result?"
msgstr ""

#: part/models.py:2430 templates/js/translated/part.js:1738
msgid "Requires Attachment"
msgstr ""

#: part/models.py:2431
msgid "Does this test require a file attachment when adding a test result?"
msgstr ""

#: part/models.py:2442
#, python-brace-format
msgid "Illegal character in template name ({c})"
msgstr ""

#: part/models.py:2478
msgid "Parameter template name must be unique"
msgstr ""

#: part/models.py:2486
msgid "Parameter Name"
msgstr ""

#: part/models.py:2493
msgid "Parameter Units"
msgstr ""

#: part/models.py:2523
msgid "Parent Part"
msgstr ""

#: part/models.py:2525 part/models.py:2574 part/models.py:2575
#: templates/InvenTree/settings/settings.html:218
msgid "Parameter Template"
msgstr ""

#: part/models.py:2527
msgid "Data"
msgstr ""

#: part/models.py:2527
msgid "Parameter Value"
msgstr ""

#: part/models.py:2579 templates/InvenTree/settings/settings.html:227
msgid "Default Value"
msgstr ""

#: part/models.py:2580
msgid "Default Parameter Value"
msgstr ""

#: part/models.py:2614
msgid "Part ID or part name"
msgstr ""

#: part/models.py:2617 templates/js/translated/model_renderers.js:182
msgid "Part ID"
msgstr ""

#: part/models.py:2618
msgid "Unique part ID value"
msgstr ""

#: part/models.py:2621
msgid "Part Name"
msgstr ""

#: part/models.py:2625
msgid "Part IPN"
msgstr ""

#: part/models.py:2626
msgid "Part IPN value"
msgstr ""

#: part/models.py:2629
msgid "Level"
msgstr ""

#: part/models.py:2630
msgid "BOM level"
msgstr ""

#: part/models.py:2690
msgid "Select parent part"
msgstr ""

#: part/models.py:2698
msgid "Sub part"
msgstr ""

#: part/models.py:2699
msgid "Select part to be used in BOM"
msgstr ""

#: part/models.py:2705
msgid "BOM quantity for this BOM item"
msgstr ""

#: part/models.py:2707 part/templates/part/upload_bom.html:58
#: templates/js/translated/bom.js:791 templates/js/translated/bom.js:865
#: templates/js/translated/table_filters.js:92
msgid "Optional"
msgstr ""

#: part/models.py:2707
msgid "This BOM item is optional"
msgstr ""

#: part/models.py:2710 part/templates/part/upload_bom.html:55
msgid "Overage"
msgstr ""

#: part/models.py:2711
msgid "Estimated build wastage quantity (absolute or percentage)"
msgstr ""

#: part/models.py:2714
msgid "BOM item reference"
msgstr ""

#: part/models.py:2717
msgid "BOM item notes"
msgstr ""

#: part/models.py:2719
msgid "Checksum"
msgstr ""

#: part/models.py:2719
msgid "BOM line checksum"
msgstr ""

#: part/models.py:2723 part/templates/part/upload_bom.html:57
#: templates/js/translated/bom.js:882
#: templates/js/translated/table_filters.js:68
#: templates/js/translated/table_filters.js:88
msgid "Inherited"
msgstr ""

#: part/models.py:2724
msgid "This BOM item is inherited by BOMs for variant parts"
msgstr ""

#: part/models.py:2729 part/templates/part/upload_bom.html:56
#: templates/js/translated/bom.js:874
msgid "Allow Variants"
msgstr ""

#: part/models.py:2730
msgid "Stock items for variant parts can be used for this BOM item"
msgstr ""

#: part/models.py:2815 stock/models.py:357
msgid "Quantity must be integer value for trackable parts"
msgstr ""

#: part/models.py:2824 part/models.py:2826
msgid "Sub part must be specified"
msgstr ""

#: part/models.py:2955
msgid "BOM Item Substitute"
msgstr ""

#: part/models.py:2977
msgid "Substitute part cannot be the same as the master part"
msgstr ""

#: part/models.py:2989
msgid "Parent BOM item"
msgstr ""

#: part/models.py:2997
msgid "Substitute part"
msgstr ""

#: part/models.py:3008
msgid "Part 1"
msgstr ""

#: part/models.py:3012
msgid "Part 2"
msgstr ""

#: part/models.py:3012
msgid "Select Related Part"
msgstr ""

#: part/models.py:3044
msgid "Error creating relationship: check that the part is not related to itself and that the relationship is unique"
msgstr ""

#: part/serializers.py:667
msgid "Select part to copy BOM from"
msgstr ""

#: part/serializers.py:678
msgid "Remove Existing Data"
msgstr ""

#: part/serializers.py:679
msgid "Remove existing BOM items before copying"
msgstr ""

#: part/serializers.py:684
msgid "Include Inherited"
msgstr ""

#: part/serializers.py:685
msgid "Include BOM items which are inherited from templated parts"
msgstr ""

#: part/serializers.py:690
msgid "Skip Invalid Rows"
msgstr ""

#: part/serializers.py:691
msgid "Enable this option to skip invalid rows"
msgstr ""

#: part/serializers.py:734
msgid "Clear Existing BOM"
msgstr ""

#: part/serializers.py:735
msgid "Delete existing BOM items before uploading"
msgstr ""

#: part/serializers.py:762
msgid "No part column specified"
msgstr ""

<<<<<<< HEAD
#: part/serializers.py:806
msgid "Multiple matching parts found"
msgstr ""

#: part/serializers.py:809
msgid "No matching part found"
msgstr ""

#: part/serializers.py:812
msgid "Part is not designated as a component"
msgstr ""

#: part/serializers.py:821
msgid "Quantity not provided"
msgstr ""

#: part/serializers.py:829
msgid "Invalid quantity"
msgstr ""

#: part/serializers.py:848
=======
#: part/serializers.py:805
msgid "Multiple matching parts found"
msgstr ""

#: part/serializers.py:808
msgid "No matching part found"
msgstr ""

#: part/serializers.py:811
msgid "Part is not designated as a component"
msgstr ""

#: part/serializers.py:820
msgid "Quantity not provided"
msgstr ""

#: part/serializers.py:828
msgid "Invalid quantity"
msgstr ""

#: part/serializers.py:847
>>>>>>> f9f10088
msgid "At least one BOM item is required"
msgstr ""

#: part/tasks.py:58
msgid "Low stock notification"
msgstr ""

#: part/templates/part/bom.html:6
msgid "You do not have permission to edit the BOM."
msgstr ""

#: part/templates/part/bom.html:15
#, python-format
msgid "The BOM for <em>%(part)s</em> has changed, and must be validated.<br>"
msgstr ""

#: part/templates/part/bom.html:17
#, python-format
msgid "The BOM for <em>%(part)s</em> was last checked by %(checker)s on %(check_date)s"
msgstr ""

#: part/templates/part/bom.html:21
#, python-format
msgid "The BOM for <em>%(part)s</em> has not been validated."
msgstr ""

#: part/templates/part/bom.html:30 part/templates/part/detail.html:273
msgid "BOM actions"
msgstr ""

#: part/templates/part/bom.html:34
msgid "Delete Items"
msgstr ""

#: part/templates/part/category.html:28 part/templates/part/category.html:32
msgid "You are subscribed to notifications for this category"
msgstr ""

#: part/templates/part/category.html:36
msgid "Subscribe to notifications for this category"
msgstr ""

#: part/templates/part/category.html:42
msgid "Category Actions"
msgstr ""

#: part/templates/part/category.html:47
msgid "Edit category"
msgstr ""

#: part/templates/part/category.html:48
msgid "Edit Category"
msgstr ""

#: part/templates/part/category.html:52
msgid "Delete category"
msgstr ""

#: part/templates/part/category.html:53
msgid "Delete Category"
msgstr ""

#: part/templates/part/category.html:61
msgid "Create new part category"
msgstr ""

#: part/templates/part/category.html:62
msgid "New Category"
msgstr ""

#: part/templates/part/category.html:80 part/templates/part/category.html:93
msgid "Category Path"
msgstr ""

#: part/templates/part/category.html:94
msgid "Top level part category"
msgstr ""

#: part/templates/part/category.html:114 part/templates/part/category.html:205
#: part/templates/part/category_sidebar.html:7
msgid "Subcategories"
msgstr ""

#: part/templates/part/category.html:119
msgid "Parts (Including subcategories)"
msgstr ""

#: part/templates/part/category.html:156
msgid "Export Part Data"
msgstr ""

#: part/templates/part/category.html:157 part/templates/part/category.html:181
msgid "Export"
msgstr ""

#: part/templates/part/category.html:160
msgid "Create new part"
msgstr ""

#: part/templates/part/category.html:161 templates/js/translated/bom.js:365
msgid "New Part"
msgstr ""

#: part/templates/part/category.html:175
msgid "Set category"
msgstr ""

#: part/templates/part/category.html:175
msgid "Set Category"
msgstr ""

#: part/templates/part/category.html:179
msgid "Print Labels"
msgstr ""

#: part/templates/part/category.html:181
msgid "Export Data"
msgstr ""

#: part/templates/part/category.html:195
msgid "Part Parameters"
msgstr ""

#: part/templates/part/category.html:288
msgid "Create Part Category"
msgstr ""

#: part/templates/part/category.html:315
msgid "Create Part"
msgstr ""

#: part/templates/part/category_delete.html:5
msgid "Are you sure you want to delete category"
msgstr ""

#: part/templates/part/category_delete.html:8
#, python-format
msgid "This category contains %(count)s child categories"
msgstr ""

#: part/templates/part/category_delete.html:9
msgid "If this category is deleted, these child categories will be moved to the"
msgstr ""

#: part/templates/part/category_delete.html:11
msgid "category"
msgstr ""

#: part/templates/part/category_delete.html:13
msgid "top level Parts category"
msgstr ""

#: part/templates/part/category_delete.html:25
#, python-format
msgid "This category contains %(count)s parts"
msgstr ""

#: part/templates/part/category_delete.html:27
#, python-format
msgid "If this category is deleted, these parts will be moved to the parent category %(path)s"
msgstr ""

#: part/templates/part/category_delete.html:29
msgid "If this category is deleted, these parts will be moved to the top-level category Teile"
msgstr ""

#: part/templates/part/category_sidebar.html:13
msgid "Import Parts"
msgstr ""

#: part/templates/part/copy_part.html:9 templates/js/translated/part.js:348
msgid "Duplicate Part"
msgstr ""

#: part/templates/part/copy_part.html:10
#, python-format
msgid "Make a copy of part '%(full_name)s'."
msgstr ""

#: part/templates/part/copy_part.html:14
#: part/templates/part/create_part.html:11
msgid "Possible Matching Parts"
msgstr ""

#: part/templates/part/copy_part.html:15
#: part/templates/part/create_part.html:12
msgid "The new part may be a duplicate of these existing parts"
msgstr ""

#: part/templates/part/create_part.html:17
#, python-format
msgid "%(full_name)s - <em>%(desc)s</em> (%(match_per)s%% match)"
msgstr ""

#: part/templates/part/detail.html:21
msgid "Part Stock"
msgstr ""

#: part/templates/part/detail.html:33
#, python-format
msgid "Showing stock for all variants of <em>%(full_name)s</em>"
msgstr ""

#: part/templates/part/detail.html:43
msgid "Part Stock Allocations"
msgstr ""

#: part/templates/part/detail.html:60
msgid "Part Test Templates"
msgstr ""

#: part/templates/part/detail.html:65
msgid "Add Test Template"
msgstr ""

#: part/templates/part/detail.html:122
msgid "Sales Order Allocations"
msgstr ""

#: part/templates/part/detail.html:162
msgid "Part Variants"
msgstr ""

#: part/templates/part/detail.html:166
msgid "Create new variant"
msgstr ""

#: part/templates/part/detail.html:167
msgid "New Variant"
msgstr ""

#: part/templates/part/detail.html:194
msgid "Add new parameter"
msgstr ""

#: part/templates/part/detail.html:231 part/templates/part/part_sidebar.html:52
msgid "Related Parts"
msgstr ""

#: part/templates/part/detail.html:235 part/templates/part/detail.html:236
msgid "Add Related"
msgstr ""

#: part/templates/part/detail.html:256 part/templates/part/part_sidebar.html:18
msgid "Bill of Materials"
msgstr ""

#: part/templates/part/detail.html:261
msgid "Export actions"
msgstr ""

#: part/templates/part/detail.html:265 templates/js/translated/bom.js:283
msgid "Export BOM"
msgstr ""

#: part/templates/part/detail.html:267
msgid "Print BOM Report"
msgstr ""

#: part/templates/part/detail.html:277
msgid "Upload BOM"
msgstr ""

#: part/templates/part/detail.html:279 templates/js/translated/part.js:272
msgid "Copy BOM"
msgstr ""

#: part/templates/part/detail.html:281
msgid "Validate BOM"
msgstr ""

#: part/templates/part/detail.html:286
msgid "New BOM Item"
msgstr ""

#: part/templates/part/detail.html:287
msgid "Add BOM Item"
msgstr ""

#: part/templates/part/detail.html:300
msgid "Assemblies"
msgstr ""

#: part/templates/part/detail.html:317
msgid "Part Builds"
msgstr ""

#: part/templates/part/detail.html:342
msgid "Build Order Allocations"
msgstr ""

#: part/templates/part/detail.html:352
msgid "Part Suppliers"
msgstr ""

#: part/templates/part/detail.html:380
msgid "Part Manufacturers"
msgstr ""

#: part/templates/part/detail.html:396
msgid "Delete manufacturer parts"
msgstr ""

#: part/templates/part/detail.html:578
msgid "Delete selected BOM items?"
msgstr ""

#: part/templates/part/detail.html:579
msgid "All selected BOM items will be deleted"
msgstr ""

#: part/templates/part/detail.html:628
msgid "Create BOM Item"
msgstr ""

#: part/templates/part/detail.html:685
msgid "Related Part"
msgstr ""

#: part/templates/part/detail.html:693
msgid "Add Related Part"
msgstr ""

#: part/templates/part/detail.html:788
msgid "Add Test Result Template"
msgstr ""

#: part/templates/part/detail.html:845
msgid "Edit Part Notes"
msgstr ""

#: part/templates/part/detail.html:958
#, python-format
msgid "Purchase Unit Price - %(currency)s"
msgstr ""

#: part/templates/part/detail.html:970
#, python-format
msgid "Unit Price-Cost Difference - %(currency)s"
msgstr ""

#: part/templates/part/detail.html:982
#, python-format
msgid "Supplier Unit Cost - %(currency)s"
msgstr ""

#: part/templates/part/detail.html:1071
#, python-format
msgid "Unit Price - %(currency)s"
msgstr ""

#: part/templates/part/import_wizard/ajax_match_fields.html:9
#: part/templates/part/import_wizard/match_fields.html:9
#: templates/patterns/wizard/match_fields.html:8
msgid "Missing selections for the following required columns"
msgstr ""

#: part/templates/part/import_wizard/ajax_match_fields.html:20
#: part/templates/part/import_wizard/match_fields.html:20
#: templates/patterns/wizard/match_fields.html:19
msgid "Duplicate selections found, see below. Fix them then retry submitting."
msgstr ""

#: part/templates/part/import_wizard/ajax_match_fields.html:28
#: part/templates/part/import_wizard/match_fields.html:35
#: templates/patterns/wizard/match_fields.html:34
msgid "File Fields"
msgstr ""

#: part/templates/part/import_wizard/ajax_match_fields.html:35
#: part/templates/part/import_wizard/match_fields.html:42
#: templates/patterns/wizard/match_fields.html:41
msgid "Remove column"
msgstr ""

#: part/templates/part/import_wizard/ajax_match_fields.html:53
#: part/templates/part/import_wizard/match_fields.html:60
#: templates/patterns/wizard/match_fields.html:59
msgid "Duplicate selection"
msgstr ""

#: part/templates/part/import_wizard/ajax_part_upload.html:29
#: part/templates/part/import_wizard/part_upload.html:53
msgid "Unsuffitient privileges."
msgstr ""

#: part/templates/part/import_wizard/part_upload.html:8
msgid "Return to Parts"
msgstr ""

#: part/templates/part/import_wizard/part_upload.html:16
msgid "Import Parts from File"
msgstr ""

#: part/templates/part/part_app_base.html:12
msgid "Part List"
msgstr ""

#: part/templates/part/part_base.html:27 part/templates/part/part_base.html:31
msgid "You are subscribed to notifications for this part"
msgstr ""

#: part/templates/part/part_base.html:35
msgid "Subscribe to notifications for this part"
msgstr ""

#: part/templates/part/part_base.html:43
#: stock/templates/stock/item_base.html:35
#: stock/templates/stock/location.html:33
msgid "Barcode actions"
msgstr ""

#: part/templates/part/part_base.html:45
#: stock/templates/stock/item_base.html:39
#: stock/templates/stock/location.html:35 templates/qr_button.html:1
msgid "Show QR Code"
msgstr ""

#: part/templates/part/part_base.html:46
#: stock/templates/stock/item_base.html:55
#: stock/templates/stock/location.html:36
msgid "Print Label"
msgstr ""

#: part/templates/part/part_base.html:51
msgid "Show pricing information"
msgstr ""

#: part/templates/part/part_base.html:56
#: stock/templates/stock/item_base.html:112
#: stock/templates/stock/location.html:44
msgid "Stock actions"
msgstr ""

#: part/templates/part/part_base.html:63
msgid "Count part stock"
msgstr ""

#: part/templates/part/part_base.html:69
msgid "Transfer part stock"
msgstr ""

#: part/templates/part/part_base.html:84
msgid "Part actions"
msgstr ""

#: part/templates/part/part_base.html:87
msgid "Duplicate part"
msgstr ""

#: part/templates/part/part_base.html:90
msgid "Edit part"
msgstr ""

#: part/templates/part/part_base.html:93
msgid "Delete part"
msgstr ""

#: part/templates/part/part_base.html:112
msgid "Part is a template part (variants can be made from this part)"
msgstr ""

#: part/templates/part/part_base.html:116
msgid "Part can be assembled from other parts"
msgstr ""

#: part/templates/part/part_base.html:120
msgid "Part can be used in assemblies"
msgstr ""

#: part/templates/part/part_base.html:124
msgid "Part stock is tracked by serial number"
msgstr ""

#: part/templates/part/part_base.html:128
msgid "Part can be purchased from external suppliers"
msgstr ""

#: part/templates/part/part_base.html:132
msgid "Part can be sold to customers"
msgstr ""

#: part/templates/part/part_base.html:138
#: part/templates/part/part_base.html:146
msgid "Part is virtual (not a physical part)"
msgstr ""

#: part/templates/part/part_base.html:139
#: templates/js/translated/company.js:508
#: templates/js/translated/company.js:765
#: templates/js/translated/model_renderers.js:175
#: templates/js/translated/part.js:533 templates/js/translated/part.js:610
msgid "Inactive"
msgstr ""

#: part/templates/part/part_base.html:156
#: part/templates/part/part_base.html:579
msgid "Show Part Details"
msgstr ""

#: part/templates/part/part_base.html:173
#, python-format
msgid "This part is a variant of %(link)s"
msgstr ""

#: part/templates/part/part_base.html:190 templates/js/translated/order.js:2217
#: templates/js/translated/table_filters.js:193
msgid "In Stock"
msgstr ""

#: part/templates/part/part_base.html:210 templates/InvenTree/index.html:178
msgid "Required for Build Orders"
msgstr ""

#: part/templates/part/part_base.html:217
msgid "Required for Sales Orders"
msgstr ""

#: part/templates/part/part_base.html:224
msgid "Allocated to Orders"
msgstr ""

#: part/templates/part/part_base.html:239 templates/js/translated/bom.js:903
msgid "Can Build"
msgstr ""

#: part/templates/part/part_base.html:245 templates/js/translated/part.js:1132
#: templates/js/translated/part.js:1305
msgid "Building"
msgstr ""

#: part/templates/part/part_base.html:295
msgid "Minimum stock level"
msgstr ""

#: part/templates/part/part_base.html:324
msgid "Latest Serial Number"
msgstr "Số seri mới nhất"

#: part/templates/part/part_base.html:328
#: stock/templates/stock/item_base.html:168
msgid "Search for serial number"
msgstr ""

#: part/templates/part/part_base.html:449 part/templates/part/prices.html:144
msgid "Calculate"
msgstr ""

#: part/templates/part/part_base.html:492
msgid "No matching images found"
msgstr ""

#: part/templates/part/part_base.html:573
msgid "Hide Part Details"
msgstr ""

#: part/templates/part/part_pricing.html:22 part/templates/part/prices.html:21
msgid "Supplier Pricing"
msgstr ""

#: part/templates/part/part_pricing.html:26
#: part/templates/part/part_pricing.html:52
#: part/templates/part/part_pricing.html:100
#: part/templates/part/part_pricing.html:115 part/templates/part/prices.html:25
#: part/templates/part/prices.html:52 part/templates/part/prices.html:103
#: part/templates/part/prices.html:120
msgid "Unit Cost"
msgstr ""

#: part/templates/part/part_pricing.html:32
#: part/templates/part/part_pricing.html:58
#: part/templates/part/part_pricing.html:104
#: part/templates/part/part_pricing.html:119 part/templates/part/prices.html:32
#: part/templates/part/prices.html:59 part/templates/part/prices.html:108
#: part/templates/part/prices.html:125
msgid "Total Cost"
msgstr ""

#: part/templates/part/part_pricing.html:40 part/templates/part/prices.html:40
#: templates/js/translated/bom.js:857
msgid "No supplier pricing available"
msgstr ""

#: part/templates/part/part_pricing.html:48 part/templates/part/prices.html:49
#: part/templates/part/prices.html:243
msgid "BOM Pricing"
msgstr ""

#: part/templates/part/part_pricing.html:65 part/templates/part/prices.html:69
msgid "Unit Purchase Price"
msgstr ""

#: part/templates/part/part_pricing.html:71 part/templates/part/prices.html:76
msgid "Total Purchase Price"
msgstr ""

#: part/templates/part/part_pricing.html:81 part/templates/part/prices.html:86
msgid "Note: BOM pricing is incomplete for this part"
msgstr ""

#: part/templates/part/part_pricing.html:88 part/templates/part/prices.html:93
msgid "No BOM pricing available"
msgstr ""

#: part/templates/part/part_pricing.html:97 part/templates/part/prices.html:102
msgid "Internal Price"
msgstr ""

#: part/templates/part/part_pricing.html:128
#: part/templates/part/prices.html:134
msgid "No pricing information is available for this part."
msgstr ""

#: part/templates/part/part_sidebar.html:12
msgid "Variants"
msgstr ""

#: part/templates/part/part_sidebar.html:26
msgid "Used In"
msgstr ""

#: part/templates/part/part_sidebar.html:34
#: stock/templates/stock/stock_sidebar.html:8
msgid "Allocations"
msgstr ""

#: part/templates/part/part_sidebar.html:48
msgid "Test Templates"
msgstr ""

#: part/templates/part/part_thumb.html:11
msgid "Select from existing images"
msgstr ""

#: part/templates/part/partial_delete.html:9
#, python-format
msgid "Part '<strong>%(full_name)s</strong>' cannot be deleted as it is still marked as <strong>active</strong>.\n"
"    <br>Disable the \"Active\" part attribute and re-try.\n"
"    "
msgstr ""

#: part/templates/part/partial_delete.html:17
#, python-format
msgid "Are you sure you want to delete part '<strong>%(full_name)s</strong>'?"
msgstr ""

#: part/templates/part/partial_delete.html:22
#, python-format
msgid "This part is used in BOMs for %(count)s other parts. If you delete this part, the BOMs for the following parts will be updated"
msgstr ""

#: part/templates/part/partial_delete.html:32
#, python-format
msgid "There are %(count)s stock entries defined for this part. If you delete this part, the following stock entries will also be deleted:"
msgstr ""

#: part/templates/part/partial_delete.html:43
#, python-format
msgid "There are %(count)s manufacturers defined for this part. If you delete this part, the following manufacturer parts will also be deleted:"
msgstr ""

#: part/templates/part/partial_delete.html:54
#, python-format
msgid "There are %(count)s suppliers defined for this part. If you delete this part, the following supplier parts will also be deleted:"
msgstr ""

#: part/templates/part/partial_delete.html:65
#, python-format
msgid "There are %(count)s unique parts tracked for '%(full_name)s'. Deleting this part will permanently remove this tracking information."
msgstr ""

#: part/templates/part/prices.html:16
msgid "Pricing ranges"
msgstr ""

#: part/templates/part/prices.html:22
msgid "Show supplier cost"
msgstr ""

#: part/templates/part/prices.html:23
msgid "Show purchase price"
msgstr ""

#: part/templates/part/prices.html:50
msgid "Show BOM cost"
msgstr ""

#: part/templates/part/prices.html:117
msgid "Show sale cost"
msgstr ""

#: part/templates/part/prices.html:118
msgid "Show sale price"
msgstr ""

#: part/templates/part/prices.html:140
msgid "Calculation parameters"
msgstr ""

#: part/templates/part/prices.html:155 templates/js/translated/bom.js:851
msgid "Supplier Cost"
msgstr ""

#: part/templates/part/prices.html:156 part/templates/part/prices.html:177
#: part/templates/part/prices.html:201 part/templates/part/prices.html:231
#: part/templates/part/prices.html:257 part/templates/part/prices.html:285
msgid "Jump to overview"
msgstr ""

#: part/templates/part/prices.html:181
msgid "Stock Pricing"
msgstr ""

#: part/templates/part/prices.html:190
msgid "No stock pricing history is available for this part."
msgstr ""

#: part/templates/part/prices.html:200
msgid "Internal Cost"
msgstr ""

#: part/templates/part/prices.html:215 part/views.py:1390
msgid "Add Internal Price Break"
msgstr ""

#: part/templates/part/prices.html:230
msgid "BOM Cost"
msgstr ""

#: part/templates/part/prices.html:256
msgid "Sale Cost"
msgstr ""

#: part/templates/part/prices.html:296
msgid "No sale pice history available for this part."
msgstr ""

#: part/templates/part/set_category.html:9
msgid "Set category for the following parts"
msgstr ""

#: part/templates/part/stock_count.html:7 templates/js/translated/bom.js:813
#: templates/js/translated/part.js:497 templates/js/translated/part.js:1122
#: templates/js/translated/part.js:1309
msgid "No Stock"
msgstr ""

#: part/templates/part/stock_count.html:9 templates/InvenTree/index.html:158
msgid "Low Stock"
msgstr "Hàng còn ít"

#: part/templates/part/upload_bom.html:8
msgid "Return to BOM"
msgstr ""

#: part/templates/part/upload_bom.html:13
msgid "Upload Bill of Materials"
msgstr ""

#: part/templates/part/upload_bom.html:19
msgid "BOM upload requirements"
msgstr ""

#: part/templates/part/upload_bom.html:23
#: part/templates/part/upload_bom.html:90
msgid "Upload BOM File"
msgstr ""

#: part/templates/part/upload_bom.html:29
msgid "Submit BOM Data"
msgstr ""

#: part/templates/part/upload_bom.html:37
msgid "Requirements for BOM upload"
msgstr ""

#: part/templates/part/upload_bom.html:39
msgid "The BOM file must contain the required named columns as provided in the "
msgstr ""

#: part/templates/part/upload_bom.html:39
msgid "BOM Upload Template"
msgstr ""

#: part/templates/part/upload_bom.html:40
msgid "Each part must already exist in the database"
msgstr ""

#: part/templates/part/variant_part.html:9
msgid "Create new part variant"
msgstr ""

#: part/templates/part/variant_part.html:10
#, python-format
msgid "Create a new variant of template <em>'%(full_name)s'</em>."
msgstr ""

#: part/templatetags/inventree_extras.py:125
msgid "Unknown database"
msgstr ""

#: part/views.py:90
msgid "Set Part Category"
msgstr ""

#: part/views.py:140
#, python-brace-format
msgid "Set category for {n} parts"
msgstr ""

#: part/views.py:212
msgid "Match References"
msgstr ""

#: part/views.py:509
msgid "None"
msgstr ""

#: part/views.py:568
msgid "Part QR Code"
msgstr ""

#: part/views.py:670
msgid "Select Part Image"
msgstr ""

#: part/views.py:696
msgid "Updated part image"
msgstr ""

#: part/views.py:699
msgid "Part image not found"
msgstr ""

#: part/views.py:850
msgid "Confirm Part Deletion"
msgstr ""

#: part/views.py:857
msgid "Part was deleted"
msgstr ""

#: part/views.py:866
msgid "Part Pricing"
msgstr ""

#: part/views.py:1015
msgid "Create Part Parameter Template"
msgstr ""

#: part/views.py:1025
msgid "Edit Part Parameter Template"
msgstr ""

#: part/views.py:1032
msgid "Delete Part Parameter Template"
msgstr ""

#: part/views.py:1091 templates/js/translated/part.js:315
msgid "Edit Part Category"
msgstr ""

#: part/views.py:1129
msgid "Delete Part Category"
msgstr ""

#: part/views.py:1135
msgid "Part category was deleted"
msgstr ""

#: part/views.py:1144
msgid "Create Category Parameter Template"
msgstr ""

#: part/views.py:1245
msgid "Edit Category Parameter Template"
msgstr ""

#: part/views.py:1301
msgid "Delete Category Parameter Template"
msgstr ""

#: part/views.py:1323
msgid "Added new price break"
msgstr ""

#: part/views.py:1399
msgid "Edit Internal Price Break"
msgstr ""

#: part/views.py:1407
msgid "Delete Internal Price Break"
msgstr ""

#: plugin/integration.py:138
msgid "No author found"
msgstr ""

#: plugin/integration.py:152
msgid "No date found"
msgstr ""

#: plugin/models.py:26
msgid "Plugin Configuration"
msgstr ""

#: plugin/models.py:27
msgid "Plugin Configurations"
msgstr ""

#: plugin/models.py:32
msgid "Key"
msgstr ""

#: plugin/models.py:33
msgid "Key of plugin"
msgstr ""

#: plugin/models.py:41
msgid "PluginName of the plugin"
msgstr ""

#: plugin/models.py:47
msgid "Is the plugin active"
msgstr ""

#: plugin/models.py:199
msgid "Plugin"
msgstr ""

#: plugin/samples/integration/sample.py:42
msgid "Enable PO"
msgstr ""

#: plugin/samples/integration/sample.py:43
msgid "Enable PO functionality in InvenTree interface"
msgstr ""

#: plugin/samples/integration/sample.py:48
msgid "API Key"
msgstr ""

#: plugin/samples/integration/sample.py:49
msgid "Key required for accessing external API"
msgstr ""

#: plugin/samples/integration/sample.py:52
msgid "Numerical"
msgstr ""

#: plugin/samples/integration/sample.py:53
msgid "A numerical setting"
msgstr ""

#: plugin/samples/integration/sample.py:58
msgid "Choice Setting"
msgstr ""

#: plugin/samples/integration/sample.py:59
msgid "A setting with multiple choices"
msgstr ""

#: plugin/serializers.py:50
msgid "Source URL"
msgstr ""

#: plugin/serializers.py:51
msgid "Source for the package - this can be a custom registry or a VCS path"
msgstr ""

#: plugin/serializers.py:56
msgid "Package Name"
msgstr ""

#: plugin/serializers.py:57
msgid "Name for the Plugin Package - can also contain a version indicator"
msgstr ""

#: plugin/serializers.py:60
msgid "Confirm plugin installation"
msgstr ""

#: plugin/serializers.py:61
msgid "This will install this plugin now into the current instance. The instance will go into maintenance."
msgstr ""

#: plugin/serializers.py:76
msgid "Installation not confirmed"
msgstr ""

#: plugin/serializers.py:78
msgid "Either packagename of URL must be provided"
msgstr ""

#: report/api.py:234 report/api.py:278
#, python-brace-format
msgid "Template file '{filename}' is missing or does not exist"
msgstr ""

#: report/models.py:182
msgid "Template name"
msgstr ""

#: report/models.py:188
msgid "Report template file"
msgstr ""

#: report/models.py:195
msgid "Report template description"
msgstr ""

#: report/models.py:201
msgid "Report revision number (auto-increments)"
msgstr ""

#: report/models.py:292
msgid "Pattern for generating report filenames"
msgstr ""

#: report/models.py:299
msgid "Report template is enabled"
msgstr ""

#: report/models.py:323
msgid "StockItem query filters (comma-separated list of key=value pairs)"
msgstr ""

#: report/models.py:331
msgid "Include Installed Tests"
msgstr ""

#: report/models.py:332
msgid "Include test results for stock items installed inside assembled item"
msgstr ""

#: report/models.py:382
msgid "Build Filters"
msgstr ""

#: report/models.py:383
msgid "Build query filters (comma-separated list of key=value pairs"
msgstr ""

#: report/models.py:425
msgid "Part Filters"
msgstr ""

#: report/models.py:426
msgid "Part query filters (comma-separated list of key=value pairs"
msgstr ""

#: report/models.py:460
msgid "Purchase order query filters"
msgstr ""

#: report/models.py:498
msgid "Sales order query filters"
msgstr ""

#: report/models.py:548
msgid "Snippet"
msgstr ""

#: report/models.py:549
msgid "Report snippet file"
msgstr ""

#: report/models.py:553
msgid "Snippet file description"
msgstr ""

#: report/models.py:588
msgid "Asset"
msgstr ""

#: report/models.py:589
msgid "Report asset file"
msgstr ""

#: report/models.py:592
msgid "Asset file description"
msgstr ""

#: report/templates/report/inventree_build_order_base.html:147
msgid "Required For"
msgstr ""

#: report/templates/report/inventree_test_report_base.html:21
msgid "Stock Item Test Report"
msgstr ""

#: report/templates/report/inventree_test_report_base.html:79
#: stock/models.py:519 stock/templates/stock/item_base.html:158
#: templates/js/translated/build.js:373 templates/js/translated/build.js:521
#: templates/js/translated/build.js:919 templates/js/translated/build.js:1295
#: templates/js/translated/model_renderers.js:95
#: templates/js/translated/order.js:99 templates/js/translated/order.js:1945
#: templates/js/translated/order.js:2034 templates/js/translated/stock.js:424
msgid "Serial Number"
msgstr ""

#: report/templates/report/inventree_test_report_base.html:88
msgid "Test Results"
msgstr ""

#: report/templates/report/inventree_test_report_base.html:93
#: stock/models.py:1976
msgid "Test"
msgstr ""

#: report/templates/report/inventree_test_report_base.html:94
#: stock/models.py:1982
msgid "Result"
msgstr ""

#: report/templates/report/inventree_test_report_base.html:97
#: templates/InvenTree/settings/plugin.html:50
#: templates/InvenTree/settings/plugin_settings.html:38
#: templates/js/translated/order.js:849 templates/js/translated/stock.js:2649
msgid "Date"
msgstr ""

#: report/templates/report/inventree_test_report_base.html:108
msgid "Pass"
msgstr ""

#: report/templates/report/inventree_test_report_base.html:110
msgid "Fail"
msgstr ""

#: report/templates/report/inventree_test_report_base.html:123
#: stock/templates/stock/stock_sidebar.html:16
msgid "Installed Items"
msgstr ""

#: report/templates/report/inventree_test_report_base.html:137
#: templates/js/translated/stock.js:587 templates/js/translated/stock.js:757
#: templates/js/translated/stock.js:2909
msgid "Serial"
msgstr ""

#: stock/api.py:501
msgid "Quantity is required"
msgstr ""

#: stock/api.py:508
msgid "Valid part must be supplied"
msgstr ""

<<<<<<< HEAD
#: stock/api.py:535
=======
#: stock/api.py:533
>>>>>>> f9f10088
msgid "Serial numbers cannot be supplied for a non-trackable part"
msgstr ""

#: stock/forms.py:74 stock/forms.py:198 stock/models.py:576
#: stock/templates/stock/item_base.html:195
#: templates/js/translated/stock.js:1833
msgid "Expiry Date"
msgstr ""

#: stock/forms.py:75 stock/forms.py:199
msgid "Expiration date for this stock item"
msgstr ""

#: stock/forms.py:78
msgid "Enter unique serial numbers (or leave blank)"
msgstr ""

#: stock/forms.py:133
msgid "Destination for serialized stock (by default, will remain in current location)"
msgstr ""

#: stock/forms.py:135
msgid "Serial numbers"
msgstr ""

#: stock/forms.py:135
msgid "Unique serial numbers (must match quantity)"
msgstr ""

#: stock/forms.py:137 stock/forms.py:171
msgid "Add transaction note (optional)"
msgstr ""

#: stock/forms.py:169
msgid "Destination location for uninstalled items"
msgstr ""

#: stock/forms.py:173
msgid "Confirm uninstall"
msgstr ""

#: stock/forms.py:173
msgid "Confirm removal of installed stock items"
msgstr ""

#: stock/models.py:62 stock/models.py:613
#: stock/templates/stock/item_base.html:418
msgid "Owner"
msgstr ""

#: stock/models.py:63 stock/models.py:614
msgid "Select Owner"
msgstr ""

#: stock/models.py:338
msgid "StockItem with this serial number already exists"
msgstr ""

#: stock/models.py:374
#, python-brace-format
msgid "Part type ('{pf}') must be {pe}"
msgstr ""

#: stock/models.py:384 stock/models.py:393
msgid "Quantity must be 1 for item with a serial number"
msgstr ""

#: stock/models.py:385
msgid "Serial number cannot be set if quantity greater than 1"
msgstr ""

#: stock/models.py:407
msgid "Item cannot belong to itself"
msgstr ""

#: stock/models.py:413
msgid "Item must have a build reference if is_building=True"
msgstr ""

#: stock/models.py:420
msgid "Build reference does not point to the same part object"
msgstr ""

#: stock/models.py:463
msgid "Parent Stock Item"
msgstr ""

#: stock/models.py:472
msgid "Base part"
msgstr ""

#: stock/models.py:480
msgid "Select a matching supplier part for this stock item"
msgstr ""

#: stock/models.py:486 stock/templates/stock/location.html:16
#: stock/templates/stock/stock_app_base.html:8
msgid "Stock Location"
msgstr "Kho hàng"

#: stock/models.py:489
msgid "Where is this stock item located?"
msgstr ""

#: stock/models.py:496
msgid "Packaging this stock item is stored in"
msgstr ""

#: stock/models.py:502 stock/templates/stock/item_base.html:300
msgid "Installed In"
msgstr ""

#: stock/models.py:505
msgid "Is this item installed in another item?"
msgstr ""

#: stock/models.py:521
msgid "Serial number for this item"
msgstr ""

#: stock/models.py:535
msgid "Batch code for this stock item"
msgstr ""

#: stock/models.py:539
msgid "Stock Quantity"
msgstr ""

#: stock/models.py:548
msgid "Source Build"
msgstr ""

#: stock/models.py:550
msgid "Build for this stock item"
msgstr ""

#: stock/models.py:561
msgid "Source Purchase Order"
msgstr ""

#: stock/models.py:564
msgid "Purchase order for this stock item"
msgstr ""

#: stock/models.py:570
msgid "Destination Sales Order"
msgstr ""

#: stock/models.py:577
msgid "Expiry date for stock item. Stock will be considered expired after this date"
msgstr ""

#: stock/models.py:590
msgid "Delete on deplete"
msgstr ""

#: stock/models.py:590
msgid "Delete this Stock Item when stock is depleted"
msgstr ""

#: stock/models.py:600 stock/templates/stock/item.html:128
msgid "Stock Item Notes"
msgstr ""

#: stock/models.py:609
msgid "Single unit purchase price at time of purchase"
msgstr ""

#: stock/models.py:1096
msgid "Part is not set as trackable"
msgstr ""

#: stock/models.py:1102
msgid "Quantity must be integer"
msgstr ""

#: stock/models.py:1108
#, python-brace-format
msgid "Quantity must not exceed available stock quantity ({n})"
msgstr ""

#: stock/models.py:1111
msgid "Serial numbers must be a list of integers"
msgstr ""

#: stock/models.py:1114
msgid "Quantity does not match serial numbers"
msgstr ""

#: stock/models.py:1121
#, python-brace-format
msgid "Serial numbers already exist: {exists}"
msgstr ""

#: stock/models.py:1192
msgid "Stock item has been assigned to a sales order"
msgstr ""

#: stock/models.py:1195
msgid "Stock item is installed in another item"
msgstr ""

#: stock/models.py:1198
msgid "Stock item contains other items"
msgstr ""

#: stock/models.py:1201
msgid "Stock item has been assigned to a customer"
msgstr ""

#: stock/models.py:1204
msgid "Stock item is currently in production"
msgstr ""

#: stock/models.py:1207
msgid "Serialized stock cannot be merged"
msgstr ""

#: stock/models.py:1214 stock/serializers.py:832
msgid "Duplicate stock items"
msgstr ""

#: stock/models.py:1218
msgid "Stock items must refer to the same part"
msgstr ""

#: stock/models.py:1222
msgid "Stock items must refer to the same supplier part"
msgstr ""

#: stock/models.py:1226
msgid "Stock status codes must match"
msgstr ""

#: stock/models.py:1397
msgid "StockItem cannot be moved as it is not in stock"
msgstr ""

#: stock/models.py:1896
msgid "Entry notes"
msgstr ""

#: stock/models.py:1953
msgid "Value must be provided for this test"
msgstr ""

#: stock/models.py:1959
msgid "Attachment must be uploaded for this test"
msgstr ""

#: stock/models.py:1977
msgid "Test name"
msgstr ""

#: stock/models.py:1983
msgid "Test result"
msgstr ""

#: stock/models.py:1989
msgid "Test output value"
msgstr ""

#: stock/models.py:1996
msgid "Test result attachment"
msgstr ""

#: stock/models.py:2002
msgid "Test notes"
msgstr ""

#: stock/serializers.py:173
msgid "Purchase price of this stock item"
msgstr ""

#: stock/serializers.py:180
msgid "Purchase currency of this stock item"
msgstr ""

#: stock/serializers.py:294
msgid "Enter number of stock items to serialize"
msgstr ""

#: stock/serializers.py:309
#, python-brace-format
msgid "Quantity must not exceed available stock quantity ({q})"
msgstr ""

#: stock/serializers.py:315
msgid "Enter serial numbers for new items"
msgstr ""

#: stock/serializers.py:326 stock/serializers.py:789 stock/serializers.py:1030
msgid "Destination stock location"
msgstr ""

#: stock/serializers.py:333
msgid "Optional note field"
msgstr ""

#: stock/serializers.py:346
msgid "Serial numbers cannot be assigned to this part"
msgstr ""

#: stock/serializers.py:363 stock/views.py:1108
msgid "Serial numbers already exist"
msgstr ""

#: stock/serializers.py:405
msgid "Select stock item to install"
msgstr ""

#: stock/serializers.py:421
msgid "Stock item is unavailable"
<<<<<<< HEAD
msgstr ""

#: stock/serializers.py:428
msgid "Selected part is not in the Bill of Materials"
msgstr ""

#: stock/serializers.py:646
msgid "Part must be salable"
msgstr ""

#: stock/serializers.py:650
msgid "Item is allocated to a sales order"
msgstr ""

#: stock/serializers.py:654
msgid "Item is allocated to a build order"
msgstr ""

#: stock/serializers.py:684
msgid "Customer to assign stock items"
msgstr ""

#: stock/serializers.py:690
msgid "Selected company is not a customer"
msgstr ""

#: stock/serializers.py:698
msgid "Stock assignment notes"
msgstr ""

#: stock/serializers.py:708 stock/serializers.py:938
msgid "A list of stock items must be provided"
msgstr ""

=======
msgstr ""

#: stock/serializers.py:428
msgid "Selected part is not in the Bill of Materials"
msgstr ""

#: stock/serializers.py:646
msgid "Part must be salable"
msgstr ""

#: stock/serializers.py:650
msgid "Item is allocated to a sales order"
msgstr ""

#: stock/serializers.py:654
msgid "Item is allocated to a build order"
msgstr ""

#: stock/serializers.py:684
msgid "Customer to assign stock items"
msgstr ""

#: stock/serializers.py:690
msgid "Selected company is not a customer"
msgstr ""

#: stock/serializers.py:698
msgid "Stock assignment notes"
msgstr ""

#: stock/serializers.py:708 stock/serializers.py:938
msgid "A list of stock items must be provided"
msgstr ""

>>>>>>> f9f10088
#: stock/serializers.py:796
msgid "Stock merging notes"
msgstr ""

#: stock/serializers.py:801
msgid "Allow mismatched suppliers"
msgstr ""

#: stock/serializers.py:802
msgid "Allow stock items with different supplier parts to be merged"
msgstr ""

#: stock/serializers.py:807
msgid "Allow mismatched status"
msgstr ""

#: stock/serializers.py:808
msgid "Allow stock items with different status codes to be merged"
msgstr ""

#: stock/serializers.py:818
msgid "At least two stock items must be provided"
msgstr ""

#: stock/serializers.py:900
msgid "StockItem primary key value"
msgstr ""

#: stock/serializers.py:928
msgid "Stock transaction notes"
msgstr ""

#: stock/templates/stock/item.html:18
msgid "Stock Tracking Information"
msgstr ""

#: stock/templates/stock/item.html:29
msgid "New Entry"
msgstr ""

#: stock/templates/stock/item.html:48
msgid "Stock Item Allocations"
msgstr ""

#: stock/templates/stock/item.html:64
msgid "Child Stock Items"
msgstr ""

#: stock/templates/stock/item.html:72
msgid "This stock item does not have any child items"
msgstr ""

#: stock/templates/stock/item.html:81
#: stock/templates/stock/stock_sidebar.html:12
msgid "Test Data"
msgstr ""

#: stock/templates/stock/item.html:85 stock/templates/stock/item_base.html:57
msgid "Test Report"
msgstr ""

#: stock/templates/stock/item.html:89
msgid "Delete Test Data"
msgstr ""

#: stock/templates/stock/item.html:93
msgid "Add Test Data"
msgstr ""

#: stock/templates/stock/item.html:150
msgid "Installed Stock Items"
msgstr ""

#: stock/templates/stock/item.html:154 templates/js/translated/stock.js:3018
msgid "Install Stock Item"
msgstr ""

#: stock/templates/stock/item.html:304 templates/js/translated/stock.js:1480
msgid "Add Test Result"
msgstr ""

#: stock/templates/stock/item_base.html:42
#: templates/js/translated/barcode.js:330
#: templates/js/translated/barcode.js:335
msgid "Unlink Barcode"
msgstr ""

#: stock/templates/stock/item_base.html:44
msgid "Link Barcode"
msgstr ""

#: stock/templates/stock/item_base.html:46 templates/stock_table.html:24
msgid "Scan to Location"
msgstr ""

#: stock/templates/stock/item_base.html:53
msgid "Printing actions"
msgstr ""

#: stock/templates/stock/item_base.html:72
msgid "Stock adjustment actions"
msgstr ""

#: stock/templates/stock/item_base.html:76
#: stock/templates/stock/location.html:51 templates/stock_table.html:50
msgid "Count stock"
msgstr ""

#: stock/templates/stock/item_base.html:79 templates/stock_table.html:48
msgid "Add stock"
msgstr ""

#: stock/templates/stock/item_base.html:82 templates/stock_table.html:49
msgid "Remove stock"
msgstr ""

#: stock/templates/stock/item_base.html:85
msgid "Serialize stock"
msgstr ""

#: stock/templates/stock/item_base.html:89
#: stock/templates/stock/location.html:57
msgid "Transfer stock"
msgstr ""

#: stock/templates/stock/item_base.html:92 templates/stock_table.html:54
msgid "Assign to customer"
msgstr ""

#: stock/templates/stock/item_base.html:95
msgid "Return to stock"
msgstr ""

#: stock/templates/stock/item_base.html:98
msgid "Uninstall stock item"
msgstr ""

#: stock/templates/stock/item_base.html:98
msgid "Uninstall"
msgstr ""

#: stock/templates/stock/item_base.html:102
msgid "Install stock item"
msgstr ""

#: stock/templates/stock/item_base.html:102
msgid "Install"
msgstr ""

#: stock/templates/stock/item_base.html:117
msgid "Convert to variant"
msgstr ""

#: stock/templates/stock/item_base.html:120
msgid "Duplicate stock item"
msgstr ""

#: stock/templates/stock/item_base.html:122
msgid "Edit stock item"
msgstr ""

#: stock/templates/stock/item_base.html:125
msgid "Delete stock item"
msgstr ""

#: stock/templates/stock/item_base.html:163
msgid "previous page"
msgstr ""

#: stock/templates/stock/item_base.html:163
msgid "Navigate to previous serial number"
msgstr ""

#: stock/templates/stock/item_base.html:172
msgid "next page"
msgstr ""

#: stock/templates/stock/item_base.html:172
msgid "Navigate to next serial number"
msgstr ""

#: stock/templates/stock/item_base.html:199
#, python-format
msgid "This StockItem expired on %(item.expiry_date)s"
msgstr ""

#: stock/templates/stock/item_base.html:199
#: templates/js/translated/table_filters.js:252
msgid "Expired"
msgstr ""

#: stock/templates/stock/item_base.html:201
#, python-format
msgid "This StockItem expires on %(item.expiry_date)s"
msgstr ""

#: stock/templates/stock/item_base.html:201
#: templates/js/translated/table_filters.js:258
msgid "Stale"
msgstr ""

#: stock/templates/stock/item_base.html:208
#: templates/js/translated/stock.js:1846
msgid "Last Updated"
msgstr ""

#: stock/templates/stock/item_base.html:213
msgid "Last Stocktake"
msgstr ""

#: stock/templates/stock/item_base.html:217
msgid "No stocktake performed"
msgstr ""

#: stock/templates/stock/item_base.html:235
msgid "You are not in the list of owners of this item. This stock item cannot be edited."
msgstr ""

#: stock/templates/stock/item_base.html:242
msgid "This stock item is in production and cannot be edited."
msgstr ""

#: stock/templates/stock/item_base.html:243
msgid "Edit the stock item from the build view."
msgstr ""

#: stock/templates/stock/item_base.html:256
msgid "This stock item has not passed all required tests"
msgstr ""

#: stock/templates/stock/item_base.html:264
msgid "This stock item is allocated to Sales Order"
msgstr ""

#: stock/templates/stock/item_base.html:272
msgid "This stock item is allocated to Build Order"
msgstr ""

#: stock/templates/stock/item_base.html:278
msgid "This stock item is serialized - it has a unique serial number and the quantity cannot be adjusted."
msgstr ""

#: stock/templates/stock/item_base.html:319
#: templates/js/translated/build.js:1317
msgid "No location set"
msgstr ""

#: stock/templates/stock/item_base.html:326
msgid "Barcode Identifier"
msgstr ""

#: stock/templates/stock/item_base.html:368
msgid "Parent Item"
msgstr ""

#: stock/templates/stock/item_base.html:386
msgid "No manufacturer set"
msgstr ""

#: stock/templates/stock/item_base.html:411
msgid "Tests"
msgstr ""

#: stock/templates/stock/item_base.html:492
msgid "Edit Stock Status"
msgstr ""

#: stock/templates/stock/item_delete.html:9
msgid "Are you sure you want to delete this stock item?"
msgstr ""

#: stock/templates/stock/item_delete.html:12
#, python-format
msgid "This will remove <strong>%(qty)s</strong> units of <strong>%(full_name)s</strong> from stock."
msgstr ""

#: stock/templates/stock/item_serialize.html:5
msgid "Create serialized items from this stock item."
msgstr ""

#: stock/templates/stock/item_serialize.html:7
msgid "Select quantity to serialize, and unique serial numbers."
msgstr ""

#: stock/templates/stock/location.html:37
msgid "Check-in Items"
msgstr ""

#: stock/templates/stock/location.html:65
msgid "Location actions"
msgstr ""

#: stock/templates/stock/location.html:67
msgid "Edit location"
msgstr ""

#: stock/templates/stock/location.html:69
msgid "Delete location"
msgstr ""

#: stock/templates/stock/location.html:79
msgid "Create new stock location"
msgstr ""

#: stock/templates/stock/location.html:80
msgid "New Location"
msgstr ""

#: stock/templates/stock/location.html:99
#: stock/templates/stock/location.html:105
msgid "Location Path"
msgstr ""

#: stock/templates/stock/location.html:106
msgid "Top level stock location"
msgstr ""

#: stock/templates/stock/location.html:119
msgid "You are not in the list of owners of this location. This stock location cannot be edited."
msgstr ""

#: stock/templates/stock/location.html:132
#: stock/templates/stock/location.html:179
#: stock/templates/stock/location_sidebar.html:5
msgid "Sublocations"
msgstr ""

#: stock/templates/stock/location.html:146 templates/InvenTree/search.html:164
#: templates/stats.html:109 users/models.py:42
msgid "Stock Locations"
msgstr ""

#: stock/templates/stock/location.html:186 templates/stock_table.html:30
msgid "Printing Actions"
msgstr ""

#: stock/templates/stock/location.html:190 templates/stock_table.html:34
msgid "Print labels"
msgstr ""

#: stock/templates/stock/location_delete.html:7
msgid "Are you sure you want to delete this stock location?"
msgstr ""

#: stock/templates/stock/stock_app_base.html:16
msgid "Loading..."
msgstr ""

#: stock/templates/stock/stock_sidebar.html:5
msgid "Stock Tracking"
msgstr ""

#: stock/templates/stock/stock_sidebar.html:20
msgid "Child Items"
msgstr ""

#: stock/templates/stock/stock_uninstall.html:8
msgid "The following stock items will be uninstalled"
msgstr ""

#: stock/templates/stock/stockitem_convert.html:7 stock/views.py:730
msgid "Convert Stock Item"
msgstr ""

#: stock/templates/stock/stockitem_convert.html:8
#, python-format
msgid "This stock item is current an instance of <em>%(part)s</em>"
msgstr ""

#: stock/templates/stock/stockitem_convert.html:9
msgid "It can be converted to one of the part variants listed below."
msgstr ""

#: stock/templates/stock/stockitem_convert.html:14
msgid "This action cannot be easily undone"
msgstr ""

#: stock/templates/stock/tracking_delete.html:6
msgid "Are you sure you want to delete this stock tracking entry?"
msgstr ""

#: stock/views.py:162 templates/js/translated/stock.js:140
msgid "Edit Stock Location"
msgstr ""

#: stock/views.py:269 stock/views.py:709 stock/views.py:835 stock/views.py:1117
msgid "Owner is required (ownership control is enabled)"
msgstr ""

#: stock/views.py:284
msgid "Stock Location QR code"
msgstr ""

#: stock/views.py:303
msgid "Return to Stock"
msgstr ""

#: stock/views.py:312
msgid "Specify a valid location"
msgstr ""

#: stock/views.py:323
msgid "Stock item returned from customer"
msgstr ""

#: stock/views.py:334
msgid "Delete All Test Data"
msgstr ""

#: stock/views.py:351
msgid "Confirm test data deletion"
msgstr ""

#: stock/views.py:352
msgid "Check the confirmation box"
msgstr ""

#: stock/views.py:456
msgid "Stock Item QR Code"
msgstr ""

#: stock/views.py:481
msgid "Uninstall Stock Items"
msgstr ""

#: stock/views.py:578 templates/js/translated/stock.js:1075
msgid "Confirm stock adjustment"
msgstr ""

#: stock/views.py:589
msgid "Uninstalled stock items"
msgstr ""

#: stock/views.py:611 templates/js/translated/stock.js:333
msgid "Edit Stock Item"
msgstr ""

#: stock/views.py:761
msgid "Create new Stock Location"
msgstr ""

#: stock/views.py:862
msgid "Create new Stock Item"
msgstr ""

#: stock/views.py:1004 templates/js/translated/stock.js:313
msgid "Duplicate Stock Item"
msgstr ""

#: stock/views.py:1086
msgid "Quantity cannot be negative"
msgstr ""

#: stock/views.py:1186
msgid "Delete Stock Location"
msgstr ""

#: stock/views.py:1199
msgid "Delete Stock Item"
msgstr ""

#: stock/views.py:1210
msgid "Delete Stock Tracking Entry"
msgstr ""

#: stock/views.py:1217
msgid "Edit Stock Tracking Entry"
msgstr ""

#: stock/views.py:1226
msgid "Add Stock Tracking Entry"
msgstr ""

#: templates/403.html:5 templates/403.html:11
msgid "Permission Denied"
msgstr ""

#: templates/403.html:14
msgid "You do not have permission to view this page."
msgstr ""

#: templates/404.html:5 templates/404.html:11
msgid "Page Not Found"
msgstr ""

#: templates/404.html:14
msgid "The requested page does not exist"
msgstr ""

#: templates/500.html:5 templates/500.html:11
msgid "Internal Server Error"
msgstr ""

#: templates/500.html:14
msgid "The InvenTree server raised an internal error"
msgstr ""

#: templates/500.html:15
msgid "Refer to the error log in the admin interface for further details"
msgstr ""

#: templates/503.html:10 templates/503.html:35
msgid "Site is in Maintenance"
msgstr ""

#: templates/503.html:41
msgid "The site is currently in maintenance and should be up again soon!"
msgstr ""

#: templates/InvenTree/index.html:7
msgid "Index"
msgstr ""

#: templates/InvenTree/index.html:88
msgid "Subscribed Parts"
msgstr ""

#: templates/InvenTree/index.html:98
msgid "Subscribed Categories"
msgstr ""

#: templates/InvenTree/index.html:108
msgid "Latest Parts"
msgstr "Nguyên liệu mới nhất"

#: templates/InvenTree/index.html:119
msgid "BOM Waiting Validation"
msgstr ""

#: templates/InvenTree/index.html:145
msgid "Recently Updated"
msgstr ""

#: templates/InvenTree/index.html:168
msgid "Depleted Stock"
msgstr ""

#: templates/InvenTree/index.html:191
msgid "Expired Stock"
msgstr ""

#: templates/InvenTree/index.html:202
msgid "Stale Stock"
msgstr ""

#: templates/InvenTree/index.html:224
msgid "Build Orders In Progress"
msgstr ""

#: templates/InvenTree/index.html:235
msgid "Overdue Build Orders"
msgstr ""

#: templates/InvenTree/index.html:255
msgid "Outstanding Purchase Orders"
msgstr ""

#: templates/InvenTree/index.html:266
msgid "Overdue Purchase Orders"
msgstr ""

#: templates/InvenTree/index.html:286
msgid "Outstanding Sales Orders"
msgstr ""

#: templates/InvenTree/index.html:297
msgid "Overdue Sales Orders"
msgstr ""

#: templates/InvenTree/search.html:8
msgid "Search Results"
msgstr ""

#: templates/InvenTree/settings/barcode.html:8
msgid "Barcode Settings"
msgstr ""

#: templates/InvenTree/settings/build.html:8
msgid "Build Order Settings"
msgstr ""

#: templates/InvenTree/settings/category.html:7
msgid "Category Settings"
msgstr ""

#: templates/InvenTree/settings/currencies.html:8
msgid "Currency Settings"
msgstr ""

#: templates/InvenTree/settings/currencies.html:19
msgid "Base Currency"
msgstr ""

#: templates/InvenTree/settings/currencies.html:24
msgid "Exchange Rates"
msgstr ""

#: templates/InvenTree/settings/currencies.html:38
msgid "Last Update"
msgstr ""

#: templates/InvenTree/settings/currencies.html:44
msgid "Never"
msgstr ""

#: templates/InvenTree/settings/currencies.html:49
msgid "Update Now"
msgstr ""

#: templates/InvenTree/settings/global.html:9
msgid "Server Settings"
msgstr ""

#: templates/InvenTree/settings/login.html:9
#: templates/InvenTree/settings/sidebar.html:29
msgid "Login Settings"
msgstr ""

#: templates/InvenTree/settings/login.html:21 templates/account/signup.html:5
msgid "Signup"
msgstr ""

#: templates/InvenTree/settings/mixins/settings.html:5
#: templates/InvenTree/settings/settings.html:12 templates/navbar.html:113
msgid "Settings"
msgstr "Cài đặt"

#: templates/InvenTree/settings/mixins/urls.html:5
msgid "URLs"
msgstr ""

#: templates/InvenTree/settings/mixins/urls.html:8
#, python-format
msgid "The Base-URL for this plugin is <a href=\"/%(base)s\" target=\"_blank\"><strong>%(base)s</strong></a>."
msgstr ""

#: templates/InvenTree/settings/mixins/urls.html:23
msgid "Open in new tab"
msgstr ""

#: templates/InvenTree/settings/part.html:7
msgid "Part Settings"
msgstr ""

#: templates/InvenTree/settings/part.html:44
msgid "Part Import"
msgstr ""

#: templates/InvenTree/settings/part.html:48
msgid "Import Part"
msgstr ""

#: templates/InvenTree/settings/part.html:62
msgid "Part Parameter Templates"
msgstr ""

#: templates/InvenTree/settings/plugin.html:10
msgid "Plugin Settings"
msgstr ""

#: templates/InvenTree/settings/plugin.html:16
msgid "Changing the settings below require you to immediatly restart InvenTree. Do not change this while under active usage."
msgstr ""

#: templates/InvenTree/settings/plugin.html:33
msgid "Plugins"
msgstr ""

#: templates/InvenTree/settings/plugin.html:38
#: templates/js/translated/plugin.js:15
msgid "Install Plugin"
msgstr ""

#: templates/InvenTree/settings/plugin.html:47 templates/navbar.html:111
#: users/models.py:39
msgid "Admin"
msgstr "Quản trị"

#: templates/InvenTree/settings/plugin.html:49
#: templates/InvenTree/settings/plugin_settings.html:28
msgid "Author"
msgstr ""

#: templates/InvenTree/settings/plugin.html:51
#: templates/InvenTree/settings/plugin_settings.html:43
msgid "Version"
msgstr ""

#: templates/InvenTree/settings/plugin.html:92
msgid "Inactive plugins"
msgstr ""

#: templates/InvenTree/settings/plugin.html:115
msgid "Plugin Error Stack"
msgstr ""

#: templates/InvenTree/settings/plugin.html:124
msgid "Stage"
msgstr ""

#: templates/InvenTree/settings/plugin.html:126
msgid "Message"
msgstr ""

#: templates/InvenTree/settings/plugin_settings.html:10
#, python-format
msgid "Plugin details for %(name)s"
msgstr ""

#: templates/InvenTree/settings/plugin_settings.html:17
msgid "Plugin information"
msgstr ""

#: templates/InvenTree/settings/plugin_settings.html:48
msgid "no version information supplied"
msgstr ""

#: templates/InvenTree/settings/plugin_settings.html:62
msgid "License"
msgstr ""

#: templates/InvenTree/settings/plugin_settings.html:71
msgid "The code information is pulled from the latest git commit for this plugin. It might not reflect official version numbers or information but the actual code running."
msgstr ""

#: templates/InvenTree/settings/plugin_settings.html:77
msgid "Package information"
msgstr ""

#: templates/InvenTree/settings/plugin_settings.html:83
msgid "Installation method"
msgstr ""

#: templates/InvenTree/settings/plugin_settings.html:86
msgid "This plugin was installed as a package"
msgstr ""

#: templates/InvenTree/settings/plugin_settings.html:88
msgid "This plugin was found in a local InvenTree path"
msgstr ""

#: templates/InvenTree/settings/plugin_settings.html:94
msgid "Installation path"
msgstr ""

#: templates/InvenTree/settings/plugin_settings.html:100
msgid "Commit Author"
msgstr ""

#: templates/InvenTree/settings/plugin_settings.html:104
#: templates/about.html:47
msgid "Commit Date"
msgstr ""

#: templates/InvenTree/settings/plugin_settings.html:108
#: templates/about.html:40
msgid "Commit Hash"
msgstr ""

#: templates/InvenTree/settings/plugin_settings.html:112
msgid "Commit Message"
msgstr ""

#: templates/InvenTree/settings/plugin_settings.html:117
msgid "Sign Status"
msgstr ""

#: templates/InvenTree/settings/plugin_settings.html:122
msgid "Sign Key"
msgstr ""

#: templates/InvenTree/settings/po.html:7
msgid "Purchase Order Settings"
msgstr ""

#: templates/InvenTree/settings/report.html:8
#: templates/InvenTree/settings/user_reports.html:9
msgid "Report Settings"
msgstr ""

#: templates/InvenTree/settings/setting.html:33
msgid "No value set"
msgstr ""

#: templates/InvenTree/settings/setting.html:38
msgid "Edit setting"
msgstr ""

#: templates/InvenTree/settings/settings.html:115
msgid "Edit Plugin Setting"
msgstr ""

#: templates/InvenTree/settings/settings.html:117
msgid "Edit Global Setting"
msgstr "Chỉnh sửa cài đặt toàn cục"

#: templates/InvenTree/settings/settings.html:119
msgid "Edit User Setting"
msgstr "Chỉnh sửa cài đặt người dùng"

#: templates/InvenTree/settings/settings.html:208
msgid "No category parameter templates found"
msgstr ""

#: templates/InvenTree/settings/settings.html:230
#: templates/InvenTree/settings/settings.html:329
msgid "Edit Template"
msgstr ""

#: templates/InvenTree/settings/settings.html:231
#: templates/InvenTree/settings/settings.html:330
msgid "Delete Template"
msgstr ""

#: templates/InvenTree/settings/settings.html:309
msgid "No part parameter templates found"
msgstr ""

#: templates/InvenTree/settings/settings.html:313
msgid "ID"
msgstr ""

#: templates/InvenTree/settings/sidebar.html:6
#: templates/InvenTree/settings/user_settings.html:9
msgid "User Settings"
msgstr "Cài đặt người dùng"

#: templates/InvenTree/settings/sidebar.html:9
#: templates/InvenTree/settings/user.html:12
msgid "Account Settings"
msgstr "Cài đặt tài khoản"

#: templates/InvenTree/settings/sidebar.html:11
#: templates/InvenTree/settings/user_display.html:9
msgid "Display Settings"
msgstr "Thiết đặt hiển thị"

#: templates/InvenTree/settings/sidebar.html:13
msgid "Home Page"
msgstr ""

#: templates/InvenTree/settings/sidebar.html:15
#: templates/InvenTree/settings/user_search.html:9
msgid "Search Settings"
msgstr "Cài đặt tìm kiếm"

#: templates/InvenTree/settings/sidebar.html:17
msgid "Label Printing"
msgstr ""

#: templates/InvenTree/settings/sidebar.html:19
#: templates/InvenTree/settings/sidebar.html:35
msgid "Reporting"
msgstr ""

#: templates/InvenTree/settings/sidebar.html:24
msgid "Global Settings"
msgstr "Cài đặt toàn cục"

#: templates/InvenTree/settings/sidebar.html:27
msgid "Server Configuration"
msgstr ""

#: templates/InvenTree/settings/sidebar.html:33
msgid "Currencies"
msgstr ""

#: templates/InvenTree/settings/sidebar.html:39
msgid "Categories"
msgstr ""

#: templates/InvenTree/settings/so.html:7
msgid "Sales Order Settings"
msgstr ""

#: templates/InvenTree/settings/stock.html:7
msgid "Stock Settings"
msgstr ""

#: templates/InvenTree/settings/user.html:18
#: templates/account/password_reset_from_key.html:4
#: templates/account/password_reset_from_key.html:7
msgid "Change Password"
msgstr ""

#: templates/InvenTree/settings/user.html:22
#: templates/js/translated/helpers.js:26
msgid "Edit"
msgstr ""

#: templates/InvenTree/settings/user.html:32
msgid "Username"
msgstr ""

#: templates/InvenTree/settings/user.html:36
msgid "First Name"
msgstr ""

#: templates/InvenTree/settings/user.html:40
msgid "Last Name"
msgstr ""

#: templates/InvenTree/settings/user.html:54
msgid "The following email addresses are associated with your account:"
msgstr ""

#: templates/InvenTree/settings/user.html:75
msgid "Verified"
msgstr ""

#: templates/InvenTree/settings/user.html:77
msgid "Unverified"
msgstr ""

#: templates/InvenTree/settings/user.html:79
msgid "Primary"
msgstr ""

#: templates/InvenTree/settings/user.html:85
msgid "Make Primary"
msgstr ""

#: templates/InvenTree/settings/user.html:86
msgid "Re-send Verification"
msgstr ""

#: templates/InvenTree/settings/user.html:87
#: templates/InvenTree/settings/user.html:149
msgid "Remove"
msgstr ""

#: templates/InvenTree/settings/user.html:95
#: templates/InvenTree/settings/user.html:201
msgid "Warning:"
msgstr ""

#: templates/InvenTree/settings/user.html:96
msgid "You currently do not have any email address set up. You should really add an email address so you can receive notifications, reset your password, etc."
msgstr ""

#: templates/InvenTree/settings/user.html:104
msgid "Add Email Address"
msgstr ""

#: templates/InvenTree/settings/user.html:109
msgid "Add Email"
msgstr ""

#: templates/InvenTree/settings/user.html:117
msgid "Social Accounts"
msgstr ""

#: templates/InvenTree/settings/user.html:122
msgid "You can sign in to your account using any of the following third party accounts:"
msgstr ""

#: templates/InvenTree/settings/user.html:157
msgid "You currently have no social network accounts connected to this account."
msgstr ""

#: templates/InvenTree/settings/user.html:162
msgid "Add a 3rd Party Account"
msgstr ""

#: templates/InvenTree/settings/user.html:172
msgid "Multifactor"
msgstr ""

#: templates/InvenTree/settings/user.html:177
msgid "You have these factors available:"
msgstr ""

#: templates/InvenTree/settings/user.html:187
msgid "TOTP"
msgstr ""

#: templates/InvenTree/settings/user.html:193
msgid "Static"
msgstr ""

#: templates/InvenTree/settings/user.html:202
msgid "You currently do not have any factors set up."
msgstr ""

#: templates/InvenTree/settings/user.html:209
msgid "Change factors"
msgstr ""

#: templates/InvenTree/settings/user.html:210
msgid "Setup multifactor"
msgstr ""

#: templates/InvenTree/settings/user.html:212
msgid "Remove multifactor"
msgstr ""

#: templates/InvenTree/settings/user.html:220
msgid "Active Sessions"
msgstr ""

#: templates/InvenTree/settings/user.html:226
msgid "Log out active sessions (except this one)"
msgstr ""

#: templates/InvenTree/settings/user.html:227
msgid "Log Out Active Sessions"
msgstr ""

#: templates/InvenTree/settings/user.html:236
msgid "<em>unknown on unknown</em>"
msgstr ""

#: templates/InvenTree/settings/user.html:237
msgid "<em>unknown</em>"
msgstr ""

#: templates/InvenTree/settings/user.html:241
msgid "IP Address"
msgstr ""

#: templates/InvenTree/settings/user.html:242
msgid "Device"
msgstr ""

#: templates/InvenTree/settings/user.html:243
msgid "Last Activity"
msgstr ""

#: templates/InvenTree/settings/user.html:252
#, python-format
msgid "%(time)s ago (this session)"
msgstr ""

#: templates/InvenTree/settings/user.html:254
#, python-format
msgid "%(time)s ago"
msgstr ""

#: templates/InvenTree/settings/user.html:266
msgid "Do you really want to remove the selected email address?"
msgstr ""

#: templates/InvenTree/settings/user_display.html:25
msgid "Theme Settings"
msgstr "Thiết lập giao diện"

#: templates/InvenTree/settings/user_display.html:35
msgid "Select theme"
msgstr ""

#: templates/InvenTree/settings/user_display.html:46
msgid "Set Theme"
msgstr ""

#: templates/InvenTree/settings/user_display.html:54
msgid "Language Settings"
msgstr "Thiết lập ngôn ngữ"

#: templates/InvenTree/settings/user_display.html:63
msgid "Select language"
msgstr ""

#: templates/InvenTree/settings/user_display.html:79
#, python-format
msgid "%(lang_translated)s%% translated"
msgstr ""

#: templates/InvenTree/settings/user_display.html:81
msgid "No translations available"
msgstr ""

#: templates/InvenTree/settings/user_display.html:88
msgid "Set Language"
msgstr ""

#: templates/InvenTree/settings/user_display.html:91
msgid "Some languages are not complete"
msgstr ""

#: templates/InvenTree/settings/user_display.html:93
msgid "Show only sufficent"
msgstr ""

#: templates/InvenTree/settings/user_display.html:95
msgid "and hidden."
msgstr ""

#: templates/InvenTree/settings/user_display.html:95
msgid "Show them too"
msgstr ""

#: templates/InvenTree/settings/user_display.html:101
msgid "Help the translation efforts!"
msgstr ""

#: templates/InvenTree/settings/user_display.html:102
#, python-format
msgid "Native language translation of the InvenTree web application is <a href=\"%(link)s\">community contributed via crowdin</a>. Contributions are welcomed and encouraged."
msgstr ""

#: templates/InvenTree/settings/user_homepage.html:9
msgid "Home Page Settings"
msgstr "Thiết lập trang chủ"

#: templates/InvenTree/settings/user_labels.html:9
msgid "Label Settings"
msgstr ""

#: templates/about.html:10
msgid "InvenTree Version Information"
msgstr ""

#: templates/about.html:11 templates/about.html:105
#: templates/js/translated/bom.js:132 templates/js/translated/bom.js:620
#: templates/js/translated/modals.js:53 templates/js/translated/modals.js:584
#: templates/js/translated/modals.js:678 templates/js/translated/modals.js:986
#: templates/modals.html:15 templates/modals.html:27 templates/modals.html:39
#: templates/modals.html:50
msgid "Close"
msgstr ""

#: templates/about.html:20
msgid "InvenTree Version"
msgstr ""

#: templates/about.html:25
msgid "Development Version"
msgstr ""

#: templates/about.html:28
msgid "Up to Date"
msgstr ""

#: templates/about.html:30
msgid "Update Available"
msgstr ""

#: templates/about.html:53
msgid "InvenTree Documentation"
msgstr ""

#: templates/about.html:58
msgid "API Version"
msgstr ""

#: templates/about.html:63
msgid "Python Version"
msgstr ""

#: templates/about.html:68
msgid "Django Version"
msgstr ""

#: templates/about.html:73
msgid "View Code on GitHub"
msgstr ""

#: templates/about.html:78
msgid "Credits"
msgstr ""

#: templates/about.html:83
msgid "Mobile App"
msgstr ""

#: templates/about.html:88
msgid "Submit Bug Report"
msgstr ""

#: templates/about.html:95 templates/clip.html:4
msgid "copy to clipboard"
msgstr ""

#: templates/about.html:95
msgid "copy version information"
msgstr ""

#: templates/account/email_confirm.html:6
#: templates/account/email_confirm.html:10
msgid "Confirm Email Address"
msgstr ""

#: templates/account/email_confirm.html:16
#, python-format
msgid "Please confirm that <a href=\"mailto:%(email)s\">%(email)s</a> is an email address for user %(user_display)s."
msgstr ""

#: templates/account/email_confirm.html:27
#, python-format
msgid "This email confirmation link expired or is invalid. Please <a href=\"%(email_url)s\">issue a new email confirmation request</a>."
msgstr ""

#: templates/account/login.html:6 templates/account/login.html:16
#: templates/account/login.html:39
msgid "Sign In"
msgstr ""

#: templates/account/login.html:21
#, python-format
msgid "Please sign in with one\n"
"of your existing third party accounts or  <a class=\"btn btn-primary btn-small\" href=\"%(signup_url)s\">sign up</a>\n"
"for a account and sign in below:"
msgstr ""

#: templates/account/login.html:25
#, python-format
msgid "If you have not created an account yet, then please\n"
"<a href=\"%(signup_url)s\">sign up</a> first."
msgstr ""

#: templates/account/login.html:42
msgid "Forgot Password?"
msgstr ""

#: templates/account/login.html:47
msgid "InvenTree demo instance"
msgstr ""

#: templates/account/login.html:47
msgid "Click here for login details"
msgstr ""

#: templates/account/login.html:55
msgid "or use SSO"
msgstr ""

#: templates/account/logout.html:5 templates/account/logout.html:8
#: templates/account/logout.html:20
msgid "Sign Out"
msgstr "Đăng xuất"

#: templates/account/logout.html:10
msgid "Are you sure you want to sign out?"
msgstr "Bạn có chắc bạn muốn đăng xuất không?"

#: templates/account/logout.html:19
msgid "Back to Site"
msgstr "Quay lại website"

#: templates/account/password_reset.html:5
#: templates/account/password_reset.html:12
msgid "Password Reset"
msgstr ""

#: templates/account/password_reset.html:18
msgid "Forgotten your password? Enter your email address below, and we'll send you an email allowing you to reset it."
msgstr ""

#: templates/account/password_reset.html:23
msgid "Reset My Password"
msgstr ""

#: templates/account/password_reset.html:27 templates/account/signup.html:36
msgid "This function is currently disabled. Please contact an administrator."
msgstr ""

#: templates/account/password_reset_from_key.html:7
msgid "Bad Token"
msgstr ""

#: templates/account/password_reset_from_key.html:11
#, python-format
msgid "The password reset link was invalid, possibly because it has already been used.  Please request a <a href=\"%(passwd_reset_url)s\">new password reset</a>."
msgstr ""

#: templates/account/password_reset_from_key.html:18
msgid "Change password"
msgstr ""

#: templates/account/password_reset_from_key.html:22
msgid "Your password is now changed."
msgstr ""

#: templates/account/signup.html:11 templates/account/signup.html:22
msgid "Sign Up"
msgstr ""

#: templates/account/signup.html:13
#, python-format
msgid "Already have an account? Then please <a href=\"%(login_url)s\">sign in</a>."
msgstr ""

#: templates/account/signup.html:27
msgid "Or use a SSO-provider for signup"
msgstr ""

#: templates/admin_button.html:2
msgid "View in administration panel"
msgstr ""

#: templates/allauth_2fa/authenticate.html:5
msgid "Two-Factor Authentication"
msgstr ""

#: templates/allauth_2fa/authenticate.html:12
msgid "Authenticate"
msgstr ""

#: templates/allauth_2fa/backup_tokens.html:6
msgid "Two-Factor Authentication Backup Tokens"
msgstr ""

#: templates/allauth_2fa/backup_tokens.html:17
msgid "Backup tokens have been generated, but are not revealed here for security reasons. Press the button below to generate new ones."
msgstr ""

#: templates/allauth_2fa/backup_tokens.html:20
msgid "No tokens. Press the button below to generate some."
msgstr ""

#: templates/allauth_2fa/backup_tokens.html:27
msgid "Generate backup tokens"
msgstr ""

#: templates/allauth_2fa/backup_tokens.html:31
#: templates/allauth_2fa/setup.html:40
<<<<<<< HEAD
msgid "back to settings"
=======
msgid "Back to settings"
>>>>>>> f9f10088
msgstr ""

#: templates/allauth_2fa/remove.html:6
msgid "Disable Two-Factor Authentication"
msgstr ""

#: templates/allauth_2fa/remove.html:9
msgid "Are you sure?"
msgstr ""

#: templates/allauth_2fa/remove.html:14
msgid "Disable Two-Factor"
msgstr ""

#: templates/allauth_2fa/setup.html:6
msgid "Setup Two-Factor Authentication"
msgstr ""

#: templates/allauth_2fa/setup.html:10
msgid "Step 1"
msgstr ""

#: templates/allauth_2fa/setup.html:14
msgid "Scan the QR code below with a token generator of your choice (for instance Google Authenticator)."
msgstr ""

#: templates/allauth_2fa/setup.html:23
msgid "Step 2"
msgstr ""

#: templates/allauth_2fa/setup.html:27
msgid "Input a token generated by the app:"
msgstr ""

#: templates/allauth_2fa/setup.html:35
msgid "Verify"
msgstr ""

#: templates/attachment_button.html:4 templates/js/translated/attachment.js:54
msgid "Add Link"
msgstr ""

#: templates/attachment_button.html:7 templates/js/translated/attachment.js:36
msgid "Add Attachment"
msgstr ""

#: templates/base.html:97
msgid "Server Restart Required"
msgstr ""

#: templates/base.html:100
msgid "A configuration option has been changed which requires a server restart"
msgstr ""

#: templates/base.html:100
msgid "Contact your system administrator for further information"
msgstr ""

#: templates/email/build_order_required_stock.html:7
msgid "Stock is required for the following build order"
msgstr ""

#: templates/email/build_order_required_stock.html:8
#, python-format
msgid "Build order %(build)s - building %(quantity)s x %(part)s"
msgstr ""

#: templates/email/build_order_required_stock.html:10
msgid "Click on the following link to view this build order"
msgstr ""

#: templates/email/build_order_required_stock.html:14
msgid "The following parts are low on required stock"
msgstr ""

#: templates/email/build_order_required_stock.html:18
#: templates/js/translated/bom.js:1335
msgid "Required Quantity"
msgstr ""

#: templates/email/build_order_required_stock.html:19
#: templates/email/low_stock_notification.html:18
#: templates/js/translated/bom.js:804 templates/js/translated/build.js:1411
#: templates/js/translated/build.js:2048
#: templates/js/translated/table_filters.js:178
msgid "Available"
msgstr ""

#: templates/email/build_order_required_stock.html:38
#: templates/email/low_stock_notification.html:31
msgid "You are receiving this email because you are subscribed to notifications for this part "
msgstr ""

#: templates/email/email.html:35
msgid "InvenTree version"
msgstr ""

#: templates/email/low_stock_notification.html:7
#, python-format
msgid " The available stock for %(part)s has fallen below the configured minimum level"
msgstr ""

#: templates/email/low_stock_notification.html:9
msgid "Click on the following link to view this part"
msgstr ""

#: templates/email/low_stock_notification.html:19
msgid "Minimum Quantity"
msgstr ""

#: templates/image_download.html:8
msgid "Specify URL for downloading image"
msgstr ""

#: templates/image_download.html:11
msgid "Must be a valid image URL"
msgstr ""

#: templates/image_download.html:12
msgid "Remote server must be accessible"
msgstr ""

#: templates/image_download.html:13
msgid "Remote image must not exceed maximum allowable file size"
msgstr ""

#: templates/js/translated/api.js:185 templates/js/translated/modals.js:1056
msgid "No Response"
msgstr ""

#: templates/js/translated/api.js:186 templates/js/translated/modals.js:1057
msgid "No response from the InvenTree server"
msgstr ""

#: templates/js/translated/api.js:192
msgid "Error 400: Bad request"
msgstr ""

#: templates/js/translated/api.js:193
msgid "API request returned error code 400"
msgstr ""

#: templates/js/translated/api.js:197 templates/js/translated/modals.js:1066
msgid "Error 401: Not Authenticated"
msgstr ""

#: templates/js/translated/api.js:198 templates/js/translated/modals.js:1067
msgid "Authentication credentials not supplied"
msgstr ""

#: templates/js/translated/api.js:202 templates/js/translated/modals.js:1071
msgid "Error 403: Permission Denied"
msgstr ""

#: templates/js/translated/api.js:203 templates/js/translated/modals.js:1072
msgid "You do not have the required permissions to access this function"
msgstr ""

#: templates/js/translated/api.js:207 templates/js/translated/modals.js:1076
msgid "Error 404: Resource Not Found"
msgstr ""

#: templates/js/translated/api.js:208 templates/js/translated/modals.js:1077
msgid "The requested resource could not be located on the server"
msgstr ""

#: templates/js/translated/api.js:212
msgid "Error 405: Method Not Allowed"
msgstr ""

#: templates/js/translated/api.js:213
msgid "HTTP method not allowed at URL"
msgstr ""

#: templates/js/translated/api.js:217 templates/js/translated/modals.js:1081
msgid "Error 408: Timeout"
msgstr ""

#: templates/js/translated/api.js:218 templates/js/translated/modals.js:1082
msgid "Connection timeout while requesting data from server"
msgstr ""

#: templates/js/translated/api.js:221
msgid "Unhandled Error Code"
msgstr ""

#: templates/js/translated/api.js:222
msgid "Error code"
msgstr ""

#: templates/js/translated/attachment.js:78
msgid "No attachments found"
msgstr ""

#: templates/js/translated/attachment.js:100
msgid "Edit Attachment"
msgstr ""

#: templates/js/translated/attachment.js:110
msgid "Confirm Delete"
msgstr ""

#: templates/js/translated/attachment.js:111
msgid "Delete Attachment"
msgstr ""

#: templates/js/translated/attachment.js:167
msgid "Upload Date"
msgstr ""

#: templates/js/translated/attachment.js:180
msgid "Edit attachment"
msgstr ""

#: templates/js/translated/attachment.js:187
msgid "Delete attachment"
msgstr ""

#: templates/js/translated/barcode.js:29
msgid "Scan barcode data here using wedge scanner"
msgstr ""

#: templates/js/translated/barcode.js:31
msgid "Enter barcode data"
msgstr ""

#: templates/js/translated/barcode.js:35
msgid "Barcode"
msgstr ""

#: templates/js/translated/barcode.js:53
msgid "Enter optional notes for stock transfer"
msgstr ""

#: templates/js/translated/barcode.js:54
msgid "Enter notes"
msgstr ""

#: templates/js/translated/barcode.js:92
msgid "Server error"
msgstr ""

#: templates/js/translated/barcode.js:113
msgid "Unknown response from server"
msgstr ""

#: templates/js/translated/barcode.js:140
#: templates/js/translated/modals.js:1046
msgid "Invalid server response"
msgstr ""

#: templates/js/translated/barcode.js:233
msgid "Scan barcode data below"
msgstr ""

#: templates/js/translated/barcode.js:280 templates/navbar.html:94
msgid "Scan Barcode"
msgstr ""

#: templates/js/translated/barcode.js:291
msgid "No URL in response"
msgstr ""

#: templates/js/translated/barcode.js:309
msgid "Link Barcode to Stock Item"
msgstr ""

#: templates/js/translated/barcode.js:332
msgid "This will remove the association between this stock item and the barcode"
msgstr ""

#: templates/js/translated/barcode.js:338
msgid "Unlink"
msgstr ""

#: templates/js/translated/barcode.js:397 templates/js/translated/stock.js:1027
msgid "Remove stock item"
msgstr ""

#: templates/js/translated/barcode.js:439
msgid "Check Stock Items into Location"
msgstr ""

#: templates/js/translated/barcode.js:443
#: templates/js/translated/barcode.js:573
msgid "Check In"
msgstr ""

#: templates/js/translated/barcode.js:485
#: templates/js/translated/barcode.js:612
msgid "Error transferring stock"
msgstr ""

#: templates/js/translated/barcode.js:507
msgid "Stock Item already scanned"
msgstr ""

#: templates/js/translated/barcode.js:511
msgid "Stock Item already in this location"
msgstr ""

#: templates/js/translated/barcode.js:518
msgid "Added stock item"
msgstr ""

#: templates/js/translated/barcode.js:525
msgid "Barcode does not match Stock Item"
msgstr ""

#: templates/js/translated/barcode.js:568
msgid "Check Into Location"
msgstr ""

#: templates/js/translated/barcode.js:633
msgid "Barcode does not match a valid location"
msgstr ""

#: templates/js/translated/bom.js:75
msgid "Display row data"
msgstr ""

#: templates/js/translated/bom.js:131
msgid "Row Data"
msgstr ""

#: templates/js/translated/bom.js:249
msgid "Download BOM Template"
msgstr ""

#: templates/js/translated/bom.js:252 templates/js/translated/bom.js:286
#: templates/js/translated/order.js:369 templates/js/translated/stock.js:519
msgid "Format"
msgstr ""

#: templates/js/translated/bom.js:253 templates/js/translated/bom.js:287
#: templates/js/translated/order.js:370 templates/js/translated/stock.js:520
msgid "Select file format"
msgstr ""

#: templates/js/translated/bom.js:294
msgid "Cascading"
msgstr ""

#: templates/js/translated/bom.js:295
msgid "Download cascading / multi-level BOM"
msgstr ""

#: templates/js/translated/bom.js:300
msgid "Levels"
msgstr ""

#: templates/js/translated/bom.js:301
msgid "Select maximum number of BOM levels to export (0 = all levels)"
msgstr ""

#: templates/js/translated/bom.js:307
msgid "Include Parameter Data"
msgstr ""

#: templates/js/translated/bom.js:308
msgid "Include part  parameter data in exported BOM"
msgstr ""

#: templates/js/translated/bom.js:313
msgid "Include Stock Data"
msgstr ""

#: templates/js/translated/bom.js:314
msgid "Include part stock data in exported BOM"
msgstr ""

#: templates/js/translated/bom.js:319
msgid "Include Manufacturer Data"
msgstr ""

#: templates/js/translated/bom.js:320
msgid "Include part manufacturer data in exported BOM"
msgstr ""

#: templates/js/translated/bom.js:325
msgid "Include Supplier Data"
msgstr ""

#: templates/js/translated/bom.js:326
msgid "Include part supplier data in exported BOM"
msgstr ""

#: templates/js/translated/bom.js:509
msgid "Remove substitute part"
msgstr ""

#: templates/js/translated/bom.js:565
msgid "Select and add a new substitute part using the input below"
msgstr ""

#: templates/js/translated/bom.js:576
msgid "Are you sure you wish to remove this substitute part link?"
msgstr ""

#: templates/js/translated/bom.js:582
msgid "Remove Substitute Part"
msgstr ""

#: templates/js/translated/bom.js:621
msgid "Add Substitute"
msgstr ""

#: templates/js/translated/bom.js:622
msgid "Edit BOM Item Substitutes"
msgstr ""

#: templates/js/translated/bom.js:741
msgid "Substitutes Available"
msgstr ""

#: templates/js/translated/bom.js:745 templates/js/translated/build.js:1393
msgid "Variant stock allowed"
msgstr ""

#: templates/js/translated/bom.js:750
msgid "Open subassembly"
msgstr ""

#: templates/js/translated/bom.js:822
msgid "Substitutes"
msgstr ""

#: templates/js/translated/bom.js:837
msgid "Purchase Price Range"
msgstr ""

#: templates/js/translated/bom.js:844
msgid "Purchase Price Average"
msgstr ""

#: templates/js/translated/bom.js:893 templates/js/translated/bom.js:982
msgid "View BOM"
msgstr ""

#: templates/js/translated/bom.js:953
msgid "Validate BOM Item"
msgstr ""

#: templates/js/translated/bom.js:955
msgid "This line has been validated"
msgstr ""

#: templates/js/translated/bom.js:957
msgid "Edit substitute parts"
msgstr ""

#: templates/js/translated/bom.js:959 templates/js/translated/bom.js:1138
msgid "Edit BOM Item"
msgstr ""

#: templates/js/translated/bom.js:961 templates/js/translated/bom.js:1121
msgid "Delete BOM Item"
msgstr ""

#: templates/js/translated/bom.js:1060 templates/js/translated/build.js:1137
msgid "No BOM items found"
msgstr ""

#: templates/js/translated/bom.js:1116
msgid "Are you sure you want to delete this BOM item?"
msgstr ""

#: templates/js/translated/bom.js:1318 templates/js/translated/build.js:1377
msgid "Required Part"
msgstr ""

#: templates/js/translated/bom.js:1340
msgid "Inherited from parent BOM"
msgstr ""

#: templates/js/translated/build.js:85
msgid "Edit Build Order"
msgstr ""

#: templates/js/translated/build.js:119
msgid "Create Build Order"
msgstr ""

#: templates/js/translated/build.js:140
msgid "Build order is ready to be completed"
msgstr ""

#: templates/js/translated/build.js:145
msgid "Build Order is incomplete"
msgstr ""

#: templates/js/translated/build.js:173
msgid "Complete Build Order"
msgstr ""

#: templates/js/translated/build.js:214 templates/js/translated/stock.js:93
#: templates/js/translated/stock.js:182
msgid "Next available serial number"
msgstr ""

#: templates/js/translated/build.js:216 templates/js/translated/stock.js:95
#: templates/js/translated/stock.js:184
msgid "Latest serial number"
msgstr "Số seri mới nhất"

#: templates/js/translated/build.js:225
msgid "The Bill of Materials contains trackable parts"
msgstr ""

#: templates/js/translated/build.js:226
msgid "Build outputs must be generated individually"
msgstr ""

#: templates/js/translated/build.js:234
msgid "Trackable parts can have serial numbers specified"
msgstr ""

#: templates/js/translated/build.js:235
msgid "Enter serial numbers to generate multiple single build outputs"
msgstr ""

#: templates/js/translated/build.js:242
msgid "Create Build Output"
msgstr ""

#: templates/js/translated/build.js:273
msgid "Allocate stock items to this build output"
msgstr ""

#: templates/js/translated/build.js:284
msgid "Unallocate stock from build output"
msgstr ""

#: templates/js/translated/build.js:293
msgid "Complete build output"
msgstr ""

#: templates/js/translated/build.js:301
msgid "Delete build output"
msgstr ""

#: templates/js/translated/build.js:324
msgid "Are you sure you wish to unallocate stock items from this build?"
msgstr ""

#: templates/js/translated/build.js:342
msgid "Unallocate Stock Items"
msgstr ""

#: templates/js/translated/build.js:360 templates/js/translated/build.js:508
msgid "Select Build Outputs"
msgstr ""

#: templates/js/translated/build.js:361 templates/js/translated/build.js:509
msgid "At least one build output must be selected"
msgstr ""

#: templates/js/translated/build.js:415 templates/js/translated/build.js:563
msgid "Output"
msgstr ""

#: templates/js/translated/build.js:431
msgid "Complete Build Outputs"
msgstr ""

#: templates/js/translated/build.js:576
msgid "Delete Build Outputs"
msgstr ""

#: templates/js/translated/build.js:665
msgid "No build order allocations found"
msgstr ""

#: templates/js/translated/build.js:703 templates/js/translated/order.js:1848
msgid "Location not specified"
msgstr ""

#: templates/js/translated/build.js:885
msgid "No active build outputs found"
msgstr ""

#: templates/js/translated/build.js:1334 templates/js/translated/build.js:2059
#: templates/js/translated/order.js:1982
msgid "Edit stock allocation"
msgstr ""

#: templates/js/translated/build.js:1336 templates/js/translated/build.js:2060
#: templates/js/translated/order.js:1983
msgid "Delete stock allocation"
msgstr ""

#: templates/js/translated/build.js:1354
msgid "Edit Allocation"
msgstr ""

#: templates/js/translated/build.js:1364
msgid "Remove Allocation"
msgstr ""

#: templates/js/translated/build.js:1389
msgid "Substitute parts available"
msgstr ""

#: templates/js/translated/build.js:1406
msgid "Quantity Per"
msgstr ""

#: templates/js/translated/build.js:1416 templates/js/translated/build.js:1656
#: templates/js/translated/build.js:2055 templates/js/translated/order.js:2227
msgid "Allocated"
msgstr ""

#: templates/js/translated/build.js:1472 templates/js/translated/order.js:2307
msgid "Build stock"
msgstr ""

#: templates/js/translated/build.js:1476 templates/stock_table.html:53
msgid "Order stock"
msgstr ""

#: templates/js/translated/build.js:1479 templates/js/translated/order.js:2300
msgid "Allocate stock"
msgstr ""

#: templates/js/translated/build.js:1558 templates/js/translated/order.js:1499
msgid "Specify stock allocation quantity"
msgstr ""

#: templates/js/translated/build.js:1629 templates/js/translated/label.js:134
#: templates/js/translated/order.js:1550 templates/js/translated/report.js:225
msgid "Select Parts"
msgstr ""

#: templates/js/translated/build.js:1630 templates/js/translated/order.js:1551
msgid "You must select at least one part to allocate"
msgstr ""

#: templates/js/translated/build.js:1644 templates/js/translated/order.js:1565
msgid "Select source location (leave blank to take from all locations)"
msgstr ""

#: templates/js/translated/build.js:1673 templates/js/translated/order.js:1600
msgid "Confirm stock allocation"
msgstr ""

#: templates/js/translated/build.js:1674
msgid "Allocate Stock Items to Build Order"
msgstr ""

#: templates/js/translated/build.js:1685 templates/js/translated/order.js:1613
msgid "No matching stock locations"
msgstr ""

#: templates/js/translated/build.js:1757 templates/js/translated/order.js:1690
msgid "No matching stock items"
msgstr ""

#: templates/js/translated/build.js:1875
msgid "No builds matching query"
msgstr ""

#: templates/js/translated/build.js:1892 templates/js/translated/part.js:1213
#: templates/js/translated/part.js:1624 templates/js/translated/stock.js:1644
#: templates/js/translated/stock.js:2603
msgid "Select"
msgstr ""

#: templates/js/translated/build.js:1912
msgid "Build order is overdue"
msgstr ""

#: templates/js/translated/build.js:1973 templates/js/translated/stock.js:2822
msgid "No user information"
msgstr ""

#: templates/js/translated/build.js:1985
msgid "No information"
msgstr ""

#: templates/js/translated/build.js:2036
msgid "No parts allocated for"
msgstr ""

#: templates/js/translated/company.js:65
msgid "Add Manufacturer"
msgstr ""

#: templates/js/translated/company.js:78 templates/js/translated/company.js:177
msgid "Add Manufacturer Part"
msgstr ""

#: templates/js/translated/company.js:99
msgid "Edit Manufacturer Part"
msgstr ""

#: templates/js/translated/company.js:108
msgid "Delete Manufacturer Part"
msgstr ""

#: templates/js/translated/company.js:165 templates/js/translated/order.js:248
msgid "Add Supplier"
msgstr ""

#: templates/js/translated/company.js:193
msgid "Add Supplier Part"
msgstr ""

#: templates/js/translated/company.js:208
msgid "Edit Supplier Part"
msgstr ""

#: templates/js/translated/company.js:218
msgid "Delete Supplier Part"
msgstr ""

#: templates/js/translated/company.js:286
msgid "Add new Company"
msgstr ""

#: templates/js/translated/company.js:363
msgid "Parts Supplied"
msgstr ""

#: templates/js/translated/company.js:372
msgid "Parts Manufactured"
msgstr ""

#: templates/js/translated/company.js:387
msgid "No company information found"
msgstr ""

#: templates/js/translated/company.js:406
msgid "The following manufacturer parts will be deleted"
msgstr ""

#: templates/js/translated/company.js:423
msgid "Delete Manufacturer Parts"
msgstr ""

#: templates/js/translated/company.js:480
msgid "No manufacturer parts found"
msgstr ""

#: templates/js/translated/company.js:500
#: templates/js/translated/company.js:757 templates/js/translated/part.js:517
#: templates/js/translated/part.js:602
msgid "Template part"
msgstr ""

#: templates/js/translated/company.js:504
#: templates/js/translated/company.js:761 templates/js/translated/part.js:521
#: templates/js/translated/part.js:606
msgid "Assembled part"
msgstr ""

#: templates/js/translated/company.js:631 templates/js/translated/part.js:696
msgid "No parameters found"
msgstr ""

#: templates/js/translated/company.js:668 templates/js/translated/part.js:738
msgid "Edit parameter"
msgstr ""

#: templates/js/translated/company.js:669 templates/js/translated/part.js:739
msgid "Delete parameter"
msgstr ""

#: templates/js/translated/company.js:688 templates/js/translated/part.js:756
msgid "Edit Parameter"
msgstr ""

#: templates/js/translated/company.js:699 templates/js/translated/part.js:768
msgid "Delete Parameter"
msgstr ""

#: templates/js/translated/company.js:737
msgid "No supplier parts found"
msgstr ""

#: templates/js/translated/filters.js:178
#: templates/js/translated/filters.js:429
msgid "true"
msgstr ""

#: templates/js/translated/filters.js:182
#: templates/js/translated/filters.js:430
msgid "false"
msgstr ""

#: templates/js/translated/filters.js:204
msgid "Select filter"
msgstr ""

#: templates/js/translated/filters.js:286
msgid "Reload data"
msgstr ""

#: templates/js/translated/filters.js:290
msgid "Add new filter"
msgstr ""

#: templates/js/translated/filters.js:293
msgid "Clear all filters"
msgstr ""

#: templates/js/translated/filters.js:338
msgid "Create filter"
msgstr ""

#: templates/js/translated/forms.js:351 templates/js/translated/forms.js:366
#: templates/js/translated/forms.js:380 templates/js/translated/forms.js:394
msgid "Action Prohibited"
msgstr ""

#: templates/js/translated/forms.js:353
msgid "Create operation not allowed"
msgstr ""

#: templates/js/translated/forms.js:368
msgid "Update operation not allowed"
msgstr ""

#: templates/js/translated/forms.js:382
msgid "Delete operation not allowed"
msgstr ""

#: templates/js/translated/forms.js:396
msgid "View operation not allowed"
msgstr ""

#: templates/js/translated/forms.js:681
msgid "Enter a valid number"
msgstr ""

#: templates/js/translated/forms.js:1129 templates/modals.html:19
#: templates/modals.html:43
msgid "Form errors exist"
msgstr ""

#: templates/js/translated/forms.js:1558
msgid "No results found"
msgstr ""

#: templates/js/translated/forms.js:1768
msgid "Searching"
msgstr ""

#: templates/js/translated/forms.js:2013
msgid "Clear input"
msgstr ""

#: templates/js/translated/forms.js:2479
msgid "File Column"
msgstr ""

#: templates/js/translated/forms.js:2479
msgid "Field Name"
msgstr ""

#: templates/js/translated/forms.js:2491
msgid "Select Columns"
msgstr ""

#: templates/js/translated/helpers.js:19
msgid "YES"
msgstr ""

#: templates/js/translated/helpers.js:21
msgid "NO"
msgstr ""

#: templates/js/translated/label.js:29 templates/js/translated/report.js:118
#: templates/js/translated/stock.js:1051
msgid "Select Stock Items"
msgstr ""

#: templates/js/translated/label.js:30
msgid "Stock item(s) must be selected before printing labels"
msgstr ""

#: templates/js/translated/label.js:48 templates/js/translated/label.js:98
#: templates/js/translated/label.js:153
msgid "No Labels Found"
msgstr ""

#: templates/js/translated/label.js:49
msgid "No labels found which match selected stock item(s)"
msgstr ""

#: templates/js/translated/label.js:80
msgid "Select Stock Locations"
msgstr ""

#: templates/js/translated/label.js:81
msgid "Stock location(s) must be selected before printing labels"
msgstr ""

#: templates/js/translated/label.js:99
msgid "No labels found which match selected stock location(s)"
msgstr ""

#: templates/js/translated/label.js:135
msgid "Part(s) must be selected before printing labels"
msgstr ""

#: templates/js/translated/label.js:154
msgid "No labels found which match the selected part(s)"
msgstr ""

#: templates/js/translated/label.js:228
msgid "stock items selected"
msgstr ""

#: templates/js/translated/label.js:236
msgid "Select Label"
msgstr ""

#: templates/js/translated/label.js:251
msgid "Select Label Template"
msgstr ""

#: templates/js/translated/modals.js:76 templates/js/translated/modals.js:120
#: templates/js/translated/modals.js:610
msgid "Cancel"
msgstr ""

#: templates/js/translated/modals.js:77 templates/js/translated/modals.js:119
#: templates/js/translated/modals.js:677 templates/js/translated/modals.js:985
#: templates/modals.html:28 templates/modals.html:51
msgid "Submit"
msgstr ""

#: templates/js/translated/modals.js:118
msgid "Form Title"
msgstr ""

#: templates/js/translated/modals.js:392
msgid "Waiting for server..."
msgstr ""

#: templates/js/translated/modals.js:551
msgid "Show Error Information"
msgstr ""

#: templates/js/translated/modals.js:609
msgid "Accept"
msgstr ""

#: templates/js/translated/modals.js:666
msgid "Loading Data"
msgstr ""

#: templates/js/translated/modals.js:937
msgid "Invalid response from server"
msgstr ""

#: templates/js/translated/modals.js:937
msgid "Form data missing from server response"
msgstr ""

#: templates/js/translated/modals.js:949
msgid "Error posting form data"
msgstr ""

#: templates/js/translated/modals.js:1046
msgid "JSON response missing form data"
msgstr ""

#: templates/js/translated/modals.js:1061
msgid "Error 400: Bad Request"
msgstr ""

#: templates/js/translated/modals.js:1062
msgid "Server returned error code 400"
msgstr ""

#: templates/js/translated/modals.js:1085
msgid "Error requesting form data"
msgstr ""

#: templates/js/translated/model_renderers.js:40
msgid "Company ID"
msgstr ""

#: templates/js/translated/model_renderers.js:77
msgid "Stock ID"
msgstr ""

#: templates/js/translated/model_renderers.js:130
msgid "Location ID"
msgstr ""

#: templates/js/translated/model_renderers.js:147
msgid "Build ID"
msgstr ""

#: templates/js/translated/model_renderers.js:249
#: templates/js/translated/model_renderers.js:270
msgid "Order ID"
msgstr ""

#: templates/js/translated/model_renderers.js:287
msgid "Shipment ID"
msgstr ""

#: templates/js/translated/model_renderers.js:307
msgid "Category ID"
msgstr ""

#: templates/js/translated/model_renderers.js:344
msgid "Manufacturer Part ID"
msgstr ""

#: templates/js/translated/model_renderers.js:373
msgid "Supplier Part ID"
msgstr ""

#: templates/js/translated/order.js:75
msgid "No stock items have been allocated to this shipment"
msgstr ""

#: templates/js/translated/order.js:80
msgid "The following stock items will be shipped"
msgstr ""

#: templates/js/translated/order.js:120
msgid "Complete Shipment"
msgstr ""

#: templates/js/translated/order.js:126
msgid "Confirm Shipment"
msgstr ""

#: templates/js/translated/order.js:181
msgid "Create New Shipment"
msgstr ""

#: templates/js/translated/order.js:206
msgid "Add Customer"
msgstr ""

#: templates/js/translated/order.js:231
msgid "Create Sales Order"
msgstr ""

#: templates/js/translated/order.js:366
msgid "Export Order"
msgstr ""

#: templates/js/translated/order.js:460
msgid "Select Line Items"
msgstr ""

#: templates/js/translated/order.js:461
msgid "At least one line item must be selected"
msgstr ""

#: templates/js/translated/order.js:486
msgid "Quantity to receive"
msgstr ""

#: templates/js/translated/order.js:520 templates/js/translated/stock.js:2255
msgid "Stock Status"
msgstr ""

#: templates/js/translated/order.js:587
msgid "Order Code"
msgstr ""

#: templates/js/translated/order.js:588
msgid "Ordered"
msgstr ""

#: templates/js/translated/order.js:590
msgid "Receive"
msgstr ""

#: templates/js/translated/order.js:609
msgid "Confirm receipt of items"
msgstr ""

#: templates/js/translated/order.js:610
msgid "Receive Purchase Order Items"
msgstr ""

#: templates/js/translated/order.js:790 templates/js/translated/part.js:809
msgid "No purchase orders found"
msgstr ""

#: templates/js/translated/order.js:815 templates/js/translated/order.js:1230
msgid "Order is overdue"
msgstr ""

#: templates/js/translated/order.js:936 templates/js/translated/order.js:2356
msgid "Edit Line Item"
msgstr ""

#: templates/js/translated/order.js:948 templates/js/translated/order.js:2367
msgid "Delete Line Item"
msgstr ""

#: templates/js/translated/order.js:987
msgid "No line items found"
msgstr ""

#: templates/js/translated/order.js:1014 templates/js/translated/order.js:2138
msgid "Total"
msgstr ""

#: templates/js/translated/order.js:1068 templates/js/translated/order.js:2163
#: templates/js/translated/part.js:1841 templates/js/translated/part.js:2052
msgid "Unit Price"
msgstr ""

#: templates/js/translated/order.js:1083 templates/js/translated/order.js:2179
msgid "Total Price"
msgstr ""

#: templates/js/translated/order.js:1161 templates/js/translated/order.js:2313
msgid "Edit line item"
msgstr ""

#: templates/js/translated/order.js:1162 templates/js/translated/order.js:2317
msgid "Delete line item"
msgstr ""

#: templates/js/translated/order.js:1166 templates/js/translated/part.js:942
msgid "Receive line item"
msgstr ""

#: templates/js/translated/order.js:1206
msgid "No sales orders found"
msgstr ""

#: templates/js/translated/order.js:1244
msgid "Invalid Customer"
msgstr ""

#: templates/js/translated/order.js:1322
msgid "Edit shipment"
msgstr ""

#: templates/js/translated/order.js:1325
msgid "Complete shipment"
msgstr ""

#: templates/js/translated/order.js:1330
msgid "Delete shipment"
msgstr ""

#: templates/js/translated/order.js:1350
msgid "Edit Shipment"
msgstr ""

#: templates/js/translated/order.js:1367
msgid "Delete Shipment"
msgstr ""

#: templates/js/translated/order.js:1401
msgid "No matching shipments found"
msgstr ""

#: templates/js/translated/order.js:1411
msgid "Shipment Reference"
msgstr ""

#: templates/js/translated/order.js:1435
msgid "Not shipped"
msgstr ""

#: templates/js/translated/order.js:1441
msgid "Tracking"
msgstr ""

#: templates/js/translated/order.js:1601
msgid "Allocate Stock Items to Sales Order"
msgstr ""

#: templates/js/translated/order.js:1809
msgid "No sales order allocations found"
msgstr ""

#: templates/js/translated/order.js:1898
msgid "Edit Stock Allocation"
msgstr ""

#: templates/js/translated/order.js:1915
msgid "Confirm Delete Operation"
msgstr ""

#: templates/js/translated/order.js:1916
msgid "Delete Stock Allocation"
msgstr ""

#: templates/js/translated/order.js:1959 templates/js/translated/order.js:2048
#: templates/js/translated/stock.js:1560
msgid "Shipped to customer"
msgstr ""

#: templates/js/translated/order.js:1967 templates/js/translated/order.js:2057
msgid "Stock location not specified"
msgstr ""

#: templates/js/translated/order.js:2297
msgid "Allocate serial numbers"
msgstr ""

#: templates/js/translated/order.js:2303
msgid "Purchase stock"
msgstr ""

#: templates/js/translated/order.js:2310 templates/js/translated/order.js:2476
msgid "Calculate price"
msgstr ""

#: templates/js/translated/order.js:2321
msgid "Cannot be deleted as items have been shipped"
msgstr ""

#: templates/js/translated/order.js:2324
msgid "Cannot be deleted as items have been allocated"
msgstr ""

#: templates/js/translated/order.js:2382
msgid "Allocate Serial Numbers"
msgstr ""

#: templates/js/translated/order.js:2484
msgid "Update Unit Price"
msgstr ""

#: templates/js/translated/order.js:2498
msgid "No matching line items"
msgstr ""

#: templates/js/translated/part.js:54
msgid "Part Attributes"
msgstr ""

#: templates/js/translated/part.js:58
msgid "Part Creation Options"
msgstr ""

#: templates/js/translated/part.js:62
msgid "Part Duplication Options"
msgstr ""

#: templates/js/translated/part.js:66
msgid "Supplier Options"
msgstr ""

#: templates/js/translated/part.js:80
msgid "Add Part Category"
msgstr ""

#: templates/js/translated/part.js:164
msgid "Create Initial Stock"
msgstr ""

#: templates/js/translated/part.js:165
msgid "Create an initial stock item for this part"
msgstr ""

#: templates/js/translated/part.js:172
msgid "Initial Stock Quantity"
msgstr ""

#: templates/js/translated/part.js:173
msgid "Specify initial stock quantity for this part"
msgstr ""

#: templates/js/translated/part.js:180
msgid "Select destination stock location"
msgstr ""

#: templates/js/translated/part.js:198
msgid "Copy Category Parameters"
msgstr ""

#: templates/js/translated/part.js:199
msgid "Copy parameter templates from selected part category"
msgstr ""

#: templates/js/translated/part.js:207
msgid "Add Supplier Data"
msgstr ""

#: templates/js/translated/part.js:208
msgid "Create initial supplier data for this part"
msgstr ""

#: templates/js/translated/part.js:264
msgid "Copy Image"
msgstr ""

#: templates/js/translated/part.js:265
msgid "Copy image from original part"
msgstr ""

#: templates/js/translated/part.js:273
msgid "Copy bill of materials from original part"
msgstr ""

#: templates/js/translated/part.js:280
msgid "Copy Parameters"
msgstr ""

#: templates/js/translated/part.js:281
msgid "Copy parameter data from original part"
msgstr ""

#: templates/js/translated/part.js:294
msgid "Parent part category"
msgstr ""

#: templates/js/translated/part.js:338
msgid "Edit Part"
msgstr ""

#: templates/js/translated/part.js:340
msgid "Part edited"
msgstr ""

#: templates/js/translated/part.js:351
msgid "Create Part Variant"
msgstr ""

#: templates/js/translated/part.js:418
msgid "You are subscribed to notifications for this item"
msgstr ""

#: templates/js/translated/part.js:420
msgid "You have subscribed to notifications for this item"
msgstr ""

#: templates/js/translated/part.js:425
msgid "Subscribe to notifications for this item"
msgstr ""

#: templates/js/translated/part.js:427
msgid "You have unsubscribed to notifications for this item"
msgstr ""

#: templates/js/translated/part.js:444
msgid "Validating the BOM will mark each line item as valid"
msgstr ""

#: templates/js/translated/part.js:454
msgid "Validate Bill of Materials"
msgstr ""

#: templates/js/translated/part.js:457
msgid "Validated Bill of Materials"
msgstr ""

#: templates/js/translated/part.js:481
msgid "Copy Bill of Materials"
msgstr ""

#: templates/js/translated/part.js:509 templates/js/translated/part.js:594
msgid "Trackable part"
msgstr ""

#: templates/js/translated/part.js:513 templates/js/translated/part.js:598
msgid "Virtual part"
msgstr ""

#: templates/js/translated/part.js:525
msgid "Subscribed part"
msgstr ""

#: templates/js/translated/part.js:529
msgid "Salable part"
msgstr ""

#: templates/js/translated/part.js:644
msgid "No variants found"
msgstr ""

#: templates/js/translated/part.js:1012
msgid "Delete part relationship"
msgstr ""

#: templates/js/translated/part.js:1036
msgid "Delete Part Relationship"
msgstr ""

#: templates/js/translated/part.js:1103 templates/js/translated/part.js:1363
msgid "No parts found"
msgstr ""

#: templates/js/translated/part.js:1273
msgid "No category"
msgstr ""

#: templates/js/translated/part.js:1296
#: templates/js/translated/table_filters.js:425
msgid "Low stock"
msgstr ""

#: templates/js/translated/part.js:1387 templates/js/translated/part.js:1559
#: templates/js/translated/stock.js:2564
msgid "Display as list"
msgstr ""

#: templates/js/translated/part.js:1403
msgid "Display as grid"
msgstr ""

#: templates/js/translated/part.js:1578 templates/js/translated/stock.js:2583
msgid "Display as tree"
msgstr ""

#: templates/js/translated/part.js:1642
msgid "Subscribed category"
msgstr ""

#: templates/js/translated/part.js:1656 templates/js/translated/stock.js:2627
msgid "Path"
msgstr ""

#: templates/js/translated/part.js:1700
msgid "No test templates matching query"
msgstr ""

#: templates/js/translated/part.js:1751 templates/js/translated/stock.js:1271
msgid "Edit test result"
msgstr ""

#: templates/js/translated/part.js:1752 templates/js/translated/stock.js:1272
#: templates/js/translated/stock.js:1518
msgid "Delete test result"
msgstr ""

#: templates/js/translated/part.js:1758
msgid "This test is defined for a parent part"
msgstr ""

#: templates/js/translated/part.js:1780
msgid "Edit Test Result Template"
msgstr ""

#: templates/js/translated/part.js:1794
msgid "Delete Test Result Template"
msgstr ""

#: templates/js/translated/part.js:1819
#, python-brace-format
msgid "No ${human_name} information found"
msgstr ""

#: templates/js/translated/part.js:1874
#, python-brace-format
msgid "Edit ${human_name}"
msgstr ""

#: templates/js/translated/part.js:1875
#, python-brace-format
msgid "Delete ${human_name}"
msgstr ""

#: templates/js/translated/part.js:1976
msgid "Single Price"
msgstr ""

#: templates/js/translated/part.js:1995
msgid "Single Price Difference"
msgstr ""

#: templates/js/translated/plugin.js:22
msgid "The Plugin was installed"
msgstr ""

#: templates/js/translated/report.js:67
msgid "items selected"
msgstr ""

#: templates/js/translated/report.js:75
msgid "Select Report Template"
msgstr ""

#: templates/js/translated/report.js:90
msgid "Select Test Report Template"
msgstr ""

#: templates/js/translated/report.js:119
msgid "Stock item(s) must be selected before printing reports"
msgstr ""

#: templates/js/translated/report.js:136 templates/js/translated/report.js:189
#: templates/js/translated/report.js:243 templates/js/translated/report.js:297
#: templates/js/translated/report.js:351
msgid "No Reports Found"
msgstr ""

#: templates/js/translated/report.js:137
msgid "No report templates found which match selected stock item(s)"
msgstr ""

#: templates/js/translated/report.js:172
msgid "Select Builds"
msgstr ""

#: templates/js/translated/report.js:173
msgid "Build(s) must be selected before printing reports"
msgstr ""

#: templates/js/translated/report.js:190
msgid "No report templates found which match selected build(s)"
msgstr ""

#: templates/js/translated/report.js:226
msgid "Part(s) must be selected before printing reports"
msgstr ""

#: templates/js/translated/report.js:244
msgid "No report templates found which match selected part(s)"
msgstr ""

#: templates/js/translated/report.js:279
msgid "Select Purchase Orders"
msgstr ""

#: templates/js/translated/report.js:280
msgid "Purchase Order(s) must be selected before printing report"
msgstr ""

#: templates/js/translated/report.js:298 templates/js/translated/report.js:352
msgid "No report templates found which match selected orders"
msgstr ""

#: templates/js/translated/report.js:333
msgid "Select Sales Orders"
msgstr ""

#: templates/js/translated/report.js:334
msgid "Sales Order(s) must be selected before printing report"
msgstr ""

#: templates/js/translated/stock.js:75
msgid "Serialize Stock Item"
msgstr ""

#: templates/js/translated/stock.js:103
msgid "Confirm Stock Serialization"
msgstr ""

#: templates/js/translated/stock.js:112
msgid "Parent stock location"
msgstr ""

#: templates/js/translated/stock.js:155
msgid "New Stock Location"
msgstr ""

#: templates/js/translated/stock.js:195
msgid "This part cannot be serialized"
msgstr ""

#: templates/js/translated/stock.js:234
msgid "Enter initial quantity for this stock item"
msgstr ""

#: templates/js/translated/stock.js:240
msgid "Enter serial numbers for new stock (or leave blank)"
msgstr ""

#: templates/js/translated/stock.js:383
msgid "Created new stock item"
msgstr ""

#: templates/js/translated/stock.js:396
msgid "Created multiple stock items"
msgstr ""

#: templates/js/translated/stock.js:421
msgid "Find Serial Number"
msgstr ""

#: templates/js/translated/stock.js:425 templates/js/translated/stock.js:426
msgid "Enter serial number"
msgstr ""

#: templates/js/translated/stock.js:442
msgid "Enter a serial number"
msgstr ""

#: templates/js/translated/stock.js:462
msgid "No matching serial number"
msgstr ""

#: templates/js/translated/stock.js:471
msgid "More than one matching result found"
msgstr ""

#: templates/js/translated/stock.js:516
msgid "Export Stock"
msgstr ""

#: templates/js/translated/stock.js:527
msgid "Include Sublocations"
msgstr ""

#: templates/js/translated/stock.js:528
msgid "Include stock items in sublocations"
msgstr ""

#: templates/js/translated/stock.js:637
msgid "Confirm stock assignment"
msgstr ""

#: templates/js/translated/stock.js:638
msgid "Assign Stock to Customer"
msgstr ""

#: templates/js/translated/stock.js:715
msgid "Warning: Merge operation cannot be reversed"
msgstr ""

#: templates/js/translated/stock.js:716
msgid "Some information will be lost when merging stock items"
msgstr ""

#: templates/js/translated/stock.js:718
msgid "Stock transaction history will be deleted for merged items"
msgstr ""

#: templates/js/translated/stock.js:719
msgid "Supplier part information will be deleted for merged items"
msgstr ""

#: templates/js/translated/stock.js:805
msgid "Confirm stock item merge"
msgstr ""

#: templates/js/translated/stock.js:806
msgid "Merge Stock Items"
msgstr ""

#: templates/js/translated/stock.js:901
msgid "Transfer Stock"
msgstr ""

#: templates/js/translated/stock.js:902
msgid "Move"
msgstr ""

#: templates/js/translated/stock.js:908
msgid "Count Stock"
msgstr ""

#: templates/js/translated/stock.js:909
msgid "Count"
msgstr ""

#: templates/js/translated/stock.js:913
msgid "Remove Stock"
msgstr ""

#: templates/js/translated/stock.js:914
msgid "Take"
msgstr ""

#: templates/js/translated/stock.js:918
msgid "Add Stock"
msgstr ""

#: templates/js/translated/stock.js:919 users/models.py:213
msgid "Add"
msgstr ""

#: templates/js/translated/stock.js:923 templates/stock_table.html:58
msgid "Delete Stock"
msgstr ""

#: templates/js/translated/stock.js:1012
msgid "Quantity cannot be adjusted for serialized stock"
msgstr ""

#: templates/js/translated/stock.js:1012
msgid "Specify stock quantity"
msgstr ""

#: templates/js/translated/stock.js:1052
msgid "You must select at least one available stock item"
msgstr ""

#: templates/js/translated/stock.js:1210
msgid "PASS"
msgstr ""

#: templates/js/translated/stock.js:1212
msgid "FAIL"
msgstr ""

#: templates/js/translated/stock.js:1217
msgid "NO RESULT"
msgstr ""

#: templates/js/translated/stock.js:1264
msgid "Pass test"
msgstr ""

#: templates/js/translated/stock.js:1267
msgid "Add test result"
msgstr ""

#: templates/js/translated/stock.js:1293
msgid "No test results found"
msgstr ""

#: templates/js/translated/stock.js:1349
msgid "Test Date"
msgstr ""

#: templates/js/translated/stock.js:1501
msgid "Edit Test Result"
msgstr ""

#: templates/js/translated/stock.js:1523
msgid "Delete Test Result"
msgstr ""

#: templates/js/translated/stock.js:1552
msgid "In production"
msgstr ""

#: templates/js/translated/stock.js:1556
msgid "Installed in Stock Item"
msgstr ""

#: templates/js/translated/stock.js:1564
msgid "Assigned to Sales Order"
msgstr ""

#: templates/js/translated/stock.js:1570
msgid "No stock location set"
msgstr ""

#: templates/js/translated/stock.js:1728
msgid "Stock item is in production"
msgstr ""

#: templates/js/translated/stock.js:1733
msgid "Stock item assigned to sales order"
msgstr ""

#: templates/js/translated/stock.js:1736
msgid "Stock item assigned to customer"
msgstr ""

#: templates/js/translated/stock.js:1740
msgid "Stock item has expired"
msgstr ""

#: templates/js/translated/stock.js:1742
msgid "Stock item will expire soon"
msgstr ""

#: templates/js/translated/stock.js:1748
msgid "Serialized stock item has been allocated"
msgstr ""

#: templates/js/translated/stock.js:1750
msgid "Stock item has been fully allocated"
msgstr ""

#: templates/js/translated/stock.js:1752
msgid "Stock item has been partially allocated"
msgstr ""

#: templates/js/translated/stock.js:1757
msgid "Stock item has been installed in another item"
msgstr ""

#: templates/js/translated/stock.js:1764
msgid "Stock item has been rejected"
msgstr ""

#: templates/js/translated/stock.js:1766
msgid "Stock item is lost"
msgstr ""

#: templates/js/translated/stock.js:1768
msgid "Stock item is destroyed"
msgstr ""

#: templates/js/translated/stock.js:1772
#: templates/js/translated/table_filters.js:188
msgid "Depleted"
msgstr ""

#: templates/js/translated/stock.js:1822
msgid "Stocktake"
msgstr ""

#: templates/js/translated/stock.js:1895
msgid "Supplier part not specified"
msgstr ""

#: templates/js/translated/stock.js:1933
msgid "No stock items matching query"
msgstr ""

#: templates/js/translated/stock.js:1954 templates/js/translated/stock.js:2002
msgid "items"
msgstr ""

#: templates/js/translated/stock.js:2042
msgid "batches"
msgstr ""

#: templates/js/translated/stock.js:2069
msgid "locations"
msgstr ""

#: templates/js/translated/stock.js:2071
msgid "Undefined location"
msgstr ""

#: templates/js/translated/stock.js:2270
msgid "Set Stock Status"
msgstr ""

#: templates/js/translated/stock.js:2284
msgid "Select Status Code"
msgstr ""

#: templates/js/translated/stock.js:2285
msgid "Status code must be selected"
msgstr ""

#: templates/js/translated/stock.js:2464
msgid "Allocated Quantity"
msgstr ""

#: templates/js/translated/stock.js:2659
msgid "Invalid date"
msgstr ""

#: templates/js/translated/stock.js:2681
msgid "Details"
msgstr ""

#: templates/js/translated/stock.js:2706
msgid "Location no longer exists"
msgstr ""

#: templates/js/translated/stock.js:2725
msgid "Purchase order no longer exists"
msgstr ""

#: templates/js/translated/stock.js:2744
msgid "Customer no longer exists"
msgstr ""

#: templates/js/translated/stock.js:2762
msgid "Stock item no longer exists"
msgstr ""

#: templates/js/translated/stock.js:2785
msgid "Added"
msgstr ""

#: templates/js/translated/stock.js:2793
msgid "Removed"
msgstr ""

#: templates/js/translated/stock.js:2834
msgid "Edit tracking entry"
msgstr ""

#: templates/js/translated/stock.js:2835
msgid "Delete tracking entry"
msgstr ""

#: templates/js/translated/stock.js:2886
msgid "No installed items"
msgstr ""

#: templates/js/translated/stock.js:2937
msgid "Uninstall Stock Item"
msgstr ""

#: templates/js/translated/stock.js:2973
msgid "Install another stock item into this item"
msgstr ""

#: templates/js/translated/stock.js:2974
msgid "Stock items can only be installed if they meet the following criteria"
msgstr ""

#: templates/js/translated/stock.js:2976
msgid "The Stock Item links to a Part which is the BOM for this Stock Item"
msgstr ""

#: templates/js/translated/stock.js:2977
msgid "The Stock Item is currently available in stock"
msgstr ""

#: templates/js/translated/stock.js:2978
msgid "The Stock Item is serialized and does not belong to another item"
msgstr ""

#: templates/js/translated/stock.js:2991
msgid "Select part to install"
msgstr ""

#: templates/js/translated/table_filters.js:56
msgid "Trackable Part"
msgstr ""

#: templates/js/translated/table_filters.js:60
msgid "Assembled Part"
msgstr ""

#: templates/js/translated/table_filters.js:64
msgid "Validated"
msgstr ""

#: templates/js/translated/table_filters.js:72
msgid "Allow Variant Stock"
msgstr ""

#: templates/js/translated/table_filters.js:110
#: templates/js/translated/table_filters.js:183
msgid "Include sublocations"
msgstr ""

#: templates/js/translated/table_filters.js:111
msgid "Include locations"
msgstr ""

#: templates/js/translated/table_filters.js:121
#: templates/js/translated/table_filters.js:122
#: templates/js/translated/table_filters.js:402
msgid "Include subcategories"
msgstr ""

#: templates/js/translated/table_filters.js:126
#: templates/js/translated/table_filters.js:437
msgid "Subscribed"
msgstr ""

#: templates/js/translated/table_filters.js:136
#: templates/js/translated/table_filters.js:218
msgid "Is Serialized"
msgstr ""

#: templates/js/translated/table_filters.js:139
#: templates/js/translated/table_filters.js:225
msgid "Serial number GTE"
msgstr ""

#: templates/js/translated/table_filters.js:140
#: templates/js/translated/table_filters.js:226
msgid "Serial number greater than or equal to"
msgstr ""

#: templates/js/translated/table_filters.js:143
#: templates/js/translated/table_filters.js:229
msgid "Serial number LTE"
msgstr ""

#: templates/js/translated/table_filters.js:144
#: templates/js/translated/table_filters.js:230
msgid "Serial number less than or equal to"
msgstr ""

#: templates/js/translated/table_filters.js:147
#: templates/js/translated/table_filters.js:148
#: templates/js/translated/table_filters.js:221
#: templates/js/translated/table_filters.js:222
msgid "Serial number"
msgstr ""

#: templates/js/translated/table_filters.js:152
#: templates/js/translated/table_filters.js:239
msgid "Batch code"
msgstr ""

#: templates/js/translated/table_filters.js:163
#: templates/js/translated/table_filters.js:374
msgid "Active parts"
msgstr ""

#: templates/js/translated/table_filters.js:164
msgid "Show stock for active parts"
msgstr ""

#: templates/js/translated/table_filters.js:169
msgid "Part is an assembly"
msgstr ""

#: templates/js/translated/table_filters.js:173
msgid "Is allocated"
msgstr ""

#: templates/js/translated/table_filters.js:174
msgid "Item has been allocated"
msgstr ""

#: templates/js/translated/table_filters.js:179
msgid "Stock is available for use"
msgstr ""

#: templates/js/translated/table_filters.js:184
msgid "Include stock in sublocations"
msgstr ""

#: templates/js/translated/table_filters.js:189
msgid "Show stock items which are depleted"
msgstr ""

#: templates/js/translated/table_filters.js:194
msgid "Show items which are in stock"
msgstr ""

#: templates/js/translated/table_filters.js:198
msgid "In Production"
msgstr ""

#: templates/js/translated/table_filters.js:199
msgid "Show items which are in production"
msgstr ""

#: templates/js/translated/table_filters.js:203
msgid "Include Variants"
msgstr ""

#: templates/js/translated/table_filters.js:204
msgid "Include stock items for variant parts"
msgstr ""

#: templates/js/translated/table_filters.js:208
msgid "Installed"
msgstr ""

#: templates/js/translated/table_filters.js:209
msgid "Show stock items which are installed in another item"
msgstr ""

#: templates/js/translated/table_filters.js:214
msgid "Show items which have been assigned to a customer"
msgstr ""

#: templates/js/translated/table_filters.js:234
#: templates/js/translated/table_filters.js:235
msgid "Stock status"
msgstr ""

#: templates/js/translated/table_filters.js:243
msgid "Has purchase price"
msgstr ""

#: templates/js/translated/table_filters.js:244
msgid "Show stock items which have a purchase price set"
msgstr ""

#: templates/js/translated/table_filters.js:253
msgid "Show stock items which have expired"
msgstr ""

#: templates/js/translated/table_filters.js:259
msgid "Show stock which is close to expiring"
msgstr ""

#: templates/js/translated/table_filters.js:285
msgid "Build status"
msgstr ""

#: templates/js/translated/table_filters.js:298
#: templates/js/translated/table_filters.js:339
msgid "Assigned to me"
msgstr ""

#: templates/js/translated/table_filters.js:315
#: templates/js/translated/table_filters.js:326
#: templates/js/translated/table_filters.js:347
msgid "Order status"
msgstr ""

#: templates/js/translated/table_filters.js:331
#: templates/js/translated/table_filters.js:352
msgid "Outstanding"
msgstr ""

#: templates/js/translated/table_filters.js:403
msgid "Include parts in subcategories"
msgstr ""

#: templates/js/translated/table_filters.js:407
msgid "Has IPN"
msgstr ""

#: templates/js/translated/table_filters.js:408
msgid "Part has internal part number"
msgstr ""

#: templates/js/translated/table_filters.js:413
msgid "Show active parts"
msgstr ""

#: templates/js/translated/table_filters.js:421
msgid "Stock available"
msgstr ""

#: templates/js/translated/table_filters.js:449
msgid "Purchasable"
msgstr ""

#: templates/js/translated/tables.js:368
msgid "Loading data"
msgstr ""

#: templates/js/translated/tables.js:371
msgid "rows per page"
msgstr ""

#: templates/js/translated/tables.js:376
msgid "Showing all rows"
msgstr ""

#: templates/js/translated/tables.js:378
msgid "Showing"
msgstr ""

#: templates/js/translated/tables.js:378
msgid "to"
msgstr ""

#: templates/js/translated/tables.js:378
msgid "of"
msgstr ""

#: templates/js/translated/tables.js:378
msgid "rows"
msgstr ""

#: templates/js/translated/tables.js:382 templates/search_form.html:6
#: templates/search_form.html:7
msgid "Search"
msgstr ""

#: templates/js/translated/tables.js:385
msgid "No matching results"
msgstr ""

#: templates/js/translated/tables.js:388
msgid "Hide/Show pagination"
msgstr ""

#: templates/js/translated/tables.js:391
msgid "Refresh"
msgstr ""

#: templates/js/translated/tables.js:394
msgid "Toggle"
msgstr ""

#: templates/js/translated/tables.js:397
msgid "Columns"
msgstr ""

#: templates/js/translated/tables.js:400
msgid "All"
msgstr ""

#: templates/navbar.html:42
msgid "Buy"
msgstr "Mua"

#: templates/navbar.html:54
msgid "Sell"
msgstr "Bán"

#: templates/navbar.html:114
msgid "Logout"
msgstr "Đăng xuất"

#: templates/navbar.html:116
msgid "Login"
msgstr ""

#: templates/navbar.html:136
msgid "About InvenTree"
msgstr "Giới thiệu"

#: templates/navbar_demo.html:5
msgid "InvenTree demo mode"
msgstr ""

#: templates/qr_code.html:11
msgid "QR data not provided"
msgstr ""

#: templates/registration/logged_out.html:6
msgid "You were logged out successfully."
msgstr ""

#: templates/registration/logged_out.html:8
msgid "Log in again"
msgstr ""

#: templates/stats.html:9
msgid "Server"
msgstr ""

#: templates/stats.html:13
msgid "Instance Name"
msgstr ""

#: templates/stats.html:18
msgid "Database"
msgstr ""

#: templates/stats.html:26
msgid "Server is running in debug mode"
msgstr ""

#: templates/stats.html:33
msgid "Docker Mode"
msgstr ""

#: templates/stats.html:34
msgid "Server is deployed using docker"
msgstr ""

#: templates/stats.html:39
msgid "Plugin Support"
msgstr ""

#: templates/stats.html:43
msgid "Plugin support enabled"
msgstr ""

#: templates/stats.html:45
msgid "Plugin support disabled"
msgstr ""

#: templates/stats.html:52
msgid "Server status"
msgstr ""

#: templates/stats.html:55
msgid "Healthy"
msgstr ""

#: templates/stats.html:57
msgid "Issues detected"
msgstr ""

#: templates/stats.html:64
msgid "Background Worker"
msgstr ""

#: templates/stats.html:67
msgid "Background worker not running"
msgstr ""

#: templates/stats.html:75
msgid "Email Settings"
msgstr ""

#: templates/stats.html:78
msgid "Email settings not configured"
msgstr ""

#: templates/stock_table.html:14
msgid "Export Stock Information"
msgstr ""

#: templates/stock_table.html:20
msgid "Barcode Actions"
msgstr ""

#: templates/stock_table.html:36
msgid "Print test reports"
msgstr ""

#: templates/stock_table.html:43
msgid "Stock Options"
msgstr ""

#: templates/stock_table.html:48
msgid "Add to selected stock items"
msgstr ""

#: templates/stock_table.html:49
msgid "Remove from selected stock items"
msgstr ""

#: templates/stock_table.html:50
msgid "Stocktake selected stock items"
msgstr ""

#: templates/stock_table.html:51
msgid "Move selected stock items"
msgstr ""

#: templates/stock_table.html:51
msgid "Move stock"
msgstr ""

#: templates/stock_table.html:52
msgid "Merge selected stock items"
msgstr ""

#: templates/stock_table.html:52
msgid "Merge stock"
msgstr ""

#: templates/stock_table.html:53
msgid "Order selected items"
msgstr ""

#: templates/stock_table.html:55
msgid "Change status"
msgstr ""

#: templates/stock_table.html:55
msgid "Change stock status"
msgstr ""

#: templates/stock_table.html:58
msgid "Delete selected items"
msgstr ""

#: templates/yesnolabel.html:4
msgid "Yes"
msgstr ""

#: templates/yesnolabel.html:6
msgid "No"
msgstr ""

#: users/admin.py:64
msgid "Users"
msgstr ""

#: users/admin.py:65
msgid "Select which users are assigned to this group"
msgstr ""

#: users/admin.py:187
msgid "The following users are members of multiple groups:"
msgstr ""

#: users/admin.py:210
msgid "Personal info"
msgstr ""

#: users/admin.py:211
msgid "Permissions"
msgstr ""

#: users/admin.py:214
msgid "Important dates"
msgstr ""

#: users/models.py:200
msgid "Permission set"
msgstr ""

#: users/models.py:208
msgid "Group"
msgstr ""

#: users/models.py:211
msgid "View"
msgstr ""

#: users/models.py:211
msgid "Permission to view items"
msgstr ""

#: users/models.py:213
msgid "Permission to add items"
msgstr ""

#: users/models.py:215
msgid "Change"
msgstr ""

#: users/models.py:215
msgid "Permissions to edit items"
msgstr ""

#: users/models.py:217
msgid "Permission to delete items"
msgstr ""
<|MERGE_RESOLUTION|>--- conflicted
+++ resolved
@@ -3,13 +3,8 @@
 msgstr ""
 "Project-Id-Version: inventree\n"
 "Report-Msgid-Bugs-To: \n"
-<<<<<<< HEAD
-"POT-Creation-Date: 2022-02-18 20:36+0000\n"
-"PO-Revision-Date: 2022-02-18 20:38\n"
-=======
 "POT-Creation-Date: 2022-02-20 22:01+0000\n"
 "PO-Revision-Date: 2022-02-20 22:02\n"
->>>>>>> f9f10088
 "Last-Translator: \n"
 "Language-Team: Vietnamese\n"
 "Language: vi_VN\n"
@@ -100,46 +95,26 @@
 msgstr ""
 
 #: InvenTree/helpers.py:471 InvenTree/helpers.py:474 InvenTree/helpers.py:477
-<<<<<<< HEAD
-#: InvenTree/helpers.py:502
-=======
 #: InvenTree/helpers.py:501
->>>>>>> f9f10088
 #, python-brace-format
 msgid "Invalid group: {g}"
 msgstr ""
 
-<<<<<<< HEAD
-#: InvenTree/helpers.py:512
-=======
 #: InvenTree/helpers.py:510
->>>>>>> f9f10088
 #, python-brace-format
 msgid "Invalid group {group}"
 msgstr ""
 
-<<<<<<< HEAD
-#: InvenTree/helpers.py:518
-=======
 #: InvenTree/helpers.py:516
->>>>>>> f9f10088
 #, python-brace-format
 msgid "Invalid/no group {group}"
 msgstr ""
 
-<<<<<<< HEAD
-#: InvenTree/helpers.py:524
-msgid "No serial numbers found"
-msgstr ""
-
-#: InvenTree/helpers.py:528
-=======
 #: InvenTree/helpers.py:522
 msgid "No serial numbers found"
 msgstr ""
 
 #: InvenTree/helpers.py:526
->>>>>>> f9f10088
 #, python-brace-format
 msgid "Number of unique serial number ({s}) must match quantity ({q})"
 msgstr ""
@@ -315,13 +290,6 @@
 msgstr ""
 
 #: InvenTree/serializers.py:623
-<<<<<<< HEAD
-msgid "Missing required column"
-msgstr ""
-
-#: InvenTree/serializers.py:632
-msgid "Duplicate column"
-=======
 #, python-brace-format
 msgid "Missing required column: '{name}'"
 msgstr ""
@@ -329,7 +297,6 @@
 #: InvenTree/serializers.py:632
 #, python-brace-format
 msgid "Duplicate column: '{col}'"
->>>>>>> f9f10088
 msgstr ""
 
 #: InvenTree/settings.py:655
@@ -1026,11 +993,7 @@
 msgstr ""
 
 #: build/serializers.py:201 build/serializers.py:590 order/models.py:280
-<<<<<<< HEAD
-#: order/serializers.py:240 part/serializers.py:471 part/serializers.py:827
-=======
 #: order/serializers.py:240 part/serializers.py:471 part/serializers.py:826
->>>>>>> f9f10088
 #: stock/models.py:367 stock/models.py:1105 stock/serializers.py:305
 msgid "Quantity must be greater than zero"
 msgstr ""
@@ -1061,11 +1024,7 @@
 msgid "Automatically allocate required items with matching serial numbers"
 msgstr ""
 
-<<<<<<< HEAD
-#: build/serializers.py:274 stock/api.py:551
-=======
 #: build/serializers.py:274 stock/api.py:549
->>>>>>> f9f10088
 msgid "The following serial numbers already exist"
 msgstr ""
 
@@ -1123,7 +1082,6 @@
 
 #: build/serializers.py:455 templates/js/translated/build.js:154
 msgid "Required build quantity has not been completed"
-<<<<<<< HEAD
 msgstr ""
 
 #: build/serializers.py:464
@@ -1134,18 +1092,6 @@
 msgid "No build outputs have been created for this build order"
 msgstr ""
 
-=======
-msgstr ""
-
-#: build/serializers.py:464
-msgid "Build order has incomplete outputs"
-msgstr ""
-
-#: build/serializers.py:467 build/templates/build/build_base.html:95
-msgid "No build outputs have been created for this build order"
-msgstr ""
-
->>>>>>> f9f10088
 #: build/serializers.py:495 build/serializers.py:544 part/models.py:2829
 #: part/models.py:2988
 msgid "BOM Item"
@@ -3297,21 +3243,12 @@
 
 #: order/models.py:640
 msgid "Order cannot be completed as no parts have been assigned"
-<<<<<<< HEAD
 msgstr ""
 
 #: order/models.py:644
 msgid "Only a pending order can be marked as complete"
 msgstr ""
 
-=======
-msgstr ""
-
-#: order/models.py:644
-msgid "Only a pending order can be marked as complete"
-msgstr ""
-
->>>>>>> f9f10088
 #: order/models.py:647
 msgid "Order cannot be completed as there are incomplete shipments"
 msgstr ""
@@ -4482,29 +4419,6 @@
 msgid "No part column specified"
 msgstr ""
 
-<<<<<<< HEAD
-#: part/serializers.py:806
-msgid "Multiple matching parts found"
-msgstr ""
-
-#: part/serializers.py:809
-msgid "No matching part found"
-msgstr ""
-
-#: part/serializers.py:812
-msgid "Part is not designated as a component"
-msgstr ""
-
-#: part/serializers.py:821
-msgid "Quantity not provided"
-msgstr ""
-
-#: part/serializers.py:829
-msgid "Invalid quantity"
-msgstr ""
-
-#: part/serializers.py:848
-=======
 #: part/serializers.py:805
 msgid "Multiple matching parts found"
 msgstr ""
@@ -4526,7 +4440,6 @@
 msgstr ""
 
 #: part/serializers.py:847
->>>>>>> f9f10088
 msgid "At least one BOM item is required"
 msgstr ""
 
@@ -5676,11 +5589,7 @@
 msgid "Valid part must be supplied"
 msgstr ""
 
-<<<<<<< HEAD
-#: stock/api.py:535
-=======
 #: stock/api.py:533
->>>>>>> f9f10088
 msgid "Serial numbers cannot be supplied for a non-trackable part"
 msgstr ""
 
@@ -5994,7 +5903,6 @@
 
 #: stock/serializers.py:421
 msgid "Stock item is unavailable"
-<<<<<<< HEAD
 msgstr ""
 
 #: stock/serializers.py:428
@@ -6029,42 +5937,6 @@
 msgid "A list of stock items must be provided"
 msgstr ""
 
-=======
-msgstr ""
-
-#: stock/serializers.py:428
-msgid "Selected part is not in the Bill of Materials"
-msgstr ""
-
-#: stock/serializers.py:646
-msgid "Part must be salable"
-msgstr ""
-
-#: stock/serializers.py:650
-msgid "Item is allocated to a sales order"
-msgstr ""
-
-#: stock/serializers.py:654
-msgid "Item is allocated to a build order"
-msgstr ""
-
-#: stock/serializers.py:684
-msgid "Customer to assign stock items"
-msgstr ""
-
-#: stock/serializers.py:690
-msgid "Selected company is not a customer"
-msgstr ""
-
-#: stock/serializers.py:698
-msgid "Stock assignment notes"
-msgstr ""
-
-#: stock/serializers.py:708 stock/serializers.py:938
-msgid "A list of stock items must be provided"
-msgstr ""
-
->>>>>>> f9f10088
 #: stock/serializers.py:796
 msgid "Stock merging notes"
 msgstr ""
@@ -7381,11 +7253,7 @@
 
 #: templates/allauth_2fa/backup_tokens.html:31
 #: templates/allauth_2fa/setup.html:40
-<<<<<<< HEAD
-msgid "back to settings"
-=======
 msgid "Back to settings"
->>>>>>> f9f10088
 msgstr ""
 
 #: templates/allauth_2fa/remove.html:6
