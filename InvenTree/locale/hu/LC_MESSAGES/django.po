msgid ""
msgstr ""
"Project-Id-Version: inventree\n"
"Report-Msgid-Bugs-To: \n"
<<<<<<< HEAD
"POT-Creation-Date: 2023-02-03 01:45+0000\n"
"PO-Revision-Date: 2023-02-03 15:05\n"
=======
"POT-Creation-Date: 2023-02-06 09:00+0000\n"
"PO-Revision-Date: 2023-02-07 09:21\n"
>>>>>>> dc3351d9
"Last-Translator: \n"
"Language-Team: Hungarian\n"
"Language: hu_HU\n"
"MIME-Version: 1.0\n"
"Content-Type: text/plain; charset=UTF-8\n"
"Content-Transfer-Encoding: 8bit\n"
"Plural-Forms: nplurals=2; plural=(n != 1);\n"
"X-Crowdin-Project: inventree\n"
"X-Crowdin-Project-ID: 452300\n"
"X-Crowdin-Language: hu\n"
"X-Crowdin-File: /[inventree.InvenTree] l10/InvenTree/locale/en/LC_MESSAGES/django.po\n"
"X-Crowdin-File-ID: 154\n"

#: InvenTree/api.py:61
msgid "API endpoint not found"
msgstr "API funkciót nem találom"

#: InvenTree/exceptions.py:79
msgid "Error details can be found in the admin panel"
msgstr "A hiba részleteit megtalálod az admin panelen"

#: InvenTree/fields.py:129
msgid "Enter date"
msgstr "Dátum megadása"

#: InvenTree/fields.py:204 build/serializers.py:388
#: build/templates/build/sidebar.html:21 company/models.py:530
#: company/templates/company/sidebar.html:25 order/models.py:943
#: order/templates/order/po_sidebar.html:11
#: order/templates/order/so_sidebar.html:17 part/admin.py:27
#: part/models.py:2920 part/templates/part/part_sidebar.html:62
#: report/templates/report/inventree_build_order_base.html:172
#: stock/admin.py:103 stock/models.py:2082 stock/models.py:2190
#: stock/serializers.py:321 stock/serializers.py:454 stock/serializers.py:535
#: stock/serializers.py:827 stock/serializers.py:926 stock/serializers.py:1058
#: stock/templates/stock/stock_sidebar.html:25
#: templates/js/translated/barcode.js:131 templates/js/translated/bom.js:1219
#: templates/js/translated/company.js:1023
#: templates/js/translated/order.js:2467 templates/js/translated/order.js:2599
#: templates/js/translated/order.js:3097 templates/js/translated/order.js:4032
#: templates/js/translated/order.js:4411 templates/js/translated/part.js:857
#: templates/js/translated/stock.js:1419 templates/js/translated/stock.js:2023
msgid "Notes"
msgstr "Megjegyzések"

#: InvenTree/format.py:152
#, python-brace-format
msgid "Value '{name}' does not appear in pattern format"
msgstr "A(z) '{name}' érték nem a szükséges minta szerinti"

#: InvenTree/format.py:162
msgid "Provided value does not match required pattern: "
msgstr "A megadott érték nem felel meg a szükséges mintának: "

#: InvenTree/forms.py:135
msgid "Enter password"
msgstr "Jelszó megadása"

#: InvenTree/forms.py:136
msgid "Enter new password"
msgstr "Új jelszó megadása"

#: InvenTree/forms.py:145
msgid "Confirm password"
msgstr "Jelszó megerősítése"

#: InvenTree/forms.py:146
msgid "Confirm new password"
msgstr "Új jelszó megerősítése"

#: InvenTree/forms.py:150
msgid "Old password"
msgstr "Régi jelszó"

#: InvenTree/forms.py:179
msgid "Email (again)"
msgstr "Email (újra)"

#: InvenTree/forms.py:183
msgid "Email address confirmation"
msgstr "Email cím megerősítés"

#: InvenTree/forms.py:204
msgid "You must type the same email each time."
msgstr "Mindig ugyanazt az email címet kell beírni."

#: InvenTree/forms.py:230 InvenTree/forms.py:236
msgid "The provided primary email address is not valid."
msgstr "A megadott elsődleges email cím nem valós."

#: InvenTree/forms.py:242
msgid "The provided email domain is not approved."
msgstr "A megadott email domain nincs jóváhagyva."

#: InvenTree/helpers.py:166
msgid "Connection error"
msgstr "Csatlakozási hiba"

#: InvenTree/helpers.py:170 InvenTree/helpers.py:175
msgid "Server responded with invalid status code"
msgstr "A kiszolgáló érvénytelen státuszkóddal válaszolt"

#: InvenTree/helpers.py:172
msgid "Exception occurred"
msgstr "Kivétel történt"

#: InvenTree/helpers.py:180
msgid "Server responded with invalid Content-Length value"
msgstr "A kiszolgáló érvénytelen Content-Length értéket adott"

#: InvenTree/helpers.py:183
msgid "Image size is too large"
msgstr "A kép mérete túl nagy"

#: InvenTree/helpers.py:195
msgid "Image download exceeded maximum size"
msgstr "A kép letöltés meghaladja a maximális méretet"

#: InvenTree/helpers.py:200
msgid "Remote server returned empty response"
msgstr "A kiszolgáló üres választ adott"

#: InvenTree/helpers.py:208
msgid "Supplied URL is not a valid image file"
msgstr "A megadott URL nem egy érvényes kép fájl"

#: InvenTree/helpers.py:597 order/models.py:329 order/models.py:496
msgid "Invalid quantity provided"
msgstr "Nem megfelelő mennyiség"

#: InvenTree/helpers.py:605
msgid "Empty serial number string"
msgstr "Üres sorozatszám"

#: InvenTree/helpers.py:635
msgid "Duplicate serial"
msgstr "Duplikált sorozatszám"

#: InvenTree/helpers.py:668 InvenTree/helpers.py:703
#, python-brace-format
msgid "Invalid group range: {g}"
msgstr "Érvénytelen csoport tartomány: {g}"

#: InvenTree/helpers.py:697
#, python-brace-format
msgid "Group range {g} exceeds allowed quantity ({q})"
msgstr "Több lett megadva {g} mint amennyi szükséges lenne ({q})"

#: InvenTree/helpers.py:721 InvenTree/helpers.py:728 InvenTree/helpers.py:743
#, python-brace-format
msgid "Invalid group sequence: {g}"
msgstr "Érvénytelen csoport szekvencia: {g}"

#: InvenTree/helpers.py:753
msgid "No serial numbers found"
msgstr "Nem található sorozatszám"

#: InvenTree/helpers.py:756
#, python-brace-format
msgid "Number of unique serial numbers ({s}) must match quantity ({q})"
msgstr "A megadott számú egyedi sorozatszám ({s}) meg kell egyezzen a darabszámmal ({q})"

#: InvenTree/helpers.py:955
msgid "Remove HTML tags from this value"
msgstr "HTML tag-ek eltávolítása ebből az értékből"

#: InvenTree/models.py:238
msgid "Improperly formatted pattern"
msgstr "Helytelenül formázott minta"

#: InvenTree/models.py:245
msgid "Unknown format key specified"
msgstr "Ismeretlen formátum kulcs lett megadva"

#: InvenTree/models.py:251
msgid "Missing required format key"
msgstr "Hiányzó formátum kulcs"

#: InvenTree/models.py:263
msgid "Reference field cannot be empty"
msgstr "Az azonosító mező nem lehet üres"

#: InvenTree/models.py:270
msgid "Reference must match required pattern"
msgstr "Az azonosítónak egyeznie kell a mintával"

#: InvenTree/models.py:306
msgid "Reference number is too large"
msgstr "Azonosító szám túl nagy"

#: InvenTree/models.py:384
msgid "Missing file"
msgstr "Hiányzó fájl"

#: InvenTree/models.py:385
msgid "Missing external link"
msgstr "Hiányzó külső link"

#: InvenTree/models.py:405 stock/models.py:2184
#: templates/js/translated/attachment.js:103
#: templates/js/translated/attachment.js:241
msgid "Attachment"
msgstr "Melléklet"

#: InvenTree/models.py:406
msgid "Select file to attach"
msgstr "Válaszd ki a mellekelni kívánt fájlt"

<<<<<<< HEAD
#: InvenTree/models.py:412 common/models.py:2471 company/models.py:129
=======
#: InvenTree/models.py:412 common/models.py:2481 company/models.py:129
>>>>>>> dc3351d9
#: company/models.py:281 company/models.py:517 order/models.py:85
#: order/models.py:1282 part/admin.py:25 part/models.py:866
#: part/templates/part/part_scheduling.html:11
#: report/templates/report/inventree_build_order_base.html:164
#: stock/admin.py:102 templates/js/translated/company.js:692
#: templates/js/translated/company.js:1012
#: templates/js/translated/order.js:3086 templates/js/translated/part.js:1861
msgid "Link"
msgstr "Link"

#: InvenTree/models.py:413 build/models.py:291 part/models.py:867
#: stock/models.py:716
msgid "Link to external URL"
msgstr "Link külső URL-re"

#: InvenTree/models.py:416 templates/js/translated/attachment.js:104
#: templates/js/translated/attachment.js:285
msgid "Comment"
msgstr "Megjegyzés"

#: InvenTree/models.py:416
msgid "File comment"
msgstr "Leírás, bővebb infó"

<<<<<<< HEAD
#: InvenTree/models.py:422 InvenTree/models.py:423 common/models.py:1920
#: common/models.py:1921 common/models.py:2144 common/models.py:2145
#: common/models.py:2401 common/models.py:2402 part/models.py:2928
=======
#: InvenTree/models.py:422 InvenTree/models.py:423 common/models.py:1930
#: common/models.py:1931 common/models.py:2154 common/models.py:2155
#: common/models.py:2411 common/models.py:2412 part/models.py:2928
>>>>>>> dc3351d9
#: part/models.py:3014 part/models.py:3034 plugin/models.py:270
#: plugin/models.py:271
#: report/templates/report/inventree_test_report_base.html:96
#: templates/js/translated/stock.js:2692
msgid "User"
msgstr "Felhasználó"

#: InvenTree/models.py:426
msgid "upload date"
msgstr "feltöltés dátuma"

#: InvenTree/models.py:448
msgid "Filename must not be empty"
msgstr "A fájlnév nem lehet üres"

#: InvenTree/models.py:457
msgid "Invalid attachment directory"
msgstr "Érvénytelen melléklet mappa"

#: InvenTree/models.py:467
#, python-brace-format
msgid "Filename contains illegal character '{c}'"
msgstr "Fájlnévben érvénytelen karakter van '{c}'"

#: InvenTree/models.py:470
msgid "Filename missing extension"
msgstr "Fájlnév kiterjesztése hiányzik"

#: InvenTree/models.py:477
msgid "Attachment with this filename already exists"
msgstr "Ilyen fájlnévvel már létezik melléklet"

#: InvenTree/models.py:484
msgid "Error renaming file"
msgstr "Hiba a fájl átnevezésekor"

#: InvenTree/models.py:520
msgid "Invalid choice"
msgstr "Érvénytelen választás"

<<<<<<< HEAD
#: InvenTree/models.py:557 InvenTree/models.py:558 common/models.py:2130
=======
#: InvenTree/models.py:557 InvenTree/models.py:558 common/models.py:2140
>>>>>>> dc3351d9
#: company/models.py:363 label/models.py:101 part/models.py:810
#: part/models.py:3189 plugin/models.py:94 report/models.py:152
#: templates/InvenTree/settings/mixins/urls.html:13
#: templates/InvenTree/settings/notifications.html:17
#: templates/InvenTree/settings/plugin.html:60
#: templates/InvenTree/settings/plugin.html:104
#: templates/InvenTree/settings/plugin_settings.html:23
#: templates/InvenTree/settings/settings.html:391
#: templates/js/translated/company.js:581
#: templates/js/translated/company.js:794
#: templates/js/translated/notification.js:71
#: templates/js/translated/part.js:957 templates/js/translated/part.js:1126
#: templates/js/translated/part.js:2266 templates/js/translated/stock.js:2437
msgid "Name"
msgstr "Név"

#: InvenTree/models.py:564 build/models.py:164
#: build/templates/build/detail.html:24 company/models.py:287
#: company/models.py:523 company/templates/company/company_base.html:72
#: company/templates/company/manufacturer_part.html:75
#: company/templates/company/supplier_part.html:108 label/models.py:108
#: order/models.py:83 part/admin.py:174 part/admin.py:255 part/models.py:833
#: part/models.py:3198 part/templates/part/category.html:75
#: part/templates/part/part_base.html:172
#: part/templates/part/part_scheduling.html:12 report/models.py:165
#: report/models.py:507 report/models.py:551
#: report/templates/report/inventree_build_order_base.html:117
#: stock/admin.py:25 stock/templates/stock/location.html:117
#: templates/InvenTree/settings/notifications.html:19
#: templates/InvenTree/settings/plugin_settings.html:28
#: templates/InvenTree/settings/settings.html:402
#: templates/js/translated/bom.js:599 templates/js/translated/bom.js:902
#: templates/js/translated/build.js:2597 templates/js/translated/company.js:445
#: templates/js/translated/company.js:703
#: templates/js/translated/company.js:987 templates/js/translated/order.js:2064
#: templates/js/translated/order.js:2301 templates/js/translated/order.js:2875
#: templates/js/translated/part.js:1019 templates/js/translated/part.js:1469
#: templates/js/translated/part.js:1743 templates/js/translated/part.js:2302
#: templates/js/translated/part.js:2377 templates/js/translated/stock.js:1398
#: templates/js/translated/stock.js:1790 templates/js/translated/stock.js:2469
#: templates/js/translated/stock.js:2529
msgid "Description"
msgstr "Leírás"

#: InvenTree/models.py:565
msgid "Description (optional)"
msgstr "Leírás (opcionális)"

#: InvenTree/models.py:573
msgid "parent"
msgstr "szülő"

#: InvenTree/models.py:580 InvenTree/models.py:581
#: templates/js/translated/part.js:2311 templates/js/translated/stock.js:2478
msgid "Path"
msgstr "Elérési út"

#: InvenTree/models.py:682
msgid "Barcode Data"
msgstr "Vonalkód adat"

#: InvenTree/models.py:683
msgid "Third party barcode data"
msgstr "Harmadik féltől származó vonalkód adat"

#: InvenTree/models.py:688 order/serializers.py:477
msgid "Barcode Hash"
msgstr "Vonalkód hash"

#: InvenTree/models.py:689
msgid "Unique hash of barcode data"
msgstr "Egyedi vonalkód hash"

#: InvenTree/models.py:734
msgid "Existing barcode found"
msgstr "Létező vonalkód"

#: InvenTree/models.py:787
msgid "Server Error"
msgstr "Kiszolgálóhiba"

#: InvenTree/models.py:788
msgid "An error has been logged by the server."
msgstr "A kiszolgáló egy hibaüzenetet rögzített."

#: InvenTree/serializers.py:58 part/models.py:3534
msgid "Must be a valid number"
msgstr "Érvényes számnak kell lennie"

#: InvenTree/serializers.py:294
msgid "Filename"
msgstr "Fájlnév"

#: InvenTree/serializers.py:329
msgid "Invalid value"
msgstr "Érvénytelen érték"

#: InvenTree/serializers.py:351
msgid "Data File"
msgstr "Adat fájl"

#: InvenTree/serializers.py:352
msgid "Select data file for upload"
msgstr "Fájl kiválasztása feltöltéshez"

#: InvenTree/serializers.py:373
msgid "Unsupported file type"
msgstr "Nem támogatott fájltípus"

#: InvenTree/serializers.py:379
msgid "File is too large"
msgstr "Fájl túl nagy"

#: InvenTree/serializers.py:400
msgid "No columns found in file"
msgstr "Nem találhatók oszlopok a fájlban"

#: InvenTree/serializers.py:403
msgid "No data rows found in file"
msgstr "Nincsenek adatsorok a fájlban"

#: InvenTree/serializers.py:526
msgid "No data rows provided"
msgstr "Nincs adatsor megadva"

#: InvenTree/serializers.py:529
msgid "No data columns supplied"
msgstr "Nincs adat oszlop megadva"

#: InvenTree/serializers.py:606
#, python-brace-format
msgid "Missing required column: '{name}'"
msgstr "Szükséges oszlop hiányzik: '{name}'"

#: InvenTree/serializers.py:615
#, python-brace-format
msgid "Duplicate column: '{col}'"
msgstr "Duplikált oszlop: '{col}'"

#: InvenTree/serializers.py:641
#: templates/InvenTree/settings/mixins/urls.html:14
msgid "URL"
msgstr "URL"

#: InvenTree/serializers.py:642
msgid "URL of remote image file"
msgstr "A távoli kép URL-je"

#: InvenTree/serializers.py:656
msgid "Downloading images from remote URL is not enabled"
msgstr "Képek letöltése távoli URL-ről nem engedélyezett"

<<<<<<< HEAD
#: InvenTree/settings.py:689
msgid "Czech"
msgstr "Cseh"

#: InvenTree/settings.py:690
msgid "Danish"
msgstr "Dán"

#: InvenTree/settings.py:691
msgid "German"
msgstr "Német"

#: InvenTree/settings.py:692
msgid "Greek"
msgstr "Görög"

#: InvenTree/settings.py:693
msgid "English"
msgstr "Angol"

#: InvenTree/settings.py:694
msgid "Spanish"
msgstr "Spanyol"

#: InvenTree/settings.py:695
msgid "Spanish (Mexican)"
msgstr "Spanyol (Mexikói)"

#: InvenTree/settings.py:696
msgid "Farsi / Persian"
msgstr "Fárszi/Perzsa"

#: InvenTree/settings.py:697
msgid "French"
msgstr "Francia"

#: InvenTree/settings.py:698
msgid "Hebrew"
msgstr "Héber"

#: InvenTree/settings.py:699
msgid "Hungarian"
msgstr "Magyar"

#: InvenTree/settings.py:700
msgid "Italian"
msgstr "Olasz"

#: InvenTree/settings.py:701
msgid "Japanese"
msgstr "Japán"

#: InvenTree/settings.py:702
msgid "Korean"
msgstr "Koreai"

#: InvenTree/settings.py:703
msgid "Dutch"
msgstr "Holland"

#: InvenTree/settings.py:704
msgid "Norwegian"
msgstr "Norvég"

#: InvenTree/settings.py:705
msgid "Polish"
msgstr "Lengyel"

#: InvenTree/settings.py:706
msgid "Portuguese"
msgstr "Portugál"

#: InvenTree/settings.py:707
msgid "Portuguese (Brazilian)"
msgstr "Portugál (Brazíliai)"

#: InvenTree/settings.py:708
msgid "Russian"
msgstr "Orosz"

#: InvenTree/settings.py:709
msgid "Slovenian"
msgstr "Szlovén"

#: InvenTree/settings.py:710
msgid "Swedish"
msgstr "Svéd"

#: InvenTree/settings.py:711
msgid "Thai"
msgstr "Tháj"

#: InvenTree/settings.py:712
msgid "Turkish"
msgstr "Török"

#: InvenTree/settings.py:713
msgid "Vietnamese"
msgstr "Vietnámi"

#: InvenTree/settings.py:714
=======
#: InvenTree/settings.py:691
msgid "Czech"
msgstr "Cseh"

#: InvenTree/settings.py:692
msgid "Danish"
msgstr "Dán"

#: InvenTree/settings.py:693
msgid "German"
msgstr "Német"

#: InvenTree/settings.py:694
msgid "Greek"
msgstr "Görög"

#: InvenTree/settings.py:695
msgid "English"
msgstr "Angol"

#: InvenTree/settings.py:696
msgid "Spanish"
msgstr "Spanyol"

#: InvenTree/settings.py:697
msgid "Spanish (Mexican)"
msgstr "Spanyol (Mexikói)"

#: InvenTree/settings.py:698
msgid "Farsi / Persian"
msgstr "Fárszi/Perzsa"

#: InvenTree/settings.py:699
msgid "French"
msgstr "Francia"

#: InvenTree/settings.py:700
msgid "Hebrew"
msgstr "Héber"

#: InvenTree/settings.py:701
msgid "Hungarian"
msgstr "Magyar"

#: InvenTree/settings.py:702
msgid "Italian"
msgstr "Olasz"

#: InvenTree/settings.py:703
msgid "Japanese"
msgstr "Japán"

#: InvenTree/settings.py:704
msgid "Korean"
msgstr "Koreai"

#: InvenTree/settings.py:705
msgid "Dutch"
msgstr "Holland"

#: InvenTree/settings.py:706
msgid "Norwegian"
msgstr "Norvég"

#: InvenTree/settings.py:707
msgid "Polish"
msgstr "Lengyel"

#: InvenTree/settings.py:708
msgid "Portuguese"
msgstr "Portugál"

#: InvenTree/settings.py:709
msgid "Portuguese (Brazilian)"
msgstr "Portugál (Brazíliai)"

#: InvenTree/settings.py:710
msgid "Russian"
msgstr "Orosz"

#: InvenTree/settings.py:711
msgid "Slovenian"
msgstr "Szlovén"

#: InvenTree/settings.py:712
msgid "Swedish"
msgstr "Svéd"

#: InvenTree/settings.py:713
msgid "Thai"
msgstr "Tháj"

#: InvenTree/settings.py:714
msgid "Turkish"
msgstr "Török"

#: InvenTree/settings.py:715
msgid "Vietnamese"
msgstr "Vietnámi"

#: InvenTree/settings.py:716
>>>>>>> dc3351d9
msgid "Chinese"
msgstr "Kínai"

#: InvenTree/status.py:98
msgid "Background worker check failed"
msgstr "Háttér folyamat ellenőrzés sikertelen"

#: InvenTree/status.py:102
msgid "Email backend not configured"
msgstr "Email backend nincs beállítva"

#: InvenTree/status.py:105
msgid "InvenTree system health checks failed"
msgstr "InvenTree rendszer állapotának ellenőrzése sikertelen"

#: InvenTree/status_codes.py:99 InvenTree/status_codes.py:140
#: InvenTree/status_codes.py:306 templates/js/translated/table_filters.js:362
msgid "Pending"
msgstr "Függőben"

#: InvenTree/status_codes.py:100
msgid "Placed"
msgstr "Kiküldve"

#: InvenTree/status_codes.py:101 InvenTree/status_codes.py:309
#: order/templates/order/order_base.html:143
#: order/templates/order/sales_order_base.html:133
msgid "Complete"
msgstr "Kész"

#: InvenTree/status_codes.py:102 InvenTree/status_codes.py:142
#: InvenTree/status_codes.py:308
msgid "Cancelled"
msgstr "Törölve"

#: InvenTree/status_codes.py:103 InvenTree/status_codes.py:143
#: InvenTree/status_codes.py:183
msgid "Lost"
msgstr "Elveszett"

#: InvenTree/status_codes.py:104 InvenTree/status_codes.py:144
#: InvenTree/status_codes.py:186
msgid "Returned"
msgstr "Visszaküldve"

#: InvenTree/status_codes.py:141 order/models.py:1165
#: templates/js/translated/order.js:3674 templates/js/translated/order.js:4007
msgid "Shipped"
msgstr "Kiszállítva"

#: InvenTree/status_codes.py:179
msgid "OK"
msgstr "Rendben"

#: InvenTree/status_codes.py:180
msgid "Attention needed"
msgstr "Ellenőrizendő"

#: InvenTree/status_codes.py:181
msgid "Damaged"
msgstr "Sérült"

#: InvenTree/status_codes.py:182
msgid "Destroyed"
msgstr "Megsemmisült"

#: InvenTree/status_codes.py:184
msgid "Rejected"
msgstr "Elutasított"

#: InvenTree/status_codes.py:185
msgid "Quarantined"
msgstr "Karanténban"

#: InvenTree/status_codes.py:259
msgid "Legacy stock tracking entry"
msgstr "Örökölt készlet követési bejegyzés"

#: InvenTree/status_codes.py:261
msgid "Stock item created"
msgstr "Készlet tétel létrehozva"

#: InvenTree/status_codes.py:263
msgid "Edited stock item"
msgstr "Szerkeszett készlet tétel"

#: InvenTree/status_codes.py:264
msgid "Assigned serial number"
msgstr "Hozzárendelt sorozatszám"

#: InvenTree/status_codes.py:266
msgid "Stock counted"
msgstr "Készlet leleltározva"

#: InvenTree/status_codes.py:267
msgid "Stock manually added"
msgstr "Készlet manuálisan hozzáadva"

#: InvenTree/status_codes.py:268
msgid "Stock manually removed"
msgstr "Készlet manuálisan elvéve"

#: InvenTree/status_codes.py:270
msgid "Location changed"
msgstr "Hely megváltozott"

#: InvenTree/status_codes.py:272
msgid "Installed into assembly"
msgstr "Gyártmányba beépült"

#: InvenTree/status_codes.py:273
msgid "Removed from assembly"
msgstr "Gyártmányból eltávolítva"

#: InvenTree/status_codes.py:275
msgid "Installed component item"
msgstr "Beépült összetevő tétel"

#: InvenTree/status_codes.py:276
msgid "Removed component item"
msgstr "Eltávolított összetevő tétel"

#: InvenTree/status_codes.py:278
msgid "Split from parent item"
msgstr "Szülő tételből szétválasztva"

#: InvenTree/status_codes.py:279
msgid "Split child item"
msgstr "Szétválasztott gyermek tétel"

#: InvenTree/status_codes.py:281 templates/js/translated/stock.js:2127
msgid "Merged stock items"
msgstr "Összevont készlet tétel"

#: InvenTree/status_codes.py:283
msgid "Converted to variant"
msgstr "Alkatrészváltozattá alakítva"

#: InvenTree/status_codes.py:285 templates/js/translated/table_filters.js:241
msgid "Sent to customer"
msgstr "Vevőnek elküldve"

#: InvenTree/status_codes.py:286
msgid "Returned from customer"
msgstr "Vevőtől visszaérkezett"

#: InvenTree/status_codes.py:288
msgid "Build order output created"
msgstr "Gyártási utasítás kimenete elkészült"

#: InvenTree/status_codes.py:289
msgid "Build order output completed"
msgstr "Gyártási utasítás kimenete kész"

#: InvenTree/status_codes.py:290
msgid "Consumed by build order"
msgstr "Gyártásra felhasználva"

#: InvenTree/status_codes.py:292
msgid "Received against purchase order"
msgstr "Megrendelésre érkezett"

#: InvenTree/status_codes.py:307
msgid "Production"
msgstr "Folyamatban"

#: InvenTree/validators.py:20
msgid "Not a valid currency code"
msgstr "Érvénytelen pénznem kód"

#: InvenTree/validators.py:91
#, python-brace-format
msgid "IPN must match regex pattern {pat}"
msgstr "IPN mezőnek egyeznie kell a '{pat}' mintával"

#: InvenTree/validators.py:133 InvenTree/validators.py:149
msgid "Overage value must not be negative"
msgstr "Túlszállítás nem lehet negatív"

#: InvenTree/validators.py:151
msgid "Overage must not exceed 100%"
msgstr "Túlszállítás nem lehet több mint 100%"

#: InvenTree/validators.py:158
msgid "Invalid value for overage"
msgstr "Érvénytelen érték a túlszállításra"

#: InvenTree/views.py:447 templates/InvenTree/settings/user.html:22
msgid "Edit User Information"
msgstr "Felhasználói információ módosítása"

#: InvenTree/views.py:459 templates/InvenTree/settings/user.html:19
msgid "Set Password"
msgstr "Jelszó beállítása"

#: InvenTree/views.py:481
msgid "Password fields must match"
msgstr "A jelszavaknak egyeznie kell"

#: InvenTree/views.py:490
msgid "Wrong password provided"
msgstr "Rossz jelszó lett megadva"

#: InvenTree/views.py:689 templates/navbar.html:152
msgid "System Information"
msgstr "Rendszerinformáció"

#: InvenTree/views.py:696 templates/navbar.html:163
msgid "About InvenTree"
msgstr "Verzió információk"

#: build/api.py:228
msgid "Build must be cancelled before it can be deleted"
msgstr "A gyártást be kell fejezni a törlés előtt"

#: build/models.py:106
msgid "Invalid choice for parent build"
msgstr "Hibás választás a szülő gyártásra"

#: build/models.py:111 build/templates/build/build_base.html:9
#: build/templates/build/build_base.html:27
#: report/templates/report/inventree_build_order_base.html:105
#: templates/email/build_order_completed.html:16
#: templates/email/overdue_build_order.html:15
#: templates/js/translated/build.js:791
msgid "Build Order"
msgstr "Gyártási utasítás"

#: build/models.py:112 build/templates/build/build_base.html:13
#: build/templates/build/index.html:8 build/templates/build/index.html:12
#: order/templates/order/sales_order_detail.html:125
#: order/templates/order/so_sidebar.html:13
#: part/templates/part/part_sidebar.html:22 templates/InvenTree/index.html:221
#: templates/InvenTree/search.html:141
#: templates/InvenTree/settings/sidebar.html:49
#: templates/js/translated/search.js:254 users/models.py:41
msgid "Build Orders"
msgstr "Gyártási utasítások"

#: build/models.py:155
msgid "Build Order Reference"
msgstr "Gyártási utasítás azonosító"

#: build/models.py:156 order/models.py:241 order/models.py:651
#: order/models.py:941 part/admin.py:257 part/models.py:3444
#: part/templates/part/upload_bom.html:54
#: report/templates/report/inventree_bill_of_materials_report.html:139
#: report/templates/report/inventree_po_report.html:91
#: report/templates/report/inventree_so_report.html:92
#: templates/js/translated/bom.js:736 templates/js/translated/bom.js:912
#: templates/js/translated/build.js:1854 templates/js/translated/order.js:2332
#: templates/js/translated/order.js:2548 templates/js/translated/order.js:3871
#: templates/js/translated/order.js:4360 templates/js/translated/pricing.js:360
msgid "Reference"
msgstr "Azonosító"

#: build/models.py:167
msgid "Brief description of the build"
msgstr "Gyártás rövid leírása"

#: build/models.py:175 build/templates/build/build_base.html:172
#: build/templates/build/detail.html:87
msgid "Parent Build"
msgstr "Szülő gyártás"

#: build/models.py:176
msgid "BuildOrder to which this build is allocated"
msgstr "Gyártás, amihez ez a gyártás hozzá van rendelve"

#: build/models.py:181 build/templates/build/build_base.html:80
#: build/templates/build/detail.html:29 company/models.py:685
#: order/models.py:1038 order/models.py:1149 order/models.py:1150
#: part/models.py:382 part/models.py:2787 part/models.py:2900
#: part/models.py:2960 part/models.py:2975 part/models.py:2994
#: part/models.py:3012 part/models.py:3111 part/models.py:3232
#: part/models.py:3324 part/models.py:3409 part/models.py:3725
#: part/serializers.py:1111 part/templates/part/part_app_base.html:8
#: part/templates/part/part_pricing.html:12
#: part/templates/part/upload_bom.html:52
#: report/templates/report/inventree_bill_of_materials_report.html:110
#: report/templates/report/inventree_bill_of_materials_report.html:137
#: report/templates/report/inventree_build_order_base.html:109
#: report/templates/report/inventree_po_report.html:89
#: report/templates/report/inventree_so_report.html:90 stock/serializers.py:90
#: stock/serializers.py:488 templates/InvenTree/search.html:82
#: templates/email/build_order_completed.html:17
#: templates/email/build_order_required_stock.html:17
#: templates/email/low_stock_notification.html:16
#: templates/email/overdue_build_order.html:16
#: templates/js/translated/barcode.js:503 templates/js/translated/bom.js:598
#: templates/js/translated/bom.js:735 templates/js/translated/bom.js:856
#: templates/js/translated/build.js:1225 templates/js/translated/build.js:1722
#: templates/js/translated/build.js:2205 templates/js/translated/build.js:2608
#: templates/js/translated/company.js:302
#: templates/js/translated/company.js:532
#: templates/js/translated/company.js:644
#: templates/js/translated/company.js:905 templates/js/translated/order.js:107
#: templates/js/translated/order.js:1206 templates/js/translated/order.js:1710
#: templates/js/translated/order.js:2286 templates/js/translated/order.js:3229
#: templates/js/translated/order.js:3625 templates/js/translated/order.js:3855
#: templates/js/translated/part.js:1454 templates/js/translated/part.js:1526
#: templates/js/translated/part.js:1720 templates/js/translated/pricing.js:343
#: templates/js/translated/stock.js:617 templates/js/translated/stock.js:782
#: templates/js/translated/stock.js:992 templates/js/translated/stock.js:1746
#: templates/js/translated/stock.js:2555 templates/js/translated/stock.js:2750
#: templates/js/translated/stock.js:2887
msgid "Part"
msgstr "Alkatrész"

#: build/models.py:189
msgid "Select part to build"
msgstr "Válassz alkatrészt a gyártáshoz"

#: build/models.py:194
msgid "Sales Order Reference"
msgstr "Vevői rendelés azonosító"

#: build/models.py:198
msgid "SalesOrder to which this build is allocated"
msgstr "Vevői rendelés amihez ez a gyártás hozzá van rendelve"

#: build/models.py:203 build/serializers.py:824
#: templates/js/translated/build.js:2193 templates/js/translated/order.js:3217
msgid "Source Location"
msgstr "Forrás hely"

#: build/models.py:207
msgid "Select location to take stock from for this build (leave blank to take from any stock location)"
msgstr "Válassz helyet ahonnan készletet vegyünk el ehhez a gyártáshoz (hagyd üresen ha bárhonnan)"

#: build/models.py:212
msgid "Destination Location"
msgstr "Cél hely"

#: build/models.py:216
msgid "Select location where the completed items will be stored"
msgstr "Válassz helyet ahol a kész tételek tárolva lesznek"

#: build/models.py:220
msgid "Build Quantity"
msgstr "Gyártási mennyiség"

#: build/models.py:223
msgid "Number of stock items to build"
msgstr "Gyártandó készlet tételek száma"

#: build/models.py:227
msgid "Completed items"
msgstr "Kész tételek"

#: build/models.py:229
msgid "Number of stock items which have been completed"
msgstr "Elkészült készlet tételek száma"

#: build/models.py:233
msgid "Build Status"
msgstr "Gyártási állapot"

#: build/models.py:237
msgid "Build status code"
msgstr "Gyártás státusz kód"

#: build/models.py:246 build/serializers.py:225 order/serializers.py:455
#: stock/models.py:720 templates/js/translated/order.js:1568
msgid "Batch Code"
msgstr "Batch kód"

#: build/models.py:250 build/serializers.py:226
msgid "Batch code for this build output"
msgstr "Batch kód a gyártás kimenetéhez"

#: build/models.py:253 order/models.py:87 part/models.py:1002
#: part/templates/part/part_base.html:318 templates/js/translated/order.js:2888
msgid "Creation Date"
msgstr "Létrehozás dátuma"

#: build/models.py:257 order/models.py:681
msgid "Target completion date"
msgstr "Befejezés cél dátuma"

#: build/models.py:258
msgid "Target date for build completion. Build will be overdue after this date."
msgstr "Cél dátum a gyártás befejezéséhez. Ez után késettnek számít majd."

#: build/models.py:261 order/models.py:292
#: templates/js/translated/build.js:2685
msgid "Completion Date"
msgstr "Elkészítés dátuma"

#: build/models.py:267
msgid "completed by"
msgstr "elkészítette"

#: build/models.py:275 templates/js/translated/build.js:2653
msgid "Issued by"
msgstr "Kiállította"

#: build/models.py:276
msgid "User who issued this build order"
msgstr "Felhasználó aki ezt a gyártási utasítást kiállította"

#: build/models.py:284 build/templates/build/build_base.html:193
#: build/templates/build/detail.html:122 order/models.py:101
#: order/templates/order/order_base.html:185
#: order/templates/order/sales_order_base.html:183 part/models.py:1006
#: report/templates/report/inventree_build_order_base.html:158
#: templates/js/translated/build.js:2665 templates/js/translated/order.js:2098
msgid "Responsible"
msgstr "Felelős"

#: build/models.py:285
msgid "User responsible for this build order"
msgstr "Felhasználó aki felelős ezért a gyártási utasításért"

#: build/models.py:290 build/templates/build/detail.html:108
#: company/templates/company/manufacturer_part.html:107
#: company/templates/company/supplier_part.html:188
#: part/templates/part/part_base.html:390 stock/models.py:714
#: stock/templates/stock/item_base.html:203
msgid "External Link"
msgstr "Külső link"

#: build/models.py:295
msgid "Extra build notes"
msgstr "Extra gyártási megjegyzések"

#: build/models.py:299
msgid "Build Priority"
msgstr "Priorítás"

#: build/models.py:302
msgid "Priority of this build order"
msgstr "Gyártási utasítás priorítása"

#: build/models.py:540
#, python-brace-format
msgid "Build order {build} has been completed"
msgstr "A {build} gyártási utasítás elkészült"

#: build/models.py:546
msgid "A build order has been completed"
msgstr "Gyártási utasítás elkészült"

#: build/models.py:725
msgid "No build output specified"
msgstr "Nincs gyártási kimenet megadva"

#: build/models.py:728
msgid "Build output is already completed"
msgstr "Gyártási kimenet már kész"

#: build/models.py:731
msgid "Build output does not match Build Order"
msgstr "Gyártási kimenet nem egyezik a gyártási utasítással"

#: build/models.py:1188
msgid "Build item must specify a build output, as master part is marked as trackable"
msgstr "Gyártási tételnek meg kell adnia a gyártási kimenetet, mivel a fő darab egyedi követésre kötelezett"

#: build/models.py:1197
#, python-brace-format
msgid "Allocated quantity ({q}) must not exceed available stock quantity ({a})"
msgstr "A lefoglalt mennyiség ({q}) nem lépheti túl a szabad készletet ({a})"

#: build/models.py:1207 order/models.py:1416
msgid "Stock item is over-allocated"
msgstr "Készlet túlfoglalva"

#: build/models.py:1213 order/models.py:1419
msgid "Allocation quantity must be greater than zero"
msgstr "Lefoglalt mennyiségnek nullánál többnek kell lennie"

#: build/models.py:1219
msgid "Quantity must be 1 for serialized stock"
msgstr "Egyedi követésre kötelezett tételeknél a menyiség 1 kell legyen"

#: build/models.py:1276
msgid "Selected stock item not found in BOM"
msgstr "Kiválasztott készlet tétel nem található az alkatrészjegyzékben"

#: build/models.py:1345 stock/templates/stock/item_base.html:175
#: templates/InvenTree/search.html:139 templates/js/translated/build.js:2581
#: templates/navbar.html:38
msgid "Build"
msgstr "Gyártás"

#: build/models.py:1346
msgid "Build to allocate parts"
msgstr "Gyártás amihez készletet foglaljunk"

#: build/models.py:1362 build/serializers.py:664 order/serializers.py:1032
#: order/serializers.py:1053 stock/serializers.py:392 stock/serializers.py:758
#: stock/serializers.py:884 stock/templates/stock/item_base.html:10
#: stock/templates/stock/item_base.html:23
#: stock/templates/stock/item_base.html:197
#: templates/js/translated/build.js:801 templates/js/translated/build.js:806
#: templates/js/translated/build.js:2207 templates/js/translated/build.js:2770
#: templates/js/translated/order.js:108 templates/js/translated/order.js:3230
#: templates/js/translated/order.js:3532 templates/js/translated/order.js:3537
#: templates/js/translated/order.js:3632 templates/js/translated/order.js:3724
#: templates/js/translated/part.js:778 templates/js/translated/stock.js:618
#: templates/js/translated/stock.js:783 templates/js/translated/stock.js:2628
msgid "Stock Item"
msgstr "Készlet tétel"

#: build/models.py:1363
msgid "Source stock item"
msgstr "Forrás készlet tétel"

#: build/models.py:1375 build/serializers.py:193
#: build/templates/build/build_base.html:85
<<<<<<< HEAD
#: build/templates/build/detail.html:34 common/models.py:1952
=======
#: build/templates/build/detail.html:34 common/models.py:1962
>>>>>>> dc3351d9
#: order/models.py:934 order/models.py:1460 order/serializers.py:1206
#: order/templates/order/order_wizard/match_parts.html:30 part/admin.py:256
#: part/forms.py:40 part/models.py:2907 part/models.py:3425
#: part/templates/part/part_pricing.html:16
#: part/templates/part/upload_bom.html:53
#: report/templates/report/inventree_bill_of_materials_report.html:138
#: report/templates/report/inventree_build_order_base.html:113
#: report/templates/report/inventree_po_report.html:90
#: report/templates/report/inventree_so_report.html:91
#: report/templates/report/inventree_test_report_base.html:81
#: report/templates/report/inventree_test_report_base.html:139
#: stock/admin.py:86 stock/serializers.py:285
#: stock/templates/stock/item_base.html:290
#: stock/templates/stock/item_base.html:298
#: templates/email/build_order_completed.html:18
#: templates/js/translated/barcode.js:505 templates/js/translated/bom.js:737
#: templates/js/translated/bom.js:920 templates/js/translated/build.js:481
#: templates/js/translated/build.js:637 templates/js/translated/build.js:828
#: templates/js/translated/build.js:1247 templates/js/translated/build.js:1748
#: templates/js/translated/build.js:2208
#: templates/js/translated/company.js:1164
#: templates/js/translated/model_renderers.js:120
#: templates/js/translated/order.js:124 templates/js/translated/order.js:1209
#: templates/js/translated/order.js:2338 templates/js/translated/order.js:2554
#: templates/js/translated/order.js:3231 templates/js/translated/order.js:3551
#: templates/js/translated/order.js:3638 templates/js/translated/order.js:3730
#: templates/js/translated/order.js:3877 templates/js/translated/order.js:4366
#: templates/js/translated/part.js:780 templates/js/translated/part.js:851
#: templates/js/translated/part.js:1324 templates/js/translated/part.js:2824
#: templates/js/translated/pricing.js:355
#: templates/js/translated/pricing.js:448
#: templates/js/translated/pricing.js:496
#: templates/js/translated/pricing.js:590 templates/js/translated/stock.js:489
#: templates/js/translated/stock.js:643 templates/js/translated/stock.js:813
#: templates/js/translated/stock.js:2677 templates/js/translated/stock.js:2762
msgid "Quantity"
msgstr "Mennyiség"

#: build/models.py:1376
msgid "Stock quantity to allocate to build"
msgstr "Készlet mennyiség amit foglaljunk a gyártáshoz"

#: build/models.py:1384
msgid "Install into"
msgstr "Beépítés ebbe"

#: build/models.py:1385
msgid "Destination stock item"
msgstr "Cél készlet tétel"

#: build/serializers.py:138 build/serializers.py:693
#: templates/js/translated/build.js:1235
msgid "Build Output"
msgstr "Gyártás kimenet"

#: build/serializers.py:150
msgid "Build output does not match the parent build"
msgstr "Gyártási kimenet nem egyezik a szülő gyártással"

#: build/serializers.py:154
msgid "Output part does not match BuildOrder part"
msgstr "Kimeneti alkatrész nem egyezik a gyártási utasításban lévő alkatrésszel"

#: build/serializers.py:158
msgid "This build output has already been completed"
msgstr "Ez a gyártási kimenet már elkészült"

#: build/serializers.py:169
msgid "This build output is not fully allocated"
msgstr "Ez a gyártási kimenet nincs teljesen lefoglalva"

#: build/serializers.py:194
msgid "Enter quantity for build output"
msgstr "Add meg a mennyiséget a gyártás kimenetéhez"

#: build/serializers.py:208 build/serializers.py:684 order/models.py:327
#: order/serializers.py:298 order/serializers.py:450 part/serializers.py:903
#: part/serializers.py:1274 stock/models.py:574 stock/models.py:1326
#: stock/serializers.py:294
msgid "Quantity must be greater than zero"
msgstr "Mennyiségnek nullánál többnek kell lennie"

#: build/serializers.py:215
msgid "Integer quantity required for trackable parts"
msgstr "Egész számú mennyiség szükséges az egyedi követésre kötelezett alkatrészeknél"

#: build/serializers.py:218
msgid "Integer quantity required, as the bill of materials contains trackable parts"
msgstr "Egész számú mennyiség szükséges, mivel az alkatrészjegyzék egyedi követésre kötelezett alkatrészeket tartalmaz"

#: build/serializers.py:232 order/serializers.py:463 order/serializers.py:1210
#: stock/serializers.py:303 templates/js/translated/order.js:1579
#: templates/js/translated/stock.js:302 templates/js/translated/stock.js:490
msgid "Serial Numbers"
msgstr "Sorozatszámok"

#: build/serializers.py:233
msgid "Enter serial numbers for build outputs"
msgstr "Add meg a sorozatszámokat a gyártás kimenetéhez"

#: build/serializers.py:246
msgid "Auto Allocate Serial Numbers"
msgstr "Sorozatszámok automatikus hozzárendelése"

#: build/serializers.py:247
msgid "Automatically allocate required items with matching serial numbers"
msgstr "Szükséges tételek automatikus hozzárendelése a megfelelő sorozatszámokkal"

#: build/serializers.py:282 stock/api.py:601
msgid "The following serial numbers already exist or are invalid"
msgstr "A következő sorozatszámok már léteznek vagy nem megfelelőek"

#: build/serializers.py:331 build/serializers.py:400
msgid "A list of build outputs must be provided"
msgstr "A gyártási kimenetek listáját meg kell adni"

#: build/serializers.py:370 order/serializers.py:436 order/serializers.py:547
#: stock/serializers.py:314 stock/serializers.py:449 stock/serializers.py:530
#: stock/serializers.py:919 stock/serializers.py:1152
#: stock/templates/stock/item_base.html:388
#: templates/js/translated/barcode.js:504
#: templates/js/translated/barcode.js:748 templates/js/translated/build.js:813
#: templates/js/translated/build.js:1760 templates/js/translated/order.js:1606
#: templates/js/translated/order.js:3544 templates/js/translated/order.js:3649
#: templates/js/translated/order.js:3657 templates/js/translated/order.js:3738
#: templates/js/translated/part.js:779 templates/js/translated/stock.js:619
#: templates/js/translated/stock.js:784 templates/js/translated/stock.js:994
#: templates/js/translated/stock.js:1898 templates/js/translated/stock.js:2569
msgid "Location"
msgstr "Hely"

#: build/serializers.py:371
msgid "Location for completed build outputs"
msgstr "A kész gyártási kimenetek helye"

#: build/serializers.py:377 build/templates/build/build_base.html:145
#: build/templates/build/detail.html:62 order/models.py:670
#: order/serializers.py:473 stock/admin.py:89
#: stock/templates/stock/item_base.html:421
#: templates/js/translated/barcode.js:237 templates/js/translated/build.js:2637
#: templates/js/translated/order.js:1715 templates/js/translated/order.js:2068
#: templates/js/translated/order.js:2880 templates/js/translated/stock.js:1873
#: templates/js/translated/stock.js:2646 templates/js/translated/stock.js:2778
msgid "Status"
msgstr "Állapot"

#: build/serializers.py:383
msgid "Accept Incomplete Allocation"
msgstr "Hiányos foglalás elfogadása"

#: build/serializers.py:384
msgid "Complete outputs if stock has not been fully allocated"
msgstr "Kimenetek befejezése akkor is ha a készlet nem\n"
"lett teljesen lefoglalva"

#: build/serializers.py:453
msgid "Remove Allocated Stock"
msgstr "Lefoglalt készlet levonása"

#: build/serializers.py:454
msgid "Subtract any stock which has already been allocated to this build"
msgstr "Az összes lefoglalt tétel levonása a készletről"

#: build/serializers.py:460
msgid "Remove Incomplete Outputs"
msgstr "Befejezetlen kimenetek törlése"

#: build/serializers.py:461
msgid "Delete any build outputs which have not been completed"
msgstr "A nem befejezett gyártási kimenetek törlése"

#: build/serializers.py:489
msgid "Accept as consumed by this build order"
msgstr "Gyártásban fel lett használva"

#: build/serializers.py:490
msgid "Deallocate before completing this build order"
msgstr "Foglalás felszabadítása a készre jelentés előtt"

#: build/serializers.py:513
msgid "Overallocated Stock"
msgstr "Túlfoglalt készlet"

#: build/serializers.py:515
msgid "How do you want to handle extra stock items assigned to the build order"
msgstr "Hogyan kezeljük az gyártáshoz rendelt extra készletet"

#: build/serializers.py:525
msgid "Some stock items have been overallocated"
msgstr "Pár készlet tétel túl lett foglalva"

#: build/serializers.py:530
msgid "Accept Unallocated"
msgstr "Kiosztatlanok elfogadása"

#: build/serializers.py:531
msgid "Accept that stock items have not been fully allocated to this build order"
msgstr "Fogadd el hogy a készlet tételek nincsenek teljesen lefoglalva ehhez a gyártási utastáshoz"

#: build/serializers.py:541 templates/js/translated/build.js:265
msgid "Required stock has not been fully allocated"
msgstr "A szükséges készlet nem lett teljesen lefoglalva"

#: build/serializers.py:546 order/serializers.py:202 order/serializers.py:1100
msgid "Accept Incomplete"
msgstr "Befejezetlenek elfogadása"

#: build/serializers.py:547
msgid "Accept that the required number of build outputs have not been completed"
msgstr "Fogadd el hogy a szükséges számú gyártási kimenet nem lett elérve"

#: build/serializers.py:557 templates/js/translated/build.js:269
msgid "Required build quantity has not been completed"
msgstr "Szükséges gyártási mennyiség nem lett elérve"

#: build/serializers.py:566 templates/js/translated/build.js:253
msgid "Build order has incomplete outputs"
msgstr "A gyártási utasítás befejezetlen kimeneteket tartalmaz"

#: build/serializers.py:596 build/serializers.py:641 part/models.py:3561
#: part/models.py:3717
msgid "BOM Item"
msgstr "Alkatrészjegyzék tétel"

#: build/serializers.py:606
msgid "Build output"
msgstr "Gyártás kimenet"

#: build/serializers.py:614
msgid "Build output must point to the same build"
msgstr "A gyártási kimenetnek ugyanarra a gyártásra kell mutatnia"

#: build/serializers.py:655
msgid "bom_item.part must point to the same part as the build order"
msgstr "bom_item.part ugyanarra az alkatrészre kell mutasson mint a gyártási utasítás"

#: build/serializers.py:670 stock/serializers.py:771
msgid "Item must be in stock"
msgstr "A tételnek kell legyen készlete"

#: build/serializers.py:728 order/serializers.py:1090
#, python-brace-format
msgid "Available quantity ({q}) exceeded"
msgstr "Rendelkezésre álló mennyiség ({q}) túllépve"

#: build/serializers.py:734
msgid "Build output must be specified for allocation of tracked parts"
msgstr "Gyártási kimenetet meg kell adni a követésre kötelezett alkatrészek lefoglalásához"

#: build/serializers.py:741
msgid "Build output cannot be specified for allocation of untracked parts"
msgstr "Gyártási kimenetet nem lehet megadni a követésre kötelezett alkatrészek lefoglalásához"

#: build/serializers.py:746
msgid "This stock item has already been allocated to this build output"
msgstr "Ez a készlet tétel már le lett foglalva ehhez a gyártási kimenethez"

#: build/serializers.py:769 order/serializers.py:1374
msgid "Allocation items must be provided"
msgstr "A lefoglalandó tételeket meg kell adni"

#: build/serializers.py:825
msgid "Stock location where parts are to be sourced (leave blank to take from any location)"
msgstr "Készlet hely ahonnan az alkatrészek származnak (hagyd üresen ha bárhonnan)"

#: build/serializers.py:833
msgid "Exclude Location"
msgstr "Hely kizárása"

#: build/serializers.py:834
msgid "Exclude stock items from this selected location"
msgstr "Készlet tételek kizárása erről a kiválasztott helyről"

#: build/serializers.py:839
msgid "Interchangeable Stock"
msgstr "Felcserélhető készlet"

#: build/serializers.py:840
msgid "Stock items in multiple locations can be used interchangeably"
msgstr "A különböző helyeken lévő készlet egyenrangúan felhasználható"

#: build/serializers.py:845
msgid "Substitute Stock"
msgstr "Készlet helyettesítés"

#: build/serializers.py:846
msgid "Allow allocation of substitute parts"
msgstr "Helyettesítő alkatrészek foglalásának engedélyezése"

#: build/serializers.py:851
msgid "Optional Items"
msgstr "Opcionális tételek"

#: build/serializers.py:852
msgid "Allocate optional BOM items to build order"
msgstr "Opcionális tételek lefoglalása a gyártáshoz"

#: build/tasks.py:100
msgid "Stock required for build order"
msgstr "A gyártási utasításhoz készlet szükséges"

#: build/tasks.py:118
msgid "Overdue Build Order"
msgstr "Késésben lévő gyártás"

#: build/tasks.py:123
#, python-brace-format
msgid "Build order {bo} is now overdue"
msgstr "A {bo} gyártás most már késésben van"

#: build/templates/build/build_base.html:39
#: order/templates/order/order_base.html:28
#: order/templates/order/sales_order_base.html:38
msgid "Print actions"
msgstr "Nyomtatási műveletek"

#: build/templates/build/build_base.html:43
msgid "Print build order report"
msgstr "Gyártási riport nyomtatása"

#: build/templates/build/build_base.html:50
msgid "Build actions"
msgstr "Gyártási műveletek"

#: build/templates/build/build_base.html:54
msgid "Edit Build"
msgstr "Gyártás szerkesztése"

#: build/templates/build/build_base.html:56
msgid "Cancel Build"
msgstr "Gyártás törlése"

#: build/templates/build/build_base.html:59
msgid "Duplicate Build"
msgstr "Gyártás másolása"

#: build/templates/build/build_base.html:62
msgid "Delete Build"
msgstr "Gyártás törlése"

#: build/templates/build/build_base.html:67
#: build/templates/build/build_base.html:68
msgid "Complete Build"
msgstr "Gyártás befejezése"

#: build/templates/build/build_base.html:90
msgid "Build Description"
msgstr "Gyártás leírása"

#: build/templates/build/build_base.html:98
msgid "No build outputs have been created for this build order"
msgstr "Ehhez a gyártási utasításhoz nem készült kimenet"

#: build/templates/build/build_base.html:104
#, python-format
msgid "This Build Order is allocated to Sales Order %(link)s"
msgstr "Hozzárendelve a %(link)s vevői rendeléshez"

#: build/templates/build/build_base.html:111
#, python-format
msgid "This Build Order is a child of Build Order %(link)s"
msgstr "Ez gyártási utasítás a %(link)s gyártási utasítás gyermeke"

#: build/templates/build/build_base.html:118
msgid "Build Order is ready to mark as completed"
msgstr "Gyártási utasítás elkészültnek jelölhető"

#: build/templates/build/build_base.html:123
msgid "Build Order cannot be completed as outstanding outputs remain"
msgstr "Befejezetlen gyártási kimenetek vannak"

#: build/templates/build/build_base.html:128
msgid "Required build quantity has not yet been completed"
msgstr "Szükséges gyártási mennyiség még nincs meg"

#: build/templates/build/build_base.html:133
msgid "Stock has not been fully allocated to this Build Order"
msgstr "Még nincs lefoglalva a szükséges készlet"

#: build/templates/build/build_base.html:154
#: build/templates/build/detail.html:138 order/models.py:947
#: order/templates/order/order_base.html:171
#: order/templates/order/sales_order_base.html:164
#: report/templates/report/inventree_build_order_base.html:125
#: templates/js/translated/build.js:2677 templates/js/translated/order.js:2085
#: templates/js/translated/order.js:2414 templates/js/translated/order.js:2896
#: templates/js/translated/order.js:3920 templates/js/translated/part.js:1339
msgid "Target Date"
msgstr "Cél dátum"

#: build/templates/build/build_base.html:159
#, python-format
msgid "This build was due on %(target)s"
msgstr "Ez a gyártás %(target)s-n volt esedékes"

#: build/templates/build/build_base.html:159
#: build/templates/build/build_base.html:211
#: order/templates/order/order_base.html:107
#: order/templates/order/sales_order_base.html:94
#: templates/js/translated/table_filters.js:348
#: templates/js/translated/table_filters.js:389
#: templates/js/translated/table_filters.js:419
msgid "Overdue"
msgstr "Késésben"

#: build/templates/build/build_base.html:166
#: build/templates/build/detail.html:67 build/templates/build/detail.html:149
#: order/templates/order/sales_order_base.html:171
#: templates/js/translated/table_filters.js:428
msgid "Completed"
msgstr "Kész"

#: build/templates/build/build_base.html:179
#: build/templates/build/detail.html:101 order/api.py:1259 order/models.py:1142
#: order/models.py:1236 order/models.py:1367
#: order/templates/order/sales_order_base.html:9
#: order/templates/order/sales_order_base.html:28
#: report/templates/report/inventree_build_order_base.html:135
#: report/templates/report/inventree_so_report.html:77
#: stock/templates/stock/item_base.html:368
#: templates/email/overdue_sales_order.html:15
#: templates/js/translated/order.js:2842 templates/js/translated/pricing.js:878
msgid "Sales Order"
msgstr "Vevői rendelés"

#: build/templates/build/build_base.html:186
#: build/templates/build/detail.html:115
#: report/templates/report/inventree_build_order_base.html:152
msgid "Issued By"
msgstr "Kiállította"

#: build/templates/build/build_base.html:200
#: build/templates/build/detail.html:94 templates/js/translated/build.js:2602
msgid "Priority"
msgstr "Prioritás"

#: build/templates/build/build_base.html:259
msgid "Delete Build Order"
msgstr "Gyártási utasítás törlése"

#: build/templates/build/detail.html:15
msgid "Build Details"
msgstr "Gyártás részletei"

#: build/templates/build/detail.html:38
msgid "Stock Source"
msgstr "Készlet forrás"

#: build/templates/build/detail.html:43
msgid "Stock can be taken from any available location."
msgstr "Készlet bármely rendelkezésre álló helyről felhasználható."

#: build/templates/build/detail.html:49 order/models.py:1060
#: templates/js/translated/order.js:1716 templates/js/translated/order.js:2456
msgid "Destination"
msgstr "Cél"

#: build/templates/build/detail.html:56
msgid "Destination location not specified"
msgstr "A cél hely nincs megadva"

#: build/templates/build/detail.html:73
msgid "Allocated Parts"
msgstr "Lefoglalt alkatrészek"

#: build/templates/build/detail.html:80 stock/admin.py:88
#: stock/templates/stock/item_base.html:168
#: templates/js/translated/build.js:1251
#: templates/js/translated/model_renderers.js:124
#: templates/js/translated/stock.js:1060 templates/js/translated/stock.js:1887
#: templates/js/translated/stock.js:2785
#: templates/js/translated/table_filters.js:179
#: templates/js/translated/table_filters.js:270
msgid "Batch"
msgstr "Batch"

#: build/templates/build/detail.html:133
#: order/templates/order/order_base.html:158
#: order/templates/order/sales_order_base.html:158
#: templates/js/translated/build.js:2645
msgid "Created"
msgstr "Létrehozva"

#: build/templates/build/detail.html:144
msgid "No target date set"
msgstr "Nincs céldátum beállítva"

#: build/templates/build/detail.html:153
msgid "Build not complete"
msgstr "Gyártás nincs kész"

#: build/templates/build/detail.html:164 build/templates/build/sidebar.html:17
msgid "Child Build Orders"
msgstr "Alárendelt gyártások"

#: build/templates/build/detail.html:179
msgid "Allocate Stock to Build"
msgstr "Készlet foglalása gyártáshoz"

#: build/templates/build/detail.html:183 templates/js/translated/build.js:2016
msgid "Unallocate stock"
msgstr "Készlet felszabadítása"

#: build/templates/build/detail.html:184
msgid "Unallocate Stock"
msgstr "Készlet felszabadítása"

#: build/templates/build/detail.html:186
msgid "Automatically allocate stock to build"
msgstr "Automatikus készlet foglalás a gyártáshoz"

#: build/templates/build/detail.html:187
msgid "Auto Allocate"
msgstr "Automata foglalás"

#: build/templates/build/detail.html:189
msgid "Manually allocate stock to build"
msgstr "Manuális készlet foglalás a gyártáshoz"

#: build/templates/build/detail.html:190 build/templates/build/sidebar.html:8
msgid "Allocate Stock"
msgstr "Készlet foglalása"

#: build/templates/build/detail.html:193
msgid "Order required parts"
msgstr "Szükséges alkatrészek rendelése"

#: build/templates/build/detail.html:194
#: company/templates/company/detail.html:37
#: company/templates/company/detail.html:85
#: part/templates/part/category.html:178 templates/js/translated/order.js:1249
msgid "Order Parts"
msgstr "Alkatrész rendelés"

#: build/templates/build/detail.html:206
msgid "Untracked stock has been fully allocated for this Build Order"
msgstr "A teljes szükséges készlet le lett foglalva ehhez a gyártási utasításhoz"

#: build/templates/build/detail.html:210
msgid "Untracked stock has not been fully allocated for this Build Order"
msgstr "Nincs minden készlet lefoglalva ehhez a gyártási utasításhoz"

#: build/templates/build/detail.html:217
msgid "Allocate selected items"
msgstr "Kiválasztott tételek lefoglalása"

#: build/templates/build/detail.html:227
msgid "This Build Order does not have any associated untracked BOM items"
msgstr "Ez a gyártási utasítás egyáltalán nem tartalmaz nem követett alkatrészjegyzék tételt"

#: build/templates/build/detail.html:236
msgid "Incomplete Build Outputs"
msgstr "Befejezetlen gyártási kimenetek"

#: build/templates/build/detail.html:240
msgid "Create new build output"
msgstr "Új gyártási kimenet létrehozása"

#: build/templates/build/detail.html:241
msgid "New Build Output"
msgstr "Új gyártási kimenet"

#: build/templates/build/detail.html:255
msgid "Output Actions"
msgstr "Kimeneti műveletek"

#: build/templates/build/detail.html:260
msgid "Complete selected build outputs"
msgstr "Kiválasztott gyártási kimenetek befejezése"

#: build/templates/build/detail.html:261
msgid "Complete outputs"
msgstr "Befejezett kimenetek"

#: build/templates/build/detail.html:265
msgid "Delete selected build outputs"
msgstr "Kiválasztott gyártási kimenetek törlése"

#: build/templates/build/detail.html:266
msgid "Delete outputs"
msgstr "Kimenetek törlése"

#: build/templates/build/detail.html:274
#: stock/templates/stock/location.html:228 templates/stock_table.html:27
msgid "Printing Actions"
msgstr "Nyomtatási műveletek"

#: build/templates/build/detail.html:278 build/templates/build/detail.html:279
#: stock/templates/stock/location.html:232 templates/stock_table.html:31
msgid "Print labels"
msgstr "Címke nyomtatása"

#: build/templates/build/detail.html:301
msgid "Completed Build Outputs"
msgstr "Befejezett gyártási kimenetek"

#: build/templates/build/detail.html:313 build/templates/build/sidebar.html:19
#: company/templates/company/manufacturer_part.html:151
#: company/templates/company/manufacturer_part_sidebar.html:9
#: order/templates/order/po_sidebar.html:9
#: order/templates/order/purchase_order_detail.html:86
#: order/templates/order/sales_order_detail.html:140
#: order/templates/order/so_sidebar.html:15 part/templates/part/detail.html:233
#: part/templates/part/part_sidebar.html:60 stock/templates/stock/item.html:117
#: stock/templates/stock/stock_sidebar.html:23
msgid "Attachments"
msgstr "Mellékletek"

#: build/templates/build/detail.html:328
msgid "Build Notes"
msgstr "Gyártási megjegyzések"

#: build/templates/build/detail.html:511
msgid "Allocation Complete"
msgstr "Lefoglalás kész"

#: build/templates/build/detail.html:512
msgid "All untracked stock items have been allocated"
msgstr "A szükséges készlet már mind le lett foglalva"

#: build/templates/build/index.html:18 part/templates/part/detail.html:339
msgid "New Build Order"
msgstr "Új gyártási utasítás"

#: build/templates/build/index.html:37 build/templates/build/index.html:38
msgid "Print Build Orders"
msgstr "Gyártási utasítások nyomtatása"

#: build/templates/build/sidebar.html:5
msgid "Build Order Details"
msgstr "Gyártási utasítás részletei"

#: build/templates/build/sidebar.html:12
msgid "Incomplete Outputs"
msgstr "Befejezetlen kimenetek"

#: build/templates/build/sidebar.html:15
msgid "Completed Outputs"
msgstr "Befejezett kimenetek"

#: common/files.py:62
msgid "Unsupported file format: {ext.upper()}"
msgstr "Nem támogatott fájl formátum: {ext.upper()}"

#: common/files.py:64
msgid "Error reading file (invalid encoding)"
msgstr "Fájl beolvasási hiba (hibás encoding)"

#: common/files.py:69
msgid "Error reading file (invalid format)"
msgstr "Fájl beolvasási hiba (hibás formátum)"

#: common/files.py:71
msgid "Error reading file (incorrect dimension)"
msgstr "Fájl beolvasási hiba (hibás dimenzió)"

#: common/files.py:73
msgid "Error reading file (data could be corrupted)"
msgstr "Fájl beolvasási hiba (sérült lehet)"

#: common/forms.py:13
msgid "File"
msgstr "Fájl"

#: common/forms.py:14
msgid "Select file to upload"
msgstr "Feltöltendő fájl kiválasztása"

#: common/forms.py:28
msgid "{name.title()} File"
msgstr "{name.title()} Fájl"

#: common/forms.py:29
#, python-brace-format
msgid "Select {name} file to upload"
msgstr "{name} fájl kiválasztása feltöltéshez"

#: common/models.py:65 templates/js/translated/part.js:781
msgid "Updated"
msgstr "Frissítve"

#: common/models.py:66
msgid "Timestamp of last update"
msgstr "Legutóbbi frissítés időpontja"

#: common/models.py:495
msgid "Settings key (must be unique - case insensitive)"
msgstr "Beállítások kulcs (egyedinek kell lennie, nem kis- nagybetű érzékeny)"

#: common/models.py:497
msgid "Settings value"
msgstr "Beállítás értéke"

#: common/models.py:538
msgid "Chosen value is not a valid option"
msgstr "A kiválasztott érték nem egy érvényes lehetőség"

#: common/models.py:555
msgid "Value must be a boolean value"
msgstr "Az érték bináris kell legyen"

#: common/models.py:566
msgid "Value must be an integer value"
msgstr "Az érték egész szám kell legyen"

#: common/models.py:611
msgid "Key string must be unique"
msgstr "Kulcs string egyedi kell legyen"

#: common/models.py:795
msgid "No group"
msgstr "Nincs csoport"

#: common/models.py:820
msgid "An empty domain is not allowed."
msgstr "Üres domain nem engedélyezett."

#: common/models.py:822
#, python-brace-format
msgid "Invalid domain name: {domain}"
msgstr "Érvénytelen domain név: {domain}"

#: common/models.py:873
msgid "Restart required"
msgstr "Újraindítás szükséges"

#: common/models.py:874
msgid "A setting has been changed which requires a server restart"
msgstr "Egy olyan beállítás megváltozott ami a kiszolgáló újraindítását igényli"

#: common/models.py:881
msgid "Server Instance Name"
msgstr "Kiszolgáló példány neve"

#: common/models.py:883
msgid "String descriptor for the server instance"
msgstr "String leíró a kiszolgáló példányhoz"

#: common/models.py:888
msgid "Use instance name"
msgstr "Példány név használata"

#: common/models.py:889
msgid "Use the instance name in the title-bar"
msgstr "Példány név használata a címsorban"

#: common/models.py:895
msgid "Restrict showing `about`"
msgstr "Verzió infók megjelenítésének tiltása"

#: common/models.py:896
msgid "Show the `about` modal only to superusers"
msgstr "Verzió infók megjelenítése csak admin felhasználóknak"

#: common/models.py:902 company/models.py:98 company/models.py:99
msgid "Company name"
msgstr "Cég neve"

#: common/models.py:903
msgid "Internal company name"
msgstr "Belső cégnév"

#: common/models.py:908
msgid "Base URL"
msgstr "Kiindulási URL"

#: common/models.py:909
msgid "Base URL for server instance"
msgstr "Kiindulási URL a kiszolgáló példányhoz"

#: common/models.py:916
msgid "Default Currency"
msgstr "Alapértelmezett pénznem"

#: common/models.py:917
msgid "Select base currency for pricing caluclations"
<<<<<<< HEAD
msgstr ""
=======
msgstr "Válassz alap pénznemet az ár számításokhoz"
>>>>>>> dc3351d9

#: common/models.py:924
msgid "Download from URL"
msgstr "Letöltés URL-ről"

#: common/models.py:925
msgid "Allow download of remote images and files from external URL"
msgstr "Képek és fájlok letöltésének engedélyezése külső URL-ről"

#: common/models.py:931
msgid "Download Size Limit"
msgstr "Letöltési méret korlát"

#: common/models.py:932
msgid "Maximum allowable download size for remote image"
msgstr "Maximum megengedett letöltési mérete a távoli képeknek"

#: common/models.py:943
msgid "User-agent used to download from URL"
msgstr "Felhasznált User-agent az URL-ről letöltéshez"

#: common/models.py:944
msgid "Allow to override the user-agent used to download images and files from external URL (leave blank for the default)"
msgstr "A külső URL-ről letöltéshez használt user-agent felülbírálásának engedélyezése (hagyd üresen az alapértelmezéshez)"

#: common/models.py:949
msgid "Require confirm"
msgstr "Megerősítés igénylése"

#: common/models.py:950
msgid "Require explicit user confirmation for certain action."
msgstr "Kérjen felhasználói megerősítést bizonyos műveletekhez"

#: common/models.py:956
msgid "Tree Depth"
msgstr "Fa mélység"

#: common/models.py:957
msgid "Default tree depth for treeview. Deeper levels can be lazy loaded as they are needed."
msgstr "Alapértelmezett mélység a fa nézetekben. A mélyebb szintek betöltődnek ha szükségesek."

#: common/models.py:966
msgid "Automatic Backup"
msgstr "Automatikus biztonsági mentés"

#: common/models.py:967
msgid "Enable automatic backup of database and media files"
msgstr "Adatbázis és média fájlok automatikus biztonsági mentése"

#: common/models.py:973
<<<<<<< HEAD
msgid "Delete Old Tasks"
msgstr "Régi feladatok törlése"

#: common/models.py:974
msgid "Background task results will be deleted after specified number of days"
msgstr "Háttérfolyamat eredmények törlése megadott nap eltelte után"

#: common/models.py:984
msgid "Delete Error Logs"
msgstr "Hibanapló törlése"

#: common/models.py:985
msgid "Error logs will be deleted after specified number of days"
msgstr "Hibanapló bejegyzések törlése megadott nap eltelte után"

#: common/models.py:995 templates/InvenTree/notifications/history.html:13
=======
msgid "Days Between Backup"
msgstr "Biztonsági mentések közti napok"

#: common/models.py:974
msgid "Specify number of days between automated backup events"
msgstr "Hány naponta készüljön automatikus biztonsági mentés"

#: common/models.py:983
msgid "Delete Old Tasks"
msgstr "Régi feladatok törlése"

#: common/models.py:984
msgid "Background task results will be deleted after specified number of days"
msgstr "Háttérfolyamat eredmények törlése megadott nap eltelte után"

#: common/models.py:994
msgid "Delete Error Logs"
msgstr "Hibanapló törlése"

#: common/models.py:995
msgid "Error logs will be deleted after specified number of days"
msgstr "Hibanapló bejegyzések törlése megadott nap eltelte után"

#: common/models.py:1005 templates/InvenTree/notifications/history.html:13
>>>>>>> dc3351d9
#: templates/InvenTree/notifications/history.html:14
#: templates/InvenTree/notifications/notifications.html:77
msgid "Delete Notifications"
msgstr "Értesítések törlése"

<<<<<<< HEAD
#: common/models.py:996
msgid "User notifications will be deleted after specified number of days"
msgstr "Felhasználói értesítések törlése megadott nap eltelte után"

#: common/models.py:1006 templates/InvenTree/settings/sidebar.html:33
msgid "Barcode Support"
msgstr "Vonalkód támogatás"

#: common/models.py:1007
msgid "Enable barcode scanner support"
msgstr "Vonalkód olvasó engedélyezése"

#: common/models.py:1013
msgid "Barcode Input Delay"
msgstr "Vonalkód beadási késleltetés"

#: common/models.py:1014
msgid "Barcode input processing delay time"
msgstr "Vonalkód beadáskor a feldolgozás késleltetési ideje"

#: common/models.py:1024
msgid "Barcode Webcam Support"
msgstr "Webkamerás vonalkód olvasás"

#: common/models.py:1025
msgid "Allow barcode scanning via webcam in browser"
msgstr "Webkamerás kódolvasás engedélyezése a böngészőből"

#: common/models.py:1031
msgid "IPN Regex"
msgstr "IPN reguláris kifejezés"

#: common/models.py:1032
msgid "Regular expression pattern for matching Part IPN"
msgstr "Reguláris kifejezés ami illeszkedik az alkatrész IPN-re"

#: common/models.py:1036
msgid "Allow Duplicate IPN"
msgstr "Többször is előforduló IPN engedélyezése"

#: common/models.py:1037
msgid "Allow multiple parts to share the same IPN"
msgstr "Azonos IPN használható legyen több alkatrész esetén is"

#: common/models.py:1043
msgid "Allow Editing IPN"
msgstr "IPN szerkesztésének engedélyezése"

#: common/models.py:1044
msgid "Allow changing the IPN value while editing a part"
msgstr "IPN megváltoztatásánsak engedélyezése az alkatrész szerkesztése közben"

#: common/models.py:1050
msgid "Copy Part BOM Data"
msgstr "Alkatrészjegyzék adatok másolása"

#: common/models.py:1051
msgid "Copy BOM data by default when duplicating a part"
msgstr "Alkatrész másoláskor az alkatrészjegyzék adatokat is másoljuk alapból"

#: common/models.py:1057
msgid "Copy Part Parameter Data"
msgstr "Alkatrész paraméterek másolása"

#: common/models.py:1058
msgid "Copy parameter data by default when duplicating a part"
msgstr "Alkatrész másoláskor a paramétereket is másoljuk alapból"

#: common/models.py:1064
msgid "Copy Part Test Data"
msgstr "Alkatrész teszt adatok másolása"

#: common/models.py:1065
msgid "Copy test data by default when duplicating a part"
msgstr "Alkatrész másoláskor a tesztek adatait is másoljuk alapból"

#: common/models.py:1071
msgid "Copy Category Parameter Templates"
msgstr "Kategória paraméter sablonok másolása"

#: common/models.py:1072
msgid "Copy category parameter templates when creating a part"
msgstr "Kategória paraméter sablonok másolása alkatrész létrehozásakor"

#: common/models.py:1078 part/admin.py:41 part/models.py:3234
=======
#: common/models.py:1006
msgid "User notifications will be deleted after specified number of days"
msgstr "Felhasználói értesítések törlése megadott nap eltelte után"

#: common/models.py:1016 templates/InvenTree/settings/sidebar.html:33
msgid "Barcode Support"
msgstr "Vonalkód támogatás"

#: common/models.py:1017
msgid "Enable barcode scanner support"
msgstr "Vonalkód olvasó engedélyezése"

#: common/models.py:1023
msgid "Barcode Input Delay"
msgstr "Vonalkód beadási késleltetés"

#: common/models.py:1024
msgid "Barcode input processing delay time"
msgstr "Vonalkód beadáskor a feldolgozás késleltetési ideje"

#: common/models.py:1034
msgid "Barcode Webcam Support"
msgstr "Webkamerás vonalkód olvasás"

#: common/models.py:1035
msgid "Allow barcode scanning via webcam in browser"
msgstr "Webkamerás kódolvasás engedélyezése a böngészőből"

#: common/models.py:1041
msgid "IPN Regex"
msgstr "IPN reguláris kifejezés"

#: common/models.py:1042
msgid "Regular expression pattern for matching Part IPN"
msgstr "Reguláris kifejezés ami illeszkedik az alkatrész IPN-re"

#: common/models.py:1046
msgid "Allow Duplicate IPN"
msgstr "Többször is előforduló IPN engedélyezése"

#: common/models.py:1047
msgid "Allow multiple parts to share the same IPN"
msgstr "Azonos IPN használható legyen több alkatrész esetén is"

#: common/models.py:1053
msgid "Allow Editing IPN"
msgstr "IPN szerkesztésének engedélyezése"

#: common/models.py:1054
msgid "Allow changing the IPN value while editing a part"
msgstr "IPN megváltoztatásánsak engedélyezése az alkatrész szerkesztése közben"

#: common/models.py:1060
msgid "Copy Part BOM Data"
msgstr "Alkatrészjegyzék adatok másolása"

#: common/models.py:1061
msgid "Copy BOM data by default when duplicating a part"
msgstr "Alkatrész másoláskor az alkatrészjegyzék adatokat is másoljuk alapból"

#: common/models.py:1067
msgid "Copy Part Parameter Data"
msgstr "Alkatrész paraméterek másolása"

#: common/models.py:1068
msgid "Copy parameter data by default when duplicating a part"
msgstr "Alkatrész másoláskor a paramétereket is másoljuk alapból"

#: common/models.py:1074
msgid "Copy Part Test Data"
msgstr "Alkatrész teszt adatok másolása"

#: common/models.py:1075
msgid "Copy test data by default when duplicating a part"
msgstr "Alkatrész másoláskor a tesztek adatait is másoljuk alapból"

#: common/models.py:1081
msgid "Copy Category Parameter Templates"
msgstr "Kategória paraméter sablonok másolása"

#: common/models.py:1082
msgid "Copy category parameter templates when creating a part"
msgstr "Kategória paraméter sablonok másolása alkatrész létrehozásakor"

#: common/models.py:1088 part/admin.py:41 part/models.py:3234
>>>>>>> dc3351d9
#: report/models.py:158 templates/js/translated/table_filters.js:38
#: templates/js/translated/table_filters.js:516
msgid "Template"
msgstr "Sablon"

<<<<<<< HEAD
#: common/models.py:1079
msgid "Parts are templates by default"
msgstr "Alkatrészek alapból sablon alkatrészek legyenek"

#: common/models.py:1085 part/admin.py:37 part/admin.py:262 part/models.py:958
=======
#: common/models.py:1089
msgid "Parts are templates by default"
msgstr "Alkatrészek alapból sablon alkatrészek legyenek"

#: common/models.py:1095 part/admin.py:37 part/admin.py:262 part/models.py:958
>>>>>>> dc3351d9
#: templates/js/translated/bom.js:1602
#: templates/js/translated/table_filters.js:196
#: templates/js/translated/table_filters.js:475
msgid "Assembly"
msgstr "Gyártmány"

<<<<<<< HEAD
#: common/models.py:1086
msgid "Parts can be assembled from other components by default"
msgstr "Alkatrészeket alapból lehessen gyártani másik alkatrészekből"

#: common/models.py:1092 part/admin.py:38 part/models.py:964
=======
#: common/models.py:1096
msgid "Parts can be assembled from other components by default"
msgstr "Alkatrészeket alapból lehessen gyártani másik alkatrészekből"

#: common/models.py:1102 part/admin.py:38 part/models.py:964
>>>>>>> dc3351d9
#: templates/js/translated/table_filters.js:483
msgid "Component"
msgstr "Összetevő"

<<<<<<< HEAD
#: common/models.py:1093
msgid "Parts can be used as sub-components by default"
msgstr "Alkatrészek alapból használhatók összetevőként más alkatrészekhez"

#: common/models.py:1099 part/admin.py:39 part/models.py:975
msgid "Purchaseable"
msgstr "Beszerezhető"

#: common/models.py:1100
msgid "Parts are purchaseable by default"
msgstr "Alkatrészek alapból beszerezhetők legyenek"

#: common/models.py:1106 part/admin.py:40 part/models.py:980
=======
#: common/models.py:1103
msgid "Parts can be used as sub-components by default"
msgstr "Alkatrészek alapból használhatók összetevőként más alkatrészekhez"

#: common/models.py:1109 part/admin.py:39 part/models.py:975
msgid "Purchaseable"
msgstr "Beszerezhető"

#: common/models.py:1110
msgid "Parts are purchaseable by default"
msgstr "Alkatrészek alapból beszerezhetők legyenek"

#: common/models.py:1116 part/admin.py:40 part/models.py:980
>>>>>>> dc3351d9
#: templates/js/translated/table_filters.js:504
msgid "Salable"
msgstr "Értékesíthető"

<<<<<<< HEAD
#: common/models.py:1107
msgid "Parts are salable by default"
msgstr "Alkatrészek alapból eladhatók legyenek"

#: common/models.py:1113 part/admin.py:42 part/models.py:970
=======
#: common/models.py:1117
msgid "Parts are salable by default"
msgstr "Alkatrészek alapból eladhatók legyenek"

#: common/models.py:1123 part/admin.py:42 part/models.py:970
>>>>>>> dc3351d9
#: templates/js/translated/table_filters.js:46
#: templates/js/translated/table_filters.js:120
#: templates/js/translated/table_filters.js:520
msgid "Trackable"
msgstr "Követésre kötelezett"

<<<<<<< HEAD
#: common/models.py:1114
msgid "Parts are trackable by default"
msgstr "Alkatrészek alapból követésre kötelezettek legyenek"

#: common/models.py:1120 part/admin.py:43 part/models.py:990
=======
#: common/models.py:1124
msgid "Parts are trackable by default"
msgstr "Alkatrészek alapból követésre kötelezettek legyenek"

#: common/models.py:1130 part/admin.py:43 part/models.py:990
>>>>>>> dc3351d9
#: part/templates/part/part_base.html:156
#: templates/js/translated/table_filters.js:42
#: templates/js/translated/table_filters.js:524
msgid "Virtual"
msgstr "Virtuális"

<<<<<<< HEAD
#: common/models.py:1121
msgid "Parts are virtual by default"
msgstr "Alkatrészek alapból virtuálisak legyenek"

#: common/models.py:1127
msgid "Show Import in Views"
msgstr "Importálás megjelenítése a nézetekben"

#: common/models.py:1128
msgid "Display the import wizard in some part views"
msgstr "Import segéd megjelenítése néhány alkatrész nézetben"

#: common/models.py:1134
msgid "Show related parts"
msgstr "Kapcsolódó alkatrészek megjelenítése"

#: common/models.py:1135
msgid "Display related parts for a part"
msgstr "Alkatrész kapcsolódó alkatrészeinek megjelenítése"

#: common/models.py:1141
msgid "Initial Stock Data"
msgstr ""

#: common/models.py:1142
msgid "Allow creation of initial stock when adding a new part"
msgstr ""

#: common/models.py:1148 templates/js/translated/part.js:73
msgid "Initial Supplier Data"
msgstr ""

#: common/models.py:1149
msgid "Allow creation of initial supplier data when adding a new part"
msgstr ""

#: common/models.py:1155
msgid "Part Name Display Format"
msgstr "Alkatrész név megjelenítés formátuma"

#: common/models.py:1156
msgid "Format to display the part name"
msgstr "Formátum az alkatrész név megjelenítéséhez"

#: common/models.py:1163
msgid "Part Category Default Icon"
msgstr "Alkatrész kategória alapértelmezett ikon"

#: common/models.py:1164
msgid "Part category default icon (empty means no icon)"
msgstr "Alkatrész kategória alapértelmezett ikon (üres ha nincs)"

#: common/models.py:1169
msgid "Pricing Decimal Places"
msgstr "Áraknál használt tizedesjegyek száma"

#: common/models.py:1170
msgid "Number of decimal places to display when rendering pricing data"
msgstr "Tizedejegyek száma az árak megjelenítésekor"

#: common/models.py:1180
msgid "Use Supplier Pricing"
msgstr "Beszállítói árazás használata"

#: common/models.py:1181
msgid "Include supplier price breaks in overall pricing calculations"
msgstr "Beszállítói ársávok megjelenítése az általános árkalkulációkban"

#: common/models.py:1187
msgid "Purchase History Override"
msgstr "Beszerzési előzmények felülbírálása"

#: common/models.py:1188
msgid "Historical purchase order pricing overrides supplier price breaks"
msgstr "Beszerzési árelőzmények felülírják a beszállítói ársávokat"

#: common/models.py:1194
msgid "Use Stock Item Pricing"
msgstr ""

#: common/models.py:1195
msgid "Use pricing from manually entered stock data for pricing calculations"
msgstr ""

#: common/models.py:1201
msgid "Stock Item Pricing Age"
msgstr ""

#: common/models.py:1202
msgid "Exclude stock items older than this number of days from pricing calculations"
msgstr ""

#: common/models.py:1212
msgid "Use Variant Pricing"
msgstr "Alkatrészváltozat árak használata"

#: common/models.py:1213
msgid "Include variant pricing in overall pricing calculations"
msgstr "Alkatrészváltozat árak megjelenítése az általános árkalkulációkban"

#: common/models.py:1219
msgid "Active Variants Only"
msgstr "Csak az aktív változatokat"

#: common/models.py:1220
msgid "Only use active variant parts for calculating variant pricing"
msgstr "Csak az aktív alkatrészváltozatok használata az árazásban"

#: common/models.py:1226
msgid "Pricing Rebuild Time"
msgstr "Ár újraszámítás ideje"

#: common/models.py:1227
msgid "Number of days before part pricing is automatically updated"
msgstr "Árak automatikus frissítése ennyi nap után"

#: common/models.py:1228 common/models.py:1351
msgid "days"
msgstr "nap"

#: common/models.py:1237
msgid "Internal Prices"
msgstr "Belső árak"

#: common/models.py:1238
msgid "Enable internal prices for parts"
msgstr "Alkatrészekhez belső ár engedélyezése"

#: common/models.py:1244
msgid "Internal Price Override"
msgstr "Belső ár felülbírálása"

#: common/models.py:1245
msgid "If available, internal prices override price range calculations"
msgstr "Ha elérhetőek az árkalkulációkban a belső árak lesznek alapul véve"

#: common/models.py:1251
msgid "Enable label printing"
msgstr "Címke nyomtatás engedélyezése"

#: common/models.py:1252
msgid "Enable label printing from the web interface"
msgstr "Címke nyomtatás engedélyezése a web felületről"

#: common/models.py:1258
msgid "Label Image DPI"
msgstr "Címke kép DPI"

#: common/models.py:1259
msgid "DPI resolution when generating image files to supply to label printing plugins"
msgstr "Képek felbontása amik átadásra kerülnek címkenyomtató pluginoknak"

#: common/models.py:1268
msgid "Enable Reports"
msgstr "Riportok engedélyezése"

#: common/models.py:1269
msgid "Enable generation of reports"
msgstr "Riportok előállításának engedélyezése"

#: common/models.py:1275 templates/stats.html:25
msgid "Debug Mode"
msgstr "Debug mód"

#: common/models.py:1276
msgid "Generate reports in debug mode (HTML output)"
msgstr "Riportok előállítása HTML formátumban (hibakereséshez)"

#: common/models.py:1282
msgid "Page Size"
msgstr "Lapméret"

#: common/models.py:1283
msgid "Default page size for PDF reports"
msgstr "Alapértelmezett lapméret a PDF riportokhoz"

#: common/models.py:1293
msgid "Enable Test Reports"
msgstr "Teszt riportok engedélyezése"

#: common/models.py:1294
msgid "Enable generation of test reports"
msgstr "Teszt riportok előállításának engedélyezése"

#: common/models.py:1300
msgid "Attach Test Reports"
msgstr "Teszt riportok hozzáadása"

#: common/models.py:1301
msgid "When printing a Test Report, attach a copy of the Test Report to the associated Stock Item"
msgstr "Teszt riport nyomtatáskor egy másolat hozzáadása a készlet tételhez"

#: common/models.py:1307
msgid "Globally Unique Serials"
msgstr "Globálisan egyedi sorozatszámok"

#: common/models.py:1308
msgid "Serial numbers for stock items must be globally unique"
msgstr "A sorozatszámoknak egyedinek kell lennie a teljes készletre vonatkozóan"

#: common/models.py:1314
msgid "Autofill Serial Numbers"
msgstr "Sorozatszámok automatikus kitöltése"

#: common/models.py:1315
msgid "Autofill serial numbers in forms"
msgstr "Sorozatszámok automatikus kitöltése a formokon"

#: common/models.py:1321
msgid "Delete Depleted Stock"
msgstr "Kimerült készlet törlése"

#: common/models.py:1322
msgid "Determines default behaviour when a stock item is depleted"
msgstr "Alapértelmezett művelet mikor a készlet tétel elfogy"

#: common/models.py:1328
msgid "Batch Code Template"
msgstr "Batch kód sablon"

#: common/models.py:1329
msgid "Template for generating default batch codes for stock items"
msgstr "Sablon a készlet tételekhez alapértelmezett batch kódok előállításához"

#: common/models.py:1334
msgid "Stock Expiry"
msgstr "Készlet lejárata"

#: common/models.py:1335
msgid "Enable stock expiry functionality"
msgstr "Készlet lejárat kezelésének engedélyezése"

#: common/models.py:1341
msgid "Sell Expired Stock"
msgstr "Lejárt készlet értékesítése"

#: common/models.py:1342
msgid "Allow sale of expired stock"
msgstr "Lejárt készlet értékesítésének engedélyezése"

#: common/models.py:1348
msgid "Stock Stale Time"
msgstr "Álló készlet ideje"

#: common/models.py:1349
msgid "Number of days stock items are considered stale before expiring"
msgstr "Napok száma amennyivel a lejárat előtt a készlet tételeket állottnak vesszük"

#: common/models.py:1356
msgid "Build Expired Stock"
msgstr "Lejárt készlet gyártása"

#: common/models.py:1357
msgid "Allow building with expired stock"
msgstr "Gyártás engedélyezése lejárt készletből"

#: common/models.py:1363
msgid "Stock Ownership Control"
msgstr "Készlet tulajdonosok kezelése"

#: common/models.py:1364
msgid "Enable ownership control over stock locations and items"
msgstr "Tuajdonosok kezelésének engedélyezése a készlet helyekre és tételekre"

#: common/models.py:1370
msgid "Stock Location Default Icon"
msgstr "Hely alapértelmezett ikon"

#: common/models.py:1371
msgid "Stock location default icon (empty means no icon)"
msgstr "Hely alapértelmezett ikon (üres ha nincs)"

#: common/models.py:1376
msgid "Build Order Reference Pattern"
msgstr "Gyártási utasítás azonosító minta"

#: common/models.py:1377
msgid "Required pattern for generating Build Order reference field"
msgstr "Szükséges minta a gyártási utasítás azonosító mező előállításához"

#: common/models.py:1383
msgid "Sales Order Reference Pattern"
msgstr "Vevői rendelés azonosító minta"

#: common/models.py:1384
msgid "Required pattern for generating Sales Order reference field"
msgstr "Szükséges minta a vevői rendelés azonosító mező előállításához"

#: common/models.py:1390
msgid "Sales Order Default Shipment"
msgstr "Vevői rendeléshez alapértelmezett szállítmány"

#: common/models.py:1391
msgid "Enable creation of default shipment with sales orders"
msgstr "Szállítmány automatikus létrehozása az új vevő rendelésekhez"

#: common/models.py:1397
msgid "Edit Completed Sales Orders"
msgstr "Befejezett vevői rendelés szerkesztése"

#: common/models.py:1398
msgid "Allow editing of sales orders after they have been shipped or completed"
msgstr "Vevői rendelések szerkesztésének engedélyezése szállítás vagy befejezés után"

#: common/models.py:1404
msgid "Purchase Order Reference Pattern"
msgstr "Beszerzési rendelés azonosító minta"

#: common/models.py:1405
msgid "Required pattern for generating Purchase Order reference field"
msgstr "Szükséges minta a beszerzési rendelés azonosító mező előállításához"

#: common/models.py:1411
msgid "Edit Completed Purchase Orders"
msgstr "Befejezett beszerzési rendelés szerkesztése"

#: common/models.py:1412
msgid "Allow editing of purchase orders after they have been shipped or completed"
msgstr "Beszérzési rendelések szerkesztésének engedélyezése kiküldés vagy befejezés után"

#: common/models.py:1419
msgid "Enable password forgot"
msgstr "Elfelejtett jelszó engedélyezése"

#: common/models.py:1420
msgid "Enable password forgot function on the login pages"
msgstr "Elfelejtett jelszó funkció engedélyezése a bejentkező oldalon"

#: common/models.py:1426
msgid "Enable registration"
msgstr "Regisztráció engedélyezése"

#: common/models.py:1427
msgid "Enable self-registration for users on the login pages"
msgstr "Felhaszálók önkéntes regisztrációjának engedélyezése a bejelentkező oldalon"

#: common/models.py:1433
msgid "Enable SSO"
msgstr "SSO engedélyezése"

#: common/models.py:1434
msgid "Enable SSO on the login pages"
msgstr "SSO engedélyezése a bejelentkező oldalon"

#: common/models.py:1440
msgid "Enable SSO registration"
msgstr "SSO regisztráció engedélyezése"

#: common/models.py:1441
msgid "Enable self-registration via SSO for users on the login pages"
msgstr "Felhaszálók önkéntes regisztrációjának engedélyezése SSO-n keresztül a bejelentkező oldalon"

#: common/models.py:1447
msgid "Email required"
msgstr "Email szükséges"

#: common/models.py:1448
msgid "Require user to supply mail on signup"
msgstr "Kötelező email megadás regisztrációkor"

#: common/models.py:1454
msgid "Auto-fill SSO users"
msgstr "SSO felhasználók automatikus kitöltése"

#: common/models.py:1455
msgid "Automatically fill out user-details from SSO account-data"
msgstr "Felhasználó adatainak automatikus kitöltése az SSO fiókadatokból"

#: common/models.py:1461
msgid "Mail twice"
msgstr "Email kétszer"

#: common/models.py:1462
msgid "On signup ask users twice for their mail"
msgstr "Regisztráláskor kétszer kérdezze a felhasználó email címét"

#: common/models.py:1468
msgid "Password twice"
msgstr "Jelszó kétszer"

#: common/models.py:1469
msgid "On signup ask users twice for their password"
msgstr "Regisztráláskor kétszer kérdezze a felhasználó jelszavát"

#: common/models.py:1475
msgid "Allowed domains"
msgstr "Engedélyezett domainek"

#: common/models.py:1476
msgid "Restrict signup to certain domains (comma-separated, strarting with @)"
msgstr "Ezekről a domain-ekről a regisztráció tiltása (vesszővel elválasztva, @-el kezdve)"

#: common/models.py:1482
msgid "Group on signup"
msgstr "Csoport regisztráláskor"

#: common/models.py:1483
msgid "Group to which new users are assigned on registration"
msgstr "Csoport amihez a frissen regisztrált felhasználók hozzá lesznek rendelve"

#: common/models.py:1489
msgid "Enforce MFA"
msgstr "Többfaktoros hitelesítés kényszerítése"

#: common/models.py:1490
msgid "Users must use multifactor security."
msgstr "A felhasználóknak többfaktoros hitelesítést kell használniuk."

#: common/models.py:1496
msgid "Check plugins on startup"
msgstr "Pluginok ellenőrzése indításkor"

#: common/models.py:1497
msgid "Check that all plugins are installed on startup - enable in container environments"
msgstr "Ellenőrizze induláskor hogy minden plugin telepítve van - engedélyezd konténer környezetben (docker)"

#: common/models.py:1504
msgid "Check plugin signatures"
msgstr "Plugin aláírások ellenőrzése"

#: common/models.py:1505
msgid "Check and show signatures for plugins"
msgstr "Pluginok aláírásainak ellenőrzése és megjelenítése"

#: common/models.py:1512
msgid "Enable URL integration"
msgstr "URL integráció engedélyezése"

#: common/models.py:1513
msgid "Enable plugins to add URL routes"
msgstr "URL útvonalalak hozzáadásának engedélyezése a pluginok számára"

#: common/models.py:1520
msgid "Enable navigation integration"
msgstr "Navigációs integráció engedélyezése"

#: common/models.py:1521
msgid "Enable plugins to integrate into navigation"
msgstr "Navigációs integráció engedélyezése a pluginok számára"

#: common/models.py:1528
msgid "Enable app integration"
msgstr "App integráció engedélyezése"

#: common/models.py:1529
msgid "Enable plugins to add apps"
msgstr "App hozzáadásának engedélyezése a pluginok számára"

#: common/models.py:1536
msgid "Enable schedule integration"
msgstr "Ütemezés integráció engedélyezése"

#: common/models.py:1537
msgid "Enable plugins to run scheduled tasks"
msgstr "Háttérben futó feladatok hozzáadásának engedélyezése a pluginok számára"

#: common/models.py:1544
msgid "Enable event integration"
msgstr "Esemény integráció engedélyezése"

#: common/models.py:1545
msgid "Enable plugins to respond to internal events"
msgstr "Belső eseményekre reagálás engedélyezése a pluginok számára"

#: common/models.py:1564 common/models.py:1913
msgid "Settings key (must be unique - case insensitive"
msgstr "Beállítások kulcs (egyedinek kell lennie, nem kis- nagybetű érzékeny"

#: common/models.py:1586
msgid "Show subscribed parts"
msgstr "Értesítésre beállított alkatrészek megjelenítése"

#: common/models.py:1587
msgid "Show subscribed parts on the homepage"
msgstr "Alkatrész értesítések megjelenítése a főoldalon"

#: common/models.py:1593
msgid "Show subscribed categories"
msgstr "Értesítésre beállított kategóriák megjelenítése"

#: common/models.py:1594
msgid "Show subscribed part categories on the homepage"
msgstr "Alkatrész kategória értesítések megjelenítése a főoldalon"

#: common/models.py:1600
msgid "Show latest parts"
msgstr "Legújabb alkatrészek megjelenítése"

#: common/models.py:1601
msgid "Show latest parts on the homepage"
msgstr "Legújabb alkatrészek megjelenítése a főoldalon"

#: common/models.py:1607
msgid "Recent Part Count"
msgstr "Legfrissebb alkatrész szám"

#: common/models.py:1608
msgid "Number of recent parts to display on index page"
msgstr "Főoldalon megjelenítendő legújabb alkatrészek"

#: common/models.py:1614
msgid "Show unvalidated BOMs"
msgstr "Jóváhagyás nélküli alkatrészjegyzékek megjelenítése"

#: common/models.py:1615
msgid "Show BOMs that await validation on the homepage"
msgstr "Jóváhagyásra váró alkatrészjegyzékek megjelenítése a főoldalon"

#: common/models.py:1621
msgid "Show recent stock changes"
msgstr "Legfrissebb készlet változások megjelenítése"

#: common/models.py:1622
msgid "Show recently changed stock items on the homepage"
msgstr "Legutóbb megváltozott alkatrészek megjelenítése a főoldalon"

#: common/models.py:1628
msgid "Recent Stock Count"
msgstr "Legfrissebb készlet mennyiség"

#: common/models.py:1629
msgid "Number of recent stock items to display on index page"
msgstr "Főoldalon megjelenítendő legújabb készlet tételek száma"

#: common/models.py:1635
msgid "Show low stock"
msgstr "Alacsony készlet megjelenítése"

#: common/models.py:1636
msgid "Show low stock items on the homepage"
msgstr "Alacsony készletek megjelenítése a főoldalon"

#: common/models.py:1642
msgid "Show depleted stock"
msgstr "Kimerült készlet megjelenítése"

#: common/models.py:1643
msgid "Show depleted stock items on the homepage"
msgstr "Kimerült készletek megjelenítése a főoldalon"

#: common/models.py:1649
msgid "Show needed stock"
msgstr "Gyártáshoz szükséges készlet megjelenítése"

#: common/models.py:1650
msgid "Show stock items needed for builds on the homepage"
msgstr "Gyártáshoz szükséges készletek megjelenítése a főoldalon"

#: common/models.py:1656
msgid "Show expired stock"
msgstr "Lejárt készlet megjelenítése"

#: common/models.py:1657
msgid "Show expired stock items on the homepage"
msgstr "Lejárt készletek megjelenítése a főoldalon"

#: common/models.py:1663
msgid "Show stale stock"
msgstr "Állott készlet megjelenítése"

#: common/models.py:1664
msgid "Show stale stock items on the homepage"
msgstr "Álló készletek megjelenítése a főoldalon"

#: common/models.py:1670
msgid "Show pending builds"
msgstr "Függő gyártások megjelenítése"

#: common/models.py:1671
msgid "Show pending builds on the homepage"
msgstr "Folyamatban lévő gyártások megjelenítése a főoldalon"

#: common/models.py:1677
msgid "Show overdue builds"
msgstr "Késésben lévő gyártások megjelenítése"

#: common/models.py:1678
msgid "Show overdue builds on the homepage"
msgstr "Késésben lévő gyártások megjelenítése a főoldalon"

#: common/models.py:1684
msgid "Show outstanding POs"
msgstr "Kintlévő beszerzési rendelések megjelenítése"

#: common/models.py:1685
msgid "Show outstanding POs on the homepage"
msgstr "Kintlévő beszerzési rendelések megjelenítése a főoldalon"

#: common/models.py:1691
msgid "Show overdue POs"
msgstr "Késésben lévő megrendelések megjelenítése"

#: common/models.py:1692
msgid "Show overdue POs on the homepage"
msgstr "Késésben lévő megrendelések megjelenítése a főoldalon"

#: common/models.py:1698
msgid "Show outstanding SOs"
msgstr "Függő vevői rendelések megjelenítése"

#: common/models.py:1699
msgid "Show outstanding SOs on the homepage"
msgstr "Függő vevői rendelések megjelenítése a főoldalon"

#: common/models.py:1705
msgid "Show overdue SOs"
msgstr "Késésben lévő vevői rendelések megjelenítése"

#: common/models.py:1706
msgid "Show overdue SOs on the homepage"
msgstr "Késésben lévő vevői rendelések megjelenítése a főoldalon"

#: common/models.py:1712
msgid "Show News"
msgstr "Hírek megjelenítése"

#: common/models.py:1713
msgid "Show news on the homepage"
msgstr "Hírek megjelenítése a főoldalon"

#: common/models.py:1719
msgid "Inline label display"
msgstr "Beágyazott címke megjelenítés"

#: common/models.py:1720
msgid "Display PDF labels in the browser, instead of downloading as a file"
msgstr "PDF címkék megjelenítése a böngészőben letöltés helyett"

#: common/models.py:1726
msgid "Inline report display"
msgstr "Beágyazott riport megjelenítés"

#: common/models.py:1727
msgid "Display PDF reports in the browser, instead of downloading as a file"
msgstr "PDF riport megjelenítése a böngészőben letöltés helyett"

#: common/models.py:1733
msgid "Search Parts"
msgstr "Alkatrészek keresése"

#: common/models.py:1734
msgid "Display parts in search preview window"
msgstr "Alkatrészek megjelenítése a keresési előnézetben"

#: common/models.py:1740
msgid "Seach Supplier Parts"
msgstr "Beszállítói alkatrészek keresése"

#: common/models.py:1741
msgid "Display supplier parts in search preview window"
msgstr "Beszállítói alkatrészek megjelenítése a keresési előnézetben"

#: common/models.py:1747
msgid "Search Manufacturer Parts"
msgstr "Gyártói alkatrészek keresése"

#: common/models.py:1748
msgid "Display manufacturer parts in search preview window"
msgstr "Gyártói alkatrészek megjelenítése a keresési előnézetben"

#: common/models.py:1754
msgid "Hide Inactive Parts"
msgstr "Inaktív alkatrészek elrejtése"

#: common/models.py:1755
msgid "Excluded inactive parts from search preview window"
msgstr "Inaktív alkatrészek kihagyása a keresési előnézet találataiból"

#: common/models.py:1761
msgid "Search Categories"
msgstr "Kategóriák keresése"

#: common/models.py:1762
msgid "Display part categories in search preview window"
msgstr "Alkatrész kategóriák megjelenítése a keresési előnézetben"

#: common/models.py:1768
msgid "Search Stock"
msgstr "Készlet keresése"

#: common/models.py:1769
msgid "Display stock items in search preview window"
msgstr "Készlet tételek megjelenítése a keresési előnézetben"

#: common/models.py:1775
msgid "Hide Unavailable Stock Items"
msgstr "Nem elérhető készlet tételek elrejtése"

#: common/models.py:1776
msgid "Exclude stock items which are not available from the search preview window"
msgstr "Nem elérhető készlet kihagyása a keresési előnézet találataiból"

#: common/models.py:1782
msgid "Search Locations"
msgstr "Helyek keresése"

#: common/models.py:1783
msgid "Display stock locations in search preview window"
msgstr "Készlet helyek megjelenítése a keresési előnézetben"

#: common/models.py:1789
msgid "Search Companies"
msgstr "Cégek keresése"

#: common/models.py:1790
msgid "Display companies in search preview window"
msgstr "Cégek megjelenítése a keresési előnézetben"

#: common/models.py:1796
msgid "Search Build Orders"
msgstr "Gyártási utasítások keresése"

#: common/models.py:1797
msgid "Display build orders in search preview window"
msgstr "Gyártási utasítások megjelenítése a keresés előnézet ablakban"

#: common/models.py:1803
msgid "Search Purchase Orders"
msgstr "Beszerzési rendelések keresése"

#: common/models.py:1804
msgid "Display purchase orders in search preview window"
msgstr "Beszerzési rendelések megjelenítése a keresési előnézetben"

#: common/models.py:1810
msgid "Exclude Inactive Purchase Orders"
msgstr "Inaktív beszerzési rendelések kihagyása"

#: common/models.py:1811
msgid "Exclude inactive purchase orders from search preview window"
msgstr "Inaktív beszerzési rendelések kihagyása a keresési előnézet találataiból"

#: common/models.py:1817
msgid "Search Sales Orders"
msgstr "Vevői rendelések keresése"

#: common/models.py:1818
msgid "Display sales orders in search preview window"
msgstr "Vevői rendelések megjelenítése a keresési előnézetben"

#: common/models.py:1824
msgid "Exclude Inactive Sales Orders"
msgstr "Inaktív vevői rendelések kihagyása"

#: common/models.py:1825
msgid "Exclude inactive sales orders from search preview window"
msgstr "Inaktív vevői rendelések kihagyása a keresési előnézet találataiból"

#: common/models.py:1831
msgid "Search Preview Results"
msgstr "Keresési előnézet eredményei"

#: common/models.py:1832
msgid "Number of results to show in each section of the search preview window"
msgstr "A keresési előnézetben megjelenítendő eredmények száma szekciónként"

#: common/models.py:1838
msgid "Show Quantity in Forms"
msgstr "Mennyiség megjelenítése a formokon"

#: common/models.py:1839
msgid "Display available part quantity in some forms"
msgstr "Rendelkezésre álló alkatrész mennyiség megjelenítése néhány formon"

#: common/models.py:1845
msgid "Escape Key Closes Forms"
msgstr "ESC billentyű zárja be a formot"

#: common/models.py:1846
msgid "Use the escape key to close modal forms"
msgstr "ESC billentyű használata a modális formok bezárásához"

#: common/models.py:1852
msgid "Fixed Navbar"
msgstr "Rögzített menüsor"

#: common/models.py:1853
msgid "The navbar position is fixed to the top of the screen"
msgstr "A menü pozíciója mindig rögzítve a lap tetején"

#: common/models.py:1859
msgid "Date Format"
msgstr "Dátum formátum"

#: common/models.py:1860
msgid "Preferred format for displaying dates"
msgstr "Preferált dátum formátum a dátumok kijelzésekor"

#: common/models.py:1874 part/templates/part/detail.html:41
msgid "Part Scheduling"
msgstr "Alkatrész ütemezés"

#: common/models.py:1875
msgid "Display part scheduling information"
msgstr "Alkatrész ütemezési információk megjelenítése"

#: common/models.py:1881 part/templates/part/detail.html:61
=======
#: common/models.py:1131
msgid "Parts are virtual by default"
msgstr "Alkatrészek alapból virtuálisak legyenek"

#: common/models.py:1137
msgid "Show Import in Views"
msgstr "Importálás megjelenítése a nézetekben"

#: common/models.py:1138
msgid "Display the import wizard in some part views"
msgstr "Import segéd megjelenítése néhány alkatrész nézetben"

#: common/models.py:1144
msgid "Show related parts"
msgstr "Kapcsolódó alkatrészek megjelenítése"

#: common/models.py:1145
msgid "Display related parts for a part"
msgstr "Alkatrész kapcsolódó alkatrészeinek megjelenítése"

#: common/models.py:1151
msgid "Initial Stock Data"
msgstr "Kezdeti készlet adatok"

#: common/models.py:1152
msgid "Allow creation of initial stock when adding a new part"
msgstr "Kezdeti készlet létrehozása új alkatrész felvételekor"

#: common/models.py:1158 templates/js/translated/part.js:73
msgid "Initial Supplier Data"
msgstr "Kezdeti beszállítói adatok"

#: common/models.py:1159
msgid "Allow creation of initial supplier data when adding a new part"
msgstr "Kezdeti beszállítói adatok létrehozása új alkatrész felvételekor"

#: common/models.py:1165
msgid "Part Name Display Format"
msgstr "Alkatrész név megjelenítés formátuma"

#: common/models.py:1166
msgid "Format to display the part name"
msgstr "Formátum az alkatrész név megjelenítéséhez"

#: common/models.py:1173
msgid "Part Category Default Icon"
msgstr "Alkatrész kategória alapértelmezett ikon"

#: common/models.py:1174
msgid "Part category default icon (empty means no icon)"
msgstr "Alkatrész kategória alapértelmezett ikon (üres ha nincs)"

#: common/models.py:1179
msgid "Pricing Decimal Places"
msgstr "Áraknál használt tizedesjegyek száma"

#: common/models.py:1180
msgid "Number of decimal places to display when rendering pricing data"
msgstr "Tizedejegyek száma az árak megjelenítésekor"

#: common/models.py:1190
msgid "Use Supplier Pricing"
msgstr "Beszállítói árazás használata"

#: common/models.py:1191
msgid "Include supplier price breaks in overall pricing calculations"
msgstr "Beszállítói ársávok megjelenítése az általános árkalkulációkban"

#: common/models.py:1197
msgid "Purchase History Override"
msgstr "Beszerzési előzmények felülbírálása"

#: common/models.py:1198
msgid "Historical purchase order pricing overrides supplier price breaks"
msgstr "Beszerzési árelőzmények felülírják a beszállítói ársávokat"

#: common/models.py:1204
msgid "Use Stock Item Pricing"
msgstr "Készlet tétel ár használata"

#: common/models.py:1205
msgid "Use pricing from manually entered stock data for pricing calculations"
msgstr "A kézzel bevitt készlet tétel árak használata az árszámításokhoz"

#: common/models.py:1211
msgid "Stock Item Pricing Age"
msgstr "Készlet tétel ár kora"

#: common/models.py:1212
msgid "Exclude stock items older than this number of days from pricing calculations"
msgstr "Az ennyi napnál régebbi készlet tételek kizárása az árszámításból"

#: common/models.py:1222
msgid "Use Variant Pricing"
msgstr "Alkatrészváltozat árak használata"

#: common/models.py:1223
msgid "Include variant pricing in overall pricing calculations"
msgstr "Alkatrészváltozat árak megjelenítése az általános árkalkulációkban"

#: common/models.py:1229
msgid "Active Variants Only"
msgstr "Csak az aktív változatokat"

#: common/models.py:1230
msgid "Only use active variant parts for calculating variant pricing"
msgstr "Csak az aktív alkatrészváltozatok használata az árazásban"

#: common/models.py:1236
msgid "Pricing Rebuild Time"
msgstr "Ár újraszámítás ideje"

#: common/models.py:1237
msgid "Number of days before part pricing is automatically updated"
msgstr "Árak automatikus frissítése ennyi nap után"

#: common/models.py:1238 common/models.py:1361
msgid "days"
msgstr "nap"

#: common/models.py:1247
msgid "Internal Prices"
msgstr "Belső árak"

#: common/models.py:1248
msgid "Enable internal prices for parts"
msgstr "Alkatrészekhez belső ár engedélyezése"

#: common/models.py:1254
msgid "Internal Price Override"
msgstr "Belső ár felülbírálása"

#: common/models.py:1255
msgid "If available, internal prices override price range calculations"
msgstr "Ha elérhetőek az árkalkulációkban a belső árak lesznek alapul véve"

#: common/models.py:1261
msgid "Enable label printing"
msgstr "Címke nyomtatás engedélyezése"

#: common/models.py:1262
msgid "Enable label printing from the web interface"
msgstr "Címke nyomtatás engedélyezése a web felületről"

#: common/models.py:1268
msgid "Label Image DPI"
msgstr "Címke kép DPI"

#: common/models.py:1269
msgid "DPI resolution when generating image files to supply to label printing plugins"
msgstr "Képek felbontása amik átadásra kerülnek címkenyomtató pluginoknak"

#: common/models.py:1278
msgid "Enable Reports"
msgstr "Riportok engedélyezése"

#: common/models.py:1279
msgid "Enable generation of reports"
msgstr "Riportok előállításának engedélyezése"

#: common/models.py:1285 templates/stats.html:25
msgid "Debug Mode"
msgstr "Debug mód"

#: common/models.py:1286
msgid "Generate reports in debug mode (HTML output)"
msgstr "Riportok előállítása HTML formátumban (hibakereséshez)"

#: common/models.py:1292
msgid "Page Size"
msgstr "Lapméret"

#: common/models.py:1293
msgid "Default page size for PDF reports"
msgstr "Alapértelmezett lapméret a PDF riportokhoz"

#: common/models.py:1303
msgid "Enable Test Reports"
msgstr "Teszt riportok engedélyezése"

#: common/models.py:1304
msgid "Enable generation of test reports"
msgstr "Teszt riportok előállításának engedélyezése"

#: common/models.py:1310
msgid "Attach Test Reports"
msgstr "Teszt riportok hozzáadása"

#: common/models.py:1311
msgid "When printing a Test Report, attach a copy of the Test Report to the associated Stock Item"
msgstr "Teszt riport nyomtatáskor egy másolat hozzáadása a készlet tételhez"

#: common/models.py:1317
msgid "Globally Unique Serials"
msgstr "Globálisan egyedi sorozatszámok"

#: common/models.py:1318
msgid "Serial numbers for stock items must be globally unique"
msgstr "A sorozatszámoknak egyedinek kell lennie a teljes készletre vonatkozóan"

#: common/models.py:1324
msgid "Autofill Serial Numbers"
msgstr "Sorozatszámok automatikus kitöltése"

#: common/models.py:1325
msgid "Autofill serial numbers in forms"
msgstr "Sorozatszámok automatikus kitöltése a formokon"

#: common/models.py:1331
msgid "Delete Depleted Stock"
msgstr "Kimerült készlet törlése"

#: common/models.py:1332
msgid "Determines default behaviour when a stock item is depleted"
msgstr "Alapértelmezett művelet mikor a készlet tétel elfogy"

#: common/models.py:1338
msgid "Batch Code Template"
msgstr "Batch kód sablon"

#: common/models.py:1339
msgid "Template for generating default batch codes for stock items"
msgstr "Sablon a készlet tételekhez alapértelmezett batch kódok előállításához"

#: common/models.py:1344
msgid "Stock Expiry"
msgstr "Készlet lejárata"

#: common/models.py:1345
msgid "Enable stock expiry functionality"
msgstr "Készlet lejárat kezelésének engedélyezése"

#: common/models.py:1351
msgid "Sell Expired Stock"
msgstr "Lejárt készlet értékesítése"

#: common/models.py:1352
msgid "Allow sale of expired stock"
msgstr "Lejárt készlet értékesítésének engedélyezése"

#: common/models.py:1358
msgid "Stock Stale Time"
msgstr "Álló készlet ideje"

#: common/models.py:1359
msgid "Number of days stock items are considered stale before expiring"
msgstr "Napok száma amennyivel a lejárat előtt a készlet tételeket állottnak vesszük"

#: common/models.py:1366
msgid "Build Expired Stock"
msgstr "Lejárt készlet gyártása"

#: common/models.py:1367
msgid "Allow building with expired stock"
msgstr "Gyártás engedélyezése lejárt készletből"

#: common/models.py:1373
msgid "Stock Ownership Control"
msgstr "Készlet tulajdonosok kezelése"

#: common/models.py:1374
msgid "Enable ownership control over stock locations and items"
msgstr "Tuajdonosok kezelésének engedélyezése a készlet helyekre és tételekre"

#: common/models.py:1380
msgid "Stock Location Default Icon"
msgstr "Hely alapértelmezett ikon"

#: common/models.py:1381
msgid "Stock location default icon (empty means no icon)"
msgstr "Hely alapértelmezett ikon (üres ha nincs)"

#: common/models.py:1386
msgid "Build Order Reference Pattern"
msgstr "Gyártási utasítás azonosító minta"

#: common/models.py:1387
msgid "Required pattern for generating Build Order reference field"
msgstr "Szükséges minta a gyártási utasítás azonosító mező előállításához"

#: common/models.py:1393
msgid "Sales Order Reference Pattern"
msgstr "Vevői rendelés azonosító minta"

#: common/models.py:1394
msgid "Required pattern for generating Sales Order reference field"
msgstr "Szükséges minta a vevői rendelés azonosító mező előállításához"

#: common/models.py:1400
msgid "Sales Order Default Shipment"
msgstr "Vevői rendeléshez alapértelmezett szállítmány"

#: common/models.py:1401
msgid "Enable creation of default shipment with sales orders"
msgstr "Szállítmány automatikus létrehozása az új vevő rendelésekhez"

#: common/models.py:1407
msgid "Edit Completed Sales Orders"
msgstr "Befejezett vevői rendelés szerkesztése"

#: common/models.py:1408
msgid "Allow editing of sales orders after they have been shipped or completed"
msgstr "Vevői rendelések szerkesztésének engedélyezése szállítás vagy befejezés után"

#: common/models.py:1414
msgid "Purchase Order Reference Pattern"
msgstr "Beszerzési rendelés azonosító minta"

#: common/models.py:1415
msgid "Required pattern for generating Purchase Order reference field"
msgstr "Szükséges minta a beszerzési rendelés azonosító mező előállításához"

#: common/models.py:1421
msgid "Edit Completed Purchase Orders"
msgstr "Befejezett beszerzési rendelés szerkesztése"

#: common/models.py:1422
msgid "Allow editing of purchase orders after they have been shipped or completed"
msgstr "Beszérzési rendelések szerkesztésének engedélyezése kiküldés vagy befejezés után"

#: common/models.py:1429
msgid "Enable password forgot"
msgstr "Elfelejtett jelszó engedélyezése"

#: common/models.py:1430
msgid "Enable password forgot function on the login pages"
msgstr "Elfelejtett jelszó funkció engedélyezése a bejentkező oldalon"

#: common/models.py:1436
msgid "Enable registration"
msgstr "Regisztráció engedélyezése"

#: common/models.py:1437
msgid "Enable self-registration for users on the login pages"
msgstr "Felhaszálók önkéntes regisztrációjának engedélyezése a bejelentkező oldalon"

#: common/models.py:1443
msgid "Enable SSO"
msgstr "SSO engedélyezése"

#: common/models.py:1444
msgid "Enable SSO on the login pages"
msgstr "SSO engedélyezése a bejelentkező oldalon"

#: common/models.py:1450
msgid "Enable SSO registration"
msgstr "SSO regisztráció engedélyezése"

#: common/models.py:1451
msgid "Enable self-registration via SSO for users on the login pages"
msgstr "Felhaszálók önkéntes regisztrációjának engedélyezése SSO-n keresztül a bejelentkező oldalon"

#: common/models.py:1457
msgid "Email required"
msgstr "Email szükséges"

#: common/models.py:1458
msgid "Require user to supply mail on signup"
msgstr "Kötelező email megadás regisztrációkor"

#: common/models.py:1464
msgid "Auto-fill SSO users"
msgstr "SSO felhasználók automatikus kitöltése"

#: common/models.py:1465
msgid "Automatically fill out user-details from SSO account-data"
msgstr "Felhasználó adatainak automatikus kitöltése az SSO fiókadatokból"

#: common/models.py:1471
msgid "Mail twice"
msgstr "Email kétszer"

#: common/models.py:1472
msgid "On signup ask users twice for their mail"
msgstr "Regisztráláskor kétszer kérdezze a felhasználó email címét"

#: common/models.py:1478
msgid "Password twice"
msgstr "Jelszó kétszer"

#: common/models.py:1479
msgid "On signup ask users twice for their password"
msgstr "Regisztráláskor kétszer kérdezze a felhasználó jelszavát"

#: common/models.py:1485
msgid "Allowed domains"
msgstr "Engedélyezett domainek"

#: common/models.py:1486
msgid "Restrict signup to certain domains (comma-separated, strarting with @)"
msgstr "Ezekről a domain-ekről a regisztráció tiltása (vesszővel elválasztva, @-el kezdve)"

#: common/models.py:1492
msgid "Group on signup"
msgstr "Csoport regisztráláskor"

#: common/models.py:1493
msgid "Group to which new users are assigned on registration"
msgstr "Csoport amihez a frissen regisztrált felhasználók hozzá lesznek rendelve"

#: common/models.py:1499
msgid "Enforce MFA"
msgstr "Többfaktoros hitelesítés kényszerítése"

#: common/models.py:1500
msgid "Users must use multifactor security."
msgstr "A felhasználóknak többfaktoros hitelesítést kell használniuk."

#: common/models.py:1506
msgid "Check plugins on startup"
msgstr "Pluginok ellenőrzése indításkor"

#: common/models.py:1507
msgid "Check that all plugins are installed on startup - enable in container environments"
msgstr "Ellenőrizze induláskor hogy minden plugin telepítve van - engedélyezd konténer környezetben (docker)"

#: common/models.py:1514
msgid "Check plugin signatures"
msgstr "Plugin aláírások ellenőrzése"

#: common/models.py:1515
msgid "Check and show signatures for plugins"
msgstr "Pluginok aláírásainak ellenőrzése és megjelenítése"

#: common/models.py:1522
msgid "Enable URL integration"
msgstr "URL integráció engedélyezése"

#: common/models.py:1523
msgid "Enable plugins to add URL routes"
msgstr "URL útvonalalak hozzáadásának engedélyezése a pluginok számára"

#: common/models.py:1530
msgid "Enable navigation integration"
msgstr "Navigációs integráció engedélyezése"

#: common/models.py:1531
msgid "Enable plugins to integrate into navigation"
msgstr "Navigációs integráció engedélyezése a pluginok számára"

#: common/models.py:1538
msgid "Enable app integration"
msgstr "App integráció engedélyezése"

#: common/models.py:1539
msgid "Enable plugins to add apps"
msgstr "App hozzáadásának engedélyezése a pluginok számára"

#: common/models.py:1546
msgid "Enable schedule integration"
msgstr "Ütemezés integráció engedélyezése"

#: common/models.py:1547
msgid "Enable plugins to run scheduled tasks"
msgstr "Háttérben futó feladatok hozzáadásának engedélyezése a pluginok számára"

#: common/models.py:1554
msgid "Enable event integration"
msgstr "Esemény integráció engedélyezése"

#: common/models.py:1555
msgid "Enable plugins to respond to internal events"
msgstr "Belső eseményekre reagálás engedélyezése a pluginok számára"

#: common/models.py:1574 common/models.py:1923
msgid "Settings key (must be unique - case insensitive"
msgstr "Beállítások kulcs (egyedinek kell lennie, nem kis- nagybetű érzékeny"

#: common/models.py:1596
msgid "Show subscribed parts"
msgstr "Értesítésre beállított alkatrészek megjelenítése"

#: common/models.py:1597
msgid "Show subscribed parts on the homepage"
msgstr "Alkatrész értesítések megjelenítése a főoldalon"

#: common/models.py:1603
msgid "Show subscribed categories"
msgstr "Értesítésre beállított kategóriák megjelenítése"

#: common/models.py:1604
msgid "Show subscribed part categories on the homepage"
msgstr "Alkatrész kategória értesítések megjelenítése a főoldalon"

#: common/models.py:1610
msgid "Show latest parts"
msgstr "Legújabb alkatrészek megjelenítése"

#: common/models.py:1611
msgid "Show latest parts on the homepage"
msgstr "Legújabb alkatrészek megjelenítése a főoldalon"

#: common/models.py:1617
msgid "Recent Part Count"
msgstr "Legfrissebb alkatrész szám"

#: common/models.py:1618
msgid "Number of recent parts to display on index page"
msgstr "Főoldalon megjelenítendő legújabb alkatrészek"

#: common/models.py:1624
msgid "Show unvalidated BOMs"
msgstr "Jóváhagyás nélküli alkatrészjegyzékek megjelenítése"

#: common/models.py:1625
msgid "Show BOMs that await validation on the homepage"
msgstr "Jóváhagyásra váró alkatrészjegyzékek megjelenítése a főoldalon"

#: common/models.py:1631
msgid "Show recent stock changes"
msgstr "Legfrissebb készlet változások megjelenítése"

#: common/models.py:1632
msgid "Show recently changed stock items on the homepage"
msgstr "Legutóbb megváltozott alkatrészek megjelenítése a főoldalon"

#: common/models.py:1638
msgid "Recent Stock Count"
msgstr "Legfrissebb készlet mennyiség"

#: common/models.py:1639
msgid "Number of recent stock items to display on index page"
msgstr "Főoldalon megjelenítendő legújabb készlet tételek száma"

#: common/models.py:1645
msgid "Show low stock"
msgstr "Alacsony készlet megjelenítése"

#: common/models.py:1646
msgid "Show low stock items on the homepage"
msgstr "Alacsony készletek megjelenítése a főoldalon"

#: common/models.py:1652
msgid "Show depleted stock"
msgstr "Kimerült készlet megjelenítése"

#: common/models.py:1653
msgid "Show depleted stock items on the homepage"
msgstr "Kimerült készletek megjelenítése a főoldalon"

#: common/models.py:1659
msgid "Show needed stock"
msgstr "Gyártáshoz szükséges készlet megjelenítése"

#: common/models.py:1660
msgid "Show stock items needed for builds on the homepage"
msgstr "Gyártáshoz szükséges készletek megjelenítése a főoldalon"

#: common/models.py:1666
msgid "Show expired stock"
msgstr "Lejárt készlet megjelenítése"

#: common/models.py:1667
msgid "Show expired stock items on the homepage"
msgstr "Lejárt készletek megjelenítése a főoldalon"

#: common/models.py:1673
msgid "Show stale stock"
msgstr "Állott készlet megjelenítése"

#: common/models.py:1674
msgid "Show stale stock items on the homepage"
msgstr "Álló készletek megjelenítése a főoldalon"

#: common/models.py:1680
msgid "Show pending builds"
msgstr "Függő gyártások megjelenítése"

#: common/models.py:1681
msgid "Show pending builds on the homepage"
msgstr "Folyamatban lévő gyártások megjelenítése a főoldalon"

#: common/models.py:1687
msgid "Show overdue builds"
msgstr "Késésben lévő gyártások megjelenítése"

#: common/models.py:1688
msgid "Show overdue builds on the homepage"
msgstr "Késésben lévő gyártások megjelenítése a főoldalon"

#: common/models.py:1694
msgid "Show outstanding POs"
msgstr "Kintlévő beszerzési rendelések megjelenítése"

#: common/models.py:1695
msgid "Show outstanding POs on the homepage"
msgstr "Kintlévő beszerzési rendelések megjelenítése a főoldalon"

#: common/models.py:1701
msgid "Show overdue POs"
msgstr "Késésben lévő megrendelések megjelenítése"

#: common/models.py:1702
msgid "Show overdue POs on the homepage"
msgstr "Késésben lévő megrendelések megjelenítése a főoldalon"

#: common/models.py:1708
msgid "Show outstanding SOs"
msgstr "Függő vevői rendelések megjelenítése"

#: common/models.py:1709
msgid "Show outstanding SOs on the homepage"
msgstr "Függő vevői rendelések megjelenítése a főoldalon"

#: common/models.py:1715
msgid "Show overdue SOs"
msgstr "Késésben lévő vevői rendelések megjelenítése"

#: common/models.py:1716
msgid "Show overdue SOs on the homepage"
msgstr "Késésben lévő vevői rendelések megjelenítése a főoldalon"

#: common/models.py:1722
msgid "Show News"
msgstr "Hírek megjelenítése"

#: common/models.py:1723
msgid "Show news on the homepage"
msgstr "Hírek megjelenítése a főoldalon"

#: common/models.py:1729
msgid "Inline label display"
msgstr "Beágyazott címke megjelenítés"

#: common/models.py:1730
msgid "Display PDF labels in the browser, instead of downloading as a file"
msgstr "PDF címkék megjelenítése a böngészőben letöltés helyett"

#: common/models.py:1736
msgid "Inline report display"
msgstr "Beágyazott riport megjelenítés"

#: common/models.py:1737
msgid "Display PDF reports in the browser, instead of downloading as a file"
msgstr "PDF riport megjelenítése a böngészőben letöltés helyett"

#: common/models.py:1743
msgid "Search Parts"
msgstr "Alkatrészek keresése"

#: common/models.py:1744
msgid "Display parts in search preview window"
msgstr "Alkatrészek megjelenítése a keresési előnézetben"

#: common/models.py:1750
msgid "Seach Supplier Parts"
msgstr "Beszállítói alkatrészek keresése"

#: common/models.py:1751
msgid "Display supplier parts in search preview window"
msgstr "Beszállítói alkatrészek megjelenítése a keresési előnézetben"

#: common/models.py:1757
msgid "Search Manufacturer Parts"
msgstr "Gyártói alkatrészek keresése"

#: common/models.py:1758
msgid "Display manufacturer parts in search preview window"
msgstr "Gyártói alkatrészek megjelenítése a keresési előnézetben"

#: common/models.py:1764
msgid "Hide Inactive Parts"
msgstr "Inaktív alkatrészek elrejtése"

#: common/models.py:1765
msgid "Excluded inactive parts from search preview window"
msgstr "Inaktív alkatrészek kihagyása a keresési előnézet találataiból"

#: common/models.py:1771
msgid "Search Categories"
msgstr "Kategóriák keresése"

#: common/models.py:1772
msgid "Display part categories in search preview window"
msgstr "Alkatrész kategóriák megjelenítése a keresési előnézetben"

#: common/models.py:1778
msgid "Search Stock"
msgstr "Készlet keresése"

#: common/models.py:1779
msgid "Display stock items in search preview window"
msgstr "Készlet tételek megjelenítése a keresési előnézetben"

#: common/models.py:1785
msgid "Hide Unavailable Stock Items"
msgstr "Nem elérhető készlet tételek elrejtése"

#: common/models.py:1786
msgid "Exclude stock items which are not available from the search preview window"
msgstr "Nem elérhető készlet kihagyása a keresési előnézet találataiból"

#: common/models.py:1792
msgid "Search Locations"
msgstr "Helyek keresése"

#: common/models.py:1793
msgid "Display stock locations in search preview window"
msgstr "Készlet helyek megjelenítése a keresési előnézetben"

#: common/models.py:1799
msgid "Search Companies"
msgstr "Cégek keresése"

#: common/models.py:1800
msgid "Display companies in search preview window"
msgstr "Cégek megjelenítése a keresési előnézetben"

#: common/models.py:1806
msgid "Search Build Orders"
msgstr "Gyártási utasítások keresése"

#: common/models.py:1807
msgid "Display build orders in search preview window"
msgstr "Gyártási utasítások megjelenítése a keresés előnézet ablakban"

#: common/models.py:1813
msgid "Search Purchase Orders"
msgstr "Beszerzési rendelések keresése"

#: common/models.py:1814
msgid "Display purchase orders in search preview window"
msgstr "Beszerzési rendelések megjelenítése a keresési előnézetben"

#: common/models.py:1820
msgid "Exclude Inactive Purchase Orders"
msgstr "Inaktív beszerzési rendelések kihagyása"

#: common/models.py:1821
msgid "Exclude inactive purchase orders from search preview window"
msgstr "Inaktív beszerzési rendelések kihagyása a keresési előnézet találataiból"

#: common/models.py:1827
msgid "Search Sales Orders"
msgstr "Vevői rendelések keresése"

#: common/models.py:1828
msgid "Display sales orders in search preview window"
msgstr "Vevői rendelések megjelenítése a keresési előnézetben"

#: common/models.py:1834
msgid "Exclude Inactive Sales Orders"
msgstr "Inaktív vevői rendelések kihagyása"

#: common/models.py:1835
msgid "Exclude inactive sales orders from search preview window"
msgstr "Inaktív vevői rendelések kihagyása a keresési előnézet találataiból"

#: common/models.py:1841
msgid "Search Preview Results"
msgstr "Keresési előnézet eredményei"

#: common/models.py:1842
msgid "Number of results to show in each section of the search preview window"
msgstr "A keresési előnézetben megjelenítendő eredmények száma szekciónként"

#: common/models.py:1848
msgid "Show Quantity in Forms"
msgstr "Mennyiség megjelenítése a formokon"

#: common/models.py:1849
msgid "Display available part quantity in some forms"
msgstr "Rendelkezésre álló alkatrész mennyiség megjelenítése néhány formon"

#: common/models.py:1855
msgid "Escape Key Closes Forms"
msgstr "ESC billentyű zárja be a formot"

#: common/models.py:1856
msgid "Use the escape key to close modal forms"
msgstr "ESC billentyű használata a modális formok bezárásához"

#: common/models.py:1862
msgid "Fixed Navbar"
msgstr "Rögzített menüsor"

#: common/models.py:1863
msgid "The navbar position is fixed to the top of the screen"
msgstr "A menü pozíciója mindig rögzítve a lap tetején"

#: common/models.py:1869
msgid "Date Format"
msgstr "Dátum formátum"

#: common/models.py:1870
msgid "Preferred format for displaying dates"
msgstr "Preferált dátum formátum a dátumok kijelzésekor"

#: common/models.py:1884 part/templates/part/detail.html:41
msgid "Part Scheduling"
msgstr "Alkatrész ütemezés"

#: common/models.py:1885
msgid "Display part scheduling information"
msgstr "Alkatrész ütemezési információk megjelenítése"

#: common/models.py:1891 part/templates/part/detail.html:61
>>>>>>> dc3351d9
#: templates/js/translated/part.js:797
msgid "Part Stocktake"
msgstr "Alkatrész leltár"

<<<<<<< HEAD
#: common/models.py:1882
msgid "Display part stocktake information"
msgstr "Alkatrész leltározási információk megjelenítése"

#: common/models.py:1888
msgid "Table String Length"
msgstr "Táblázati szöveg hossz"

#: common/models.py:1889
msgid "Maximimum length limit for strings displayed in table views"
msgstr "Maximális szöveg hossz ami megjelenhet a táblázatokban"

#: common/models.py:1953
msgid "Price break quantity"
msgstr "Ársáv mennyiség"

#: common/models.py:1960 company/serializers.py:397 order/models.py:975
=======
#: common/models.py:1892
msgid "Display part stocktake information"
msgstr "Alkatrész leltározási információk megjelenítése"

#: common/models.py:1898
msgid "Table String Length"
msgstr "Táblázati szöveg hossz"

#: common/models.py:1899
msgid "Maximimum length limit for strings displayed in table views"
msgstr "Maximális szöveg hossz ami megjelenhet a táblázatokban"

#: common/models.py:1963
msgid "Price break quantity"
msgstr "Ársáv mennyiség"

#: common/models.py:1970 company/serializers.py:397 order/models.py:975
>>>>>>> dc3351d9
#: templates/js/translated/company.js:1169 templates/js/translated/part.js:1391
#: templates/js/translated/pricing.js:595
msgid "Price"
msgstr "Ár"

<<<<<<< HEAD
#: common/models.py:1961
msgid "Unit price at specified quantity"
msgstr "Egységár egy meghatározott mennyiség esetén"

#: common/models.py:2121 common/models.py:2299
msgid "Endpoint"
msgstr "Végpont"

#: common/models.py:2122
msgid "Endpoint at which this webhook is received"
msgstr "Végpont ahol ez a webhook érkezik"

#: common/models.py:2131
msgid "Name for this webhook"
msgstr "Webhook neve"

#: common/models.py:2136 part/admin.py:36 part/models.py:985
=======
#: common/models.py:1971
msgid "Unit price at specified quantity"
msgstr "Egységár egy meghatározott mennyiség esetén"

#: common/models.py:2131 common/models.py:2309
msgid "Endpoint"
msgstr "Végpont"

#: common/models.py:2132
msgid "Endpoint at which this webhook is received"
msgstr "Végpont ahol ez a webhook érkezik"

#: common/models.py:2141
msgid "Name for this webhook"
msgstr "Webhook neve"

#: common/models.py:2146 part/admin.py:36 part/models.py:985
>>>>>>> dc3351d9
#: plugin/models.py:100 templates/js/translated/table_filters.js:34
#: templates/js/translated/table_filters.js:116
#: templates/js/translated/table_filters.js:344
#: templates/js/translated/table_filters.js:470
msgid "Active"
msgstr "Aktív"

<<<<<<< HEAD
#: common/models.py:2137
msgid "Is this webhook active"
msgstr "Aktív-e ez a webhook"

#: common/models.py:2151
msgid "Token"
msgstr "Token"

#: common/models.py:2152
msgid "Token for access"
msgstr "Token a hozzáféréshez"

#: common/models.py:2159
msgid "Secret"
msgstr "Titok"

#: common/models.py:2160
msgid "Shared secret for HMAC"
msgstr "Megosztott titok a HMAC-hoz"

#: common/models.py:2266
msgid "Message ID"
msgstr "Üzenet azonosító"

#: common/models.py:2267
msgid "Unique identifier for this message"
msgstr "Egyedi azonosító ehhez az üzenethez"

#: common/models.py:2275
msgid "Host"
msgstr "Kiszolgáló"

#: common/models.py:2276
msgid "Host from which this message was received"
msgstr "Kiszolgáló ahonnan ez az üzenet érkezett"

#: common/models.py:2283
msgid "Header"
msgstr "Fejléc"

#: common/models.py:2284
msgid "Header of this message"
msgstr "Üzenet fejléce"

#: common/models.py:2290
msgid "Body"
msgstr "Törzs"

#: common/models.py:2291
msgid "Body of this message"
msgstr "Üzenet törzse"

#: common/models.py:2300
msgid "Endpoint on which this message was received"
msgstr "Végpont amin ez az üzenet érkezett"

#: common/models.py:2305
msgid "Worked on"
msgstr "Dolgozott rajta"

#: common/models.py:2306
msgid "Was the work on this message finished?"
msgstr "Befejeződött a munka ezzel az üzenettel?"

#: common/models.py:2460
msgid "Id"
msgstr "Id"

#: common/models.py:2466 templates/js/translated/news.js:35
msgid "Title"
msgstr "Cím"

#: common/models.py:2476 templates/js/translated/news.js:51
msgid "Published"
msgstr "Közzétéve"

#: common/models.py:2481 templates/InvenTree/settings/plugin.html:62
=======
#: common/models.py:2147
msgid "Is this webhook active"
msgstr "Aktív-e ez a webhook"

#: common/models.py:2161
msgid "Token"
msgstr "Token"

#: common/models.py:2162
msgid "Token for access"
msgstr "Token a hozzáféréshez"

#: common/models.py:2169
msgid "Secret"
msgstr "Titok"

#: common/models.py:2170
msgid "Shared secret for HMAC"
msgstr "Megosztott titok a HMAC-hoz"

#: common/models.py:2276
msgid "Message ID"
msgstr "Üzenet azonosító"

#: common/models.py:2277
msgid "Unique identifier for this message"
msgstr "Egyedi azonosító ehhez az üzenethez"

#: common/models.py:2285
msgid "Host"
msgstr "Kiszolgáló"

#: common/models.py:2286
msgid "Host from which this message was received"
msgstr "Kiszolgáló ahonnan ez az üzenet érkezett"

#: common/models.py:2293
msgid "Header"
msgstr "Fejléc"

#: common/models.py:2294
msgid "Header of this message"
msgstr "Üzenet fejléce"

#: common/models.py:2300
msgid "Body"
msgstr "Törzs"

#: common/models.py:2301
msgid "Body of this message"
msgstr "Üzenet törzse"

#: common/models.py:2310
msgid "Endpoint on which this message was received"
msgstr "Végpont amin ez az üzenet érkezett"

#: common/models.py:2315
msgid "Worked on"
msgstr "Dolgozott rajta"

#: common/models.py:2316
msgid "Was the work on this message finished?"
msgstr "Befejeződött a munka ezzel az üzenettel?"

#: common/models.py:2470
msgid "Id"
msgstr "Id"

#: common/models.py:2476 templates/js/translated/news.js:35
msgid "Title"
msgstr "Cím"

#: common/models.py:2486 templates/js/translated/news.js:51
msgid "Published"
msgstr "Közzétéve"

#: common/models.py:2491 templates/InvenTree/settings/plugin.html:62
>>>>>>> dc3351d9
#: templates/InvenTree/settings/plugin_settings.html:33
#: templates/js/translated/news.js:47
msgid "Author"
msgstr "Szerző"

<<<<<<< HEAD
#: common/models.py:2486 templates/js/translated/news.js:43
msgid "Summary"
msgstr "Összefoglaló"

#: common/models.py:2491
msgid "Read"
msgstr "Elolvasva"

#: common/models.py:2492
=======
#: common/models.py:2496 templates/js/translated/news.js:43
msgid "Summary"
msgstr "Összefoglaló"

#: common/models.py:2501
msgid "Read"
msgstr "Elolvasva"

#: common/models.py:2502
>>>>>>> dc3351d9
msgid "Was this news item read?"
msgstr "Elolvasva?"

#: common/notifications.py:294
#, python-brace-format
msgid "New {verbose_name}"
msgstr "Új {verbose_name}"

#: common/notifications.py:296
msgid "A new order has been created and assigned to you"
msgstr "Egy új megrendelés létrehozva, és hozzád rendelve"

#: common/notifications.py:302
msgid "Items Received"
msgstr "Készlet érkezett"

#: common/notifications.py:304
msgid "Items have been received against a purchase order"
msgstr "Készlet érkezett egy beszerzési megrendeléshez"

#: common/notifications.py:416
msgid "Error raised by plugin"
msgstr "Plugin hiba"

#: common/views.py:85 order/templates/order/order_wizard/po_upload.html:51
#: order/templates/order/purchase_order_detail.html:25 order/views.py:102
#: part/templates/part/import_wizard/part_upload.html:58 part/views.py:109
#: templates/patterns/wizard/upload.html:37
msgid "Upload File"
msgstr "Fájl feltöltése"

#: common/views.py:86 order/templates/order/order_wizard/match_fields.html:52
#: order/views.py:103
#: part/templates/part/import_wizard/ajax_match_fields.html:45
#: part/templates/part/import_wizard/match_fields.html:52 part/views.py:110
#: templates/patterns/wizard/match_fields.html:51
msgid "Match Fields"
msgstr "Mezők egyeztetése"

#: common/views.py:87
msgid "Match Items"
msgstr "Tételek egyeztetése"

#: common/views.py:420
msgid "Fields matching failed"
msgstr "Mezők egyeztetése sikertelen"

#: common/views.py:481
msgid "Parts imported"
msgstr "Importált alkatrészek"

#: common/views.py:509 order/templates/order/order_wizard/match_fields.html:27
#: order/templates/order/order_wizard/match_parts.html:19
#: order/templates/order/order_wizard/po_upload.html:49
#: part/templates/part/import_wizard/match_fields.html:27
#: part/templates/part/import_wizard/match_references.html:19
#: part/templates/part/import_wizard/part_upload.html:56
#: templates/patterns/wizard/match_fields.html:26
#: templates/patterns/wizard/upload.html:35
msgid "Previous Step"
msgstr "Előző lépés"

#: company/models.py:103
msgid "Company description"
msgstr "Cég leírása"

#: company/models.py:104
msgid "Description of the company"
msgstr "A cég leírása"

#: company/models.py:110 company/templates/company/company_base.html:101
#: templates/InvenTree/settings/plugin_settings.html:55
#: templates/js/translated/company.js:449
msgid "Website"
msgstr "Weboldal"

#: company/models.py:111
msgid "Company website URL"
msgstr "Cég weboldala"

#: company/models.py:115 company/templates/company/company_base.html:119
msgid "Address"
msgstr "Cím"

#: company/models.py:116
msgid "Company address"
msgstr "Cég címe"

#: company/models.py:119
msgid "Phone number"
msgstr "Telefonszám"

#: company/models.py:120
msgid "Contact phone number"
msgstr "Kapcsolattartó telefonszáma"

#: company/models.py:123 company/templates/company/company_base.html:133
#: templates/InvenTree/settings/user.html:48
msgid "Email"
msgstr "Email"

#: company/models.py:123
msgid "Contact email address"
msgstr "Kapcsolattartó email címe"

#: company/models.py:126 company/templates/company/company_base.html:140
msgid "Contact"
msgstr "Kapcsolattartó"

#: company/models.py:127
msgid "Point of contact"
msgstr "Kapcsolattartó"

#: company/models.py:129
msgid "Link to external company information"
msgstr "Link a külső céginformációhoz"

#: company/models.py:140 part/models.py:879
msgid "Image"
msgstr "Kép"

#: company/models.py:143 company/templates/company/detail.html:185
msgid "Company Notes"
msgstr "Cég megjegyzések"

#: company/models.py:145
msgid "is customer"
msgstr "vevő-e"

#: company/models.py:145
msgid "Do you sell items to this company?"
msgstr "Értékesítesz alkatrészeket ennek a cégnek?"

#: company/models.py:147
msgid "is supplier"
msgstr "beszállító-e"

#: company/models.py:147
msgid "Do you purchase items from this company?"
msgstr "Vásárolsz alkatrészeket ettől a cégtől?"

#: company/models.py:149
msgid "is manufacturer"
msgstr "gyártó-e"

#: company/models.py:149
msgid "Does this company manufacture parts?"
msgstr "Gyárt ez a cég alkatrészeket?"

#: company/models.py:153 company/serializers.py:403
#: company/templates/company/company_base.html:107 part/models.py:2774
#: part/serializers.py:159 part/serializers.py:187 stock/serializers.py:182
#: templates/InvenTree/settings/settings.html:191
msgid "Currency"
msgstr "Pénznem"

#: company/models.py:156
msgid "Default currency used for this company"
msgstr "Cég által használt alapértelmezett pénznem"

#: company/models.py:253 company/models.py:488 stock/models.py:656
#: stock/serializers.py:89 stock/templates/stock/item_base.html:143
#: templates/js/translated/bom.js:588
msgid "Base Part"
msgstr "Kiindulási alkatrész"

#: company/models.py:257 company/models.py:492
msgid "Select part"
msgstr "Válassz alkatrészt"

#: company/models.py:268 company/templates/company/company_base.html:77
#: company/templates/company/manufacturer_part.html:90
#: company/templates/company/supplier_part.html:152 part/serializers.py:370
#: stock/templates/stock/item_base.html:210
#: templates/js/translated/company.js:433
#: templates/js/translated/company.js:534
#: templates/js/translated/company.js:669
#: templates/js/translated/company.js:957
#: templates/js/translated/table_filters.js:447
msgid "Manufacturer"
msgstr "Gyártó"

#: company/models.py:269
msgid "Select manufacturer"
msgstr "Gyártó kiválasztása"

#: company/models.py:275 company/templates/company/manufacturer_part.html:101
#: company/templates/company/supplier_part.html:160 part/serializers.py:376
#: templates/js/translated/company.js:305
#: templates/js/translated/company.js:533
#: templates/js/translated/company.js:685
#: templates/js/translated/company.js:976 templates/js/translated/order.js:2320
#: templates/js/translated/part.js:1313
msgid "MPN"
msgstr "MPN"

#: company/models.py:276
msgid "Manufacturer Part Number"
msgstr "Gyártói cikkszám"

#: company/models.py:282
msgid "URL for external manufacturer part link"
msgstr "URL link a gyártói alkatrészhez"

#: company/models.py:288
msgid "Manufacturer part description"
msgstr "Gyártói alkatrész leírása"

#: company/models.py:333 company/models.py:357 company/models.py:511
#: company/templates/company/manufacturer_part.html:7
#: company/templates/company/manufacturer_part.html:24
#: stock/templates/stock/item_base.html:220
msgid "Manufacturer Part"
msgstr "Gyártói alkatrész"

#: company/models.py:364
msgid "Parameter name"
msgstr "Paraméter neve"

#: company/models.py:370
#: report/templates/report/inventree_test_report_base.html:95
#: stock/models.py:2177 templates/js/translated/company.js:582
#: templates/js/translated/company.js:800 templates/js/translated/part.js:1135
#: templates/js/translated/stock.js:1405
msgid "Value"
msgstr "Érték"

#: company/models.py:371
msgid "Parameter value"
msgstr "Paraméter értéke"

#: company/models.py:377 part/admin.py:26 part/models.py:952
#: part/models.py:3194 part/templates/part/part_base.html:286
#: templates/InvenTree/settings/settings.html:396
#: templates/js/translated/company.js:806 templates/js/translated/part.js:1141
msgid "Units"
msgstr "Mértékegységek"

#: company/models.py:378
msgid "Parameter units"
msgstr "Paraméter mértékegység"

#: company/models.py:456
msgid "Linked manufacturer part must reference the same base part"
msgstr "Kapcsolódó gyártói alkatrésznek ugyanarra a kiindulási alkatrészre kell hivatkoznia"

#: company/models.py:498 company/templates/company/company_base.html:82
#: company/templates/company/supplier_part.html:136 order/models.py:264
#: order/templates/order/order_base.html:121 part/bom.py:285 part/bom.py:313
#: part/serializers.py:359 stock/templates/stock/item_base.html:227
#: templates/email/overdue_purchase_order.html:16
#: templates/js/translated/company.js:304
#: templates/js/translated/company.js:437
#: templates/js/translated/company.js:930 templates/js/translated/order.js:2051
#: templates/js/translated/part.js:1281 templates/js/translated/pricing.js:472
#: templates/js/translated/table_filters.js:451
msgid "Supplier"
msgstr "Beszállító"

#: company/models.py:499
msgid "Select supplier"
msgstr "Beszállító kiválasztása"

#: company/models.py:504 company/templates/company/supplier_part.html:146
#: part/bom.py:286 part/bom.py:314 part/serializers.py:365
#: templates/js/translated/company.js:303 templates/js/translated/order.js:2307
#: templates/js/translated/part.js:1299 templates/js/translated/pricing.js:484
msgid "SKU"
msgstr "SKU"

#: company/models.py:505 part/serializers.py:365
msgid "Supplier stock keeping unit"
msgstr "Beszállítói cikkszám"

#: company/models.py:512
msgid "Select manufacturer part"
msgstr "Gyártói alkatrész kiválasztása"

#: company/models.py:518
msgid "URL for external supplier part link"
msgstr "URL link a beszállítói alkatrészhez"

#: company/models.py:524
msgid "Supplier part description"
msgstr "Beszállítói alkatrész leírása"

#: company/models.py:529 company/templates/company/supplier_part.html:181
#: part/admin.py:258 part/models.py:3447 part/templates/part/upload_bom.html:59
#: report/templates/report/inventree_bill_of_materials_report.html:140
#: report/templates/report/inventree_po_report.html:92
#: report/templates/report/inventree_so_report.html:93 stock/serializers.py:397
msgid "Note"
msgstr "Megjegyzés"

#: company/models.py:533 part/models.py:1867
msgid "base cost"
msgstr "alap költség"

#: company/models.py:533 part/models.py:1867
msgid "Minimum charge (e.g. stocking fee)"
msgstr "Minimális díj (pl. tárolási díj)"

#: company/models.py:535 company/templates/company/supplier_part.html:167
#: stock/admin.py:101 stock/models.py:682
#: stock/templates/stock/item_base.html:243
#: templates/js/translated/company.js:992 templates/js/translated/stock.js:2019
msgid "Packaging"
msgstr "Csomagolás"

#: company/models.py:535
msgid "Part packaging"
msgstr "Alkatrész csomagolás"

#: company/models.py:538 company/serializers.py:242
#: company/templates/company/supplier_part.html:174
#: templates/js/translated/company.js:997 templates/js/translated/order.js:852
#: templates/js/translated/order.js:1287 templates/js/translated/order.js:1542
#: templates/js/translated/order.js:2351 templates/js/translated/order.js:2368
#: templates/js/translated/part.js:1331 templates/js/translated/part.js:1383
msgid "Pack Quantity"
msgstr "Csomagolási mennyiség"

#: company/models.py:539
msgid "Unit quantity supplied in a single pack"
msgstr "Egy csomagban lévő mennyiség"

#: company/models.py:545 part/models.py:1869
msgid "multiple"
msgstr "többszörös"

#: company/models.py:545
msgid "Order multiple"
msgstr "Többszörös rendelés"

#: company/models.py:553 company/templates/company/supplier_part.html:115
#: templates/email/build_order_required_stock.html:19
#: templates/email/low_stock_notification.html:18
#: templates/js/translated/bom.js:1125 templates/js/translated/build.js:1884
#: templates/js/translated/build.js:2777 templates/js/translated/part.js:601
#: templates/js/translated/part.js:604
#: templates/js/translated/table_filters.js:206
msgid "Available"
msgstr "Elérhető"

#: company/models.py:554
msgid "Quantity available from supplier"
msgstr "Beszállítónál elérhető mennyiség"

#: company/models.py:558
msgid "Availability Updated"
msgstr "Elérhetőség frissítve"

#: company/models.py:559
msgid "Date of last update of availability data"
msgstr "Utolsó elérhetőségi adat frissítés"

#: company/serializers.py:72
msgid "Default currency used for this supplier"
msgstr "Beszállító által használt alapértelmezett pénznem"

#: company/serializers.py:73
msgid "Currency Code"
msgstr "Pénznem kódja"

#: company/templates/company/company_base.html:8
#: company/templates/company/company_base.html:12
#: templates/InvenTree/search.html:179 templates/js/translated/company.js:422
msgid "Company"
msgstr "Cég"

#: company/templates/company/company_base.html:22
#: templates/js/translated/order.js:710
msgid "Create Purchase Order"
msgstr "Beszerzési rendelés létrehozása"

#: company/templates/company/company_base.html:28
msgid "Company actions"
msgstr "Cég műveletek"

#: company/templates/company/company_base.html:33
msgid "Edit company information"
msgstr "Cég adatainak szerkesztése"

#: company/templates/company/company_base.html:34
#: templates/js/translated/company.js:365
msgid "Edit Company"
msgstr "Cég szerkesztése"

#: company/templates/company/company_base.html:38
msgid "Delete company"
msgstr "Cég törlése"

#: company/templates/company/company_base.html:39
#: company/templates/company/company_base.html:163
msgid "Delete Company"
msgstr "Cég törlése"

#: company/templates/company/company_base.html:56
#: part/templates/part/part_thumb.html:12
msgid "Upload new image"
msgstr "Új kép feltöltése"

#: company/templates/company/company_base.html:59
#: part/templates/part/part_thumb.html:14
msgid "Download image from URL"
msgstr "Kép letöltése URL-ről"

#: company/templates/company/company_base.html:61
#: part/templates/part/part_thumb.html:16
msgid "Delete image"
msgstr "Kép törlése"

#: company/templates/company/company_base.html:87 order/models.py:665
#: order/templates/order/sales_order_base.html:116 stock/models.py:701
#: stock/models.py:702 stock/serializers.py:813
#: stock/templates/stock/item_base.html:399
#: templates/email/overdue_sales_order.html:16
#: templates/js/translated/company.js:429 templates/js/translated/order.js:2857
#: templates/js/translated/stock.js:2610
#: templates/js/translated/table_filters.js:455
msgid "Customer"
msgstr "Vevő"

#: company/templates/company/company_base.html:112
msgid "Uses default currency"
msgstr "Alapértelmezett pénznemet használja"

#: company/templates/company/company_base.html:126
msgid "Phone"
msgstr "Telefonszám"

#: company/templates/company/company_base.html:206
#: part/templates/part/part_base.html:525
msgid "Remove Image"
msgstr "Kép eltávolítása"

#: company/templates/company/company_base.html:207
msgid "Remove associated image from this company"
msgstr "Céghez rendelt kép eltávolítása"

#: company/templates/company/company_base.html:209
#: part/templates/part/part_base.html:528
#: templates/InvenTree/settings/user.html:87
#: templates/InvenTree/settings/user.html:149
msgid "Remove"
msgstr "Törlés"

#: company/templates/company/company_base.html:238
#: part/templates/part/part_base.html:557
msgid "Upload Image"
msgstr "Kép feltöltése"

#: company/templates/company/company_base.html:253
#: part/templates/part/part_base.html:612
msgid "Download Image"
msgstr "Kép letöltése"

#: company/templates/company/detail.html:14
#: company/templates/company/manufacturer_part_sidebar.html:7
#: templates/InvenTree/search.html:120 templates/js/translated/search.js:172
msgid "Supplier Parts"
msgstr "Beszállítói alkatrészek"

#: company/templates/company/detail.html:18
msgid "Create new supplier part"
msgstr "Új beszállítói alkatrész létrehozása"

#: company/templates/company/detail.html:19
#: company/templates/company/manufacturer_part.html:123
#: part/templates/part/detail.html:380
msgid "New Supplier Part"
msgstr "Új beszállítói alkatrész"

#: company/templates/company/detail.html:36
#: company/templates/company/detail.html:84
#: part/templates/part/category.html:177
msgid "Order parts"
msgstr "Alkatrész rendelés"

#: company/templates/company/detail.html:41
#: company/templates/company/detail.html:89
msgid "Delete parts"
msgstr "Alkatrész törlés"

#: company/templates/company/detail.html:42
#: company/templates/company/detail.html:90
msgid "Delete Parts"
msgstr "Alkatrész törlés"

#: company/templates/company/detail.html:61 templates/InvenTree/search.html:105
#: templates/js/translated/search.js:185
msgid "Manufacturer Parts"
msgstr "Gyártói alkatrészek"

#: company/templates/company/detail.html:65
msgid "Create new manufacturer part"
msgstr "Új gyártói alkatrész létrehozása"

#: company/templates/company/detail.html:66 part/templates/part/detail.html:410
msgid "New Manufacturer Part"
msgstr "Új gyártói alkatrész"

#: company/templates/company/detail.html:107
msgid "Supplier Stock"
msgstr "Beszállítói készlet"

#: company/templates/company/detail.html:117
#: company/templates/company/sidebar.html:12
#: company/templates/company/supplier_part_sidebar.html:7
#: order/templates/order/order_base.html:13
#: order/templates/order/purchase_orders.html:8
#: order/templates/order/purchase_orders.html:12
#: part/templates/part/detail.html:107 part/templates/part/part_sidebar.html:35
#: templates/InvenTree/index.html:252 templates/InvenTree/search.html:200
#: templates/InvenTree/settings/sidebar.html:51
#: templates/js/translated/search.js:293 templates/navbar.html:50
#: users/models.py:42
msgid "Purchase Orders"
msgstr "Beszerzési rendelések"

#: company/templates/company/detail.html:121
#: order/templates/order/purchase_orders.html:17
msgid "Create new purchase order"
msgstr "Beszerzési rendelés létrehozása"

#: company/templates/company/detail.html:122
#: order/templates/order/purchase_orders.html:18
msgid "New Purchase Order"
msgstr "Új beszerzési rendelés"

#: company/templates/company/detail.html:143
#: company/templates/company/sidebar.html:20
#: order/templates/order/sales_order_base.html:13
#: order/templates/order/sales_orders.html:8
#: order/templates/order/sales_orders.html:15
#: part/templates/part/detail.html:130 part/templates/part/part_sidebar.html:39
#: templates/InvenTree/index.html:283 templates/InvenTree/search.html:220
#: templates/InvenTree/settings/sidebar.html:53
#: templates/js/translated/search.js:317 templates/navbar.html:61
#: users/models.py:43
msgid "Sales Orders"
msgstr "Vevői rendelések"

#: company/templates/company/detail.html:147
#: order/templates/order/sales_orders.html:20
msgid "Create new sales order"
msgstr "Vevői rendelés létrehozása"

#: company/templates/company/detail.html:148
#: order/templates/order/sales_orders.html:21
msgid "New Sales Order"
msgstr "Új vevői rendelés"

#: company/templates/company/detail.html:168
#: templates/js/translated/build.js:1733
msgid "Assigned Stock"
msgstr "Hozzárendelt készlet"

#: company/templates/company/index.html:8
msgid "Supplier List"
msgstr "Beszállítók listája"

#: company/templates/company/manufacturer_part.html:15 company/views.py:38
#: templates/InvenTree/search.html:181 templates/navbar.html:49
msgid "Manufacturers"
msgstr "Gyártók"

#: company/templates/company/manufacturer_part.html:35
#: company/templates/company/supplier_part.html:221
#: part/templates/part/detail.html:110 part/templates/part/part_base.html:85
msgid "Order part"
msgstr "Alkatrész rendelés"

#: company/templates/company/manufacturer_part.html:39
#: templates/js/translated/company.js:717
msgid "Edit manufacturer part"
msgstr "Gyártói alkatrész szerkesztése"

#: company/templates/company/manufacturer_part.html:43
#: templates/js/translated/company.js:718
msgid "Delete manufacturer part"
msgstr "Gyártói alkatrész törlése"

#: company/templates/company/manufacturer_part.html:65
#: company/templates/company/supplier_part.html:98
msgid "Internal Part"
msgstr "Belső alkatrész"

#: company/templates/company/manufacturer_part.html:95
msgid "No manufacturer information available"
msgstr "Nincs elérhető gyártói információ"

#: company/templates/company/manufacturer_part.html:119
#: company/templates/company/supplier_part.html:15 company/views.py:32
#: part/admin.py:46 part/templates/part/part_sidebar.html:33
#: templates/InvenTree/search.html:191 templates/navbar.html:48
msgid "Suppliers"
msgstr "Beszállítók"

#: company/templates/company/manufacturer_part.html:136
#: part/templates/part/detail.html:391
msgid "Delete supplier parts"
msgstr "Beszállítói alkatrész törlése"

#: company/templates/company/manufacturer_part.html:136
#: company/templates/company/manufacturer_part.html:183
#: part/templates/part/detail.html:392 part/templates/part/detail.html:422
#: templates/js/translated/forms.js:504 templates/js/translated/helpers.js:36
#: templates/js/translated/part.js:303 templates/js/translated/stock.js:187
#: users/models.py:225
msgid "Delete"
msgstr "Törlés"

#: company/templates/company/manufacturer_part.html:166
#: company/templates/company/manufacturer_part_sidebar.html:5
#: part/templates/part/category_sidebar.html:19
#: part/templates/part/detail.html:207 part/templates/part/part_sidebar.html:8
msgid "Parameters"
msgstr "Paraméterek"

#: company/templates/company/manufacturer_part.html:170
#: part/templates/part/detail.html:212
#: templates/InvenTree/settings/category.html:12
#: templates/InvenTree/settings/part.html:63
msgid "New Parameter"
msgstr "Új paraméter"

#: company/templates/company/manufacturer_part.html:183
msgid "Delete parameters"
msgstr "Paraméterek törlése"

#: company/templates/company/manufacturer_part.html:245
#: part/templates/part/detail.html:869
msgid "Add Parameter"
msgstr "Paraméter hozzáadása"

#: company/templates/company/sidebar.html:6
msgid "Manufactured Parts"
msgstr "Gyártott alkatrészek"

#: company/templates/company/sidebar.html:10
msgid "Supplied Parts"
msgstr "Szállított alkatrészek"

#: company/templates/company/sidebar.html:16
msgid "Supplied Stock Items"
msgstr "Szállított készlet tételek"

#: company/templates/company/sidebar.html:22
msgid "Assigned Stock Items"
msgstr "Hozzárendelt készlet tételek"

#: company/templates/company/supplier_part.html:7
#: company/templates/company/supplier_part.html:24 stock/models.py:665
#: stock/templates/stock/item_base.html:236
#: templates/js/translated/company.js:946 templates/js/translated/order.js:1207
#: templates/js/translated/stock.js:1977
msgid "Supplier Part"
msgstr "Beszállítói alkatrész"

#: company/templates/company/supplier_part.html:36
#: part/templates/part/part_base.html:43
#: stock/templates/stock/item_base.html:41
#: stock/templates/stock/location.html:48
msgid "Barcode actions"
msgstr "Vonalkód műveletek"

#: company/templates/company/supplier_part.html:40
#: part/templates/part/part_base.html:46
#: stock/templates/stock/item_base.html:45
#: stock/templates/stock/location.html:50 templates/qr_button.html:1
msgid "Show QR Code"
msgstr "QR kód megjelenítése"

#: company/templates/company/supplier_part.html:42
#: stock/templates/stock/item_base.html:48
#: stock/templates/stock/location.html:52
#: templates/js/translated/barcode.js:454
#: templates/js/translated/barcode.js:459
msgid "Unlink Barcode"
msgstr "Vonalkód leválasztása"

#: company/templates/company/supplier_part.html:44
#: part/templates/part/part_base.html:51
#: stock/templates/stock/item_base.html:50
#: stock/templates/stock/location.html:54
msgid "Link Barcode"
msgstr "Vonalkód hozzárendelése"

#: company/templates/company/supplier_part.html:51
msgid "Supplier part actions"
msgstr "Beszállítói alkatrész műveletek"

#: company/templates/company/supplier_part.html:56
#: company/templates/company/supplier_part.html:57
#: company/templates/company/supplier_part.html:222
#: part/templates/part/detail.html:111
msgid "Order Part"
msgstr "Alkatrész rendelése"

#: company/templates/company/supplier_part.html:61
#: company/templates/company/supplier_part.html:62
msgid "Update Availability"
msgstr "Elérhetőség frissítése"

#: company/templates/company/supplier_part.html:64
#: company/templates/company/supplier_part.html:65
#: templates/js/translated/company.js:248
msgid "Edit Supplier Part"
msgstr "Beszállítói alkatrész szerkesztése"

#: company/templates/company/supplier_part.html:69
#: company/templates/company/supplier_part.html:70
#: templates/js/translated/company.js:223
msgid "Duplicate Supplier Part"
msgstr "Beszállítói alkatrész másolása"

#: company/templates/company/supplier_part.html:74
msgid "Delete Supplier Part"
msgstr "Beszállítói alkatrész törlése"

#: company/templates/company/supplier_part.html:75
msgid "Delete Supplier  Part"
msgstr "Beszállítói alkatrész törlése"

#: company/templates/company/supplier_part.html:122
#: part/templates/part/part_base.html:307
#: stock/templates/stock/item_base.html:161
#: stock/templates/stock/location.html:150
msgid "Barcode Identifier"
msgstr "Vonalkód azonosító"

#: company/templates/company/supplier_part.html:140
msgid "No supplier information available"
msgstr "Nincs elérhető beszállítói információ"

#: company/templates/company/supplier_part.html:200
#: company/templates/company/supplier_part_navbar.html:12
msgid "Supplier Part Stock"
msgstr "Beszállítói készlet"

#: company/templates/company/supplier_part.html:203
#: part/templates/part/detail.html:24 stock/templates/stock/location.html:197
msgid "Create new stock item"
msgstr "Új készlet tétel létrehozása"

#: company/templates/company/supplier_part.html:204
#: part/templates/part/detail.html:25 stock/templates/stock/location.html:198
#: templates/js/translated/stock.js:466
msgid "New Stock Item"
msgstr "Új készlet tétel"

#: company/templates/company/supplier_part.html:217
#: company/templates/company/supplier_part_navbar.html:19
msgid "Supplier Part Orders"
msgstr "Beszállítói alkatrész rendelések"

#: company/templates/company/supplier_part.html:242
msgid "Pricing Information"
msgstr "Árinformációk"

#: company/templates/company/supplier_part.html:247
#: company/templates/company/supplier_part.html:317
#: templates/js/translated/pricing.js:654
msgid "Add Price Break"
msgstr "Ársáv hozzáadása"

#: company/templates/company/supplier_part.html:285
msgid "Link Barcode to Supplier Part"
msgstr "Vonalkód hozzárendelése a beszállítói alkatrészhez"

#: company/templates/company/supplier_part.html:375
msgid "Update Part Availability"
msgstr "Alkatrész elérhetőség frissítése"

#: company/templates/company/supplier_part_navbar.html:15
#: part/templates/part/part_sidebar.html:14
#: stock/templates/stock/loc_link.html:3 stock/templates/stock/location.html:24
#: stock/templates/stock/stock_app_base.html:10
#: templates/InvenTree/search.html:153
#: templates/InvenTree/settings/sidebar.html:47
#: templates/js/translated/part.js:1023 templates/js/translated/part.js:1624
#: templates/js/translated/part.js:1780 templates/js/translated/stock.js:993
#: templates/js/translated/stock.js:1802 templates/navbar.html:31
msgid "Stock"
msgstr "Készlet"

#: company/templates/company/supplier_part_navbar.html:22
msgid "Orders"
msgstr "Rendelések"

#: company/templates/company/supplier_part_navbar.html:26
#: company/templates/company/supplier_part_sidebar.html:9
msgid "Supplier Part Pricing"
msgstr "Beszállító alkatrész árazás"

#: company/templates/company/supplier_part_navbar.html:29
#: part/templates/part/part_sidebar.html:30
#: templates/InvenTree/settings/sidebar.html:37
msgid "Pricing"
msgstr "Árazás"

#: company/templates/company/supplier_part_sidebar.html:5
#: part/templates/part/category.html:198
#: part/templates/part/category_sidebar.html:17 stock/admin.py:31
#: stock/templates/stock/location.html:168
#: stock/templates/stock/location.html:182
#: stock/templates/stock/location.html:194
#: stock/templates/stock/location_sidebar.html:7
#: templates/InvenTree/search.html:155 templates/js/translated/search.js:225
#: templates/js/translated/stock.js:2487 users/models.py:40
msgid "Stock Items"
msgstr "Készlet tételek"

#: company/views.py:33
msgid "New Supplier"
msgstr "Új beszállító"

#: company/views.py:39
msgid "New Manufacturer"
msgstr "Új gyártó"

#: company/views.py:44 templates/InvenTree/search.html:211
#: templates/navbar.html:60
msgid "Customers"
msgstr "Vevők"

#: company/views.py:45
msgid "New Customer"
msgstr "Új vevő"

#: company/views.py:52 templates/js/translated/search.js:270
msgid "Companies"
msgstr "Cégek"

#: company/views.py:53
msgid "New Company"
msgstr "Új cég"

#: company/views.py:120 stock/views.py:125
msgid "Stock Item QR Code"
msgstr "Készlet tétel QR kódja"

#: label/models.py:102
msgid "Label name"
msgstr "Címke neve"

#: label/models.py:109
msgid "Label description"
msgstr "Címke leírása"

#: label/models.py:116
msgid "Label"
msgstr "Címke"

#: label/models.py:117
msgid "Label template file"
msgstr "Címke sablon fájl"

#: label/models.py:123 report/models.py:254
msgid "Enabled"
msgstr "Engedélyezve"

#: label/models.py:124
msgid "Label template is enabled"
msgstr "Címke sablon engedélyezve"

#: label/models.py:129
msgid "Width [mm]"
msgstr "Szélesség [mm]"

#: label/models.py:130
msgid "Label width, specified in mm"
msgstr "Címke szélessége, mm-ben"

#: label/models.py:136
msgid "Height [mm]"
msgstr "Magasság [mm]"

#: label/models.py:137
msgid "Label height, specified in mm"
msgstr "Címke magassága, mm-ben"

#: label/models.py:143 report/models.py:247
msgid "Filename Pattern"
msgstr "Fájlnév minta"

#: label/models.py:144
msgid "Pattern for generating label filenames"
msgstr "Minta a címke fájlnevek előállításához"

#: label/models.py:233
msgid "Query filters (comma-separated list of key=value pairs),"
msgstr "Lekérdezés szűrők (vesszővel elválasztott kulcs=érték párok),"

#: label/models.py:234 label/models.py:275 label/models.py:303
#: report/models.py:280 report/models.py:411 report/models.py:449
msgid "Filters"
msgstr "Szűrők"

#: label/models.py:274
msgid "Query filters (comma-separated list of key=value pairs"
msgstr "Lekérdezés szűrők (vesszővel elválasztott kulcs=érték párok"

#: label/models.py:302
msgid "Part query filters (comma-separated value of key=value pairs)"
msgstr "Alkatrész lekérdezés szűrők (vesszővel elválasztott kulcs=érték párok)"

#: order/api.py:161
msgid "No matching purchase order found"
msgstr "Nincs egyező beszerzési rendelés"

#: order/api.py:1257 order/models.py:1021 order/models.py:1100
#: order/templates/order/order_base.html:9
#: order/templates/order/order_base.html:18
#: report/templates/report/inventree_po_report.html:76
#: stock/templates/stock/item_base.html:182
#: templates/email/overdue_purchase_order.html:15
#: templates/js/translated/order.js:640 templates/js/translated/order.js:1208
#: templates/js/translated/order.js:2035 templates/js/translated/part.js:1258
#: templates/js/translated/pricing.js:756 templates/js/translated/stock.js:1957
#: templates/js/translated/stock.js:2591
msgid "Purchase Order"
msgstr "Beszerzési rendelés"

#: order/api.py:1261
msgid "Unknown"
msgstr "Ismeretlen"

#: order/models.py:83
msgid "Order description"
msgstr "Rendelés leírása"

#: order/models.py:85 order/models.py:1283
msgid "Link to external page"
msgstr "Link külső weboldalra"

#: order/models.py:93
msgid "Created By"
msgstr "Készítette"

#: order/models.py:100
msgid "User or group responsible for this order"
msgstr "Felhasználó vagy csoport aki felelőse ennek a rendelésnek"

#: order/models.py:105
msgid "Order notes"
msgstr "Rendelés jegyzetek"

#: order/models.py:242 order/models.py:652
msgid "Order reference"
msgstr "Rendelés azonosító"

#: order/models.py:250 order/models.py:670
msgid "Purchase order status"
msgstr "Beszerzési rendelés állapota"

#: order/models.py:265
msgid "Company from which the items are being ordered"
msgstr "Cég akitől a tételek beszerzésre kerülnek"

#: order/models.py:268 order/templates/order/order_base.html:133
#: templates/js/translated/order.js:2060
msgid "Supplier Reference"
msgstr "Beszállítói azonosító"

#: order/models.py:268
msgid "Supplier order reference code"
msgstr "Beszállítói rendelés azonosító kód"

#: order/models.py:275
msgid "received by"
msgstr "érkeztette"

#: order/models.py:280
msgid "Issue Date"
msgstr "Kiállítás dátuma"

#: order/models.py:281
msgid "Date order was issued"
msgstr "Kiállítás dátuma"

#: order/models.py:286
msgid "Target Delivery Date"
msgstr "Várható beérkezés"

#: order/models.py:287
msgid "Expected date for order delivery. Order will be overdue after this date."
msgstr "Várt teljesítési dátuma a megrendelésnek. Ezután már késésben lévőnek számít majd."

#: order/models.py:293
msgid "Date order was completed"
msgstr "Rendelés teljesítési dátuma"

#: order/models.py:332
msgid "Part supplier must match PO supplier"
msgstr "Az alkatrész beszállítója meg kell egyezzen a beszerzési rendelés beszállítójával"

#: order/models.py:491
msgid "Quantity must be a positive number"
msgstr "Mennyiség pozitív kell legyen"

#: order/models.py:666
msgid "Company to which the items are being sold"
msgstr "Cég akinek a tételek értékesítésre kerülnek"

#: order/models.py:677
msgid "Customer Reference "
msgstr "Vevői azonosító "

#: order/models.py:677
msgid "Customer order reference code"
msgstr "Megrendelés azonosító kódja a vevőnél"

#: order/models.py:682
msgid "Target date for order completion. Order will be overdue after this date."
msgstr "Cél dátum a rendelés teljesítéséhez. Ez után számít majd késettnek."

#: order/models.py:685 order/models.py:1241
#: templates/js/translated/order.js:2904 templates/js/translated/order.js:3066
msgid "Shipment Date"
msgstr "Kiszállítás dátuma"

#: order/models.py:692
msgid "shipped by"
msgstr "szállította"

#: order/models.py:747
msgid "Order cannot be completed as no parts have been assigned"
msgstr "A rendelés nem teljesíthető mivel nincs hozzárendelve alkatrész"

#: order/models.py:751
msgid "Only a pending order can be marked as complete"
msgstr "Csak függő rendelés jelölhető késznek"

#: order/models.py:754 templates/js/translated/order.js:420
msgid "Order cannot be completed as there are incomplete shipments"
msgstr "A rendelés nem jelölhető késznek mivel függő szállítmányok vannak"

#: order/models.py:757
msgid "Order cannot be completed as there are incomplete line items"
msgstr "A rendelés nem jelölhető késznek mivel nem teljesített sortételek vannak"

#: order/models.py:935
msgid "Item quantity"
msgstr "Tétel mennyiség"

#: order/models.py:941
msgid "Line item reference"
msgstr "Sortétel azonosító"

#: order/models.py:943
msgid "Line item notes"
msgstr "Sortétel megjegyzései"

#: order/models.py:948
msgid "Target date for this line item (leave blank to use the target date from the order)"
msgstr "Cél dátuma ennek a sortételnek (hagyd üresen a rendelés céldátum használatához)"

#: order/models.py:966
msgid "Context"
msgstr "Kontextus"

#: order/models.py:967
msgid "Additional context for this line"
msgstr "További kontextus ehhez a sorhoz"

#: order/models.py:976
msgid "Unit price"
msgstr "Egységár"

#: order/models.py:1006
msgid "Supplier part must match supplier"
msgstr "Beszállítói alkatrésznek egyeznie kell a beszállítóval"

#: order/models.py:1014
msgid "deleted"
msgstr "törölve"

#: order/models.py:1020 order/models.py:1100 order/models.py:1141
#: order/models.py:1235 order/models.py:1367
#: templates/js/translated/order.js:3522
msgid "Order"
msgstr "Rendelés"

#: order/models.py:1039
msgid "Supplier part"
msgstr "Beszállítói alkatrész"

#: order/models.py:1046 order/templates/order/order_base.html:178
#: templates/js/translated/order.js:1713 templates/js/translated/order.js:2436
#: templates/js/translated/part.js:1375 templates/js/translated/part.js:1407
#: templates/js/translated/table_filters.js:366
msgid "Received"
msgstr "Beérkezett"

#: order/models.py:1047
msgid "Number of items received"
msgstr "Érkezett tételek száma"

#: order/models.py:1054 stock/models.py:798 stock/serializers.py:173
#: stock/templates/stock/item_base.html:189
#: templates/js/translated/stock.js:2008
msgid "Purchase Price"
msgstr "Beszerzési ár"

#: order/models.py:1055
msgid "Unit purchase price"
msgstr "Beszerzési egységár"

#: order/models.py:1063
msgid "Where does the Purchaser want this item to be stored?"
msgstr "Mit szeretne a vevő hol tároljuk ezt az alkatrészt?"

#: order/models.py:1129
msgid "Virtual part cannot be assigned to a sales order"
msgstr "Virtuális alkatrészt nem lehet vevői rendeléshez adni"

#: order/models.py:1134
msgid "Only salable parts can be assigned to a sales order"
msgstr "Csak értékesíthető alkatrészeket lehet vevői rendeléshez adni"

#: order/models.py:1160 part/templates/part/part_pricing.html:107
#: part/templates/part/prices.html:128 templates/js/translated/pricing.js:906
msgid "Sale Price"
msgstr "Eladási ár"

#: order/models.py:1161
msgid "Unit sale price"
msgstr "Eladási egységár"

#: order/models.py:1166
msgid "Shipped quantity"
msgstr "Szállított mennyiség"

#: order/models.py:1242
msgid "Date of shipment"
msgstr "Szállítás dátuma"

#: order/models.py:1249
msgid "Checked By"
msgstr "Ellenőrizte"

#: order/models.py:1250
msgid "User who checked this shipment"
msgstr "Felhasználó aki ellenőrizte ezt a szállítmányt"

#: order/models.py:1257 order/models.py:1442 order/serializers.py:1221
#: order/serializers.py:1349 templates/js/translated/model_renderers.js:314
msgid "Shipment"
msgstr "Szállítmány"

#: order/models.py:1258
msgid "Shipment number"
msgstr "Szállítmány száma"

#: order/models.py:1262
msgid "Shipment notes"
msgstr "Szállítmány megjegyzései"

#: order/models.py:1268
msgid "Tracking Number"
msgstr "Nyomkövetési szám"

#: order/models.py:1269
msgid "Shipment tracking information"
msgstr "Szállítmány nyomkövetési információ"

#: order/models.py:1276
msgid "Invoice Number"
msgstr "Számlaszám"

#: order/models.py:1277
msgid "Reference number for associated invoice"
msgstr "Hozzátartozó számla referencia száma"

#: order/models.py:1295
msgid "Shipment has already been sent"
msgstr "Szállítmány már elküldve"

#: order/models.py:1298
msgid "Shipment has no allocated stock items"
msgstr "Szállítmány nem tartalmaz foglalt készlet tételeket"

#: order/models.py:1401 order/models.py:1403
msgid "Stock item has not been assigned"
msgstr "Készlet tétel nincs hozzárendelve"

#: order/models.py:1407
msgid "Cannot allocate stock item to a line with a different part"
msgstr "Nem foglalható készlet egy másik fajta alkatrész sortételéhez"

#: order/models.py:1409
msgid "Cannot allocate stock to a line without a part"
msgstr "Nem foglalható készlet egy olyan sorhoz amiben nincs alkatrész"

#: order/models.py:1412
msgid "Allocation quantity cannot exceed stock quantity"
msgstr "A lefoglalandó mennyiség nem haladhatja meg a készlet mennyiségét"

#: order/models.py:1422 order/serializers.py:1083
msgid "Quantity must be 1 for serialized stock item"
msgstr "Egyedi követésre kötelezett tételeknél a menyiség 1 kell legyen"

#: order/models.py:1425
msgid "Sales order does not match shipment"
msgstr "Vevői rendelés nem egyezik a szállítmánnyal"

#: order/models.py:1426
msgid "Shipment does not match sales order"
msgstr "Szállítmány nem egyezik a vevői rendeléssel"

#: order/models.py:1434
msgid "Line"
msgstr "Sor"

#: order/models.py:1443
msgid "Sales order shipment reference"
msgstr "Vevői rendelés szállítmány azonosító"

#: order/models.py:1456 templates/js/translated/notification.js:55
msgid "Item"
msgstr "Tétel"

#: order/models.py:1457
msgid "Select stock item to allocate"
msgstr "Válaszd ki a foglalásra szánt készlet tételt"

#: order/models.py:1460
msgid "Enter stock allocation quantity"
msgstr "Készlet foglalási mennyiség megadása"

#: order/serializers.py:63
msgid "Price currency"
msgstr "Pénznem"

#: order/serializers.py:193
msgid "Order cannot be cancelled"
msgstr "A rendelést nem lehet törölni"

#: order/serializers.py:203 order/serializers.py:1101
msgid "Allow order to be closed with incomplete line items"
msgstr "Rendelés lezárása teljesítetlen sortételek esetén is"

#: order/serializers.py:214 order/serializers.py:1112
msgid "Order has incomplete line items"
msgstr "A rendelésben teljesítetlen sortételek vannak"

#: order/serializers.py:305
msgid "Order is not open"
msgstr "A rendelés nem nyitott"

#: order/serializers.py:327
msgid "Purchase price currency"
msgstr "Beszérzési ár pénzneme"

#: order/serializers.py:346
msgid "Supplier part must be specified"
msgstr "Beszállítói alkatrészt meg kell adni"

#: order/serializers.py:351
msgid "Purchase order must be specified"
msgstr "Beszerzési rendelést meg kell adni"

#: order/serializers.py:357
msgid "Supplier must match purchase order"
msgstr "A beszállítónak egyeznie kell a beszerzési rendelésben lévővel"

#: order/serializers.py:358
msgid "Purchase order must match supplier"
msgstr "A beszerzési rendelésnek egyeznie kell a beszállítóval"

#: order/serializers.py:421 order/serializers.py:1189
msgid "Line Item"
msgstr "Sortétel"

#: order/serializers.py:427
msgid "Line item does not match purchase order"
msgstr "Sortétel nem egyezik a beszerzési megrendeléssel"

#: order/serializers.py:437 order/serializers.py:548
msgid "Select destination location for received items"
msgstr "Válassz cél helyet a beérkezett tételeknek"

#: order/serializers.py:456 templates/js/translated/order.js:1569
msgid "Enter batch code for incoming stock items"
msgstr "Írd be a batch kódját a beérkezett tételeknek"

#: order/serializers.py:464 templates/js/translated/order.js:1580
msgid "Enter serial numbers for incoming stock items"
msgstr "Írd be a sorozatszámokat a beérkezett tételekhez"

#: order/serializers.py:478
msgid "Unique identifier field"
msgstr "Egyedi azonosító mező"

#: order/serializers.py:492
msgid "Barcode is already in use"
msgstr "Ez a vonalkód már használva van"

#: order/serializers.py:518
msgid "An integer quantity must be provided for trackable parts"
msgstr "Egész számú mennyiség szükséges az egyedi követésre kötelezett alkatrészeknél"

#: order/serializers.py:564
msgid "Line items must be provided"
msgstr "Sortételt meg kell adni"

#: order/serializers.py:581
msgid "Destination location must be specified"
msgstr "A cél helyet kötelező megadni"

#: order/serializers.py:592
msgid "Supplied barcode values must be unique"
msgstr "Megadott vonalkódoknak egyedieknek kel lenniük"

#: order/serializers.py:900
msgid "Sale price currency"
msgstr "Eladási ár pénzneme"

#: order/serializers.py:981
msgid "No shipment details provided"
msgstr "Nincsenek szállítmány részletek megadva"

#: order/serializers.py:1044 order/serializers.py:1198
msgid "Line item is not associated with this order"
msgstr "Sortétel nincs hozzárendelve ehhez a rendeléshez"

#: order/serializers.py:1066
msgid "Quantity must be positive"
msgstr "Mennyiség pozitív kell legyen"

#: order/serializers.py:1211
msgid "Enter serial numbers to allocate"
msgstr "Írd be a sorozatszámokat a kiosztáshoz"

#: order/serializers.py:1233 order/serializers.py:1357
msgid "Shipment has already been shipped"
msgstr "Szállítmány kiszállítva"

#: order/serializers.py:1236 order/serializers.py:1360
msgid "Shipment is not associated with this order"
msgstr "Szállítmány nincs hozzárendelve ehhez a rendeléshez"

#: order/serializers.py:1290
msgid "No match found for the following serial numbers"
msgstr "Nincs találat a következő sorozatszámokra"

#: order/serializers.py:1300
msgid "The following serial numbers are already allocated"
msgstr "A következő sorozatszámok már ki lettek osztva"

#: order/tasks.py:26
msgid "Overdue Purchase Order"
msgstr "Késésben lévő beszerzés"

#: order/tasks.py:31
#, python-brace-format
msgid "Purchase order {po} is now overdue"
msgstr "A {po} beszerzési rendelés most már késésben van"

#: order/tasks.py:89
msgid "Overdue Sales Order"
msgstr "Késésben lévő vevői rendelés"

#: order/tasks.py:94
#, python-brace-format
msgid "Sales order {so} is now overdue"
msgstr "A {so} vevői rendelés most már késésben van"

#: order/templates/order/order_base.html:33
msgid "Print purchase order report"
msgstr "Beszerzési rendelés nyomtatása"

#: order/templates/order/order_base.html:35
#: order/templates/order/sales_order_base.html:45
msgid "Export order to file"
msgstr "Rendelés exportálása fájlba"

#: order/templates/order/order_base.html:41
#: order/templates/order/sales_order_base.html:54
msgid "Order actions"
msgstr "Rendelés műveletek"

#: order/templates/order/order_base.html:46
#: order/templates/order/sales_order_base.html:58
msgid "Edit order"
msgstr "Rendelés szerkesztése"

#: order/templates/order/order_base.html:50
#: order/templates/order/sales_order_base.html:61
msgid "Cancel order"
msgstr "Rendelés törlése"

#: order/templates/order/order_base.html:55
msgid "Duplicate order"
msgstr "Rendelés másolása"

#: order/templates/order/order_base.html:61
#: order/templates/order/order_base.html:62
msgid "Submit Order"
msgstr "Megrendelés elküldése"

#: order/templates/order/order_base.html:65
msgid "Receive items"
msgstr "Érkezett tételek bevételezése"

#: order/templates/order/order_base.html:67
#: order/templates/order/purchase_order_detail.html:32
msgid "Receive Items"
msgstr "Bevételezés"

#: order/templates/order/order_base.html:69
msgid "Mark order as complete"
msgstr "Rendelés teljesítettnek jelölése"

#: order/templates/order/order_base.html:71
#: order/templates/order/sales_order_base.html:68
msgid "Complete Order"
msgstr "Rendelés befejezése"

#: order/templates/order/order_base.html:93
#: order/templates/order/sales_order_base.html:80
msgid "Order Reference"
msgstr "Rendelési azonosító"

#: order/templates/order/order_base.html:98
#: order/templates/order/sales_order_base.html:85
msgid "Order Description"
msgstr "Rendelés leírása"

#: order/templates/order/order_base.html:103
#: order/templates/order/sales_order_base.html:90
msgid "Order Status"
msgstr "Rendelés állapota"

#: order/templates/order/order_base.html:126
msgid "No suppplier information available"
msgstr "Nincs elérhető beszállítói információ"

#: order/templates/order/order_base.html:139
#: order/templates/order/sales_order_base.html:129
msgid "Completed Line Items"
msgstr "Kész sortételek"

#: order/templates/order/order_base.html:145
#: order/templates/order/sales_order_base.html:135
#: order/templates/order/sales_order_base.html:145
msgid "Incomplete"
msgstr "Hiányos"

#: order/templates/order/order_base.html:164
#: report/templates/report/inventree_build_order_base.html:121
msgid "Issued"
msgstr "Kiküldve"

#: order/templates/order/order_base.html:192
#: order/templates/order/sales_order_base.html:190
msgid "Total cost"
msgstr "Teljes költség"

#: order/templates/order/order_base.html:196
#: order/templates/order/sales_order_base.html:194
msgid "Total cost could not be calculated"
msgstr "A teljes költség nem számolható"

#: order/templates/order/order_wizard/match_fields.html:9
#: part/templates/part/import_wizard/ajax_match_fields.html:9
#: part/templates/part/import_wizard/match_fields.html:9
#: templates/patterns/wizard/match_fields.html:8
msgid "Missing selections for the following required columns"
msgstr "Hiányzó kiválasztás a következő oszlopokhoz"

#: order/templates/order/order_wizard/match_fields.html:20
#: part/templates/part/import_wizard/ajax_match_fields.html:20
#: part/templates/part/import_wizard/match_fields.html:20
#: templates/patterns/wizard/match_fields.html:19
msgid "Duplicate selections found, see below. Fix them then retry submitting."
msgstr "Többszörös kiválasztás található, lásd lentebb. Javítsd őket aztán próbáld újraküldeni."

#: order/templates/order/order_wizard/match_fields.html:29
#: order/templates/order/order_wizard/match_parts.html:21
#: part/templates/part/import_wizard/match_fields.html:29
#: part/templates/part/import_wizard/match_references.html:21
#: templates/patterns/wizard/match_fields.html:28
msgid "Submit Selections"
msgstr "Kiválasztás küldése"

#: order/templates/order/order_wizard/match_fields.html:35
#: part/templates/part/import_wizard/ajax_match_fields.html:28
#: part/templates/part/import_wizard/match_fields.html:35
#: templates/patterns/wizard/match_fields.html:34
msgid "File Fields"
msgstr "Fájl mezők"

#: order/templates/order/order_wizard/match_fields.html:42
#: part/templates/part/import_wizard/ajax_match_fields.html:35
#: part/templates/part/import_wizard/match_fields.html:42
#: templates/patterns/wizard/match_fields.html:41
msgid "Remove column"
msgstr "Oszlop eltávolítása"

#: order/templates/order/order_wizard/match_fields.html:60
#: part/templates/part/import_wizard/ajax_match_fields.html:53
#: part/templates/part/import_wizard/match_fields.html:60
#: templates/patterns/wizard/match_fields.html:59
msgid "Duplicate selection"
msgstr "Kijelöltek másolása"

#: order/templates/order/order_wizard/match_fields.html:71
#: order/templates/order/order_wizard/match_parts.html:52
#: part/templates/part/import_wizard/ajax_match_fields.html:64
#: part/templates/part/import_wizard/ajax_match_references.html:42
#: part/templates/part/import_wizard/match_fields.html:71
#: part/templates/part/import_wizard/match_references.html:49
#: templates/js/translated/bom.js:102 templates/js/translated/build.js:486
#: templates/js/translated/build.js:642 templates/js/translated/build.js:2089
#: templates/js/translated/order.js:1152 templates/js/translated/order.js:1658
#: templates/js/translated/order.js:3141 templates/js/translated/stock.js:656
#: templates/js/translated/stock.js:824
#: templates/patterns/wizard/match_fields.html:70
msgid "Remove row"
msgstr "Sor törlése"

#: order/templates/order/order_wizard/match_parts.html:12
#: part/templates/part/import_wizard/ajax_match_references.html:12
#: part/templates/part/import_wizard/match_references.html:12
msgid "Errors exist in the submitted data"
msgstr "Hibák vannak a küldött adatokban"

#: order/templates/order/order_wizard/match_parts.html:28
#: part/templates/part/import_wizard/ajax_match_references.html:21
#: part/templates/part/import_wizard/match_references.html:28
msgid "Row"
msgstr "Sor"

#: order/templates/order/order_wizard/match_parts.html:29
msgid "Select Supplier Part"
msgstr "Beszállítói alkatrész kiválasztása"

#: order/templates/order/order_wizard/po_upload.html:8
msgid "Return to Orders"
msgstr "Vissza a rendelésekhez"

#: order/templates/order/order_wizard/po_upload.html:13
msgid "Upload File for Purchase Order"
msgstr "Fájl feltöltése a beszerzési megrendeléshez"

#: order/templates/order/order_wizard/po_upload.html:14
msgid "Order is already processed. Files cannot be uploaded."
msgstr "A rendelést már feldolgozták. Így már nem lehet fájlokat feltölteni."

#: order/templates/order/order_wizard/po_upload.html:27
#: part/templates/part/import_wizard/ajax_part_upload.html:10
#: part/templates/part/import_wizard/part_upload.html:26
#: templates/patterns/wizard/upload.html:13
#, python-format
msgid "Step %(step)s of %(count)s"
msgstr "%(step)s/%(count)s. lépés"

#: order/templates/order/po_sidebar.html:5
#: order/templates/order/so_sidebar.html:5
#: report/templates/report/inventree_po_report.html:84
#: report/templates/report/inventree_so_report.html:85
msgid "Line Items"
msgstr "Sortételek"

#: order/templates/order/po_sidebar.html:7
msgid "Received Stock"
msgstr "Beérkezett készlet"

#: order/templates/order/purchase_order_detail.html:19
msgid "Purchase Order Items"
msgstr "Beszerzési rendelés tételei"

#: order/templates/order/purchase_order_detail.html:28
#: order/templates/order/sales_order_detail.html:24
#: templates/js/translated/order.js:577 templates/js/translated/order.js:750
msgid "Add Line Item"
msgstr "Sortétel hozzáadása"

#: order/templates/order/purchase_order_detail.html:31
msgid "Receive selected items"
msgstr "Kiválasztott tételek bevételezése"

#: order/templates/order/purchase_order_detail.html:50
#: order/templates/order/sales_order_detail.html:45
msgid "Extra Lines"
msgstr "Egyéb tételek"

#: order/templates/order/purchase_order_detail.html:56
#: order/templates/order/sales_order_detail.html:51
#: order/templates/order/sales_order_detail.html:289
msgid "Add Extra Line"
msgstr "Egyéb tétel hozzáadása"

#: order/templates/order/purchase_order_detail.html:76
msgid "Received Items"
msgstr "Érkezett tételek"

#: order/templates/order/purchase_order_detail.html:101
#: order/templates/order/sales_order_detail.html:155
msgid "Order Notes"
msgstr "Rendelés megjegyzések"

#: order/templates/order/purchase_order_detail.html:239
msgid "Add Order Line"
msgstr "Sortétel hozzáadása"

#: order/templates/order/purchase_orders.html:30
#: order/templates/order/sales_orders.html:33
msgid "Print Order Reports"
msgstr "Rendelés riportok nyomtatása"

#: order/templates/order/sales_order_base.html:43
msgid "Print sales order report"
msgstr "Vevői rendelés nyomtatása"

#: order/templates/order/sales_order_base.html:47
msgid "Print packing list"
msgstr "Csomagolási lista nyomtatása"

#: order/templates/order/sales_order_base.html:60
#: templates/js/translated/order.js:233
msgid "Complete Shipments"
msgstr "Függő szállítmányok kiszállítása"

#: order/templates/order/sales_order_base.html:67
#: templates/js/translated/order.js:398
msgid "Complete Sales Order"
msgstr "Vevői rendelés befejezése, minden kiszállítva"

#: order/templates/order/sales_order_base.html:103
msgid "This Sales Order has not been fully allocated"
msgstr "Ehhez a vevői rendeléshez nincs minden alkatrész lefoglalva"

#: order/templates/order/sales_order_base.html:123
#: templates/js/translated/order.js:2870
msgid "Customer Reference"
msgstr "Vevői azonosító"

#: order/templates/order/sales_order_base.html:141
#: order/templates/order/sales_order_detail.html:109
#: order/templates/order/so_sidebar.html:11
msgid "Completed Shipments"
msgstr "Kész szállítmányok"

#: order/templates/order/sales_order_base.html:230
msgid "Edit Sales Order"
msgstr "Vevői rendelés szerkesztése"

#: order/templates/order/sales_order_detail.html:18
msgid "Sales Order Items"
msgstr "Vevői rendelés tételek"

#: order/templates/order/sales_order_detail.html:73
#: order/templates/order/so_sidebar.html:8
msgid "Pending Shipments"
msgstr "Függő szállítmányok"

#: order/templates/order/sales_order_detail.html:77
#: templates/attachment_table.html:6 templates/js/translated/bom.js:1231
#: templates/js/translated/build.js:1990
msgid "Actions"
msgstr "Műveletek"

#: order/templates/order/sales_order_detail.html:86
msgid "New Shipment"
msgstr "Új szállítmány"

#: order/views.py:104
msgid "Match Supplier Parts"
msgstr "Beszállítói alkatrészek egyeztetése"

#: order/views.py:377
msgid "Sales order not found"
msgstr "Vevő rendelés nem találhtó"

#: order/views.py:383
msgid "Price not found"
msgstr "Nem található ár"

#: order/views.py:386
#, python-brace-format
msgid "Updated {part} unit-price to {price}"
msgstr "A {part} egységára {price}-ra módosítva"

#: order/views.py:391
#, python-brace-format
msgid "Updated {part} unit-price to {price} and quantity to {qty}"
msgstr "A {part} alkatrész módosított egységára {price} mennyisége pedig {qty}"

#: part/admin.py:19 part/admin.py:252 part/models.py:3328 stock/admin.py:84
#: templates/js/translated/model_renderers.js:212
msgid "Part ID"
msgstr "Alkatrész ID"

#: part/admin.py:20 part/admin.py:254 part/models.py:3332 stock/admin.py:85
msgid "Part Name"
msgstr "Alkatrész neve"

#: part/admin.py:21
msgid "Part Description"
msgstr "Alkatrész leírása"

#: part/admin.py:22 part/models.py:853 part/templates/part/part_base.html:272
#: templates/js/translated/part.js:1009 templates/js/translated/part.js:1737
#: templates/js/translated/stock.js:1768
msgid "IPN"
msgstr "IPN"

#: part/admin.py:23 part/models.py:861 part/templates/part/part_base.html:279
#: report/models.py:171 templates/js/translated/part.js:1014
msgid "Revision"
msgstr "Változat"

#: part/admin.py:24 part/admin.py:178 part/models.py:839
#: part/templates/part/category.html:87 part/templates/part/part_base.html:300
msgid "Keywords"
msgstr "Kulcsszavak"

#: part/admin.py:28 part/admin.py:172
#: templates/js/translated/model_renderers.js:338
msgid "Category ID"
msgstr "Kategória ID"

#: part/admin.py:29 part/admin.py:173
msgid "Category Name"
msgstr "Kategória neve"

#: part/admin.py:30 part/admin.py:177
msgid "Default Location ID"
msgstr "Alapértelmezett készlethely ID"

#: part/admin.py:31
msgid "Default Supplier ID"
msgstr "Alapértelmezett beszállító ID"

#: part/admin.py:33 part/models.py:945 part/templates/part/part_base.html:206
msgid "Minimum Stock"
msgstr "Minimális készlet"

#: part/admin.py:47 part/templates/part/part_base.html:200
#: templates/js/translated/company.js:1028
#: templates/js/translated/table_filters.js:221
msgid "In Stock"
msgstr "Készleten"

#: part/admin.py:48 part/bom.py:178 part/templates/part/part_base.html:213
#: templates/js/translated/bom.js:1163 templates/js/translated/build.js:1936
#: templates/js/translated/part.js:591 templates/js/translated/part.js:611
#: templates/js/translated/part.js:1627 templates/js/translated/part.js:1805
#: templates/js/translated/table_filters.js:68
msgid "On Order"
msgstr "Rendelve"

#: part/admin.py:49 part/templates/part/part_sidebar.html:27
msgid "Used In"
msgstr "Felhasználva ebben"

#: part/admin.py:50 templates/js/translated/build.js:1948
#: templates/js/translated/build.js:2206 templates/js/translated/build.js:2784
#: templates/js/translated/order.js:3979
msgid "Allocated"
msgstr "Lefoglalva"

#: part/admin.py:51 part/templates/part/part_base.html:244
#: templates/js/translated/part.js:594 templates/js/translated/part.js:614
#: templates/js/translated/part.js:1631 templates/js/translated/part.js:1812
msgid "Building"
msgstr "Gyártásban"

#: part/admin.py:52 part/models.py:2852
msgid "Minimum Cost"
msgstr "Minimum költség"

#: part/admin.py:53 part/models.py:2858
msgid "Maximum Cost"
msgstr "Maximum költség"

#: part/admin.py:175 part/admin.py:249 stock/admin.py:26 stock/admin.py:98
msgid "Parent ID"
msgstr "Szülő ID"

#: part/admin.py:176 part/admin.py:251 stock/admin.py:27
msgid "Parent Name"
msgstr "Szülő neve"

#: part/admin.py:179 part/templates/part/category.html:81
#: part/templates/part/category.html:94
msgid "Category Path"
msgstr "Kategória elérési út"

#: part/admin.py:182 part/models.py:383 part/templates/part/cat_link.html:3
#: part/templates/part/category.html:23 part/templates/part/category.html:134
#: part/templates/part/category.html:154
#: part/templates/part/category_sidebar.html:9
#: templates/InvenTree/index.html:85 templates/InvenTree/search.html:84
#: templates/InvenTree/settings/sidebar.html:43
#: templates/js/translated/part.js:2321 templates/js/translated/search.js:146
#: templates/navbar.html:24 users/models.py:38
msgid "Parts"
msgstr "Alkatrészek"

#: part/admin.py:244
msgid "BOM Level"
msgstr "Alkatrészjegyzék szint"

#: part/admin.py:246
msgid "BOM Item ID"
msgstr "Alkatrészjegyzék tétel ID"

#: part/admin.py:250
msgid "Parent IPN"
msgstr "Szülő IPN"

#: part/admin.py:253 part/models.py:3336
msgid "Part IPN"
msgstr "Alkatrész IPN"

#: part/admin.py:259 templates/js/translated/pricing.js:332
#: templates/js/translated/pricing.js:973
msgid "Minimum Price"
msgstr "Minimum ár"

#: part/admin.py:260 templates/js/translated/pricing.js:327
#: templates/js/translated/pricing.js:981
msgid "Maximum Price"
msgstr "Maximum ár"

#: part/api.py:536
msgid "Incoming Purchase Order"
msgstr "Beérkező beszerzési rendelés"

#: part/api.py:556
msgid "Outgoing Sales Order"
msgstr "Kimenő vevői rendelés"

#: part/api.py:574
msgid "Stock produced by Build Order"
msgstr "Gyártással előállított készlet"

#: part/api.py:660
msgid "Stock required for Build Order"
msgstr "A gyártási utasításhoz szükséges készlet"

#: part/api.py:818
msgid "Valid"
msgstr "Érvényes"

#: part/api.py:819
msgid "Validate entire Bill of Materials"
msgstr "Teljes alkatrészjegyzék jóváhagyása"

#: part/api.py:825
msgid "This option must be selected"
msgstr "Ennek az opciónak ki kll lennie választva"

#: part/bom.py:175 part/models.py:116 part/models.py:888
#: part/templates/part/category.html:109 part/templates/part/part_base.html:374
msgid "Default Location"
msgstr "Alapértelmezett hely"

#: part/bom.py:176 templates/email/low_stock_notification.html:17
msgid "Total Stock"
msgstr "Teljes készlet"

#: part/bom.py:177 part/templates/part/part_base.html:195
#: templates/js/translated/order.js:3946
msgid "Available Stock"
msgstr "Elérhető készlet"

#: part/forms.py:41
msgid "Input quantity for price calculation"
msgstr "Add meg a mennyiséget az árszámításhoz"

#: part/models.py:117
msgid "Default location for parts in this category"
msgstr "Ebben a kategóriában lévő alkatrészek helye alapban"

#: part/models.py:122 stock/models.py:113
#: templates/js/translated/table_filters.js:135
#: templates/js/translated/table_filters.js:150
msgid "Structural"
msgstr "Szerkezeti"

#: part/models.py:124
msgid "Parts may not be directly assigned to a structural category, but may be assigned to child categories."
msgstr "A szerkezeti alkatrész kategóriákhoz nem lehet direktben alkatrészeket hozzáadni, csak az alkategóriáikhoz."

#: part/models.py:128
msgid "Default keywords"
msgstr "Alapértelmezett kulcsszavak"

#: part/models.py:128
msgid "Default keywords for parts in this category"
msgstr "Ebben a kategóriában évő alkatrészek kulcsszavai alapban"

#: part/models.py:133 stock/models.py:102
msgid "Icon"
msgstr "Ikon"

#: part/models.py:134 stock/models.py:103
msgid "Icon (optional)"
msgstr "Ikon (opcionális)"

#: part/models.py:153
msgid "You cannot make this part category structural because some parts are already assigned to it!"
msgstr "Nem lehet az alkatrészkategóriát szerkezeti kategóriává tenni, mert már vannak itt alkatrészek!"

#: part/models.py:159 part/models.py:3277 part/templates/part/category.html:16
#: part/templates/part/part_app_base.html:10
msgid "Part Category"
msgstr "Alkatrész kategória"

#: part/models.py:160 part/templates/part/category.html:129
#: templates/InvenTree/search.html:97 templates/js/translated/search.js:200
#: users/models.py:37
msgid "Part Categories"
msgstr "Alkatrész kategóriák"

#: part/models.py:469
msgid "Invalid choice for parent part"
msgstr "Hibás választás a szülő alkatrészre"

#: part/models.py:539 part/models.py:551
#, python-brace-format
msgid "Part '{p1}' is  used in BOM for '{p2}' (recursive)"
msgstr "A '{p1}' alkatrész a '{p2}' alkatrészjegyzékében már szerepel (rekurzív)"

#: part/models.py:641
msgid "Stock item with this serial number already exists"
msgstr "Létezik már készlet tétel ilyen a sorozatszámmal"

#: part/models.py:772
msgid "Duplicate IPN not allowed in part settings"
msgstr "Azonos IPN nem engedélyezett az alkatrész beállításokban"

#: part/models.py:777
msgid "Part with this Name, IPN and Revision already exists."
msgstr "Ilyen nevű, IPN-ű és reviziójú alkatrész már létezik."

#: part/models.py:791
msgid "Parts cannot be assigned to structural part categories!"
msgstr "Szerkezeti kategóriákhoz nem lehet alkatrészeket rendelni!"

#: part/models.py:809 part/models.py:3333
msgid "Part name"
msgstr "Alkatrész neve"

#: part/models.py:816
msgid "Is Template"
msgstr "Sablon-e"

#: part/models.py:817
msgid "Is this part a template part?"
msgstr "Ez egy sablon alkatrész?"

#: part/models.py:827
msgid "Is this part a variant of another part?"
msgstr "Ez az alkatrész egy másik változata?"

#: part/models.py:828
msgid "Variant Of"
msgstr "Ebből a sablonból"

#: part/models.py:834
msgid "Part description"
msgstr "Alkatrész leírása"

#: part/models.py:840
msgid "Part keywords to improve visibility in search results"
msgstr "Alkatrész kulcsszavak amik segítik a megjelenést a keresési eredményekben"

#: part/models.py:847 part/models.py:3032 part/models.py:3276
#: part/templates/part/part_base.html:263
#: templates/InvenTree/settings/settings.html:276
#: templates/js/translated/notification.js:50
#: templates/js/translated/part.js:1759 templates/js/translated/part.js:2026
msgid "Category"
msgstr "Kategória"

#: part/models.py:848
msgid "Part category"
msgstr "Alkatrész kategória"

#: part/models.py:854
msgid "Internal Part Number"
msgstr "Belső cikkszám"

#: part/models.py:860
msgid "Part revision or version number"
msgstr "Alkatrész változat vagy verziószám (pl. szín, hossz, revízió, stb.)"

#: part/models.py:886
msgid "Where is this item normally stored?"
msgstr "Alapban hol tároljuk ezt az alkatrészt?"

#: part/models.py:931 part/templates/part/part_base.html:383
msgid "Default Supplier"
msgstr "Alapértelmezett beszállító"

#: part/models.py:932
msgid "Default supplier part"
msgstr "Alapértelmezett beszállítói alkatrész"

#: part/models.py:939
msgid "Default Expiry"
msgstr "Alapértelmezett lejárat"

#: part/models.py:940
msgid "Expiry time (in days) for stock items of this part"
msgstr "Lejárati idő (napban) ennek az alkatrésznek a készleteire"

#: part/models.py:946
msgid "Minimum allowed stock level"
msgstr "Minimálisan megengedett készlet mennyiség"

#: part/models.py:953
msgid "Units of measure for this part"
msgstr "Alkatrész mértékegysége"

#: part/models.py:959
msgid "Can this part be built from other parts?"
msgstr "Gyártható-e ez az alkatrész más alkatrészekből?"

#: part/models.py:965
msgid "Can this part be used to build other parts?"
msgstr "Felhasználható-e ez az alkatrész más alkatrészek gyártásához?"

#: part/models.py:971
msgid "Does this part have tracking for unique items?"
msgstr "Kell-e külön követni az egyes példányait ennek az alkatrésznek?"

#: part/models.py:976
msgid "Can this part be purchased from external suppliers?"
msgstr "Rendelhető-e ez az alkatrész egy külső beszállítótól?"

#: part/models.py:981
msgid "Can this part be sold to customers?"
msgstr "Értékesíthető-e önmagában ez az alkatrész a vevőknek?"

#: part/models.py:986
msgid "Is this part active?"
msgstr "Aktív-e ez az alkatrész?"

#: part/models.py:991
msgid "Is this a virtual part, such as a software product or license?"
msgstr "Ez egy virtuális nem megfogható alkatrész, pl. szoftver vagy licenc?"

#: part/models.py:993
msgid "Part notes"
msgstr "Alkatrész megjegyzések"

#: part/models.py:995
msgid "BOM checksum"
msgstr "Alkatrészjegyzék ellenőrző összeg"

#: part/models.py:995
msgid "Stored BOM checksum"
msgstr "Tárolt alkatrészjegyzék ellenőrző összeg"

#: part/models.py:998
msgid "BOM checked by"
msgstr "Alkatrészjegyzéket ellenőrizte"

#: part/models.py:1000
msgid "BOM checked date"
msgstr "Alkatrészjegyzék ellenőrzési dátuma"

#: part/models.py:1004
msgid "Creation User"
msgstr "Létrehozó"

#: part/models.py:1010 part/templates/part/part_base.html:345
#: stock/templates/stock/item_base.html:445
#: templates/js/translated/part.js:1876
msgid "Last Stocktake"
msgstr "Utolsó leltár"

#: part/models.py:1869
msgid "Sell multiple"
msgstr "Több értékesítése"

#: part/models.py:2775
msgid "Currency used to cache pricing calculations"
msgstr "Árszámítások gyorstárazásához használt pénznem"

#: part/models.py:2792
msgid "Minimum BOM Cost"
msgstr "Minimum alkatrészjegyzék költség"

#: part/models.py:2793
msgid "Minimum cost of component parts"
msgstr "Összetevők minimum költsége"

#: part/models.py:2798
msgid "Maximum BOM Cost"
msgstr "Maximum alkatrészjegyzék költség"

#: part/models.py:2799
msgid "Maximum cost of component parts"
msgstr "Összetevők maximum költsége"

#: part/models.py:2804
msgid "Minimum Purchase Cost"
msgstr "Minimum beszerzési ár"

#: part/models.py:2805
msgid "Minimum historical purchase cost"
msgstr "Eddigi minimum beszerzési költség"

#: part/models.py:2810
msgid "Maximum Purchase Cost"
msgstr "Maximum beszerzési ár"

#: part/models.py:2811
msgid "Maximum historical purchase cost"
msgstr "Eddigi maximum beszerzési költség"

#: part/models.py:2816
msgid "Minimum Internal Price"
msgstr "Minimum belső ár"

#: part/models.py:2817
msgid "Minimum cost based on internal price breaks"
msgstr "Minimum költség a belső ársávok alapján"

#: part/models.py:2822
msgid "Maximum Internal Price"
msgstr "Maximum belső ár"

#: part/models.py:2823
msgid "Maximum cost based on internal price breaks"
msgstr "Maximum költség a belső ársávok alapján"

#: part/models.py:2828
msgid "Minimum Supplier Price"
msgstr "Minimum beszállítói ár"

#: part/models.py:2829
msgid "Minimum price of part from external suppliers"
msgstr "Minimum alkatrész ár a beszállítóktól"

#: part/models.py:2834
msgid "Maximum Supplier Price"
msgstr "Maximum beszállítói ár"

#: part/models.py:2835
msgid "Maximum price of part from external suppliers"
msgstr "Maximum alkatrész ár a beszállítóktól"

#: part/models.py:2840
msgid "Minimum Variant Cost"
msgstr "Minimum alkatrészváltozat ár"

#: part/models.py:2841
msgid "Calculated minimum cost of variant parts"
msgstr "Alkatrészváltozatok számolt minimum költsége"

#: part/models.py:2846
msgid "Maximum Variant Cost"
msgstr "Maximum alkatrészváltozat ár"

#: part/models.py:2847
msgid "Calculated maximum cost of variant parts"
msgstr "Alkatrészváltozatok számolt maximum költsége"

#: part/models.py:2853
msgid "Calculated overall minimum cost"
msgstr "Számított általános minimum költség"

#: part/models.py:2859
msgid "Calculated overall maximum cost"
msgstr "Számított általános maximum költség"

#: part/models.py:2864
msgid "Minimum Sale Price"
msgstr "Minimum eladási ár"

#: part/models.py:2865
msgid "Minimum sale price based on price breaks"
msgstr "Minimum eladási ár az ársávok alapján"

#: part/models.py:2870
msgid "Maximum Sale Price"
msgstr "Maximum eladási ár"

#: part/models.py:2871
msgid "Maximum sale price based on price breaks"
msgstr "Maximum eladási ár az ársávok alapján"

#: part/models.py:2876
msgid "Minimum Sale Cost"
msgstr "Minimum eladási költség"

#: part/models.py:2877
msgid "Minimum historical sale price"
msgstr "Eddigi minimum eladási ár"

#: part/models.py:2882
msgid "Maximum Sale Cost"
msgstr "Maximum eladási költség"

#: part/models.py:2883
msgid "Maximum historical sale price"
msgstr "Eddigi maximum eladási ár"

#: part/models.py:2901
msgid "Part for stocktake"
msgstr "Leltározható alkatrész"

#: part/models.py:2908
msgid "Total available stock at time of stocktake"
msgstr "Teljes készlet a leltárkor"

#: part/models.py:2912 part/templates/part/part_scheduling.html:13
#: report/templates/report/inventree_test_report_base.html:97
#: templates/InvenTree/settings/plugin.html:63
#: templates/InvenTree/settings/plugin_settings.html:38
#: templates/js/translated/order.js:2077 templates/js/translated/part.js:862
#: templates/js/translated/pricing.js:778
#: templates/js/translated/pricing.js:899 templates/js/translated/stock.js:2519
msgid "Date"
msgstr "Dátum"

#: part/models.py:2913
msgid "Date stocktake was performed"
msgstr "Leltározva ekkor"

#: part/models.py:2921
msgid "Additional notes"
msgstr "További megjegyzések"

#: part/models.py:2929
msgid "User who performed this stocktake"
msgstr "Leltározta"

#: part/models.py:3079
msgid "Test templates can only be created for trackable parts"
msgstr "Teszt sablont csak követésre kötelezett alkatrészhez lehet csinálni"

#: part/models.py:3096
msgid "Test with this name already exists for this part"
msgstr "Erre az alkatrészre már létezik teszt ilyen névvel"

#: part/models.py:3116 templates/js/translated/part.js:2372
msgid "Test Name"
msgstr "Teszt név"

#: part/models.py:3117
msgid "Enter a name for the test"
msgstr "Add meg a teszt nevét"

#: part/models.py:3122
msgid "Test Description"
msgstr "Teszt leírása"

#: part/models.py:3123
msgid "Enter description for this test"
msgstr "Adj hozzá egy leírást ehhez a teszthez"

#: part/models.py:3128 templates/js/translated/part.js:2381
#: templates/js/translated/table_filters.js:330
msgid "Required"
msgstr "Kötelező"

#: part/models.py:3129
msgid "Is this test required to pass?"
msgstr "Szükséges-e hogy ez a teszt sikeres legyen?"

#: part/models.py:3134 templates/js/translated/part.js:2389
msgid "Requires Value"
msgstr "Kötelező érték"

#: part/models.py:3135
msgid "Does this test require a value when adding a test result?"
msgstr "Szükséges-e hogy ennek a tesztnek az eredményéhez kötelezően érték legyen rendelve?"

#: part/models.py:3140 templates/js/translated/part.js:2396
msgid "Requires Attachment"
msgstr "Kötelező melléklet"

#: part/models.py:3141
msgid "Does this test require a file attachment when adding a test result?"
msgstr "Szükséges-e hogy ennek a tesztnek az eredményéhez kötelezően fájl melléklet legyen rendelve?"

#: part/models.py:3182
msgid "Parameter template name must be unique"
msgstr "A paraméter sablon nevének egyedinek kell lennie"

#: part/models.py:3190
msgid "Parameter Name"
msgstr "Paraméter neve"

#: part/models.py:3194
msgid "Parameter Units"
msgstr "Paraméter mértékegysége"

#: part/models.py:3199
msgid "Parameter description"
msgstr "Paraméter leírása"

#: part/models.py:3232
msgid "Parent Part"
msgstr "Szülő alkatrész"

#: part/models.py:3234 part/models.py:3282 part/models.py:3283
#: templates/InvenTree/settings/settings.html:271
msgid "Parameter Template"
msgstr "Paraméter sablon"

#: part/models.py:3236
msgid "Data"
msgstr "Adat"

#: part/models.py:3236
msgid "Parameter Value"
msgstr "Paraméter értéke"

#: part/models.py:3287 templates/InvenTree/settings/settings.html:280
msgid "Default Value"
msgstr "Alapértelmezett érték"

#: part/models.py:3288
msgid "Default Parameter Value"
msgstr "Alapértelmezett paraméter érték"

#: part/models.py:3325
msgid "Part ID or part name"
msgstr "Alkatrész ID vagy alkatrész név"

#: part/models.py:3329
msgid "Unique part ID value"
msgstr "Egyedi alkatrész ID értéke"

#: part/models.py:3337
msgid "Part IPN value"
msgstr "Alkatrész IPN érték"

#: part/models.py:3340
msgid "Level"
msgstr "Szint"

#: part/models.py:3341
msgid "BOM level"
msgstr "Alkatrészjegyzék szint"

#: part/models.py:3410
msgid "Select parent part"
msgstr "Szülő alkatrész kiválasztása"

#: part/models.py:3418
msgid "Sub part"
msgstr "Al alkatrész"

#: part/models.py:3419
msgid "Select part to be used in BOM"
msgstr "Válaszd ki az alkatrészjegyzékben használandó alkatrészt"

#: part/models.py:3425
msgid "BOM quantity for this BOM item"
msgstr "Alkatrészjegyzék mennyiség ehhez az alkatrészjegyzék tételhez"

#: part/models.py:3429 part/templates/part/upload_bom.html:58
#: templates/js/translated/bom.js:940 templates/js/translated/bom.js:993
#: templates/js/translated/build.js:1869
#: templates/js/translated/table_filters.js:84
#: templates/js/translated/table_filters.js:112
msgid "Optional"
msgstr "Opcionális"

#: part/models.py:3430
msgid "This BOM item is optional"
msgstr "Ez az alkatrészjegyzék tétel opcionális"

#: part/models.py:3435 templates/js/translated/bom.js:936
#: templates/js/translated/bom.js:1002 templates/js/translated/build.js:1860
#: templates/js/translated/table_filters.js:88
msgid "Consumable"
msgstr "Fogyóeszköz"

#: part/models.py:3436
msgid "This BOM item is consumable (it is not tracked in build orders)"
msgstr "Ez az alkatrészjegyzék tétel fogyóeszköz (készlete nincs követve a gyártásban)"

#: part/models.py:3440 part/templates/part/upload_bom.html:55
msgid "Overage"
msgstr "Többlet"

#: part/models.py:3441
msgid "Estimated build wastage quantity (absolute or percentage)"
msgstr "Becsült gyártási veszteség (abszolút vagy százalékos)"

#: part/models.py:3444
msgid "BOM item reference"
msgstr "Alkatrészjegyzék tétel azonosító"

#: part/models.py:3447
msgid "BOM item notes"
msgstr "Alkatrészjegyzék tétel megjegyzései"

#: part/models.py:3449
msgid "Checksum"
msgstr "Ellenőrző összeg"

#: part/models.py:3449
msgid "BOM line checksum"
msgstr "Alkatrészjegyzék sor ellenőrző összeg"

#: part/models.py:3453 part/templates/part/upload_bom.html:57
#: templates/js/translated/bom.js:1019
#: templates/js/translated/table_filters.js:76
#: templates/js/translated/table_filters.js:108
msgid "Inherited"
msgstr "Örökölt"

#: part/models.py:3454
msgid "This BOM item is inherited by BOMs for variant parts"
msgstr "Ezt az alkatrészjegyzék tételt az alkatrész változatok alkatrészjegyzékei is öröklik"

#: part/models.py:3459 part/templates/part/upload_bom.html:56
#: templates/js/translated/bom.js:1011
msgid "Allow Variants"
msgstr "Változatok"

#: part/models.py:3460
msgid "Stock items for variant parts can be used for this BOM item"
msgstr "Alkatrészváltozatok készlet tételei használhatók ehhez az alkatrészjegyzék tételhez"

#: part/models.py:3546 stock/models.py:558
msgid "Quantity must be integer value for trackable parts"
msgstr "A mennyiség egész szám kell legyen a követésre kötelezett alkatrészek esetén"

#: part/models.py:3555 part/models.py:3557
msgid "Sub part must be specified"
msgstr "Al alkatrészt kötelező megadni"

#: part/models.py:3684
msgid "BOM Item Substitute"
msgstr "Alkatrészjegyzék tétel helyettesítő"

#: part/models.py:3705
msgid "Substitute part cannot be the same as the master part"
msgstr "A helyettesítő alkatrész nem lehet ugyanaz mint a fő alkatrész"

#: part/models.py:3718
msgid "Parent BOM item"
msgstr "Szülő alkatrészjegyzék tétel"

#: part/models.py:3726
msgid "Substitute part"
msgstr "Helyettesítő alkatrész"

#: part/models.py:3741
msgid "Part 1"
msgstr "1.rész"

#: part/models.py:3745
msgid "Part 2"
msgstr "2.rész"

#: part/models.py:3745
msgid "Select Related Part"
msgstr "Válassz kapcsolódó alkatrészt"

#: part/models.py:3763
msgid "Part relationship cannot be created between a part and itself"
msgstr "Alkatrész kapcsolat nem hozható létre önmagával"

#: part/models.py:3767
msgid "Duplicate relationship already exists"
msgstr "Már létezik duplikált alkatrész kapcsolat"

#: part/serializers.py:160 part/serializers.py:188 stock/serializers.py:183
msgid "Purchase currency of this stock item"
msgstr "Beszerzési pénzneme ennek a készlet tételnek"

#: part/serializers.py:318
msgid "Original Part"
<<<<<<< HEAD
msgstr ""

#: part/serializers.py:318
msgid "Select original part to duplicate"
msgstr ""
=======
msgstr "Eredeti alkatrész"

#: part/serializers.py:318
msgid "Select original part to duplicate"
msgstr "Válassz eredeti alkatrészt a másoláshoz"
>>>>>>> dc3351d9

#: part/serializers.py:323
msgid "Copy Image"
msgstr "Kép másolása"

#: part/serializers.py:323
msgid "Copy image from original part"
msgstr "Kép másolása az eredeti alkatrészről"

#: part/serializers.py:328 part/templates/part/detail.html:295
msgid "Copy BOM"
msgstr "Alkatrészjegyzék másolása"

#: part/serializers.py:328
msgid "Copy bill of materials from original part"
msgstr "Alkatrészjegyzék másolása az eredeti alkatrészről"

#: part/serializers.py:333
msgid "Copy Parameters"
msgstr "Paraméterek másolása"

#: part/serializers.py:333
msgid "Copy parameter data from original part"
msgstr "Paraméterek másolása az eredeti alkatrészről"

#: part/serializers.py:343
msgid "Initial Stock Quantity"
msgstr "Kezdeti készlet mennyiség"

#: part/serializers.py:343
msgid "Specify initial stock quantity for this Part. If quantity is zero, no stock is added."
<<<<<<< HEAD
msgstr ""

#: part/serializers.py:349
msgid "Initial Stock Location"
msgstr ""

#: part/serializers.py:349
msgid "Specify initial stock location for this Part"
msgstr ""

#: part/serializers.py:359
msgid "Select supplier (or leave blank to skip)"
msgstr ""

#: part/serializers.py:370
msgid "Select manufacturer (or leave blank to skip)"
msgstr ""

#: part/serializers.py:376
msgid "Manufacturer part number"
msgstr ""

#: part/serializers.py:383
msgid "Selected company is not a valid supplier"
msgstr ""

#: part/serializers.py:391
msgid "Selected company is not a valid manufacturer"
msgstr ""

#: part/serializers.py:403
msgid "Manufacturer part matching this MPN already exists"
msgstr ""

#: part/serializers.py:411
msgid "Supplier part matching this SKU already exists"
msgstr ""
=======
msgstr "Add meg a kezdeti készlet mennyiséget. Ha nulla akkor nem lesz készlet létrehozva."

#: part/serializers.py:349
msgid "Initial Stock Location"
msgstr "Kezdeti készlet hely"

#: part/serializers.py:349
msgid "Specify initial stock location for this Part"
msgstr "Add meg a kezdeti készlet helyét"

#: part/serializers.py:359
msgid "Select supplier (or leave blank to skip)"
msgstr "Válassz beszállítót (hagyd üresen ha nem kell létrehozni)"

#: part/serializers.py:370
msgid "Select manufacturer (or leave blank to skip)"
msgstr "Válassz gyártót (hagyd üresen ha nem kell létrehozni)"

#: part/serializers.py:376
msgid "Manufacturer part number"
msgstr "Gyártói cikkszám"

#: part/serializers.py:383
msgid "Selected company is not a valid supplier"
msgstr "A kiválasztott cég nem érvényes beszállító"

#: part/serializers.py:391
msgid "Selected company is not a valid manufacturer"
msgstr "A kiválasztott cég nem érvényes gyártó"

#: part/serializers.py:403
msgid "Manufacturer part matching this MPN already exists"
msgstr "Van már ilyen gyártói alkatrész"

#: part/serializers.py:411
msgid "Supplier part matching this SKU already exists"
msgstr "Van már ilyen beszállítói alkatrész"
>>>>>>> dc3351d9

#: part/serializers.py:562 part/templates/part/copy_part.html:9
#: templates/js/translated/part.js:382
msgid "Duplicate Part"
msgstr "Alkatrész másolása"

#: part/serializers.py:562
msgid "Copy initial data from another Part"
<<<<<<< HEAD
msgstr ""

#: part/serializers.py:567 templates/js/translated/part.js:68
msgid "Initial Stock"
msgstr ""

#: part/serializers.py:567
msgid "Create Part with initial stock quantity"
msgstr ""

#: part/serializers.py:572
msgid "Supplier Information"
msgstr ""

#: part/serializers.py:572
msgid "Add initial supplier information for this part"
msgstr ""
=======
msgstr "Kezdeti adatok másolása egy másik alkatrészről"

#: part/serializers.py:567 templates/js/translated/part.js:68
msgid "Initial Stock"
msgstr "Kezdeti készlet"

#: part/serializers.py:567
msgid "Create Part with initial stock quantity"
msgstr "Kezdeti készlet mennyiség létrehozása"

#: part/serializers.py:572
msgid "Supplier Information"
msgstr "Beszállító információ"

#: part/serializers.py:572
msgid "Add initial supplier information for this part"
msgstr "Kezdeti beszállító adatok hozzáadása"
>>>>>>> dc3351d9

#: part/serializers.py:801
msgid "Update"
msgstr "Frissítés"

#: part/serializers.py:802
msgid "Update pricing for this part"
msgstr "Alkatrész árak frissítése"

#: part/serializers.py:1112
msgid "Select part to copy BOM from"
msgstr "Válassz alkatrészt ahonnan az alkatrészjegyzéket másoljuk"

#: part/serializers.py:1120
msgid "Remove Existing Data"
msgstr "Létező adat törlése"

#: part/serializers.py:1121
msgid "Remove existing BOM items before copying"
msgstr "Meglévő alkatrészjegyzék tételek törlése a másolás előtt"

#: part/serializers.py:1126
msgid "Include Inherited"
msgstr "Örököltekkel együtt"

#: part/serializers.py:1127
msgid "Include BOM items which are inherited from templated parts"
msgstr "Sablon alkatrészektől örökölt alkatrészjegyzék tételek használata"

#: part/serializers.py:1132
msgid "Skip Invalid Rows"
msgstr "Hibás sorok kihagyása"

#: part/serializers.py:1133
msgid "Enable this option to skip invalid rows"
msgstr "Engedély a hibás sorok kihagyására"

#: part/serializers.py:1138
msgid "Copy Substitute Parts"
msgstr "Helyettesítő alkatrészek másolása"

#: part/serializers.py:1139
msgid "Copy substitute parts when duplicate BOM items"
msgstr "Helyettesítő alkatrészek másolása az alkatrészjegyzék tételek másolásakor"

#: part/serializers.py:1179
msgid "Clear Existing BOM"
msgstr "Meglévő alkatrészjegyzék törlése"

#: part/serializers.py:1180
msgid "Delete existing BOM items before uploading"
msgstr "Meglévő alkatrészjegyzék tételek törlése a feltöltés előtt"

#: part/serializers.py:1210
msgid "No part column specified"
msgstr "Nincs megadva alkatrész oszlop"

#: part/serializers.py:1253
msgid "Multiple matching parts found"
msgstr "Több egyező alkatrész is található"

#: part/serializers.py:1256
msgid "No matching part found"
msgstr "Nincs egyező alkatrész"

#: part/serializers.py:1259
msgid "Part is not designated as a component"
msgstr "Az alkatrész nem lett összetevőként jelölve"

#: part/serializers.py:1268
msgid "Quantity not provided"
msgstr "Mennyiség nincs megadva"

#: part/serializers.py:1276
msgid "Invalid quantity"
msgstr "Érvénytelen mennyiség"

#: part/serializers.py:1297
msgid "At least one BOM item is required"
msgstr "Legalább egy alkatrészjegyzék tétel szükséges"

#: part/tasks.py:25
msgid "Low stock notification"
msgstr "Alacsony készlet értesítés"

#: part/tasks.py:26
#, python-brace-format
msgid "The available stock for {part.name} has fallen below the configured minimum level"
msgstr "A {part.name} alkatrész rendelkezésre álló készlete a megadott minimum alá csökkent"

#: part/templates/part/bom.html:6
msgid "You do not have permission to edit the BOM."
msgstr "Nincs jogosultságod az alkatrészjegyzék szerkesztéséhez."

#: part/templates/part/bom.html:15
#, python-format
msgid "The BOM for <em>%(part)s</em> has changed, and must be validated.<br>"
msgstr "A <em>%(part)s</em> alkatrészhez tartozó alkatrészjegyzék megváltozott és jóvá kell hagyni.<br>"

#: part/templates/part/bom.html:17
#, python-format
msgid "The BOM for <em>%(part)s</em> was last checked by %(checker)s on %(check_date)s"
msgstr "A <em>%(part)s</em> alkatrészhez tartozó alkatrészjegyzéket utoljára %(checker)s ellenőrizte %(check_date)s-n"

#: part/templates/part/bom.html:21
#, python-format
msgid "The BOM for <em>%(part)s</em> has not been validated."
msgstr "A <em>%(part)s</em> alkatrészhez tartozó alkatrészjegyzék még nincs jóváhagyva."

#: part/templates/part/bom.html:30 part/templates/part/detail.html:290
msgid "BOM actions"
msgstr "Alkatrészjegyzék műveletek"

#: part/templates/part/bom.html:34
msgid "Delete Items"
msgstr "Tételek törlése"

#: part/templates/part/category.html:34 part/templates/part/category.html:38
msgid "You are subscribed to notifications for this category"
msgstr "Értesítések beállítva erre a kategóriára"

#: part/templates/part/category.html:42
msgid "Subscribe to notifications for this category"
msgstr "Értesítések kérése erre a kategóriára"

#: part/templates/part/category.html:48
msgid "Category Actions"
msgstr "Kategória műveletek"

#: part/templates/part/category.html:53
msgid "Edit category"
msgstr "Kategória szerkesztése"

#: part/templates/part/category.html:54
msgid "Edit Category"
msgstr "Kategória szerkesztése"

#: part/templates/part/category.html:58
msgid "Delete category"
msgstr "Kategória törlése"

#: part/templates/part/category.html:59
msgid "Delete Category"
msgstr "Kategória törlése"

#: part/templates/part/category.html:95
msgid "Top level part category"
msgstr "Legfelső szintű alkatrész kategória"

#: part/templates/part/category.html:115 part/templates/part/category.html:224
#: part/templates/part/category_sidebar.html:7
msgid "Subcategories"
msgstr "Alkategóriák"

#: part/templates/part/category.html:120
msgid "Parts (Including subcategories)"
msgstr "Alkatrészek száma (alkategóriákkal együtt)"

#: part/templates/part/category.html:158
msgid "Create new part"
msgstr "Alkatrész létrehozása"

#: part/templates/part/category.html:159 templates/js/translated/bom.js:412
msgid "New Part"
msgstr "Új alkatrész"

#: part/templates/part/category.html:169 part/templates/part/detail.html:389
#: part/templates/part/detail.html:420
msgid "Options"
msgstr "Opciók"

#: part/templates/part/category.html:173
msgid "Set category"
msgstr "Kategória beállítása"

#: part/templates/part/category.html:174
msgid "Set Category"
msgstr "Kategória beállítása"

#: part/templates/part/category.html:181 part/templates/part/category.html:182
msgid "Print Labels"
msgstr "Címkék nyomtatása"

#: part/templates/part/category.html:207
msgid "Part Parameters"
msgstr "Alkatrész paraméterek"

#: part/templates/part/category.html:228
msgid "Create new part category"
msgstr "Alkatrész kategória létrehozása"

#: part/templates/part/category.html:229
msgid "New Category"
msgstr "Új kategória"

#: part/templates/part/category.html:332
msgid "Create Part Category"
msgstr "Alkatrész kategória létrehozása"

#: part/templates/part/category_sidebar.html:13
msgid "Import Parts"
msgstr "Alkatrészek importálása"

#: part/templates/part/copy_part.html:10
#, python-format
msgid "Make a copy of part '%(full_name)s'."
msgstr "Másolat készítése a '%(full_name)s' alkatrészről."

#: part/templates/part/copy_part.html:14
#: part/templates/part/create_part.html:11
msgid "Possible Matching Parts"
msgstr "Valószínűleg egyező alkatrész"

#: part/templates/part/copy_part.html:15
#: part/templates/part/create_part.html:12
msgid "The new part may be a duplicate of these existing parts"
msgstr "Az új alkatrész lehet hogy másodpéldánya ezeknek a létezőknek"

#: part/templates/part/create_part.html:17
#, python-format
msgid "%(full_name)s - <em>%(desc)s</em> (%(match_per)s%% match)"
msgstr "%(full_name)s - <em>%(desc)s</em> (%(match_per)s%% egyezik)"

#: part/templates/part/detail.html:20
msgid "Part Stock"
msgstr "Alkatrész készlet"

#: part/templates/part/detail.html:44
msgid "Refresh scheduling data"
msgstr "Ütemezési adatok frissítése"

#: part/templates/part/detail.html:45 part/templates/part/prices.html:15
#: templates/js/translated/tables.js:524
msgid "Refresh"
msgstr "Frissítés"

#: part/templates/part/detail.html:65
msgid "Add stocktake information"
msgstr "Leltár információ hozzáadása"

#: part/templates/part/detail.html:66 part/templates/part/part_sidebar.html:49
#: stock/admin.py:107 templates/js/translated/stock.js:1913
msgid "Stocktake"
msgstr "Leltár"

#: part/templates/part/detail.html:82
msgid "Part Test Templates"
msgstr "Alkatrész teszt sablonok"

#: part/templates/part/detail.html:87
msgid "Add Test Template"
msgstr "Teszt sablon hozzáadása"

#: part/templates/part/detail.html:144 stock/templates/stock/item.html:53
msgid "Sales Order Allocations"
msgstr "Vevői rendeléshez foglalások"

#: part/templates/part/detail.html:164
msgid "Part Notes"
msgstr "Alkatrész megjegyzések"

#: part/templates/part/detail.html:179
msgid "Part Variants"
msgstr "Alkatrész változatok"

#: part/templates/part/detail.html:183
msgid "Create new variant"
msgstr "Új változat létrehozása"

#: part/templates/part/detail.html:184
msgid "New Variant"
msgstr "Új változat"

#: part/templates/part/detail.html:211
msgid "Add new parameter"
msgstr "Paraméter hozzáadása"

#: part/templates/part/detail.html:248 part/templates/part/part_sidebar.html:57
msgid "Related Parts"
msgstr "Kapcsolódó alkatrészek"

#: part/templates/part/detail.html:252 part/templates/part/detail.html:253
msgid "Add Related"
msgstr "Kapcsolódó hozzáadása"

#: part/templates/part/detail.html:273 part/templates/part/part_sidebar.html:17
#: report/templates/report/inventree_bill_of_materials_report.html:100
msgid "Bill of Materials"
msgstr "Alkatrészjegyzék"

#: part/templates/part/detail.html:278
msgid "Export actions"
msgstr "Exportálási műveletek"

#: part/templates/part/detail.html:282 templates/js/translated/bom.js:309
msgid "Export BOM"
msgstr "Alkatrészjegyzék exportálása"

#: part/templates/part/detail.html:284
msgid "Print BOM Report"
msgstr "Alkatrészjegyzék riport nyomtatása"

#: part/templates/part/detail.html:294
msgid "Upload BOM"
msgstr "Alkatrészjegyzék feltöltése"

#: part/templates/part/detail.html:296
msgid "Validate BOM"
msgstr "Alkatrészjegyzék jóváhagyása"

#: part/templates/part/detail.html:301 part/templates/part/detail.html:302
#: templates/js/translated/bom.js:1275 templates/js/translated/bom.js:1276
msgid "Add BOM Item"
msgstr "Alkatrészjegyzék tétel hozzáadása"

#: part/templates/part/detail.html:315
msgid "Assemblies"
msgstr "Gyártmányok"

#: part/templates/part/detail.html:333
msgid "Part Builds"
msgstr "Alkatrész gyártások"

#: part/templates/part/detail.html:360 stock/templates/stock/item.html:38
msgid "Build Order Allocations"
msgstr "Gyártáshoz foglalások"

#: part/templates/part/detail.html:376
msgid "Part Suppliers"
msgstr "Alkatrész beszállítók"

#: part/templates/part/detail.html:406
msgid "Part Manufacturers"
msgstr "Alkatrész gyártók"

#: part/templates/part/detail.html:422
msgid "Delete manufacturer parts"
msgstr "Gyártói alkatrészek törlése"

#: part/templates/part/detail.html:696
msgid "Related Part"
msgstr "Kapcsolódó alkatrész"

#: part/templates/part/detail.html:704
msgid "Add Related Part"
msgstr "Kapcsolódó alkatrész hozzáadása"

#: part/templates/part/detail.html:800
msgid "Add Test Result Template"
msgstr "Teszt eredmény sablon hozzáadása"

#: part/templates/part/import_wizard/ajax_part_upload.html:29
#: part/templates/part/import_wizard/part_upload.html:14
msgid "Insufficient privileges."
msgstr "Nincs megfelelő jogosultság."

#: part/templates/part/import_wizard/part_upload.html:8
msgid "Return to Parts"
msgstr "Vissza az alkatrészekhez"

#: part/templates/part/import_wizard/part_upload.html:13
msgid "Import Parts from File"
msgstr "Alkatrészek importálása fájlból"

#: part/templates/part/import_wizard/part_upload.html:31
msgid "Requirements for part import"
msgstr "Követelmények az alkatrész importáláshoz"

#: part/templates/part/import_wizard/part_upload.html:33
msgid "The part import file must contain the required named columns as provided in the "
msgstr "Az alkatrész import fájlnak tartalmaznia kell a szükséges elnevezéssel ellátott oszlopokat ahogy ebben van "

#: part/templates/part/import_wizard/part_upload.html:33
msgid "Part Import Template"
msgstr "Alkatrész import sablon"

#: part/templates/part/import_wizard/part_upload.html:89
msgid "Download Part Import Template"
msgstr "Alkatrész import sablon letöltése"

#: part/templates/part/import_wizard/part_upload.html:92
#: templates/js/translated/bom.js:278 templates/js/translated/bom.js:312
#: templates/js/translated/order.js:1028 templates/js/translated/tables.js:145
msgid "Format"
msgstr "Formátum"

#: part/templates/part/import_wizard/part_upload.html:93
#: templates/js/translated/bom.js:279 templates/js/translated/bom.js:313
#: templates/js/translated/order.js:1029
msgid "Select file format"
msgstr "Fájlfomátum kiválasztása"

#: part/templates/part/part_app_base.html:12
msgid "Part List"
msgstr "Alkatrész lista"

#: part/templates/part/part_base.html:27 part/templates/part/part_base.html:31
msgid "You are subscribed to notifications for this part"
msgstr "Értesítések beállítva erre az alkatrészre"

#: part/templates/part/part_base.html:35
msgid "Subscribe to notifications for this part"
msgstr "Értesítések kérése erre az alkatrészre"

#: part/templates/part/part_base.html:49
msgid "Unink Barcode"
msgstr "Vonalkód leválasztása"

#: part/templates/part/part_base.html:54
#: stock/templates/stock/item_base.html:63
#: stock/templates/stock/location.html:67
msgid "Print Label"
msgstr "Címke nyomtatása"

#: part/templates/part/part_base.html:60
msgid "Show pricing information"
msgstr "Árinformációk megjelenítése"

#: part/templates/part/part_base.html:65
#: stock/templates/stock/item_base.html:111
#: stock/templates/stock/location.html:75
msgid "Stock actions"
msgstr "Készlet műveletek"

#: part/templates/part/part_base.html:72
msgid "Count part stock"
msgstr "Készlet számolása"

#: part/templates/part/part_base.html:78
msgid "Transfer part stock"
msgstr "Készlet áthelyezése"

#: part/templates/part/part_base.html:93
msgid "Part actions"
msgstr "Készlet műveletek"

#: part/templates/part/part_base.html:96
msgid "Duplicate part"
msgstr "Alkatrész másolása"

#: part/templates/part/part_base.html:99
msgid "Edit part"
msgstr "Alkatrész szerkesztése"

#: part/templates/part/part_base.html:102
msgid "Delete part"
msgstr "Alkatrész törlése"

#: part/templates/part/part_base.html:121
msgid "Part is a template part (variants can be made from this part)"
msgstr "Sablon alkatrész (változatok létrehozhatók belőle)"

#: part/templates/part/part_base.html:125
msgid "Part can be assembled from other parts"
msgstr "Ez az alkatrész gyártható másik alkatrészekből"

#: part/templates/part/part_base.html:129
msgid "Part can be used in assemblies"
msgstr "Használható más alkatrészek gyártásához"

#: part/templates/part/part_base.html:133
msgid "Part stock is tracked by serial number"
msgstr "Készlet sorozatszám alapján követendő"

#: part/templates/part/part_base.html:137
msgid "Part can be purchased from external suppliers"
msgstr "Beszállítótól rendelhető"

#: part/templates/part/part_base.html:141
msgid "Part can be sold to customers"
msgstr "Vevő által rendelhető, eladható"

#: part/templates/part/part_base.html:147
#: part/templates/part/part_base.html:155
msgid "Part is virtual (not a physical part)"
msgstr "Virtuális (nem kézzelfogható alkatrész)"

#: part/templates/part/part_base.html:148
#: templates/js/translated/company.js:660
#: templates/js/translated/company.js:921
#: templates/js/translated/model_renderers.js:204
#: templates/js/translated/part.js:655 templates/js/translated/part.js:1001
msgid "Inactive"
msgstr "Inaktív"

#: part/templates/part/part_base.html:165
#: part/templates/part/part_base.html:680
msgid "Show Part Details"
msgstr "Alkatrész részletei"

#: part/templates/part/part_base.html:183
#, python-format
msgid "This part is a variant of %(link)s"
msgstr "Ez az alkatrész egy változata a %(link)s alkatrésznek"

#: part/templates/part/part_base.html:221
#: stock/templates/stock/item_base.html:382
msgid "Allocated to Build Orders"
msgstr "Gyártáshoz lefoglalva"

#: part/templates/part/part_base.html:230
#: stock/templates/stock/item_base.html:375
msgid "Allocated to Sales Orders"
msgstr "Vevő rendeléshez lefoglalva"

#: part/templates/part/part_base.html:238 templates/js/translated/bom.js:1173
msgid "Can Build"
msgstr "Gyártható"

#: part/templates/part/part_base.html:293
msgid "Minimum stock level"
msgstr "Minimális készlet"

#: part/templates/part/part_base.html:330 templates/js/translated/bom.js:1039
#: templates/js/translated/part.js:1044 templates/js/translated/part.js:1850
#: templates/js/translated/pricing.js:365
#: templates/js/translated/pricing.js:1003
msgid "Price Range"
msgstr "Ártartomány"

#: part/templates/part/part_base.html:359
msgid "Latest Serial Number"
msgstr "Legutolsó sorozatszám"

#: part/templates/part/part_base.html:363
#: stock/templates/stock/item_base.html:331
msgid "Search for serial number"
msgstr "Sorozatszámra keresés"

#: part/templates/part/part_base.html:463
msgid "Link Barcode to Part"
msgstr "Vonalkód hozzárendelése az alkatrészhez"

#: part/templates/part/part_base.html:509
msgid "Calculate"
msgstr "Számítás"

#: part/templates/part/part_base.html:526
msgid "Remove associated image from this part"
msgstr "Alkatrészhez rendelt kép eltávolítása"

#: part/templates/part/part_base.html:578
msgid "No matching images found"
msgstr "Nincs egyező kép"

#: part/templates/part/part_base.html:674
msgid "Hide Part Details"
msgstr "Részletek elrejtése"

#: part/templates/part/part_pricing.html:22 part/templates/part/prices.html:73
#: part/templates/part/prices.html:216 templates/js/translated/pricing.js:459
msgid "Supplier Pricing"
msgstr "Beszállítói ár"

#: part/templates/part/part_pricing.html:26
#: part/templates/part/part_pricing.html:52
#: part/templates/part/part_pricing.html:95
#: part/templates/part/part_pricing.html:110
msgid "Unit Cost"
msgstr "Egység költség"

#: part/templates/part/part_pricing.html:32
#: part/templates/part/part_pricing.html:58
#: part/templates/part/part_pricing.html:99
#: part/templates/part/part_pricing.html:114
msgid "Total Cost"
msgstr "Teljes költség"

#: part/templates/part/part_pricing.html:40
msgid "No supplier pricing available"
msgstr "Nincs beszállítói árinfomáció"

#: part/templates/part/part_pricing.html:48 part/templates/part/prices.html:87
#: part/templates/part/prices.html:240
msgid "BOM Pricing"
msgstr "Alkatrészjegyzék árazás"

#: part/templates/part/part_pricing.html:66
msgid "Unit Purchase Price"
msgstr "Beszerzési egységár"

#: part/templates/part/part_pricing.html:72
msgid "Total Purchase Price"
msgstr "Teljes beszerzési ár"

#: part/templates/part/part_pricing.html:83
msgid "No BOM pricing available"
msgstr "Nincs alkatrészjegyzék árinfomáció"

#: part/templates/part/part_pricing.html:92
msgid "Internal Price"
msgstr "Belső ár"

#: part/templates/part/part_pricing.html:123
msgid "No pricing information is available for this part."
msgstr "Az alkatrészhez nem áll rendelkezésre árinformáció."

#: part/templates/part/part_scheduling.html:14
msgid "Scheduled Quantity"
msgstr "Ütemezett mennyiség"

#: part/templates/part/part_sidebar.html:11
msgid "Variants"
msgstr "Változatok"

#: part/templates/part/part_sidebar.html:44
msgid "Scheduling"
msgstr "Ütemezés"

#: part/templates/part/part_sidebar.html:53
msgid "Test Templates"
msgstr "Teszt sablonok"

#: part/templates/part/part_thumb.html:11
msgid "Select from existing images"
msgstr "Válassz a meglévő képek közül"

#: part/templates/part/prices.html:11
msgid "Pricing Overview"
msgstr "Ár áttekintés"

#: part/templates/part/prices.html:14
msgid "Refresh Part Pricing"
msgstr "Árazás frissítése"

#: part/templates/part/prices.html:25 stock/admin.py:106
#: stock/templates/stock/item_base.html:440
#: templates/js/translated/company.js:1039
#: templates/js/translated/company.js:1048
#: templates/js/translated/stock.js:1943
msgid "Last Updated"
msgstr "Utoljára módosítva"

#: part/templates/part/prices.html:34 part/templates/part/prices.html:116
msgid "Price Category"
msgstr "Árkategória"

#: part/templates/part/prices.html:35 part/templates/part/prices.html:117
msgid "Minimum"
msgstr "Minimum"

#: part/templates/part/prices.html:36 part/templates/part/prices.html:118
msgid "Maximum"
msgstr "Maximum"

#: part/templates/part/prices.html:48 part/templates/part/prices.html:163
msgid "Internal Pricing"
msgstr "Belső árazás"

#: part/templates/part/prices.html:61 part/templates/part/prices.html:195
msgid "Purchase History"
msgstr "Beszerzési előzmények"

#: part/templates/part/prices.html:95 part/templates/part/prices.html:264
msgid "Variant Pricing"
msgstr "Alkatrészváltozat árazás"

#: part/templates/part/prices.html:102
msgid "Overall Pricing"
msgstr "Általános árazás"

#: part/templates/part/prices.html:138 part/templates/part/prices.html:316
msgid "Sale History"
msgstr "Eladási előzmények"

#: part/templates/part/prices.html:146
msgid "Sale price data is not available for this part"
msgstr "Nincsenek eladási ár adatok ehhez az alkatrészhez"

#: part/templates/part/prices.html:153
msgid "Price range data is not available for this part."
msgstr "Nincsenek ársáv adatok ehhez az alkatrészhez."

#: part/templates/part/prices.html:164 part/templates/part/prices.html:196
#: part/templates/part/prices.html:217 part/templates/part/prices.html:241
#: part/templates/part/prices.html:265 part/templates/part/prices.html:288
#: part/templates/part/prices.html:317
msgid "Jump to overview"
msgstr "Ugrás az áttekintéshez"

#: part/templates/part/prices.html:169
msgid "Add Internal Price Break"
msgstr "Belső ársáv hozzáadása"

#: part/templates/part/prices.html:287
msgid "Sale Pricing"
msgstr "Eladási ár"

#: part/templates/part/prices.html:293
msgid "Add Sell Price Break"
msgstr "Eladási ársáv hozzáadása"

#: part/templates/part/stock_count.html:7 templates/js/translated/part.js:617
#: templates/js/translated/part.js:1619 templates/js/translated/part.js:1621
msgid "No Stock"
msgstr "Nincs készlet"

#: part/templates/part/stock_count.html:9 templates/InvenTree/index.html:158
msgid "Low Stock"
msgstr "Alacsony készlet"

#: part/templates/part/upload_bom.html:8
msgid "Return to BOM"
msgstr "Vissza az alkarészjegyzékhez"

#: part/templates/part/upload_bom.html:13
msgid "Upload Bill of Materials"
msgstr "Alkatrészjegyzék feltöltése"

#: part/templates/part/upload_bom.html:19
msgid "BOM upload requirements"
msgstr "Alkatrészjegyzék feltöltési követelmények"

#: part/templates/part/upload_bom.html:23
#: part/templates/part/upload_bom.html:90
msgid "Upload BOM File"
msgstr "Alkatrészjegyzék fájl feltöltése"

#: part/templates/part/upload_bom.html:29
msgid "Submit BOM Data"
msgstr "Alkatrészjegyzék adatok küldése"

#: part/templates/part/upload_bom.html:37
msgid "Requirements for BOM upload"
msgstr "Követelmények az alkatrészjegyzék feltöltéséhez"

#: part/templates/part/upload_bom.html:39
msgid "The BOM file must contain the required named columns as provided in the "
msgstr "Az alkatrészjegyzék fájlnak tartalmaznia kell a szükséges elnevezéssel ellátott oszlopokat ahogy ebben van "

#: part/templates/part/upload_bom.html:39
msgid "BOM Upload Template"
msgstr "Alkatrészjegyzék feltöltési sablon"

#: part/templates/part/upload_bom.html:40
msgid "Each part must already exist in the database"
msgstr "Minden egyes alkatrésznek léteznie kell már az adatbázisban"

#: part/templates/part/variant_part.html:9
msgid "Create new part variant"
msgstr "Alkatrész változat létrehozása"

#: part/templates/part/variant_part.html:10
#, python-format
msgid "Create a new variant of template <em>'%(full_name)s'</em>."
msgstr "Új változat létrehozása a <em>'%(full_name)s'</em> sablonból."

#: part/templatetags/inventree_extras.py:213
msgid "Unknown database"
msgstr "Ismeretlen adatbázis"

#: part/templatetags/inventree_extras.py:265
#, python-brace-format
msgid "{title} v{version}"
msgstr "{title} v{version}"

#: part/views.py:111
msgid "Match References"
msgstr "Azonosítók egyeztetése"

#: part/views.py:239
#, python-brace-format
msgid "Can't import part {name} because there is no category assigned"
msgstr "A(z) {name} alkatrész nem importálható, nincs kategória hozzárendelve"

#: part/views.py:378
msgid "Part QR Code"
msgstr "Alkatrész QR kódja"

#: part/views.py:396
msgid "Select Part Image"
msgstr "Válassz képet az alkatrészhez"

#: part/views.py:422
msgid "Updated part image"
msgstr "Alkatrész képe frissítve"

#: part/views.py:425
msgid "Part image not found"
msgstr "Az alkatrész képe nem található"

#: part/views.py:520
msgid "Part Pricing"
msgstr "Alkatrész árak"

#: plugin/apps.py:55
msgid "Your environment has an outdated git version. This prevents InvenTree from loading plugin details."
msgstr "A környezeted egy elavult git verziót használ. Ez megakadályozza hogy az InvenTree betöltse a plugin részleteit."

#: plugin/base/action/api.py:27
msgid "No action specified"
msgstr "Nincs megadva művelet"

#: plugin/base/action/api.py:38
msgid "No matching action found"
msgstr "Nincs egyező művelet"

#: plugin/base/barcodes/api.py:54 plugin/base/barcodes/api.py:110
msgid "Missing barcode data"
msgstr "Hiányzó vonalkód adat"

#: plugin/base/barcodes/api.py:80
msgid "No match found for barcode data"
msgstr "Nincs egyező vonalkód"

#: plugin/base/barcodes/api.py:84
msgid "Match found for barcode data"
msgstr "Egyezés vonalkódra"

#: plugin/base/barcodes/api.py:120
msgid "Barcode matches existing item"
msgstr "Ez a vonalkód már egy másik tételé"

#: plugin/base/barcodes/api.py:217
msgid "No match found for provided value"
msgstr "Nincs találat a megadott értékre"

#: plugin/base/label/label.py:60
msgid "Label printing failed"
msgstr "Címkenyomtatás sikertelen"

#: plugin/builtin/barcodes/inventree_barcode.py:26
msgid "InvenTree Barcodes"
msgstr "InventTree vonalkódok"

#: plugin/builtin/barcodes/inventree_barcode.py:27
msgid "Provides native support for barcodes"
msgstr "Alapvető vonalkód támogatást ad"

#: plugin/builtin/barcodes/inventree_barcode.py:29
#: plugin/builtin/integration/core_notifications.py:33
msgid "InvenTree contributors"
msgstr "InvenTree fejlesztők"

#: plugin/builtin/integration/core_notifications.py:32
msgid "InvenTree Notifications"
msgstr "InvenTree értesítések"

#: plugin/builtin/integration/core_notifications.py:34
msgid "Integrated outgoing notificaton methods"
msgstr "Integrált kimenő értesítési módszerek"

#: plugin/builtin/integration/core_notifications.py:39
#: plugin/builtin/integration/core_notifications.py:80
msgid "Enable email notifications"
msgstr "Email értesítések engedélyezése"

#: plugin/builtin/integration/core_notifications.py:40
#: plugin/builtin/integration/core_notifications.py:81
msgid "Allow sending of emails for event notifications"
msgstr "Email küldés engedélyezése esemény értesítésekre"

#: plugin/builtin/integration/core_notifications.py:45
msgid "Enable slack notifications"
msgstr "Slack értesítések engedélyezése"

#: plugin/builtin/integration/core_notifications.py:46
msgid "Allow sending of slack channel messages for event notifications"
msgstr "Slack channel üzenetek küldésének engedélyezése az esemény értesítésekre"

#: plugin/builtin/integration/core_notifications.py:51
msgid "Slack incoming webhook url"
msgstr "Slack bejövő webhook URL"

#: plugin/builtin/integration/core_notifications.py:52
msgid "URL that is used to send messages to a slack channel"
msgstr "URL az üzenetek küldéséhez egy a slack channel-re"

#: plugin/builtin/integration/core_notifications.py:162
msgid "Open link"
msgstr "Link megnyitása"

#: plugin/models.py:33
msgid "Plugin Metadata"
msgstr "Plugin meta adatok"

#: plugin/models.py:34
msgid "JSON metadata field, for use by external plugins"
msgstr "JSON meta adat mező, külső pluginok számára"

#: plugin/models.py:80
msgid "Plugin Configuration"
msgstr "Plugin beállítás"

#: plugin/models.py:81
msgid "Plugin Configurations"
msgstr "Plugin beállítások"

#: plugin/models.py:86 templates/InvenTree/settings/plugin.html:61
msgid "Key"
msgstr "Kulcs"

#: plugin/models.py:87
msgid "Key of plugin"
msgstr "Plugin kulcsa"

#: plugin/models.py:95
msgid "PluginName of the plugin"
msgstr "PluginNeve a pluginnak"

#: plugin/models.py:101
msgid "Is the plugin active"
msgstr "Aktív-e a plugin"

#: plugin/models.py:133 templates/InvenTree/settings/plugin_details.html:47
msgid "Unvailable"
msgstr "Nem elérhető"

#: plugin/models.py:164
msgid "Sample plugin"
msgstr "Példa plugin"

#: plugin/models.py:173
msgid "Builtin Plugin"
msgstr "Beépített plugin"

#: plugin/models.py:198 templates/InvenTree/settings/plugin_settings.html:10
msgid "Plugin"
msgstr "Plugin"

#: plugin/models.py:263
msgid "Method"
msgstr "Módszer"

#: plugin/plugin.py:257
msgid "No author found"
msgstr "Nincs szerző"

#: plugin/plugin.py:269
msgid "No date found"
msgstr "Nincs dátum"

#: plugin/registry.py:444
msgid "Plugin `{plg_name}` is not compatible with the current InvenTree version {version.inventreeVersion()}!"
msgstr "A {plg_name} plugin nem kompatibilis az aktuális applikáció verzióval {version.inventreeVersion()}!"

#: plugin/registry.py:446
#, python-brace-format
msgid "Plugin requires at least version {plg_i.MIN_VERSION}"
msgstr "A pluginhoz minimum {plg_i.MIN_VERSION} verzió kell"

#: plugin/registry.py:448
#, python-brace-format
msgid "Plugin requires at most version {plg_i.MAX_VERSION}"
msgstr "A pluginhoz maximum {plg_i.MAX_VERSION} verzió kell"

#: plugin/samples/integration/sample.py:39
msgid "Enable PO"
msgstr "Beszerzési rendelések engedélyezése"

#: plugin/samples/integration/sample.py:40
msgid "Enable PO functionality in InvenTree interface"
msgstr "Beszerzési rendelések funkcióinak engedélyezése az InvenTree felületén"

#: plugin/samples/integration/sample.py:45
msgid "API Key"
msgstr "API kulcs"

#: plugin/samples/integration/sample.py:46
msgid "Key required for accessing external API"
msgstr "Kulcs szükséges a külső API eléréséhez"

#: plugin/samples/integration/sample.py:49
msgid "Numerical"
msgstr "Numerikus"

#: plugin/samples/integration/sample.py:50
msgid "A numerical setting"
msgstr "Egy numerikus beállítás"

#: plugin/samples/integration/sample.py:55
msgid "Choice Setting"
msgstr "Választás beállításai"

#: plugin/samples/integration/sample.py:56
msgid "A setting with multiple choices"
msgstr "Egy beállítás több választási lehetőséggel"

#: plugin/serializers.py:72
msgid "Source URL"
msgstr "Forrás URL"

#: plugin/serializers.py:73
msgid "Source for the package - this can be a custom registry or a VCS path"
msgstr "Csomag forrása - ez lehet egy registry vagy VCS útvonal"

#: plugin/serializers.py:78
msgid "Package Name"
msgstr "Csomag neve"

#: plugin/serializers.py:79
msgid "Name for the Plugin Package - can also contain a version indicator"
msgstr "Plugin csomag neve - verzió megjelölést is tartalmazhat"

#: plugin/serializers.py:82
msgid "Confirm plugin installation"
msgstr "Bővítmény telepítésének megerősítése"

#: plugin/serializers.py:83
msgid "This will install this plugin now into the current instance. The instance will go into maintenance."
msgstr "Ez telepíti ezt a plugint az aktuális példányra. A példány karbantartási módba megy."

#: plugin/serializers.py:103
msgid "Installation not confirmed"
msgstr "Tlepítés nincs megerősítve"

#: plugin/serializers.py:105
msgid "Either packagename of URL must be provided"
msgstr "Vagy csomag nevet vagy URL-t meg kell adni"

#: report/api.py:180
msgid "No valid objects provided to template"
msgstr "Nincs érvényes objektum megadva a sablonhoz"

#: report/api.py:216 report/api.py:252
#, python-brace-format
msgid "Template file '{template}' is missing or does not exist"
msgstr "A '{template}' sablon fájl hiányzik vagy nem érhető el"

#: report/api.py:355
msgid "Test report"
msgstr "Teszt riport"

#: report/models.py:153
msgid "Template name"
msgstr "Sablon neve"

#: report/models.py:159
msgid "Report template file"
msgstr "Riport sablon fájl"

#: report/models.py:166
msgid "Report template description"
msgstr "Riport sablon leírása"

#: report/models.py:172
msgid "Report revision number (auto-increments)"
msgstr "Riport verziószáma (automatikusan nő)"

#: report/models.py:248
msgid "Pattern for generating report filenames"
msgstr "Minta a riport fájlnevek előállításához"

#: report/models.py:255
msgid "Report template is enabled"
msgstr "Riport sablon engedélyezve"

#: report/models.py:281
msgid "StockItem query filters (comma-separated list of key=value pairs)"
msgstr "Készlet lekérdezés szűrők (vesszővel elválasztott kulcs=érték párok)"

#: report/models.py:289
msgid "Include Installed Tests"
msgstr "Beépített tesztekkel együtt"

#: report/models.py:290
msgid "Include test results for stock items installed inside assembled item"
msgstr "Gyártmányba beépített készlet tételek teszt eredményeivel együtt"

#: report/models.py:337
msgid "Build Filters"
msgstr "Gyártás szűrők"

#: report/models.py:338
msgid "Build query filters (comma-separated list of key=value pairs"
msgstr "Gyártás lekérdezés szűrők (vesszővel elválasztott kulcs=érték párok"

#: report/models.py:377
msgid "Part Filters"
msgstr "Alkatrész szűrők"

#: report/models.py:378
msgid "Part query filters (comma-separated list of key=value pairs"
msgstr "Alkatrész lekérdezés szűrők (vesszővel elválasztott kulcs=érték párok"

#: report/models.py:412
msgid "Purchase order query filters"
msgstr "Megrendelés lekérdezés szűrők"

#: report/models.py:450
msgid "Sales order query filters"
msgstr "Vevő rendelés lekérdezés szűrők"

#: report/models.py:502
msgid "Snippet"
msgstr "Részlet"

#: report/models.py:503
msgid "Report snippet file"
msgstr "Riport részlet fájl"

#: report/models.py:507
msgid "Snippet file description"
msgstr "Részlet fájl leírása"

#: report/models.py:544
msgid "Asset"
msgstr "Eszköz"

#: report/models.py:545
msgid "Report asset file"
msgstr "Riport asset fájl"

#: report/models.py:552
msgid "Asset file description"
msgstr "Asset fájl leírása"

#: report/templates/report/inventree_bill_of_materials_report.html:133
msgid "Materials needed"
msgstr "Szükséges alapanyagok"

#: report/templates/report/inventree_build_order_base.html:146
msgid "Required For"
msgstr "Szükséges ehhez"

#: report/templates/report/inventree_po_report.html:77
msgid "Supplier was deleted"
msgstr "Beszállító törölve lett"

#: report/templates/report/inventree_test_report_base.html:21
msgid "Stock Item Test Report"
msgstr "Készlet tétel teszt riport"

#: report/templates/report/inventree_test_report_base.html:79
#: stock/models.py:706 stock/templates/stock/item_base.html:320
#: templates/js/translated/build.js:479 templates/js/translated/build.js:635
#: templates/js/translated/build.js:1245 templates/js/translated/build.js:1746
#: templates/js/translated/model_renderers.js:118
#: templates/js/translated/order.js:122 templates/js/translated/order.js:3641
#: templates/js/translated/order.js:3728 templates/js/translated/stock.js:521
msgid "Serial Number"
msgstr "Sorozatszám"

#: report/templates/report/inventree_test_report_base.html:88
msgid "Test Results"
msgstr "Teszt eredmények"

#: report/templates/report/inventree_test_report_base.html:93
#: stock/models.py:2165 templates/js/translated/stock.js:1378
msgid "Test"
msgstr "Teszt"

#: report/templates/report/inventree_test_report_base.html:94
#: stock/models.py:2171
msgid "Result"
msgstr "Eredmény"

#: report/templates/report/inventree_test_report_base.html:108
msgid "Pass"
msgstr "Sikeres"

#: report/templates/report/inventree_test_report_base.html:110
msgid "Fail"
msgstr "Sikertelen"

#: report/templates/report/inventree_test_report_base.html:123
#: stock/templates/stock/stock_sidebar.html:16
msgid "Installed Items"
msgstr "Beépített tételek"

#: report/templates/report/inventree_test_report_base.html:137
#: stock/admin.py:87 templates/js/translated/part.js:724
#: templates/js/translated/stock.js:641 templates/js/translated/stock.js:811
#: templates/js/translated/stock.js:2768
msgid "Serial"
msgstr "Sorozatszám"

#: stock/admin.py:23 stock/admin.py:90
#: templates/js/translated/model_renderers.js:159
msgid "Location ID"
msgstr "Hely ID"

#: stock/admin.py:24 stock/admin.py:91
msgid "Location Name"
msgstr "Hely neve"

#: stock/admin.py:28 stock/templates/stock/location.html:123
#: stock/templates/stock/location.html:129
msgid "Location Path"
msgstr "Hely elérési út"

#: stock/admin.py:83
msgid "Stock Item ID"
msgstr "Készlet tétel ID"

#: stock/admin.py:92 templates/js/translated/model_renderers.js:418
msgid "Supplier Part ID"
msgstr "Beszállítói cikkszám"

#: stock/admin.py:93
msgid "Supplier ID"
msgstr "Beszállító ID"

#: stock/admin.py:94
msgid "Supplier Name"
msgstr "Beszállító neve"

#: stock/admin.py:95
msgid "Customer ID"
msgstr "Vevő ID"

#: stock/admin.py:96 stock/models.py:689
#: stock/templates/stock/item_base.html:359
msgid "Installed In"
msgstr "Beépítve ebbe"

#: stock/admin.py:97 templates/js/translated/model_renderers.js:177
msgid "Build ID"
msgstr "Gyártás ID"

#: stock/admin.py:99
msgid "Sales Order ID"
msgstr "Vevői rendelés ID"

#: stock/admin.py:100
msgid "Purchase Order ID"
msgstr "Vevői rendelés azonosító"

#: stock/admin.py:108 stock/models.py:762
#: stock/templates/stock/item_base.html:427
#: templates/js/translated/stock.js:1927
msgid "Expiry Date"
msgstr "Lejárati dátum"

#: stock/api.py:541
msgid "Quantity is required"
msgstr "Mennyiség megadása kötelező"

#: stock/api.py:548
msgid "Valid part must be supplied"
msgstr "Egy érvényes alkatrészt meg kell adni"

#: stock/api.py:573
msgid "Serial numbers cannot be supplied for a non-trackable part"
msgstr "Sorozatszámot nem lehet megadni nem követésre kötelezett alkatrész esetén"

#: stock/models.py:107 stock/models.py:803
#: stock/templates/stock/item_base.html:250
msgid "Owner"
msgstr "Tulajdonos"

#: stock/models.py:108 stock/models.py:804
msgid "Select Owner"
msgstr "Tulajdonos kiválasztása"

#: stock/models.py:115
msgid "Stock items may not be directly located into a structural stock locations, but may be located to child locations."
msgstr "A szerkezeti raktári helyekre nem lehet direktben raktározni, csak az al-helyekre."

#: stock/models.py:158
msgid "You cannot make this stock location structural because some stock items are already located into it!"
msgstr "Nem lehet ezt a raktári helyet szerkezetivé tenni, mert már vannak itt tételek!"

#: stock/models.py:539
msgid "Stock items cannot be located into structural stock locations!"
msgstr "A szerkezeti raktári helyre nem lehet készletet felvenni!"

#: stock/models.py:564 stock/serializers.py:97
msgid "Stock item cannot be created for virtual parts"
msgstr "Virtuális alkatrészből nem lehet készletet létrehozni"

#: stock/models.py:581
#, python-brace-format
msgid "Part type ('{pf}') must be {pe}"
msgstr "A alkatrész típus ('{pf}') {pe} kell legyen"

#: stock/models.py:591 stock/models.py:600
msgid "Quantity must be 1 for item with a serial number"
msgstr "Mennyiség 1 kell legyen a sorozatszámmal rendelkező tételnél"

#: stock/models.py:592
msgid "Serial number cannot be set if quantity greater than 1"
msgstr "Nem lehet sorozatszámot megadni ha a mennyiség több mint egy"

#: stock/models.py:614
msgid "Item cannot belong to itself"
msgstr "A tétel nem tartozhat saját magához"

#: stock/models.py:620
msgid "Item must have a build reference if is_building=True"
msgstr "A tételnek kell legyen gyártási azonosítója ha az is_bulding igaz"

#: stock/models.py:634
msgid "Build reference does not point to the same part object"
msgstr "Gyártási azonosító nem ugyanarra az alkatrész objektumra mutat"

#: stock/models.py:648
msgid "Parent Stock Item"
msgstr "Szülő készlet tétel"

#: stock/models.py:658
msgid "Base part"
msgstr "Kiindulási alkatrész"

#: stock/models.py:666
msgid "Select a matching supplier part for this stock item"
msgstr "Válassz egy egyező beszállítói alkatrészt ehhez a készlet tételhez"

#: stock/models.py:673 stock/templates/stock/location.html:17
#: stock/templates/stock/stock_app_base.html:8
msgid "Stock Location"
msgstr "Készlet hely"

#: stock/models.py:676
msgid "Where is this stock item located?"
msgstr "Hol található ez az alkatrész?"

#: stock/models.py:683
msgid "Packaging this stock item is stored in"
msgstr "A csomagolása ennek a készlet tételnek itt van tárolva"

#: stock/models.py:692
msgid "Is this item installed in another item?"
msgstr "Ez a tétel be van építve egy másik tételbe?"

#: stock/models.py:708
msgid "Serial number for this item"
msgstr "Sorozatszám ehhez a tételhez"

#: stock/models.py:722
msgid "Batch code for this stock item"
msgstr "Batch kód ehhez a készlet tételhez"

#: stock/models.py:727
msgid "Stock Quantity"
msgstr "Készlet mennyiség"

#: stock/models.py:734
msgid "Source Build"
msgstr "Forrás gyártás"

#: stock/models.py:736
msgid "Build for this stock item"
msgstr "Gyártás ehhez a készlet tételhez"

#: stock/models.py:747
msgid "Source Purchase Order"
msgstr "Forrás beszerzési rendelés"

#: stock/models.py:750
msgid "Purchase order for this stock item"
msgstr "Beszerzés ehhez a készlet tételhez"

#: stock/models.py:756
msgid "Destination Sales Order"
msgstr "Cél vevői rendelés"

#: stock/models.py:763
msgid "Expiry date for stock item. Stock will be considered expired after this date"
msgstr "Készlet tétel lejárati dátuma. A készlet lejártnak tekinthető ezután a dátum után"

#: stock/models.py:778
msgid "Delete on deplete"
msgstr "Törlés ha kimerül"

#: stock/models.py:778
msgid "Delete this Stock Item when stock is depleted"
msgstr "Készlet tétel törlése ha kimerül"

#: stock/models.py:791 stock/templates/stock/item.html:132
msgid "Stock Item Notes"
msgstr "Készlet tétel megjegyzések"

#: stock/models.py:799
msgid "Single unit purchase price at time of purchase"
msgstr "Egy egység beszerzési ára a beszerzés időpontjában"

#: stock/models.py:827
msgid "Converted to part"
msgstr "Alkatrésszé alakítva"

#: stock/models.py:1317
msgid "Part is not set as trackable"
msgstr "Az alkatrész nem követésre kötelezett"

#: stock/models.py:1323
msgid "Quantity must be integer"
msgstr "Mennyiség egész szám kell legyen"

#: stock/models.py:1329
#, python-brace-format
msgid "Quantity must not exceed available stock quantity ({n})"
msgstr "A mennyiség nem lépheti túl a készletet ({n})"

#: stock/models.py:1332
msgid "Serial numbers must be a list of integers"
msgstr "A sorozatszám egész számok listája kell legyen"

#: stock/models.py:1335
msgid "Quantity does not match serial numbers"
msgstr "A mennyiség nem egyezik a megadott sorozatszámok számával"

#: stock/models.py:1342
#, python-brace-format
msgid "Serial numbers already exist: {exists}"
msgstr "Ezek a sorozatszámok már léteznek: {exists}"

#: stock/models.py:1412
msgid "Stock item has been assigned to a sales order"
msgstr "Készlet tétel hozzárendelve egy vevői rendeléshez"

#: stock/models.py:1415
msgid "Stock item is installed in another item"
msgstr "Készlet tétel beépül egy másikba"

#: stock/models.py:1418
msgid "Stock item contains other items"
msgstr "A készlet tétel más tételeket tartalmaz"

#: stock/models.py:1421
msgid "Stock item has been assigned to a customer"
msgstr "Készlet tétel hozzárendelve egy vevőhöz"

#: stock/models.py:1424
msgid "Stock item is currently in production"
msgstr "Készlet tétel gyártás alatt"

#: stock/models.py:1427
msgid "Serialized stock cannot be merged"
msgstr "Követésre kötelezett készlet nem vonható össze"

#: stock/models.py:1434 stock/serializers.py:963
msgid "Duplicate stock items"
msgstr "Duplikált készlet tételek vannak"

#: stock/models.py:1438
msgid "Stock items must refer to the same part"
msgstr "A készlet tétel ugyanarra az alkatrészre kell vonatkozzon"

#: stock/models.py:1442
msgid "Stock items must refer to the same supplier part"
msgstr "A készlet tétel ugyanarra a beszállítói alkatrészre kell vonatkozzon"

#: stock/models.py:1446
msgid "Stock status codes must match"
msgstr "Készlet tételek állapotainak egyeznie kell"

#: stock/models.py:1615
msgid "StockItem cannot be moved as it is not in stock"
msgstr "Készlet tétel nem mozgatható mivel nincs készleten"

#: stock/models.py:2083
msgid "Entry notes"
msgstr "Bejegyzés megjegyzései"

#: stock/models.py:2141
msgid "Value must be provided for this test"
msgstr "Ehhez a teszthez meg kell adni értéket"

#: stock/models.py:2147
msgid "Attachment must be uploaded for this test"
msgstr "Ehhez a teszthez fel kell tölteni mellékletet"

#: stock/models.py:2166
msgid "Test name"
msgstr "Teszt neve"

#: stock/models.py:2172
msgid "Test result"
msgstr "Teszt eredménye"

#: stock/models.py:2178
msgid "Test output value"
msgstr "Teszt kimeneti értéke"

#: stock/models.py:2185
msgid "Test result attachment"
msgstr "Teszt eredmény melléklet"

#: stock/models.py:2191
msgid "Test notes"
msgstr "Tesztek megjegyzései"

#: stock/serializers.py:75
msgid "Serial number is too large"
msgstr "Szériaszám túl nagy"

#: stock/serializers.py:176
msgid "Purchase price of this stock item"
msgstr "Beszerzési ára ennek a készlet tételnek"

#: stock/serializers.py:286
msgid "Enter number of stock items to serialize"
msgstr "Add meg hány készlet tételt lássunk el sorozatszámmal"

#: stock/serializers.py:298
#, python-brace-format
msgid "Quantity must not exceed available stock quantity ({q})"
msgstr "A mennyiség nem lépheti túl a rendelkezésre álló készletet ({q})"

#: stock/serializers.py:304
msgid "Enter serial numbers for new items"
msgstr "Írd be a sorozatszámokat az új tételekhez"

#: stock/serializers.py:315 stock/serializers.py:920 stock/serializers.py:1153
msgid "Destination stock location"
msgstr "Cél készlet hely"

#: stock/serializers.py:322
msgid "Optional note field"
msgstr "Opcionális megjegyzés mező"

#: stock/serializers.py:332
msgid "Serial numbers cannot be assigned to this part"
msgstr "Sorozatszámokat nem lehet hozzárendelni ehhez az alkatrészhez"

#: stock/serializers.py:353
msgid "Serial numbers already exist"
msgstr "A sorozatszámok már léteznek"

#: stock/serializers.py:393
msgid "Select stock item to install"
msgstr "Válaszd ki a beépítésre szánt készlet tételt"

#: stock/serializers.py:406
msgid "Stock item is unavailable"
msgstr "Készlet tétel nem elérhető"

#: stock/serializers.py:413
msgid "Selected part is not in the Bill of Materials"
msgstr "A kiválasztott alkatrész nincs az alkatrészjegyzékben"

#: stock/serializers.py:450
msgid "Destination location for uninstalled item"
msgstr "Cél hely a kiszedett tételeknek"

#: stock/serializers.py:455 stock/serializers.py:536
msgid "Add transaction note (optional)"
msgstr "Tranzakció megjegyzés hozzáadása (opcionális)"

#: stock/serializers.py:489
msgid "Select part to convert stock item into"
msgstr "Válassz alkatrészt amire konvertáljuk a készletet"

#: stock/serializers.py:500
msgid "Selected part is not a valid option for conversion"
msgstr "A kiválasztott alkatrész nem megfelelő a konverzióhoz"

#: stock/serializers.py:531
msgid "Destination location for returned item"
msgstr "Cél hely a visszatérő tételeknek"

#: stock/serializers.py:775
msgid "Part must be salable"
msgstr "Az alkatrésznek értékesíthetőnek kell lennie"

#: stock/serializers.py:779
msgid "Item is allocated to a sales order"
msgstr "A tétel egy vevő rendeléshez foglalt"

#: stock/serializers.py:783
msgid "Item is allocated to a build order"
msgstr "A tétel egy gyártási utasításhoz foglalt"

#: stock/serializers.py:814
msgid "Customer to assign stock items"
msgstr "Vevő akihez rendeljük a készlet tételeket"

#: stock/serializers.py:820
msgid "Selected company is not a customer"
msgstr "A kiválasztott cég nem egy vevő"

#: stock/serializers.py:828
msgid "Stock assignment notes"
msgstr "Készlet hozzárendelés megjegyzései"

#: stock/serializers.py:838 stock/serializers.py:1069
msgid "A list of stock items must be provided"
msgstr "A készlet tételek listáját meg kell adni"

#: stock/serializers.py:927
msgid "Stock merging notes"
msgstr "Készlet összevonás megjegyzései"

#: stock/serializers.py:932
msgid "Allow mismatched suppliers"
msgstr "Nem egyező beszállítók megengedése"

#: stock/serializers.py:933
msgid "Allow stock items with different supplier parts to be merged"
msgstr "Különböző beszállítói alkatrészekből származó készletek összevonásának engedélyezése"

#: stock/serializers.py:938
msgid "Allow mismatched status"
msgstr "Nem egyező állapotok megjelenítése"

#: stock/serializers.py:939
msgid "Allow stock items with different status codes to be merged"
msgstr "Különböző állapotú készletek összevonásának engedélyezése"

#: stock/serializers.py:949
msgid "At least two stock items must be provided"
msgstr "Legalább két készlet tételt meg kell adni"

#: stock/serializers.py:1031
msgid "StockItem primary key value"
msgstr "Készlet tétel elsődleges kulcs értéke"

#: stock/serializers.py:1059
msgid "Stock transaction notes"
msgstr "Készlet tranzakció megjegyzései"

#: stock/templates/stock/item.html:17
msgid "Stock Tracking Information"
msgstr "Készlettörténeti információk"

#: stock/templates/stock/item.html:69
msgid "Child Stock Items"
msgstr "Al-készlet tételek"

#: stock/templates/stock/item.html:77
msgid "This stock item does not have any child items"
msgstr "Ez a készlet tétel nem tartalmaz egy altételt sem"

#: stock/templates/stock/item.html:86
#: stock/templates/stock/stock_sidebar.html:12
msgid "Test Data"
msgstr "Teszt adatok"

#: stock/templates/stock/item.html:90 stock/templates/stock/item_base.html:66
msgid "Test Report"
msgstr "Teszt riport"

#: stock/templates/stock/item.html:94 stock/templates/stock/item.html:302
msgid "Delete Test Data"
msgstr "Teszt adatok törlése"

#: stock/templates/stock/item.html:98
msgid "Add Test Data"
msgstr "Teszt adatok hozzáadása"

#: stock/templates/stock/item.html:147
msgid "Installed Stock Items"
msgstr "Beépített készlet tételek"

#: stock/templates/stock/item.html:152 templates/js/translated/stock.js:2915
msgid "Install Stock Item"
msgstr "Készlet tétel beépítése"

#: stock/templates/stock/item.html:290
msgid "Delete all test results for this stock item"
msgstr "Készlet tétel összes teszt eredményének törlése"

#: stock/templates/stock/item.html:327 templates/js/translated/stock.js:1568
msgid "Add Test Result"
msgstr "Teszt eredmény hozzáadása"

#: stock/templates/stock/item_base.html:34
msgid "Locate stock item"
msgstr "Készlet tétel keresése"

#: stock/templates/stock/item_base.html:52 templates/stock_table.html:21
msgid "Scan to Location"
msgstr "Áthelyezés kódolvasással"

#: stock/templates/stock/item_base.html:60
#: stock/templates/stock/location.html:63
msgid "Printing actions"
msgstr "Nyomtatási műveletek"

#: stock/templates/stock/item_base.html:76
msgid "Stock adjustment actions"
msgstr "Készlet módosítási műveletek"

#: stock/templates/stock/item_base.html:80
#: stock/templates/stock/location.html:82 templates/stock_table.html:47
msgid "Count stock"
msgstr "Leltározás"

#: stock/templates/stock/item_base.html:82 templates/stock_table.html:45
msgid "Add stock"
msgstr "Készlet növelése"

#: stock/templates/stock/item_base.html:83 templates/stock_table.html:46
msgid "Remove stock"
msgstr "Készlet csökkentése"

#: stock/templates/stock/item_base.html:86
msgid "Serialize stock"
msgstr "Sorozatszámok előállítása"

#: stock/templates/stock/item_base.html:89
#: stock/templates/stock/location.html:88 templates/stock_table.html:48
msgid "Transfer stock"
msgstr "Készlet áthelyezése"

#: stock/templates/stock/item_base.html:92 templates/stock_table.html:51
msgid "Assign to customer"
msgstr "Vevőhöz rendelése"

#: stock/templates/stock/item_base.html:95
msgid "Return to stock"
msgstr "Visszavétel készletre"

#: stock/templates/stock/item_base.html:98
msgid "Uninstall stock item"
msgstr "Készlet tétel kiszedése"

#: stock/templates/stock/item_base.html:98
msgid "Uninstall"
msgstr "Kiszedés"

#: stock/templates/stock/item_base.html:102
msgid "Install stock item"
msgstr "Készlet tétel beépítése"

#: stock/templates/stock/item_base.html:102
msgid "Install"
msgstr "Beépítés"

#: stock/templates/stock/item_base.html:116
msgid "Convert to variant"
msgstr "Változattá alakítás"

#: stock/templates/stock/item_base.html:119
msgid "Duplicate stock item"
msgstr "Készlet tétel másolása"

#: stock/templates/stock/item_base.html:121
msgid "Edit stock item"
msgstr "Készlet tétel szerkesztése"

#: stock/templates/stock/item_base.html:124
msgid "Delete stock item"
msgstr "Készlet tétel törlése"

#: stock/templates/stock/item_base.html:196
msgid "Parent Item"
msgstr "Szülő tétel"

#: stock/templates/stock/item_base.html:214
msgid "No manufacturer set"
msgstr "Nincs beállítva gyártó"

#: stock/templates/stock/item_base.html:254
msgid "You are not in the list of owners of this item. This stock item cannot be edited."
msgstr "Úgytűnik nem vagy ennek a tételnek a tulajdonosa. Ezt így nem tudod módosítani."

#: stock/templates/stock/item_base.html:255
#: stock/templates/stock/location.html:141
msgid "Read only"
msgstr "Csak olvasható"

#: stock/templates/stock/item_base.html:268
msgid "This stock item is in production and cannot be edited."
msgstr "Ez a készlet tétel éppen gyártás alatt van és itt még nem szerkeszthető."

#: stock/templates/stock/item_base.html:269
msgid "Edit the stock item from the build view."
msgstr "A tétel szerkesztése most csak a gyártási nézetből lehetséges."

#: stock/templates/stock/item_base.html:282
msgid "This stock item has not passed all required tests"
msgstr "Ez a készlet tétel nem felelt meg az összes szükséges teszten"

#: stock/templates/stock/item_base.html:290
msgid "This stock item is allocated to Sales Order"
msgstr "Foglalva ehhez a vevői rendeléshez"

#: stock/templates/stock/item_base.html:298
msgid "This stock item is allocated to Build Order"
msgstr "Foglalva ehhez a gyártási utasításhoz"

#: stock/templates/stock/item_base.html:304
msgid "This stock item is serialized - it has a unique serial number and the quantity cannot be adjusted."
msgstr "Ez a készlet tétel egyedi követésre kötelezett - egyedi sorozatszámmal rendelkezik így a mennyiség nem módosítható."

#: stock/templates/stock/item_base.html:326
msgid "previous page"
msgstr "előző oldal"

#: stock/templates/stock/item_base.html:326
msgid "Navigate to previous serial number"
msgstr "Menj az előző sorozatszámhoz"

#: stock/templates/stock/item_base.html:335
msgid "next page"
msgstr "követkető oldal"

#: stock/templates/stock/item_base.html:335
msgid "Navigate to next serial number"
msgstr "Menj a következő sorozatszámhoz"

#: stock/templates/stock/item_base.html:348
msgid "Available Quantity"
msgstr "Elérhető mennyiség"

#: stock/templates/stock/item_base.html:392
#: templates/js/translated/build.js:1769
msgid "No location set"
msgstr "Nincs beállítva hely"

#: stock/templates/stock/item_base.html:407
msgid "Tests"
msgstr "Tesztek"

#: stock/templates/stock/item_base.html:431
#, python-format
msgid "This StockItem expired on %(item.expiry_date)s"
msgstr "Ez a készlet tétel lejárt %(item.expiry_date)s-n"

#: stock/templates/stock/item_base.html:431
#: templates/js/translated/table_filters.js:297
msgid "Expired"
msgstr "Lejárt"

#: stock/templates/stock/item_base.html:433
#, python-format
msgid "This StockItem expires on %(item.expiry_date)s"
msgstr "Ez a készlet tétel lejár %(item.expiry_date)s-n"

#: stock/templates/stock/item_base.html:433
#: templates/js/translated/table_filters.js:303
msgid "Stale"
msgstr "Állott"

#: stock/templates/stock/item_base.html:449
msgid "No stocktake performed"
msgstr "Még nem volt leltározva"

#: stock/templates/stock/item_base.html:519
msgid "Edit Stock Status"
msgstr "Készlet állapot szerkesztése"

#: stock/templates/stock/item_base.html:539
msgid "Link Barcode to Stock Item"
msgstr "Vonalkód hozzárendelése a készlet tételhez"

#: stock/templates/stock/item_base.html:603
msgid "Select one of the part variants listed below."
msgstr "Válassz a lenti alkatrész változatok közül"

#: stock/templates/stock/item_base.html:606
msgid "Warning"
msgstr "Figyelem"

#: stock/templates/stock/item_base.html:607
msgid "This action cannot be easily undone"
msgstr "Ez a művelet nem vonható vissza könnyen"

#: stock/templates/stock/item_base.html:615
msgid "Convert Stock Item"
msgstr "Készlet tétel konvertálása"

#: stock/templates/stock/item_base.html:643
msgid "Return to Stock"
msgstr "Visszavétel készletre"

#: stock/templates/stock/item_serialize.html:5
msgid "Create serialized items from this stock item."
msgstr "Sorszámozott készletek létrehozása ebből a készlet tételből."

#: stock/templates/stock/item_serialize.html:7
msgid "Select quantity to serialize, and unique serial numbers."
msgstr "Válassz mennyiséget és egyedi sorozatszámokat a sorozatszámozáshoz."

#: stock/templates/stock/location.html:38
msgid "Locate stock location"
msgstr "Készlet hely keresése"

#: stock/templates/stock/location.html:56
msgid "Scan stock items into this location"
msgstr "Készlet bevételezése erre a helyre"

#: stock/templates/stock/location.html:56
msgid "Scan In Stock Items"
msgstr "Készlet vonalkódok beolvasása"

#: stock/templates/stock/location.html:57
msgid "Scan stock container into this location"
msgstr "Készlet tároló bevételezése erre a helyre"

#: stock/templates/stock/location.html:57
msgid "Scan In Container"
msgstr "Tároló vonalkód beolvasása"

#: stock/templates/stock/location.html:96
msgid "Location actions"
msgstr "Hely műveletek"

#: stock/templates/stock/location.html:98
msgid "Edit location"
msgstr "Hely szerkesztése"

#: stock/templates/stock/location.html:100
msgid "Delete location"
msgstr "Hely törlése"

#: stock/templates/stock/location.html:130
msgid "Top level stock location"
msgstr "Legfelső szintű készlet hely"

#: stock/templates/stock/location.html:136
msgid "Location Owner"
msgstr "Hely tulajdonosa"

#: stock/templates/stock/location.html:140
msgid "You are not in the list of owners of this location. This stock location cannot be edited."
msgstr "Úgytűnik nem vagy ennek a készlethelynek a tulajdonosa. Ezt így nem tudod módosítani."

#: stock/templates/stock/location.html:163
#: stock/templates/stock/location.html:211
#: stock/templates/stock/location_sidebar.html:5
msgid "Sublocations"
msgstr "Alhelyek"

#: stock/templates/stock/location.html:177 templates/InvenTree/search.html:167
#: templates/js/translated/search.js:240 users/models.py:39
msgid "Stock Locations"
msgstr "Készlethelyek"

#: stock/templates/stock/location.html:215
msgid "Create new stock location"
msgstr "Új készlet hely létrehozása"

#: stock/templates/stock/location.html:216
msgid "New Location"
msgstr "Új hely"

#: stock/templates/stock/location.html:310
msgid "Scanned stock container into this location"
msgstr "Készlet tároló bevételezve erre a helyre"

#: stock/templates/stock/location.html:394
msgid "Link Barcode to Stock Location"
msgstr "Vonalkód hozzárendelése a készlet helyhez"

#: stock/templates/stock/stock_app_base.html:16
msgid "Loading..."
msgstr "Betöltés..."

#: stock/templates/stock/stock_sidebar.html:5
msgid "Stock Tracking"
msgstr "Készlettörténet"

#: stock/templates/stock/stock_sidebar.html:8
msgid "Allocations"
msgstr "Foglalások"

#: stock/templates/stock/stock_sidebar.html:20
msgid "Child Items"
msgstr "Gyermek tételek"

#: stock/views.py:109
msgid "Stock Location QR code"
msgstr "Készlet hely QR kódja"

#: templates/403.html:6 templates/403.html:12 templates/403_csrf.html:7
msgid "Permission Denied"
msgstr "Hozzáférés megtagadva"

#: templates/403.html:15
msgid "You do not have permission to view this page."
msgstr "Nincs jogosultságod az oldal megtekintéséhez."

#: templates/403_csrf.html:11
msgid "Authentication Failure"
msgstr "Hitelesítési hiba"

#: templates/403_csrf.html:14
msgid "You have been logged out from InvenTree."
msgstr "Kijelentkeztél az InvenTreeből."

#: templates/403_csrf.html:19 templates/navbar.html:142
msgid "Login"
msgstr "Bejelentkezés"

#: templates/404.html:6 templates/404.html:12
msgid "Page Not Found"
msgstr "Az oldal nem található"

#: templates/404.html:15
msgid "The requested page does not exist"
msgstr "A kért oldal nem létezik"

#: templates/500.html:6 templates/500.html:12
msgid "Internal Server Error"
msgstr "Belső kiszolgáló hiba"

#: templates/500.html:15
#, python-format
msgid "The %(inventree_title)s server raised an internal error"
msgstr "A(z) %(inventree_title)s kiszolgáló belső hibát jelzett"

#: templates/500.html:16
msgid "Refer to the error log in the admin interface for further details"
msgstr "Nézd meg az admin felületen lévő hibanaplót bővebb információkért"

#: templates/503.html:11 templates/503.html:34
msgid "Site is in Maintenance"
msgstr "Az oldal karbantartás alatt"

#: templates/503.html:40
msgid "The site is currently in maintenance and should be up again soon!"
msgstr "Az oldal jelenleg karbantartás alatt van, hamarosan újra használható lesz!"

#: templates/InvenTree/index.html:7
msgid "Index"
msgstr "Index"

#: templates/InvenTree/index.html:88
msgid "Subscribed Parts"
msgstr "Értesítésre beállított alkatrészek"

#: templates/InvenTree/index.html:98
msgid "Subscribed Categories"
msgstr "Értesítésre beállított kategóriák"

#: templates/InvenTree/index.html:108
msgid "Latest Parts"
msgstr "Legújabb alkatrészek"

#: templates/InvenTree/index.html:119
msgid "BOM Waiting Validation"
msgstr "Jóváhagyásra váró alkatrészjegyzék"

#: templates/InvenTree/index.html:145
msgid "Recently Updated"
msgstr "Nemrég frissítve"

#: templates/InvenTree/index.html:168
msgid "Depleted Stock"
msgstr "Kimerült készlet"

#: templates/InvenTree/index.html:178
msgid "Required for Build Orders"
msgstr "Gyártáshoz szükséges"

#: templates/InvenTree/index.html:191
msgid "Expired Stock"
msgstr "Lejárt készlet"

#: templates/InvenTree/index.html:202
msgid "Stale Stock"
msgstr "Állott készlet"

#: templates/InvenTree/index.html:224
msgid "Build Orders In Progress"
msgstr "Folyamatban lévő gyártások"

#: templates/InvenTree/index.html:235
msgid "Overdue Build Orders"
msgstr "Késésben lévő gyártások"

#: templates/InvenTree/index.html:255
msgid "Outstanding Purchase Orders"
msgstr "Kintlévő beszerzési rendelések"

#: templates/InvenTree/index.html:266
msgid "Overdue Purchase Orders"
msgstr "Késésben lévő beszerzések"

#: templates/InvenTree/index.html:286
msgid "Outstanding Sales Orders"
msgstr "Függő vevői rendelések"

#: templates/InvenTree/index.html:297
msgid "Overdue Sales Orders"
msgstr "Késésben lévő vevői rendelések"

#: templates/InvenTree/index.html:312
msgid "InvenTree News"
msgstr "InvenTree hírek"

#: templates/InvenTree/index.html:314
msgid "Current News"
msgstr "Jelenlegi hírek"

#: templates/InvenTree/notifications/history.html:9
msgid "Notification History"
msgstr "Értesítések előzményei"

#: templates/InvenTree/notifications/inbox.html:9
msgid "Pending Notifications"
msgstr "Függő értesítések"

#: templates/InvenTree/notifications/inbox.html:13
#: templates/InvenTree/notifications/inbox.html:14
msgid "Mark all as read"
msgstr "Mind megjelölése olvasottként"

#: templates/InvenTree/notifications/notifications.html:10
#: templates/InvenTree/notifications/sidebar.html:5
#: templates/InvenTree/settings/sidebar.html:17
#: templates/InvenTree/settings/sidebar.html:35 templates/notifications.html:5
msgid "Notifications"
msgstr "Értesítések"

#: templates/InvenTree/notifications/notifications.html:39
msgid "No unread notifications found"
msgstr "Nem találhatók olvasatlan értesítések"

#: templates/InvenTree/notifications/notifications.html:59
msgid "No notification history found"
msgstr "Nem található régebbi értesítés"

#: templates/InvenTree/notifications/notifications.html:67
msgid "Delete all read notifications"
msgstr "Olvasott értesítések törlése"

#: templates/InvenTree/notifications/notifications.html:93
#: templates/js/translated/notification.js:82
msgid "Delete Notification"
msgstr "Értesítés törlése"

#: templates/InvenTree/notifications/sidebar.html:8
msgid "Inbox"
msgstr "Olvasatlan"

#: templates/InvenTree/notifications/sidebar.html:10
msgid "History"
msgstr "Előzmények"

#: templates/InvenTree/search.html:8
msgid "Search Results"
msgstr "Keresési eredmények"

#: templates/InvenTree/settings/barcode.html:8
msgid "Barcode Settings"
msgstr "Vonalkód beállítások"

#: templates/InvenTree/settings/build.html:8
msgid "Build Order Settings"
msgstr "Gyártási utasítás bellításai"

#: templates/InvenTree/settings/category.html:7
msgid "Category Settings"
msgstr "Kategória beállítások"

#: templates/InvenTree/settings/global.html:9
msgid "Server Settings"
msgstr "Kiszolgáló beállítások"

#: templates/InvenTree/settings/label.html:8
#: templates/InvenTree/settings/user_labels.html:9
msgid "Label Settings"
msgstr "Címke beállítások"

#: templates/InvenTree/settings/login.html:9
#: templates/InvenTree/settings/sidebar.html:31
msgid "Login Settings"
msgstr "Belépési beállítások"

#: templates/InvenTree/settings/login.html:16
msgid "Outgoing email has not been configured. Some login and sign-up features may not work correctly!"
msgstr "Kimenő email nincs beállítva. Néhány bejelentkezési és regisztrációs funkció nem fog megfelelően működni!"

#: templates/InvenTree/settings/login.html:26 templates/account/signup.html:5
#: templates/socialaccount/signup.html:5
msgid "Signup"
msgstr "Regisztráció"

#: templates/InvenTree/settings/login.html:35
msgid "Single Sign On"
msgstr "Single Sign On (SSO)"

#: templates/InvenTree/settings/mixins/settings.html:5
#: templates/InvenTree/settings/settings.html:12 templates/navbar.html:139
msgid "Settings"
msgstr "Beállítások"

#: templates/InvenTree/settings/mixins/urls.html:5
msgid "URLs"
msgstr "URL-ek"

#: templates/InvenTree/settings/mixins/urls.html:8
#, python-format
msgid "The Base-URL for this plugin is <a href=\"/%(base)s\" target=\"_blank\"><strong>%(base)s</strong></a>."
msgstr "Az alap URL-je ennek a pluginnak <a href=\"/%(base)s\" target=\"_blank\"><strong>%(base)s</strong></a>."

#: templates/InvenTree/settings/mixins/urls.html:23
msgid "Open in new tab"
msgstr "Megnyitás új fülön"

#: templates/InvenTree/settings/notifications.html:9
msgid "Global Notification Settings"
msgstr "Globális értesítési beállítások"

#: templates/InvenTree/settings/notifications.html:18
msgid "Slug"
msgstr "URL kompatibilis név (Slug)"

#: templates/InvenTree/settings/part.html:7
msgid "Part Settings"
msgstr "Alkatrész beállítások"

#: templates/InvenTree/settings/part.html:41
msgid "Part Import"
msgstr "Alkatrész importálás"

#: templates/InvenTree/settings/part.html:45
msgid "Import Part"
msgstr "Alkatrész importálása"

#: templates/InvenTree/settings/part.html:59
msgid "Part Parameter Templates"
msgstr "Alkatrész paraméter sablonok"

#: templates/InvenTree/settings/plugin.html:10
#: templates/InvenTree/settings/sidebar.html:57
msgid "Plugin Settings"
msgstr "Plugin beállítások"

#: templates/InvenTree/settings/plugin.html:16
msgid "Changing the settings below require you to immediately restart the server. Do not change this while under active usage."
msgstr "Az alábbi beállítások módosításához a kiszolgáló azonnali újraindítása szükséges. Aktív használat közben ne változtass ezeken."

#: templates/InvenTree/settings/plugin.html:38
#: templates/InvenTree/settings/sidebar.html:59
msgid "Plugins"
msgstr "Pluginok"

#: templates/InvenTree/settings/plugin.html:44
#: templates/js/translated/plugin.js:16
msgid "Install Plugin"
msgstr "Plugin Telepítése"

#: templates/InvenTree/settings/plugin.html:52
msgid "External plugins are not enabled for this InvenTree installation"
msgstr "Külső pluginok nincsenek engedélyezve"

#: templates/InvenTree/settings/plugin.html:64
#: templates/InvenTree/settings/plugin_settings.html:43
msgid "Version"
msgstr "Verzió"

#: templates/InvenTree/settings/plugin.html:72
msgid "Active plugins"
msgstr "Aktív pluginok"

#: templates/InvenTree/settings/plugin.html:80
msgid "Inactive plugins"
msgstr "Inaktív pluginok"

#: templates/InvenTree/settings/plugin.html:94
msgid "Plugin Error Stack"
msgstr "Plugin hibatároló"

#: templates/InvenTree/settings/plugin.html:103
msgid "Stage"
msgstr "Szakasz"

#: templates/InvenTree/settings/plugin.html:105
#: templates/js/translated/notification.js:75
msgid "Message"
msgstr "Üzenet"

#: templates/InvenTree/settings/plugin_details.html:32
#: templates/InvenTree/settings/plugin_settings.html:101
msgid "Builtin"
msgstr "Beépített"

#: templates/InvenTree/settings/plugin_details.html:38
msgid "Sample"
msgstr "Minta"

#: templates/InvenTree/settings/plugin_settings.html:17
msgid "Plugin information"
msgstr "Plugin információ"

#: templates/InvenTree/settings/plugin_settings.html:48
msgid "no version information supplied"
msgstr "nincs megadva verzió információ"

#: templates/InvenTree/settings/plugin_settings.html:62
msgid "License"
msgstr "Licenc"

#: templates/InvenTree/settings/plugin_settings.html:71
msgid "The code information is pulled from the latest git commit for this plugin. It might not reflect official version numbers or information but the actual code running."
msgstr "A kódinformáció a plugin legújabb git commitjából származik. Előfordulhat, hogy ez nem a hivatalos verziószámokat vagy információkat, hanem a ténylegesen futó kódot tükrözi."

#: templates/InvenTree/settings/plugin_settings.html:77
msgid "Package information"
msgstr "Csomag információ"

#: templates/InvenTree/settings/plugin_settings.html:83
msgid "Installation method"
msgstr "Telepítési mód"

#: templates/InvenTree/settings/plugin_settings.html:86
msgid "This plugin was installed as a package"
msgstr "Ez a plugin csomagként lett telepítve"

#: templates/InvenTree/settings/plugin_settings.html:88
msgid "This plugin was found in a local server path"
msgstr "Ez a plugin a lokális kiszolgáló útvonalon található"

#: templates/InvenTree/settings/plugin_settings.html:94
msgid "Installation path"
msgstr "Telepítési útvonal"

#: templates/InvenTree/settings/plugin_settings.html:102
msgid "This is a builtin plugin which cannot be disabled"
msgstr "Ez egy beépített plugin amit nem lehet letiltani"

#: templates/InvenTree/settings/plugin_settings.html:107
msgid "Commit Author"
msgstr "Commit szerzője"

#: templates/InvenTree/settings/plugin_settings.html:111
#: templates/about.html:36
msgid "Commit Date"
msgstr "Commit dátuma"

#: templates/InvenTree/settings/plugin_settings.html:115
#: templates/about.html:29
msgid "Commit Hash"
msgstr "Commit hash"

#: templates/InvenTree/settings/plugin_settings.html:119
msgid "Commit Message"
msgstr "Commit üzenet"

#: templates/InvenTree/settings/plugin_settings.html:127
msgid "Sign Status"
msgstr "Aláírás státusza"

#: templates/InvenTree/settings/plugin_settings.html:132
msgid "Sign Key"
msgstr "Aláíró kulcs"

#: templates/InvenTree/settings/po.html:7
msgid "Purchase Order Settings"
msgstr "Beszerzési rendelés beállításai"

#: templates/InvenTree/settings/pricing.html:7
msgid "Pricing Settings"
msgstr "Árazási beállítások"

#: templates/InvenTree/settings/pricing.html:33
msgid "Exchange Rates"
msgstr "Árfolyamok"

#: templates/InvenTree/settings/pricing.html:37
msgid "Update Now"
msgstr "Frissítés most"

#: templates/InvenTree/settings/pricing.html:45
#: templates/InvenTree/settings/pricing.html:49
msgid "Last Update"
msgstr "Utolsó frissítés"

#: templates/InvenTree/settings/pricing.html:49
msgid "Never"
msgstr "Soha"

#: templates/InvenTree/settings/report.html:8
#: templates/InvenTree/settings/user_reports.html:9
msgid "Report Settings"
msgstr "Riport beállítások"

#: templates/InvenTree/settings/setting.html:31
msgid "No value set"
msgstr "Nincsenek értékek"

#: templates/InvenTree/settings/setting.html:44
msgid "Edit setting"
msgstr "Beállítások módosítása"

#: templates/InvenTree/settings/settings.html:118
msgid "Edit Plugin Setting"
msgstr "Plugin beállítások módosítása"

#: templates/InvenTree/settings/settings.html:120
msgid "Edit Notification Setting"
msgstr "Értesítési beállítások szerkesztése"

#: templates/InvenTree/settings/settings.html:123
msgid "Edit Global Setting"
msgstr "Általános beállítások szerkesztése"

#: templates/InvenTree/settings/settings.html:125
msgid "Edit User Setting"
msgstr "Felhasználói beállítások szerkesztése"

#: templates/InvenTree/settings/settings.html:196
msgid "Rate"
msgstr "Arány"

#: templates/InvenTree/settings/settings.html:261
msgid "No category parameter templates found"
msgstr "Nincs kategória paraméter sablon"

#: templates/InvenTree/settings/settings.html:283
#: templates/InvenTree/settings/settings.html:408
msgid "Edit Template"
msgstr "Sablon szerkesztése"

#: templates/InvenTree/settings/settings.html:284
#: templates/InvenTree/settings/settings.html:409
msgid "Delete Template"
msgstr "Sablon törlése"

#: templates/InvenTree/settings/settings.html:324
msgid "Create Category Parameter Template"
msgstr "Kategória paraméter sablon létrehozása"

#: templates/InvenTree/settings/settings.html:369
msgid "Delete Category Parameter Template"
msgstr "Kategória paraméter sablon törlése"

#: templates/InvenTree/settings/settings.html:381
msgid "No part parameter templates found"
msgstr "Nincs alkatrész paraméter sablon"

#: templates/InvenTree/settings/settings.html:385
#: templates/js/translated/news.js:29
#: templates/js/translated/notification.js:36
msgid "ID"
msgstr "Azonosító"

#: templates/InvenTree/settings/settings.html:427
msgid "Create Part Parameter Template"
msgstr "Alkatrész paraméter sablon létrehozása"

#: templates/InvenTree/settings/settings.html:446
msgid "Edit Part Parameter Template"
msgstr "Alkatrész paraméter sablon módosítása"

#: templates/InvenTree/settings/settings.html:460
msgid "Any parameters which reference this template will also be deleted"
msgstr "Az összes erre a sablonra hivatkozó paraméter is törlésre kerül"

#: templates/InvenTree/settings/settings.html:468
msgid "Delete Part Parameter Template"
msgstr "Alkatrész paraméter sablon törlése"

#: templates/InvenTree/settings/sidebar.html:6
#: templates/InvenTree/settings/user_settings.html:9
msgid "User Settings"
msgstr "Felhasználói beállítások"

#: templates/InvenTree/settings/sidebar.html:9
#: templates/InvenTree/settings/user.html:12
msgid "Account Settings"
msgstr "Fiókbeállítások"

#: templates/InvenTree/settings/sidebar.html:11
#: templates/InvenTree/settings/user_display.html:9
msgid "Display Settings"
msgstr "Megjelenítési beállítások"

#: templates/InvenTree/settings/sidebar.html:13
msgid "Home Page"
msgstr "Főoldal"

#: templates/InvenTree/settings/sidebar.html:15
#: templates/InvenTree/settings/user_search.html:9
msgid "Search Settings"
msgstr "Keresési beállítások"

#: templates/InvenTree/settings/sidebar.html:19
#: templates/InvenTree/settings/sidebar.html:39
msgid "Label Printing"
msgstr "Címke nyomtatás"

#: templates/InvenTree/settings/sidebar.html:21
#: templates/InvenTree/settings/sidebar.html:41
msgid "Reporting"
msgstr "Riportolás"

#: templates/InvenTree/settings/sidebar.html:26
msgid "Global Settings"
msgstr "Általános beállítások"

#: templates/InvenTree/settings/sidebar.html:29
msgid "Server Configuration"
msgstr "Kiszolgáló konfiguráció"

#: templates/InvenTree/settings/sidebar.html:45
msgid "Categories"
msgstr "Kategóriák"

#: templates/InvenTree/settings/so.html:7
msgid "Sales Order Settings"
msgstr "Vevő rendelés beállításai"

#: templates/InvenTree/settings/stock.html:7
msgid "Stock Settings"
msgstr "Készlet beállítások"

#: templates/InvenTree/settings/user.html:18
#: templates/account/password_reset_from_key.html:4
#: templates/account/password_reset_from_key.html:7
msgid "Change Password"
msgstr "Jelszó módosítása"

#: templates/InvenTree/settings/user.html:23
#: templates/js/translated/helpers.js:31 templates/notes_buttons.html:3
#: templates/notes_buttons.html:4
msgid "Edit"
msgstr "Szerkesztés"

#: templates/InvenTree/settings/user.html:32
msgid "Username"
msgstr "Felhasználónév"

#: templates/InvenTree/settings/user.html:36
msgid "First Name"
msgstr "Keresztnév"

#: templates/InvenTree/settings/user.html:40
msgid "Last Name"
msgstr "Vezetéknév"

#: templates/InvenTree/settings/user.html:54
msgid "The following email addresses are associated with your account:"
msgstr "A következő email címek vannak hozzárendelve a felhasználódhoz:"

#: templates/InvenTree/settings/user.html:75
msgid "Verified"
msgstr "Ellenőrizve"

#: templates/InvenTree/settings/user.html:77
msgid "Unverified"
msgstr "Nem ellenőrzött"

#: templates/InvenTree/settings/user.html:79
msgid "Primary"
msgstr "Elsődleges"

#: templates/InvenTree/settings/user.html:85
msgid "Make Primary"
msgstr "Legyen elsődleges"

#: templates/InvenTree/settings/user.html:86
msgid "Re-send Verification"
msgstr "Megerősítés újraküldése"

#: templates/InvenTree/settings/user.html:95
msgid "Warning:"
msgstr "Figyelem:"

#: templates/InvenTree/settings/user.html:96
msgid "You currently do not have any email address set up. You should really add an email address so you can receive notifications, reset your password, etc."
msgstr "Jelenleg nincs beállítva e-mail címed. Fel kellene venned egy e-mail címet, hogy értesítéseket kaphass, visszaállíthasd jelszavad, stb."

#: templates/InvenTree/settings/user.html:104
msgid "Add Email Address"
msgstr "Email cím hozzáadása"

#: templates/InvenTree/settings/user.html:109
msgid "Add Email"
msgstr "Email hozzáadása"

#: templates/InvenTree/settings/user.html:117
msgid "Social Accounts"
msgstr "Közösségi fiókok"

#: templates/InvenTree/settings/user.html:122
msgid "You can sign in to your account using any of the following third party accounts:"
msgstr "Fiókodba a következő harmadik fél fiókjainak bármelyikével bejelentkezhetsz:"

#: templates/InvenTree/settings/user.html:158
msgid "There are no social network accounts connected to this account."
msgstr "Jelenleg nincs ehhez a fiókhoz kapcsolódó közösségi fiókod."

#: templates/InvenTree/settings/user.html:164
msgid "Add a 3rd Party Account"
msgstr "Harmadik fél fiókjának megadása"

#: templates/InvenTree/settings/user.html:174
msgid "Multifactor"
msgstr "Többfaktoros"

#: templates/InvenTree/settings/user.html:179
msgid "You have these factors available:"
msgstr "Ezek a faktorok állnak rendelkezésre:"

#: templates/InvenTree/settings/user.html:189
msgid "TOTP"
msgstr "TOTP"

#: templates/InvenTree/settings/user.html:195
msgid "Static"
msgstr "Statikus"

#: templates/InvenTree/settings/user.html:204
msgid "Multifactor authentication is not configured for your account"
msgstr "Többfaktoros autentikáció nincs beállítva a fiókodhoz"

#: templates/InvenTree/settings/user.html:211
msgid "Change factors"
msgstr "Faktor módosítása"

#: templates/InvenTree/settings/user.html:212
msgid "Setup multifactor"
msgstr "Többfaktor beállítása"

#: templates/InvenTree/settings/user.html:214
msgid "Remove multifactor"
msgstr "Többfaktor törlése"

#: templates/InvenTree/settings/user.html:222
msgid "Active Sessions"
msgstr "Aktív kapcsolatok"

#: templates/InvenTree/settings/user.html:228
msgid "Log out active sessions (except this one)"
msgstr "Aktív kapcsolatok bontása (kivéve ezt)"

#: templates/InvenTree/settings/user.html:229
msgid "Log Out Active Sessions"
msgstr "Aktív kapcsolatok bontása"

#: templates/InvenTree/settings/user.html:238
msgid "<em>unknown on unknown</em>"
msgstr "<em>ismeretlen az ismeretlenre</em>"

#: templates/InvenTree/settings/user.html:239
msgid "<em>unknown</em>"
msgstr "<em>ismeretlen</em>"

#: templates/InvenTree/settings/user.html:243
msgid "IP Address"
msgstr "IP cím"

#: templates/InvenTree/settings/user.html:244
msgid "Device"
msgstr "Eszköz"

#: templates/InvenTree/settings/user.html:245
msgid "Last Activity"
msgstr "Legutóbbi tevékenységek"

#: templates/InvenTree/settings/user.html:258
#, python-format
msgid "%(time)s ago (this session)"
msgstr "%(time)s óta (ez a munkamenet)"

#: templates/InvenTree/settings/user.html:260
#, python-format
msgid "%(time)s ago"
msgstr "%(time)s óta"

#: templates/InvenTree/settings/user.html:272
msgid "Do you really want to remove the selected email address?"
msgstr "Biztosan törölni szeretnéd a kiválasztott email címet?"

#: templates/InvenTree/settings/user_display.html:29
msgid "Theme Settings"
msgstr "Téma beállítások"

#: templates/InvenTree/settings/user_display.html:39
msgid "Select theme"
msgstr "Téma választása"

#: templates/InvenTree/settings/user_display.html:50
msgid "Set Theme"
msgstr "Téma beállítása"

#: templates/InvenTree/settings/user_display.html:58
msgid "Language Settings"
msgstr "Nyelvi beállítások"

#: templates/InvenTree/settings/user_display.html:67
msgid "Select language"
msgstr "Nyelv kiválasztása"

#: templates/InvenTree/settings/user_display.html:83
#, python-format
msgid "%(lang_translated)s%% translated"
msgstr "%(lang_translated)s%%-ban lefordítva"

#: templates/InvenTree/settings/user_display.html:85
msgid "No translations available"
msgstr "Nem áll rendelkezésre fordítás"

#: templates/InvenTree/settings/user_display.html:92
msgid "Set Language"
msgstr "Nyelv beállítása"

#: templates/InvenTree/settings/user_display.html:95
msgid "Some languages are not complete"
msgstr "Néhány nyelv nem teljes"

#: templates/InvenTree/settings/user_display.html:97
msgid "Show only sufficent"
msgstr "Csak a szükséges megjelenítése"

#: templates/InvenTree/settings/user_display.html:99
msgid "and hidden."
msgstr "és rejtett."

#: templates/InvenTree/settings/user_display.html:99
msgid "Show them too"
msgstr "Mutasd őket is"

#: templates/InvenTree/settings/user_display.html:106
msgid "Help the translation efforts!"
msgstr "Segítsd a fordítási munkát!"

#: templates/InvenTree/settings/user_display.html:107
msgid "Native language translation of the web application is community contributed via crowdin. Contributions are welcomed and encouraged."
msgstr "A nyelvi fordításai a web alkalmazásnak közösségiek a crowdin-en. A közreműködéseket szívesen fogadjuk és bátorítjuk."

#: templates/InvenTree/settings/user_display.html:108
msgid "InvenTree Translation Project"
msgstr "InvenTree fordítási projekt"

#: templates/InvenTree/settings/user_homepage.html:9
msgid "Home Page Settings"
msgstr "Főoldal beállításai"

#: templates/InvenTree/settings/user_notifications.html:9
msgid "Notification Settings"
msgstr "Értesítési beállítások"

#: templates/about.html:9
msgid "InvenTree Version"
msgstr "InvenTree verzió"

#: templates/about.html:14
msgid "Development Version"
msgstr "Fejlesztői verzió"

#: templates/about.html:17
msgid "Up to Date"
msgstr "Naprakész"

#: templates/about.html:19
msgid "Update Available"
msgstr "Frissítés elérhető"

#: templates/about.html:42
msgid "InvenTree Documentation"
msgstr "Inventree dokumentáció"

#: templates/about.html:47
msgid "API Version"
msgstr "API verzió"

#: templates/about.html:52
msgid "Python Version"
msgstr "Python verzió"

#: templates/about.html:57
msgid "Django Version"
msgstr "Django verzió"

#: templates/about.html:62
msgid "View Code on GitHub"
msgstr "Megtekintés a GitHubon"

#: templates/about.html:67
msgid "Credits"
msgstr "Közreműködők"

#: templates/about.html:72
msgid "Mobile App"
msgstr "Mobil alkalmazás"

#: templates/about.html:77
msgid "Submit Bug Report"
msgstr "Hibabejelentés küldése"

#: templates/about.html:84 templates/clip.html:4
msgid "copy to clipboard"
msgstr "vágólapra másolás"

#: templates/about.html:84
msgid "copy version information"
msgstr "verzió információk másolása"

#: templates/account/email_confirm.html:6
#: templates/account/email_confirm.html:10
msgid "Confirm Email Address"
msgstr "Email cím megerősítése"

#: templates/account/email_confirm.html:16
#, python-format
msgid "Please confirm that <a href=\"mailto:%(email)s\">%(email)s</a> is an email address for user %(user_display)s."
msgstr "Erősítsd meg hogy a <a href=\"mailto:%(email)s\">%(email)s</a> email a %(user_display)s felhasználó email címe."

#: templates/account/email_confirm.html:22 templates/js/translated/forms.js:707
msgid "Confirm"
msgstr "Megerősítés"

#: templates/account/email_confirm.html:30
#, python-format
msgid "This email confirmation link expired or is invalid. Please <a href=\"%(email_url)s\">issue a new email confirmation request</a>."
msgstr "Ez az email megerősítő link lejárt vagy hibás. <a href=\"%(email_url)s\">Klikk ide az új megerősítési kérelem elküldéséhez</a>."

#: templates/account/login.html:6 templates/account/login.html:17
#: templates/account/login.html:38 templates/socialaccount/login.html:4
msgid "Sign In"
msgstr "Bejelentkezés"

#: templates/account/login.html:21
msgid "Not a member?"
msgstr "Még nem vagy regisztrálva?"

#: templates/account/login.html:23 templates/account/signup.html:11
#: templates/account/signup.html:22 templates/socialaccount/signup.html:8
#: templates/socialaccount/signup.html:20
msgid "Sign Up"
msgstr "Regisztráció"

#: templates/account/login.html:45
msgid "Forgot Password?"
msgstr "Elfelejtett jelszó?"

#: templates/account/login.html:53
msgid "or log in with"
msgstr "vagy jelentkezz be a"

#: templates/account/logout.html:5 templates/account/logout.html:8
#: templates/account/logout.html:20
msgid "Sign Out"
msgstr "Kijelentkezés"

#: templates/account/logout.html:10
msgid "Are you sure you want to sign out?"
msgstr "Biztosan ki akarsz jelentkezni?"

#: templates/account/logout.html:27 templates/allauth_2fa/backup_tokens.html:35
#: templates/allauth_2fa/remove.html:24 templates/allauth_2fa/setup.html:44
msgid "Return to Site"
msgstr "Vissza az alkalmazáshoz"

#: templates/account/password_reset.html:5
#: templates/account/password_reset.html:12
msgid "Password Reset"
msgstr "Jelszó visszaállítása"

#: templates/account/password_reset.html:18
msgid "Forgotten your password? Enter your email address below, and we'll send you an email allowing you to reset it."
msgstr "Elfelejtetted a jelszavad? Írd be az e-mail címed lentebb, és küldünk egy emailt, ami lehetővé teszi a jelszó visszaállítását."

#: templates/account/password_reset.html:23
msgid "Reset My Password"
msgstr "Új jelszót kérek"

#: templates/account/password_reset.html:27 templates/account/signup.html:37
msgid "This function is currently disabled. Please contact an administrator."
msgstr "Ez a funkció jelenleg le van tiltva. Vedd fel a kapcsolatot a rendszergazdával."

#: templates/account/password_reset_from_key.html:7
msgid "Bad Token"
msgstr "Rossz token"

#: templates/account/password_reset_from_key.html:11
#, python-format
msgid "The password reset link was invalid, possibly because it has already been used.  Please request a <a href=\"%(passwd_reset_url)s\">new password reset</a>."
msgstr "A jelszó visszaállításhoz használt link nem volt érvényes, valószínűleg már fel lett használva. Kérlek kérj <a href=\"%(passwd_reset_url)s\">jelszó visszaállítás</a>t."

#: templates/account/password_reset_from_key.html:18
msgid "Change password"
msgstr "Jelszó módosítása"

#: templates/account/password_reset_from_key.html:22
msgid "Your password is now changed."
msgstr "A jelszavad sikeresen megváltozott."

#: templates/account/signup.html:13
#, python-format
msgid "Already have an account? Then please <a href=\"%(login_url)s\">sign in</a>."
msgstr "Van már fiókod? akkor kérlek <a href=\"%(login_url)s\">jelentkezz be</a>."

#: templates/account/signup.html:28
msgid "Use a SSO-provider for signup"
msgstr "Használj SSO kiszolgálót a regisztrációhoz"

#: templates/account/signup_closed.html:5
#: templates/account/signup_closed.html:8
msgid "Sign Up Closed"
msgstr "Regisztráció lezárva"

#: templates/account/signup_closed.html:10
msgid "Sign up is currently closed."
msgstr "A regisztráció jelenleg zárva."

#: templates/account/signup_closed.html:15
#: templates/socialaccount/authentication_error.html:19
#: templates/socialaccount/login.html:25 templates/socialaccount/signup.html:27
msgid "Return to login page"
msgstr "Vissza a bejelentkezéshez"

#: templates/admin_button.html:8
msgid "View in administration panel"
msgstr "Adminisztrációs panel megnyitása"

#: templates/allauth_2fa/authenticate.html:5
msgid "Two-Factor Authentication"
msgstr "Kétlépcsős hitelesítés"

#: templates/allauth_2fa/authenticate.html:13
msgid "Authenticate"
msgstr "Hitelesítés"

#: templates/allauth_2fa/backup_tokens.html:6
msgid "Two-Factor Authentication Backup Tokens"
msgstr "Kétlépcsős hitelesítés tartalék tokenek"

#: templates/allauth_2fa/backup_tokens.html:17
msgid "Backup tokens have been generated, but are not revealed here for security reasons. Press the button below to generate new ones."
msgstr "Tartalék tokenek lettek előállítva, de biztonsági okokból itt nem jelennek meg. Nyomd meg a gombot lentebb újabbak létrehozáhához."

#: templates/allauth_2fa/backup_tokens.html:20
msgid "No backup tokens are available. Press the button below to generate some."
msgstr "Nincsenek másodlagos tokenek. Nyomd meg a lenti gombot a létrehozásukhoz."

#: templates/allauth_2fa/backup_tokens.html:28
msgid "Generate Tokens"
msgstr "Tokenek generálása"

#: templates/allauth_2fa/remove.html:6
msgid "Disable Two-Factor Authentication"
msgstr "Kétlépcsős hitelesítés letiltása"

#: templates/allauth_2fa/remove.html:9
msgid "Are you sure?"
msgstr "Biztos vagy benne?"

#: templates/allauth_2fa/remove.html:17
msgid "Disable 2FA"
msgstr "Többfaktoros autentikáció kikapcsolása"

#: templates/allauth_2fa/setup.html:6
msgid "Setup Two-Factor Authentication"
msgstr "Kétlépcsős hitelesítés beállítása"

#: templates/allauth_2fa/setup.html:10
msgid "Step 1"
msgstr "1. lépés"

#: templates/allauth_2fa/setup.html:14
msgid "Scan the QR code below with a token generator of your choice (for instance Google Authenticator)."
msgstr "Olvasd be a lenti QR kódot egy kiválaszott token generátorral (például a Google Authenticator-ral)."

#: templates/allauth_2fa/setup.html:23
msgid "Step 2"
msgstr "2. lépés"

#: templates/allauth_2fa/setup.html:27
msgid "Input a token generated by the app:"
msgstr "Írd be az app által létrehozott tokent:"

#: templates/allauth_2fa/setup.html:37
msgid "Verify"
msgstr "Ellenőrzés"

#: templates/attachment_button.html:4 templates/js/translated/attachment.js:54
msgid "Add Link"
msgstr "Link hozzáadása"

#: templates/attachment_button.html:7 templates/js/translated/attachment.js:36
msgid "Add Attachment"
msgstr "Melléklet hozzáadása"

#: templates/attachment_table.html:11
msgid "Delete selected attachments"
msgstr "Kiválasztott mellékletek törlése"

#: templates/attachment_table.html:12 templates/js/translated/attachment.js:113
msgid "Delete Attachments"
msgstr "Mellékletek törlése"

#: templates/base.html:101
msgid "Server Restart Required"
msgstr "Kiszolgáló újraindítása szükséges"

#: templates/base.html:104
msgid "A configuration option has been changed which requires a server restart"
msgstr "Egy olyan konfigurációs opció megváltozott ami a kiszolgáló újraindítását igényli"

#: templates/base.html:104
msgid "Contact your system administrator for further information"
msgstr "Vedd fel a kapcsolatot a rendszergazdával további információkért"

#: templates/collapse_rows.html:3
msgid "Collapse all rows"
msgstr "Sorok becsukása"

#: templates/email/build_order_completed.html:9
#: templates/email/new_order_assigned.html:9
#: templates/email/overdue_build_order.html:9
#: templates/email/overdue_purchase_order.html:9
#: templates/email/overdue_sales_order.html:9
#: templates/email/purchase_order_received.html:9
msgid "Click on the following link to view this order"
msgstr "Klikk a következő linkre a rendelés megjelenítéséhez"

#: templates/email/build_order_required_stock.html:7
msgid "Stock is required for the following build order"
msgstr "Készlet szükséges a következő gyártási utasításhoz"

#: templates/email/build_order_required_stock.html:8
#, python-format
msgid "Build order %(build)s - building %(quantity)s x %(part)s"
msgstr "%(build)s gyártási utasítás - %(quantity)s x %(part)s alkatrész gyártása"

#: templates/email/build_order_required_stock.html:10
msgid "Click on the following link to view this build order"
msgstr "Klikk a következő linkre a gyártási utasítás megjelenítéséhez"

#: templates/email/build_order_required_stock.html:14
msgid "The following parts are low on required stock"
msgstr "A következő alkatrészek szükséges készlete alacsony"

#: templates/email/build_order_required_stock.html:18
#: templates/js/translated/bom.js:1637
msgid "Required Quantity"
msgstr "Szükséges mennyiség"

#: templates/email/build_order_required_stock.html:38
#: templates/email/low_stock_notification.html:31
msgid "You are receiving this email because you are subscribed to notifications for this part "
msgstr "Ezért kapod ezt a levelet mert értesítést kértél erre az alkatrészre "

#: templates/email/low_stock_notification.html:9
msgid "Click on the following link to view this part"
msgstr "Klikk a következő linkre az alkatrész megjelenítéséhez"

#: templates/email/low_stock_notification.html:19
#: templates/js/translated/part.js:2701
msgid "Minimum Quantity"
msgstr "Minimum mennyiség"

#: templates/expand_rows.html:3
msgid "Expand all rows"
msgstr "Sorok kinyitása"

#: templates/js/translated/api.js:195 templates/js/translated/modals.js:1080
msgid "No Response"
msgstr "Nincs válasz"

#: templates/js/translated/api.js:196 templates/js/translated/modals.js:1081
msgid "No response from the InvenTree server"
msgstr "Nincs válasz az InvenTree kiszolgálótól"

#: templates/js/translated/api.js:202
msgid "Error 400: Bad request"
msgstr "Error 400: Rossz kérelem"

#: templates/js/translated/api.js:203
msgid "API request returned error code 400"
msgstr "Az API kérelem 400-as hibakódot adott vissza"

#: templates/js/translated/api.js:207 templates/js/translated/modals.js:1090
msgid "Error 401: Not Authenticated"
msgstr "Error 401: Nincs hitelesítve"

#: templates/js/translated/api.js:208 templates/js/translated/modals.js:1091
msgid "Authentication credentials not supplied"
msgstr "Hitelesítési adatok nem lettek megadva"

#: templates/js/translated/api.js:212 templates/js/translated/modals.js:1095
msgid "Error 403: Permission Denied"
msgstr "Error 403: Hozzáférés megtagadva"

#: templates/js/translated/api.js:213 templates/js/translated/modals.js:1096
msgid "You do not have the required permissions to access this function"
msgstr "Nincs meg a szükséges jogosultságod, hogy elérd ezt a funkciót"

#: templates/js/translated/api.js:217 templates/js/translated/modals.js:1100
msgid "Error 404: Resource Not Found"
msgstr "Error 404: Erőforrás nem található"

#: templates/js/translated/api.js:218 templates/js/translated/modals.js:1101
msgid "The requested resource could not be located on the server"
msgstr "A kért erőforrás nem található a kiszolgálón"

#: templates/js/translated/api.js:222
msgid "Error 405: Method Not Allowed"
msgstr "Error 405: Metódus nincs engedélyezve"

#: templates/js/translated/api.js:223
msgid "HTTP method not allowed at URL"
msgstr "HTTP metódus nincs engedélyezve ezen az URL-n"

#: templates/js/translated/api.js:227 templates/js/translated/modals.js:1105
msgid "Error 408: Timeout"
msgstr "Error 408: Időtúllépés"

#: templates/js/translated/api.js:228 templates/js/translated/modals.js:1106
msgid "Connection timeout while requesting data from server"
msgstr "Időtúllépés a kiszolgálótól való adatlekérés közben"

#: templates/js/translated/api.js:231
msgid "Unhandled Error Code"
msgstr "Nem kezelt hibakód"

#: templates/js/translated/api.js:232
msgid "Error code"
msgstr "Hiba kód"

#: templates/js/translated/attachment.js:98
msgid "All selected attachments will be deleted"
msgstr "Az összes kijelölt melléklet törlésre kerül"

#: templates/js/translated/attachment.js:194
msgid "No attachments found"
msgstr "Nem találhatók mellékletek"

#: templates/js/translated/attachment.js:220
msgid "Edit Attachment"
msgstr "Melléklet szerkesztése"

#: templates/js/translated/attachment.js:290
msgid "Upload Date"
msgstr "Feltöltés dátuma"

#: templates/js/translated/attachment.js:313
msgid "Edit attachment"
msgstr "Melléklet szerkesztése"

#: templates/js/translated/attachment.js:322
msgid "Delete attachment"
msgstr "Melléklet törlése"

#: templates/js/translated/barcode.js:33
msgid "Scan barcode data here using barcode scanner"
msgstr "Vonalkód beolvasása ide a kódolvasó használatával"

#: templates/js/translated/barcode.js:35
msgid "Enter barcode data"
msgstr "Add meg a vonalkódot"

#: templates/js/translated/barcode.js:42
msgid "Barcode"
msgstr "Vonalkód"

#: templates/js/translated/barcode.js:49
msgid "Scan barcode using connected webcam"
msgstr "Vonalkód beolvasása webkamerával"

#: templates/js/translated/barcode.js:126
msgid "Enter optional notes for stock transfer"
msgstr "Megjegyzések a készlet áthelyezéshez"

#: templates/js/translated/barcode.js:127
msgid "Enter notes"
msgstr "Írd be a megjegyzéseket"

#: templates/js/translated/barcode.js:173
msgid "Server error"
msgstr "Kiszolgálóhiba"

#: templates/js/translated/barcode.js:202
msgid "Unknown response from server"
msgstr "Ismeretlen válasz a kiszolgálótól"

#: templates/js/translated/barcode.js:237
#: templates/js/translated/modals.js:1070
msgid "Invalid server response"
msgstr "Érvénytelen válasz a szervertől"

#: templates/js/translated/barcode.js:355
msgid "Scan barcode data"
msgstr "Vonalkód beolvasása"

#: templates/js/translated/barcode.js:405 templates/navbar.html:109
msgid "Scan Barcode"
msgstr "Vonalkód beolvasása"

#: templates/js/translated/barcode.js:417
msgid "No URL in response"
msgstr "Nincs URL a válaszban"

#: templates/js/translated/barcode.js:456
msgid "This will remove the link to the associated barcode"
msgstr "Ez törli a vonalkód hozzárendelést"

#: templates/js/translated/barcode.js:462
msgid "Unlink"
msgstr "Leválasztás"

#: templates/js/translated/barcode.js:524 templates/js/translated/stock.js:1088
msgid "Remove stock item"
msgstr "Készlet tétel törlése"

#: templates/js/translated/barcode.js:567
msgid "Scan Stock Items Into Location"
msgstr "Készlet bevételezése adott helyre"

#: templates/js/translated/barcode.js:569
msgid "Scan stock item barcode to check in to this location"
msgstr "Készlet tétel vonalkód beolvasása, amit bevételezzünk erre a helyre"

#: templates/js/translated/barcode.js:572
#: templates/js/translated/barcode.js:764
msgid "Check In"
msgstr "Bevételezés"

#: templates/js/translated/barcode.js:603
msgid "No barcode provided"
msgstr "Nincs vonalkód beolvasva"

#: templates/js/translated/barcode.js:643
msgid "Stock Item already scanned"
msgstr "Készlet tétel már beolvasva"

#: templates/js/translated/barcode.js:647
msgid "Stock Item already in this location"
msgstr "Készlet tétel már ezen a helyen van"

#: templates/js/translated/barcode.js:654
msgid "Added stock item"
msgstr "Hozzáadott készlet tétel"

#: templates/js/translated/barcode.js:663
msgid "Barcode does not match valid stock item"
msgstr "Vonalkód nem egyezik egy ismert készlet tétellel sem"

#: templates/js/translated/barcode.js:680
msgid "Scan Stock Container Into Location"
msgstr "Készlet tároló bevételezése adott helyre"

#: templates/js/translated/barcode.js:682
msgid "Scan stock container barcode to check in to this location"
msgstr "Készlet tároló vonalkód beolvasása, amit bevételezzünk erre a helyre"

#: templates/js/translated/barcode.js:716
msgid "Barcode does not match valid stock location"
msgstr "A vonalkód nem egyezik egy ismert hellyel sem"

#: templates/js/translated/barcode.js:759
msgid "Check Into Location"
msgstr "Készlet áthelyezése a leolvasott helyre"

#: templates/js/translated/barcode.js:827
#: templates/js/translated/barcode.js:836
msgid "Barcode does not match a valid location"
msgstr "A vonalkód nem egyezik egy ismert hellyel sem"

#: templates/js/translated/bom.js:47
msgid "Create BOM Item"
msgstr "Alkatrészjegyzék tétel létrehozása"

#: templates/js/translated/bom.js:101
msgid "Display row data"
msgstr "Sor adatok mutatása"

#: templates/js/translated/bom.js:157
msgid "Row Data"
msgstr "Sor adat"

#: templates/js/translated/bom.js:158 templates/js/translated/bom.js:666
#: templates/js/translated/modals.js:68 templates/js/translated/modals.js:608
#: templates/js/translated/modals.js:702 templates/js/translated/modals.js:1010
#: templates/js/translated/order.js:1251 templates/modals.html:15
#: templates/modals.html:27 templates/modals.html:39 templates/modals.html:50
msgid "Close"
msgstr "Bezárás"

#: templates/js/translated/bom.js:275
msgid "Download BOM Template"
msgstr "Alkarészjegyzék sablon letöltése"

#: templates/js/translated/bom.js:320
msgid "Multi Level BOM"
msgstr "Többszintű alkatrészjegyzék"

#: templates/js/translated/bom.js:321
msgid "Include BOM data for subassemblies"
msgstr "Alszerelvények alkatrészlistáinak felhasználása"

#: templates/js/translated/bom.js:326
msgid "Levels"
msgstr "Szintek"

#: templates/js/translated/bom.js:327
msgid "Select maximum number of BOM levels to export (0 = all levels)"
msgstr "Válaszd ki a maximum alkatrészjegyzék szintet amit exportáljunk (0=összes szintet)"

#: templates/js/translated/bom.js:334
msgid "Include Alternative Parts"
msgstr "Alternatív alkatrészekkel együtt"

#: templates/js/translated/bom.js:335
msgid "Include alternative parts in exported BOM"
msgstr "Alternatív alkatrészek megjelenítése az exportált alkatrészjegyzékben"

#: templates/js/translated/bom.js:340
msgid "Include Parameter Data"
msgstr "Paraméter adattal együtt"

#: templates/js/translated/bom.js:341
msgid "Include part parameter data in exported BOM"
msgstr "Alkatrész paraméter adatok megjelenítése az exportált alkatrészjegyzékben"

#: templates/js/translated/bom.js:346
msgid "Include Stock Data"
msgstr "Készlet adatokkal együtt"

#: templates/js/translated/bom.js:347
msgid "Include part stock data in exported BOM"
msgstr "Készlet adatok megjelenítése az exportált alkatrészjegyzékben"

#: templates/js/translated/bom.js:352
msgid "Include Manufacturer Data"
msgstr "Gyártói adatokkal együtt"

#: templates/js/translated/bom.js:353
msgid "Include part manufacturer data in exported BOM"
msgstr "Gyártói adatok megjelenítése az exportált alkatrészjegyzékben"

#: templates/js/translated/bom.js:358
msgid "Include Supplier Data"
msgstr "Beszállítói adatokkal együtt"

#: templates/js/translated/bom.js:359
msgid "Include part supplier data in exported BOM"
msgstr "Beszállítói adatok megjelenítése az exportált alkatrészjegyzékben"

#: templates/js/translated/bom.js:364
msgid "Include Pricing Data"
msgstr "Ár adatokkal együtt"

#: templates/js/translated/bom.js:365
msgid "Include part pricing data in exported BOM"
msgstr "Ár adatok megjelenítése az exportált alkatrészjegyzékben"

#: templates/js/translated/bom.js:557
msgid "Remove substitute part"
msgstr "Helyettesítő alkatrész törlése"

#: templates/js/translated/bom.js:611
msgid "Select and add a new substitute part using the input below"
msgstr "Válassz és adj hozzá új helyettesítő alkatrészt a lenti mezőben"

#: templates/js/translated/bom.js:622
msgid "Are you sure you wish to remove this substitute part link?"
msgstr "Biztosan törölni akarod ezt a helyettesítő alkatrész hozzárendelést?"

#: templates/js/translated/bom.js:628
msgid "Remove Substitute Part"
msgstr "Helyettesítő alkatrész törlése"

#: templates/js/translated/bom.js:667
msgid "Add Substitute"
msgstr "Helyettesítő hozzáadása"

#: templates/js/translated/bom.js:668
msgid "Edit BOM Item Substitutes"
msgstr "Alkatrészjegyzék tétel helyettesítők szerkesztése"

#: templates/js/translated/bom.js:730
msgid "All selected BOM items will be deleted"
msgstr "Az összes kijelölt alkatrészjegyzék tétel törlésre kerül"

#: templates/js/translated/bom.js:746
msgid "Delete selected BOM items?"
msgstr "Töröljük a kiválasztott alkatrészjegyzék tételeket?"

#: templates/js/translated/bom.js:875
msgid "Load BOM for subassembly"
msgstr "Alkatrészjegyzék betöltése az al-gyártmányhoz"

#: templates/js/translated/bom.js:885
msgid "Substitutes Available"
msgstr "Vannak helyettesítők"

#: templates/js/translated/bom.js:889 templates/js/translated/build.js:1846
msgid "Variant stock allowed"
msgstr "Készletváltozatok engedélyezve"

#: templates/js/translated/bom.js:979
msgid "Substitutes"
msgstr "Helyettesítõk"

#: templates/js/translated/bom.js:1030 templates/js/translated/bom.js:1268
msgid "View BOM"
msgstr "Alkatrészjegyzék megtekintése"

#: templates/js/translated/bom.js:1102
msgid "BOM pricing is complete"
msgstr "Alkatrészjegyzék árazása teljes"

#: templates/js/translated/bom.js:1107
msgid "BOM pricing is incomplete"
msgstr "Alkatrészjegyzék árazása nem teljes"

#: templates/js/translated/bom.js:1114
msgid "No pricing available"
msgstr "Nincsenek árak"

#: templates/js/translated/bom.js:1145 templates/js/translated/build.js:1918
#: templates/js/translated/order.js:3960
msgid "No Stock Available"
msgstr "Nincs szabad"

#: templates/js/translated/bom.js:1150 templates/js/translated/build.js:1922
msgid "Includes variant and substitute stock"
msgstr "Változatokkal és helyettesítőkkel együtt"

#: templates/js/translated/bom.js:1152 templates/js/translated/build.js:1924
#: templates/js/translated/part.js:1036 templates/js/translated/part.js:1818
msgid "Includes variant stock"
msgstr "Változatokkal együtt"

#: templates/js/translated/bom.js:1154 templates/js/translated/build.js:1926
msgid "Includes substitute stock"
msgstr "Helyettesítőkkel együtt"

#: templates/js/translated/bom.js:1179 templates/js/translated/build.js:1909
#: templates/js/translated/build.js:1996
msgid "Consumable item"
msgstr "Fogyóeszköz tétel"

#: templates/js/translated/bom.js:1239
msgid "Validate BOM Item"
msgstr "Alkatrészjegyzék tétel jóváhagyása"

#: templates/js/translated/bom.js:1241
msgid "This line has been validated"
msgstr "Ez a sor jóvá lett hagyva"

#: templates/js/translated/bom.js:1243
msgid "Edit substitute parts"
msgstr "Helyettesítő alkatrészek szerkesztése"

#: templates/js/translated/bom.js:1245 templates/js/translated/bom.js:1441
msgid "Edit BOM Item"
msgstr "Alkatrészjegyzék tétel szerkesztése"

#: templates/js/translated/bom.js:1247
msgid "Delete BOM Item"
msgstr "Alkatrészjegyzék tétel törlése"

#: templates/js/translated/bom.js:1352 templates/js/translated/build.js:1690
msgid "No BOM items found"
msgstr "Nem találhatók alkatrészjegyzék tételek"

#: templates/js/translated/bom.js:1620 templates/js/translated/build.js:1829
msgid "Required Part"
msgstr "Szükséges alkatrész"

#: templates/js/translated/bom.js:1646
msgid "Inherited from parent BOM"
msgstr "Örökölve a szülő alkatrészjegyzéktől"

#: templates/js/translated/build.js:96
msgid "Edit Build Order"
msgstr "Gyártási utasítás szerkesztése"

#: templates/js/translated/build.js:139
msgid "Create Build Order"
msgstr "Gyártási utasítás létrehozása"

#: templates/js/translated/build.js:172
msgid "Cancel Build Order"
msgstr "Gyártási utasítás törlése"

#: templates/js/translated/build.js:181
msgid "Are you sure you wish to cancel this build?"
msgstr "Biztosan meg szeretnéd szakítani ezt a gyártást?"

#: templates/js/translated/build.js:187
msgid "Stock items have been allocated to this build order"
msgstr "Ehhez a gyártáshoz készlet lett hozzárendelve"

#: templates/js/translated/build.js:194
msgid "There are incomplete outputs remaining for this build order"
msgstr "Ennek a gyártásnak befejezetlen kimenetei vannak"

#: templates/js/translated/build.js:246
msgid "Build order is ready to be completed"
msgstr "Gyártási utasítás készen áll a befejezésre"

#: templates/js/translated/build.js:254
msgid "This build order cannot be completed as there are incomplete outputs"
msgstr "A rendelés nem jelölhető késznek mivel függő kimenetek vannak"

#: templates/js/translated/build.js:259
msgid "Build Order is incomplete"
msgstr "Gyártási utasítás befejezetlen"

#: templates/js/translated/build.js:277
msgid "Complete Build Order"
msgstr "Gyártási utasítás befejezése"

#: templates/js/translated/build.js:318 templates/js/translated/stock.js:94
#: templates/js/translated/stock.js:236
msgid "Next available serial number"
msgstr "Következő szabad sorozatszám"

#: templates/js/translated/build.js:320 templates/js/translated/stock.js:96
#: templates/js/translated/stock.js:238
msgid "Latest serial number"
msgstr "Legutolsó sorozatszám"

#: templates/js/translated/build.js:329
msgid "The Bill of Materials contains trackable parts"
msgstr "Az alkatrészjegyzék követésre kötelezett alkatrészeket tartalmaz"

#: templates/js/translated/build.js:330
msgid "Build outputs must be generated individually"
msgstr "A gyártási kimeneteket egyesével kell előállítani"

#: templates/js/translated/build.js:338
msgid "Trackable parts can have serial numbers specified"
msgstr "A követésre kötelezett alkatrészekhez sorozatszámot lehet rendelni"

#: templates/js/translated/build.js:339
msgid "Enter serial numbers to generate multiple single build outputs"
msgstr "Adj meg sorozatszámokat a több egyedi gyártási kimenet létrehozásához"

#: templates/js/translated/build.js:346
msgid "Create Build Output"
msgstr "Gyártási kimenet létrehozása"

#: templates/js/translated/build.js:377
msgid "Allocate stock items to this build output"
msgstr "Készlet tételek foglalása ehhez a gyártási kimenethez"

#: templates/js/translated/build.js:388
msgid "Unallocate stock from build output"
msgstr "Készlet felszabadítása a gyártási kimenetből"

#: templates/js/translated/build.js:397
msgid "Complete build output"
msgstr "Gyártási kimenet befejezése"

#: templates/js/translated/build.js:405
msgid "Delete build output"
msgstr "Gyártási kimenet törlése"

#: templates/js/translated/build.js:428
msgid "Are you sure you wish to unallocate stock items from this build?"
msgstr "Biztosan szeretnéd a már lefoglalt készlet tételeket felszabadítani ebből a gyártási utasításból?"

#: templates/js/translated/build.js:446
msgid "Unallocate Stock Items"
msgstr "Készlet tételek felszabadítása"

#: templates/js/translated/build.js:466 templates/js/translated/build.js:622
msgid "Select Build Outputs"
msgstr "Gyártási kimenetek kiválasztása"

#: templates/js/translated/build.js:467 templates/js/translated/build.js:623
msgid "At least one build output must be selected"
msgstr "Legalább egy gyártási kimenetet ki kell választani"

#: templates/js/translated/build.js:521 templates/js/translated/build.js:677
msgid "Output"
msgstr "Kimenet"

#: templates/js/translated/build.js:543
msgid "Complete Build Outputs"
msgstr "Gyártási kimenetek befejezése"

#: templates/js/translated/build.js:690
msgid "Delete Build Outputs"
msgstr "Gyártási kimenetek törlése"

#: templates/js/translated/build.js:780
msgid "No build order allocations found"
msgstr "Nincs gyártási utasításhoz történő foglalás"

#: templates/js/translated/build.js:817
msgid "Location not specified"
msgstr "Hely nincs megadva"

#: templates/js/translated/build.js:1205
msgid "No active build outputs found"
msgstr "Nem található aktív gyártási kimenet"

#: templates/js/translated/build.js:1276
msgid "Allocated Stock"
msgstr "Lefoglalt készlet"

#: templates/js/translated/build.js:1283
msgid "No tracked BOM items for this build"
msgstr "Nincsenek követett alkatrészjegyzék tételek ehhez a gyártáshoz"

#: templates/js/translated/build.js:1305
msgid "Completed Tests"
msgstr "Befejezett tesztek"

#: templates/js/translated/build.js:1310
msgid "No required tests for this build"
msgstr "Nincsenek szükséges tesztek ehhez a gyártáshoz"

#: templates/js/translated/build.js:1786 templates/js/translated/build.js:2788
#: templates/js/translated/order.js:3676
msgid "Edit stock allocation"
msgstr "Készlet foglalások szerkesztése"

#: templates/js/translated/build.js:1788 templates/js/translated/build.js:2789
#: templates/js/translated/order.js:3677
msgid "Delete stock allocation"
msgstr "Készlet foglalások törlése"

#: templates/js/translated/build.js:1806
msgid "Edit Allocation"
msgstr "Foglalás szerkesztése"

#: templates/js/translated/build.js:1816
msgid "Remove Allocation"
msgstr "Foglalás törlése"

#: templates/js/translated/build.js:1842
msgid "Substitute parts available"
msgstr "Vannak helyettesítő alkatrészek"

#: templates/js/translated/build.js:1878
msgid "Quantity Per"
msgstr "Szükséges/db"

#: templates/js/translated/build.js:1912 templates/js/translated/order.js:3967
msgid "Insufficient stock available"
msgstr "Nincs elegendő"

#: templates/js/translated/build.js:1914 templates/js/translated/order.js:3965
msgid "Sufficient stock available"
msgstr "Van elegendő"

#: templates/js/translated/build.js:2004 templates/js/translated/order.js:4059
msgid "Build stock"
msgstr "Gyártási készlet"

#: templates/js/translated/build.js:2008 templates/stock_table.html:50
msgid "Order stock"
msgstr "Készlet rendelés"

#: templates/js/translated/build.js:2011 templates/js/translated/order.js:4052
msgid "Allocate stock"
msgstr "Lefoglalt készlet"

#: templates/js/translated/build.js:2050 templates/js/translated/label.js:172
#: templates/js/translated/order.js:1075 templates/js/translated/order.js:3203
#: templates/js/translated/report.js:225
msgid "Select Parts"
msgstr "Kiválasztott alkatrészek"

#: templates/js/translated/build.js:2051 templates/js/translated/order.js:3204
msgid "You must select at least one part to allocate"
msgstr "Legalább egy alkatrész választása szükséges a foglaláshoz"

#: templates/js/translated/build.js:2100 templates/js/translated/order.js:3152
msgid "Specify stock allocation quantity"
msgstr "Készlet foglalási mennyiség megadása"

#: templates/js/translated/build.js:2179
msgid "All Parts Allocated"
msgstr "Minden alkatrész lefoglalva"

#: templates/js/translated/build.js:2180
msgid "All selected parts have been fully allocated"
msgstr "Minden kiválasztott alkatrész teljesen lefoglalva"

#: templates/js/translated/build.js:2194 templates/js/translated/order.js:3218
msgid "Select source location (leave blank to take from all locations)"
msgstr "Válassz forrás helyet (vagy hagyd üresen ha bárhonnan)"

#: templates/js/translated/build.js:2222
msgid "Allocate Stock Items to Build Order"
msgstr "Készlet foglalása a gyártási utasításhoz"

#: templates/js/translated/build.js:2233 templates/js/translated/order.js:3315
msgid "No matching stock locations"
msgstr "Nincs egyező készlethely"

#: templates/js/translated/build.js:2305 templates/js/translated/order.js:3392
msgid "No matching stock items"
msgstr "Nincs egyező készlet"

#: templates/js/translated/build.js:2402
msgid "Automatic Stock Allocation"
msgstr "Automatikus készlet foglalás"

#: templates/js/translated/build.js:2403
msgid "Stock items will be automatically allocated to this build order, according to the provided guidelines"
msgstr "A készlet automatikusan lefoglalásra kerül ehhez a gyártási utasításhoz, a következő feltételek szerint"

#: templates/js/translated/build.js:2405
msgid "If a location is specified, stock will only be allocated from that location"
msgstr "Ha egy készlet hely meg van adva, akkor készlet csak arról a helyről lesz foglalva"

#: templates/js/translated/build.js:2406
msgid "If stock is considered interchangeable, it will be allocated from the first location it is found"
msgstr "Ha a készlet helyettesíthetőnek minősül, akkor az első rendelkezésre álló helyről lesz lefoglalva"

#: templates/js/translated/build.js:2407
msgid "If substitute stock is allowed, it will be used where stock of the primary part cannot be found"
msgstr "Ha a helyettesítő készlet engedélyezve van, akkor ott az lesz használva ha az elsődleges alkatrésznek nincs készlete"

#: templates/js/translated/build.js:2434
msgid "Allocate Stock Items"
msgstr "Készlet tételek foglalása"

#: templates/js/translated/build.js:2540
msgid "No builds matching query"
msgstr "Nincs a lekérdezéssel egyező gyártási utasítás"

#: templates/js/translated/build.js:2575 templates/js/translated/part.js:1712
#: templates/js/translated/part.js:2259 templates/js/translated/stock.js:1732
#: templates/js/translated/stock.js:2431
msgid "Select"
msgstr "Kiválaszt"

#: templates/js/translated/build.js:2589
msgid "Build order is overdue"
msgstr "Gyártás késésben van"

#: templates/js/translated/build.js:2623
msgid "Progress"
msgstr "Haladás"

#: templates/js/translated/build.js:2659 templates/js/translated/stock.js:2698
msgid "No user information"
msgstr "Nincs felhasználói információ"

#: templates/js/translated/build.js:2765
msgid "No parts allocated for"
msgstr "Nincs lefoglalt alkatrész ehhez"

#: templates/js/translated/company.js:67
msgid "Add Manufacturer"
msgstr "Gyártó hozzáadása"

#: templates/js/translated/company.js:80 templates/js/translated/company.js:182
msgid "Add Manufacturer Part"
msgstr "Gyártói alkatrész hozzáadása"

#: templates/js/translated/company.js:101
msgid "Edit Manufacturer Part"
msgstr "Gyártói alkatrész szerkesztése"

#: templates/js/translated/company.js:170 templates/js/translated/order.js:597
msgid "Add Supplier"
msgstr "Beszállító hozzáadása"

#: templates/js/translated/company.js:198 templates/js/translated/order.js:888
msgid "Add Supplier Part"
msgstr "Beszállítói alkatrész hozzáadása"

#: templates/js/translated/company.js:298
msgid "All selected supplier parts will be deleted"
msgstr "Az összes kiválasztott beszállítói alkatrész törölve lesz"

#: templates/js/translated/company.js:314
msgid "Delete Supplier Parts"
msgstr "Beszállítói alkatrészek törlése"

#: templates/js/translated/company.js:386
msgid "Add new Company"
msgstr "Új cég hozzáadása"

#: templates/js/translated/company.js:463
msgid "Parts Supplied"
msgstr "Beszállított alkatrészek"

#: templates/js/translated/company.js:472
msgid "Parts Manufactured"
msgstr "Gyártott alkatrészek"

#: templates/js/translated/company.js:487
msgid "No company information found"
msgstr "Nem található céginformáció"

#: templates/js/translated/company.js:528
msgid "All selected manufacturer parts will be deleted"
msgstr "Az összes kijelölt gyártói alkatrész törlésre kerül"

#: templates/js/translated/company.js:543
msgid "Delete Manufacturer Parts"
msgstr "Gyártói alkatrészek törlése"

#: templates/js/translated/company.js:577
msgid "All selected parameters will be deleted"
msgstr "Az összes kijelölt paraméter törlésre kerül"

#: templates/js/translated/company.js:591
msgid "Delete Parameters"
msgstr "Paraméterek törlése"

#: templates/js/translated/company.js:632
msgid "No manufacturer parts found"
msgstr "Nincs gyártói alkatrész"

#: templates/js/translated/company.js:652
#: templates/js/translated/company.js:913 templates/js/translated/part.js:639
#: templates/js/translated/part.js:993
msgid "Template part"
msgstr "Sablon alkatrész"

#: templates/js/translated/company.js:656
#: templates/js/translated/company.js:917 templates/js/translated/part.js:643
#: templates/js/translated/part.js:997
msgid "Assembled part"
msgstr "Gyártmány alkatrész"

#: templates/js/translated/company.js:784 templates/js/translated/part.js:1116
msgid "No parameters found"
msgstr "Nem található paraméter"

#: templates/js/translated/company.js:821 templates/js/translated/part.js:1158
msgid "Edit parameter"
msgstr "Paraméter szerkesztése"

#: templates/js/translated/company.js:822 templates/js/translated/part.js:1159
msgid "Delete parameter"
msgstr "Paraméter törlése"

#: templates/js/translated/company.js:841 templates/js/translated/part.js:1176
msgid "Edit Parameter"
msgstr "Paraméter szerkesztése"

#: templates/js/translated/company.js:852 templates/js/translated/part.js:1188
msgid "Delete Parameter"
msgstr "Paraméter törlése"

#: templates/js/translated/company.js:892
msgid "No supplier parts found"
msgstr "Nincs beszállítói alkatrész"

#: templates/js/translated/company.js:1033
msgid "Availability"
msgstr "Elérhetőség"

#: templates/js/translated/company.js:1061
msgid "Edit supplier part"
msgstr "Beszállítói alkatrész szerkesztése"

#: templates/js/translated/company.js:1062
msgid "Delete supplier part"
msgstr "Beszállítói alkatrész törlése"

#: templates/js/translated/company.js:1117
#: templates/js/translated/pricing.js:664
msgid "Delete Price Break"
msgstr "Ársáv törlése"

#: templates/js/translated/company.js:1133
#: templates/js/translated/pricing.js:678
msgid "Edit Price Break"
msgstr "Ársáv szerkesztése"

#: templates/js/translated/company.js:1150
msgid "No price break information found"
msgstr "Nincs ársáv információ"

#: templates/js/translated/company.js:1179
msgid "Last updated"
msgstr "Utoljára módosítva"

#: templates/js/translated/company.js:1185
msgid "Edit price break"
msgstr "Ársáv szerkesztése"

#: templates/js/translated/company.js:1186
msgid "Delete price break"
msgstr "Ársáv törlése"

#: templates/js/translated/filters.js:178
#: templates/js/translated/filters.js:445
msgid "true"
msgstr "igaz"

#: templates/js/translated/filters.js:182
#: templates/js/translated/filters.js:446
msgid "false"
msgstr "hamis"

#: templates/js/translated/filters.js:206
msgid "Select filter"
msgstr "Szűrők kiválasztása"

#: templates/js/translated/filters.js:292
msgid "Download data"
msgstr "Adatok letöltése"

#: templates/js/translated/filters.js:295
msgid "Reload data"
msgstr "Adatok frissítése"

#: templates/js/translated/filters.js:299
msgid "Add new filter"
msgstr "Új szűrő hozzáadása"

#: templates/js/translated/filters.js:302
msgid "Clear all filters"
msgstr "Összes szűrő törlése"

#: templates/js/translated/filters.js:354
msgid "Create filter"
msgstr "Szűrő létrehozása"

#: templates/js/translated/forms.js:372 templates/js/translated/forms.js:387
#: templates/js/translated/forms.js:401 templates/js/translated/forms.js:415
msgid "Action Prohibited"
msgstr "Művelet tiltva"

#: templates/js/translated/forms.js:374
msgid "Create operation not allowed"
msgstr "Létrehozás nem engedélyezett"

#: templates/js/translated/forms.js:389
msgid "Update operation not allowed"
msgstr "Módosítás nem engedélyezett"

#: templates/js/translated/forms.js:403
msgid "Delete operation not allowed"
msgstr "Törlés nem engedélyezett"

#: templates/js/translated/forms.js:417
msgid "View operation not allowed"
msgstr "Megtekintés nem engedélyezett"

#: templates/js/translated/forms.js:733
msgid "Keep this form open"
msgstr "Form nyitva tartása"

#: templates/js/translated/forms.js:834
msgid "Enter a valid number"
msgstr "Adj meg egy érvényes számot"

#: templates/js/translated/forms.js:1336 templates/modals.html:19
#: templates/modals.html:43
msgid "Form errors exist"
msgstr "Form hibák vannak"

#: templates/js/translated/forms.js:1790
msgid "No results found"
msgstr "Nincs eredmény"

#: templates/js/translated/forms.js:2006 templates/search.html:29
msgid "Searching"
msgstr "Keresés"

#: templates/js/translated/forms.js:2261
msgid "Clear input"
msgstr "Bevitel törlése"

#: templates/js/translated/forms.js:2717
msgid "File Column"
msgstr "Fájl oszlop"

#: templates/js/translated/forms.js:2717
msgid "Field Name"
msgstr "Mező név"

#: templates/js/translated/forms.js:2729
msgid "Select Columns"
msgstr "Oszlopok kiválasztása"

#: templates/js/translated/helpers.js:24
msgid "YES"
msgstr "IGEN"

#: templates/js/translated/helpers.js:26
msgid "NO"
msgstr "NEM"

#: templates/js/translated/helpers.js:364
msgid "Notes updated"
msgstr "Megjegyzések frissítve"

#: templates/js/translated/label.js:39
msgid "Labels sent to printer"
msgstr "Címkék nyomtatónak elküldve"

#: templates/js/translated/label.js:60 templates/js/translated/report.js:118
#: templates/js/translated/stock.js:1112
msgid "Select Stock Items"
msgstr "Készlet tételek kiválasztása"

#: templates/js/translated/label.js:61
msgid "Stock item(s) must be selected before printing labels"
msgstr "Készlet tétel(eke)t ki kell választani a címkenyomtatás előtt"

#: templates/js/translated/label.js:79 templates/js/translated/label.js:133
#: templates/js/translated/label.js:191
msgid "No Labels Found"
msgstr "Nem található címke"

#: templates/js/translated/label.js:80
msgid "No labels found which match selected stock item(s)"
msgstr "Nem található címke a kiválasztott készlet tétel(ek)hez"

#: templates/js/translated/label.js:115
msgid "Select Stock Locations"
msgstr "Készlethely kiválasztása"

#: templates/js/translated/label.js:116
msgid "Stock location(s) must be selected before printing labels"
msgstr "Készlet hely(eke)t ki kell választani a címkenyomtatás előtt"

#: templates/js/translated/label.js:134
msgid "No labels found which match selected stock location(s)"
msgstr "Nem található címke a kiválasztott készlet hely(ek)hez"

#: templates/js/translated/label.js:173
msgid "Part(s) must be selected before printing labels"
msgstr "Alkatrész(eke)t ki kell választani a címkenyomtatás előtt"

#: templates/js/translated/label.js:192
msgid "No labels found which match the selected part(s)"
msgstr "Nem található címke a kiválasztott alkatrész(ek)hez"

#: templates/js/translated/label.js:257
msgid "Select Printer"
msgstr "Nyomtató kiválasztása"

#: templates/js/translated/label.js:261
msgid "Export to PDF"
msgstr "Exportálás PDF-be"

#: templates/js/translated/label.js:300
msgid "stock items selected"
msgstr "kiválasztott készlet tételek"

#: templates/js/translated/label.js:308 templates/js/translated/label.js:325
msgid "Select Label Template"
msgstr "Címke sablon kiválasztása"

#: templates/js/translated/modals.js:52 templates/js/translated/modals.js:149
#: templates/js/translated/modals.js:633
msgid "Cancel"
msgstr "Mégsem"

#: templates/js/translated/modals.js:57 templates/js/translated/modals.js:148
#: templates/js/translated/modals.js:701 templates/js/translated/modals.js:1009
#: templates/modals.html:28 templates/modals.html:51
msgid "Submit"
msgstr "Küldés"

#: templates/js/translated/modals.js:147
msgid "Form Title"
msgstr "Form megnevezése"

#: templates/js/translated/modals.js:428
msgid "Waiting for server..."
msgstr "Várakozás a kiszolgálóra..."

#: templates/js/translated/modals.js:575
msgid "Show Error Information"
msgstr "Hibainformációk megjelenítése"

#: templates/js/translated/modals.js:632
msgid "Accept"
msgstr "Elfogadás"

#: templates/js/translated/modals.js:690
msgid "Loading Data"
msgstr "Adatok betöltése"

#: templates/js/translated/modals.js:961
msgid "Invalid response from server"
msgstr "Rossz válasz a kiszolgálótól"

#: templates/js/translated/modals.js:961
msgid "Form data missing from server response"
msgstr "Űrlap adat hiányzik a kiszolgálótól kapott válaszban"

#: templates/js/translated/modals.js:973
msgid "Error posting form data"
msgstr "Form adat küldési hiba"

#: templates/js/translated/modals.js:1070
msgid "JSON response missing form data"
msgstr "JSON válasz hiányzó form adatok"

#: templates/js/translated/modals.js:1085
msgid "Error 400: Bad Request"
msgstr "Error 400: Rossz kérelem"

#: templates/js/translated/modals.js:1086
msgid "Server returned error code 400"
msgstr "A kiszolgáló 400-as hibakódot adott vissza"

#: templates/js/translated/modals.js:1109
msgid "Error requesting form data"
msgstr "Form adat lekérése sikertelen"

#: templates/js/translated/model_renderers.js:72
msgid "Company ID"
msgstr "Cég ID"

#: templates/js/translated/model_renderers.js:133
msgid "Stock ID"
msgstr "Készlet ID"

#: templates/js/translated/model_renderers.js:278
#: templates/js/translated/model_renderers.js:303
msgid "Order ID"
msgstr "Rendelés ID"

#: templates/js/translated/model_renderers.js:316
#: templates/js/translated/model_renderers.js:320
msgid "Shipment ID"
msgstr "Szállítmány ID"

#: templates/js/translated/model_renderers.js:381
msgid "Manufacturer Part ID"
msgstr "Gyártói cikkszám"

#: templates/js/translated/news.js:24
msgid "No news found"
msgstr "Nem találhatók hírek"

#: templates/js/translated/notification.js:42
msgid "Age"
msgstr "Életkor"

#: templates/js/translated/notification.js:216
msgid "Mark as unread"
msgstr "Megjelölés olvasatlanként"

#: templates/js/translated/notification.js:220
msgid "Mark as read"
msgstr "Megjelölés olvasottként"

#: templates/js/translated/notification.js:245
msgid "No unread notifications"
msgstr "Nincs olvasatlan értesítés"

#: templates/js/translated/notification.js:287 templates/notifications.html:10
msgid "Notifications will load here"
msgstr "Az értesítések itt fognak megjelenni"

#: templates/js/translated/order.js:98
msgid "No stock items have been allocated to this shipment"
msgstr "Ehhez a szállítmányhoz nincs készlet hozzárendelve"

#: templates/js/translated/order.js:103
msgid "The following stock items will be shipped"
msgstr "A következő készlet tételek ki lesznek szállítva"

#: templates/js/translated/order.js:143
msgid "Complete Shipment"
msgstr "Függő szállítmányok kiszállítása"

#: templates/js/translated/order.js:163
msgid "Confirm Shipment"
msgstr "Szállítmány megerősítése"

#: templates/js/translated/order.js:219
msgid "No pending shipments found"
msgstr "Nincs függő szállítmány"

#: templates/js/translated/order.js:223
msgid "No stock items have been allocated to pending shipments"
msgstr "A függő a szállítmányokhoz nincs készlet hozzárendelve"

#: templates/js/translated/order.js:255
msgid "Skip"
msgstr "Kihagyás"

#: templates/js/translated/order.js:285
msgid "Complete Purchase Order"
msgstr "Beszerzési rendelés befejezése"

#: templates/js/translated/order.js:302 templates/js/translated/order.js:414
msgid "Mark this order as complete?"
msgstr "Rendelés befejezettnek jelölése?"

#: templates/js/translated/order.js:308
msgid "All line items have been received"
msgstr "Minden sortétel megérkezett"

#: templates/js/translated/order.js:313
msgid "This order has line items which have not been marked as received."
msgstr "Ez a rendelés olyan sortételeket tartalmaz amik még nem érkeztek be."

#: templates/js/translated/order.js:314 templates/js/translated/order.js:428
msgid "Completing this order means that the order and line items will no longer be editable."
msgstr "A rendelés befejezésével jelölésével annak adatai és sortételei a továbbiakban már nem lesznek szerkeszthetők."

#: templates/js/translated/order.js:337
msgid "Cancel Purchase Order"
msgstr "Beszerzési rendelés törlése"

#: templates/js/translated/order.js:342
msgid "Are you sure you wish to cancel this purchase order?"
msgstr "Biztosan törölni szeretnéd ezt a beszerzési rendelést?"

#: templates/js/translated/order.js:348
msgid "This purchase order can not be cancelled"
msgstr "Ezt a beszerzési rendelést nem lehet törölni"

#: templates/js/translated/order.js:371
msgid "Issue Purchase Order"
msgstr "Beszerzési rendelés kiküldése"

#: templates/js/translated/order.js:376
msgid "After placing this purchase order, line items will no longer be editable."
msgstr "A beszerzési rendelés kiküldése után annak sortételei a továbbiakban már nem lesznek szerkeszthetők."

#: templates/js/translated/order.js:427
msgid "This order has line items which have not been completed."
msgstr "Ez a rendelés olyan sortételeket tartalmaz amik még nem teljesítettek."

#: templates/js/translated/order.js:451
msgid "Cancel Sales Order"
msgstr "Vevő rendelés törlése"

#: templates/js/translated/order.js:456
msgid "Cancelling this order means that the order will no longer be editable."
msgstr "A rendelés törlésével annak adatai a továbbiakban már nem lesznek szerkeszthetők."

#: templates/js/translated/order.js:510
msgid "Create New Shipment"
msgstr "Szállítmány létrehozása"

#: templates/js/translated/order.js:537
msgid "Add Customer"
msgstr "Vevő hozzáadása"

#: templates/js/translated/order.js:562
msgid "Create Sales Order"
msgstr "Vevői rendelés létrehozása"

#: templates/js/translated/order.js:641
msgid "Select purchase order to duplicate"
msgstr "Válaszd ki a lemásolandó beszerzési rendelést"

#: templates/js/translated/order.js:648
msgid "Duplicate Line Items"
msgstr "Sortételek másolása"

#: templates/js/translated/order.js:649
msgid "Duplicate all line items from the selected order"
msgstr "Összes sortétel másolása a kiválasztott rendelésből"

#: templates/js/translated/order.js:656
msgid "Duplicate Extra Lines"
msgstr "Egyéb tételek másolása"

#: templates/js/translated/order.js:657
msgid "Duplicate extra line items from the selected order"
msgstr "Összes egyéb tétel másolása a kiválasztott rendelésből"

#: templates/js/translated/order.js:674
msgid "Edit Purchase Order"
msgstr "Beszerzési rendelés szerkesztése"

#: templates/js/translated/order.js:691
msgid "Duplication Options"
msgstr "Másolási opciók"

#: templates/js/translated/order.js:1025
msgid "Export Order"
msgstr "Rendelés exportálása"

#: templates/js/translated/order.js:1076
msgid "At least one purchaseable part must be selected"
msgstr "Legalább egy beszerezhető alkatrészt ki kell választani"

#: templates/js/translated/order.js:1101
msgid "Quantity to order"
msgstr "Rendelendő mennyiség"

#: templates/js/translated/order.js:1110
msgid "New supplier part"
msgstr "Új beszállítói alkatrész"

#: templates/js/translated/order.js:1128
msgid "New purchase order"
msgstr "Új beszerzési rendelés"

#: templates/js/translated/order.js:1161
msgid "Add to purchase order"
msgstr "Hozzáadás beszerzési rendeléshez"

#: templates/js/translated/order.js:1305
msgid "No matching supplier parts"
msgstr "Nincsenek egyező beszállítói alkatrészek"

#: templates/js/translated/order.js:1324
msgid "No matching purchase orders"
msgstr "Nincsenek egyező beszerzési rendelések"

#: templates/js/translated/order.js:1501
msgid "Select Line Items"
msgstr "Sortételek kiválasztása"

#: templates/js/translated/order.js:1502
msgid "At least one line item must be selected"
msgstr "Legalább egy sortételt ki kell választani"

#: templates/js/translated/order.js:1522 templates/js/translated/order.js:1635
msgid "Add batch code"
msgstr "Batch kód hozzáadása"

#: templates/js/translated/order.js:1528 templates/js/translated/order.js:1646
msgid "Add serial numbers"
msgstr "Sorozatszám hozzáadása"

#: templates/js/translated/order.js:1543
msgid "Received Quantity"
msgstr "Beérkezett mennyiség"

#: templates/js/translated/order.js:1554
msgid "Quantity to receive"
msgstr "Érkező mennyiség"

#: templates/js/translated/order.js:1618 templates/js/translated/stock.js:2187
msgid "Stock Status"
msgstr "Készlet állapota"

#: templates/js/translated/order.js:1711
msgid "Order Code"
msgstr "Rendelési kód"

#: templates/js/translated/order.js:1712
msgid "Ordered"
msgstr "Megrendelve"

#: templates/js/translated/order.js:1714
msgid "Quantity to Receive"
msgstr "Érkező mennyiség"

#: templates/js/translated/order.js:1737
msgid "Confirm receipt of items"
msgstr "Bevételezés megerősítése"

#: templates/js/translated/order.js:1738
msgid "Receive Purchase Order Items"
msgstr "Beszerzési rendelés tételeinek bevételezése"

#: templates/js/translated/order.js:2016 templates/js/translated/part.js:1229
msgid "No purchase orders found"
msgstr "Nem található beszerzési rendelés"

#: templates/js/translated/order.js:2043 templates/js/translated/order.js:2847
msgid "Order is overdue"
msgstr "Rendelés késésben"

#: templates/js/translated/order.js:2093 templates/js/translated/order.js:2912
#: templates/js/translated/order.js:3053
msgid "Items"
msgstr "Tételek"

#: templates/js/translated/order.js:2196 templates/js/translated/order.js:4111
msgid "Duplicate Line Item"
msgstr "Sortétel másolása"

#: templates/js/translated/order.js:2213 templates/js/translated/order.js:4133
msgid "Edit Line Item"
msgstr "Sortétel szerkesztése"

#: templates/js/translated/order.js:2226 templates/js/translated/order.js:4144
msgid "Delete Line Item"
msgstr "Sortétel törlése"

#: templates/js/translated/order.js:2269
msgid "No line items found"
msgstr "Nem találhatók sortételek"

#: templates/js/translated/order.js:2296 templates/js/translated/order.js:3865
msgid "Total"
msgstr "Összesen"

#: templates/js/translated/order.js:2351 templates/js/translated/part.js:1331
#: templates/js/translated/part.js:1383
msgid "Total Quantity"
msgstr "Teljes mennyiség"

#: templates/js/translated/order.js:2382 templates/js/translated/order.js:2567
#: templates/js/translated/order.js:3890 templates/js/translated/order.js:4379
#: templates/js/translated/pricing.js:501
#: templates/js/translated/pricing.js:570
#: templates/js/translated/pricing.js:786
msgid "Unit Price"
msgstr "Egységár"

#: templates/js/translated/order.js:2392 templates/js/translated/order.js:2577
#: templates/js/translated/order.js:3900 templates/js/translated/order.js:4389
msgid "Total Price"
msgstr "Teljes ár"

#: templates/js/translated/order.js:2420 templates/js/translated/order.js:3928
#: templates/js/translated/part.js:1367
msgid "This line item is overdue"
msgstr "Ez a sortétel késésben van"

#: templates/js/translated/order.js:2479 templates/js/translated/part.js:1412
msgid "Receive line item"
msgstr "Sortétel bevételezése"

#: templates/js/translated/order.js:2483 templates/js/translated/order.js:4065
msgid "Duplicate line item"
msgstr "Sortétel másolása"

#: templates/js/translated/order.js:2484 templates/js/translated/order.js:4066
msgid "Edit line item"
msgstr "Sortétel szerkesztése"

#: templates/js/translated/order.js:2485 templates/js/translated/order.js:4070
msgid "Delete line item"
msgstr "Sortétel törlése"

#: templates/js/translated/order.js:2612 templates/js/translated/order.js:4423
msgid "Duplicate line"
msgstr "Sor másolása"

#: templates/js/translated/order.js:2613 templates/js/translated/order.js:4424
msgid "Edit line"
msgstr "Sor szerkesztése"

#: templates/js/translated/order.js:2614 templates/js/translated/order.js:4425
msgid "Delete line"
msgstr "Sor törlése"

#: templates/js/translated/order.js:2644 templates/js/translated/order.js:4454
msgid "Duplicate Line"
msgstr "Sor másolása"

#: templates/js/translated/order.js:2665 templates/js/translated/order.js:4475
msgid "Edit Line"
msgstr "Sor szerkesztése"

#: templates/js/translated/order.js:2676 templates/js/translated/order.js:4486
msgid "Delete Line"
msgstr "Sor törlése"

#: templates/js/translated/order.js:2687
msgid "No matching line"
msgstr "Nincs egyező sor"

#: templates/js/translated/order.js:2798
msgid "No sales orders found"
msgstr "Nem található vevői rendelés"

#: templates/js/translated/order.js:2861
msgid "Invalid Customer"
msgstr "Érvénytelen vevő"

#: templates/js/translated/order.js:2959
msgid "Edit shipment"
msgstr "Szállítmány szerkesztése"

#: templates/js/translated/order.js:2962
msgid "Complete shipment"
msgstr "Szállítmány kiszállítása"

#: templates/js/translated/order.js:2967
msgid "Delete shipment"
msgstr "Szállítmány törlése"

#: templates/js/translated/order.js:2987
msgid "Edit Shipment"
msgstr "Szállítmány szerkesztése"

#: templates/js/translated/order.js:3004
msgid "Delete Shipment"
msgstr "Szállítmány törlése"

#: templates/js/translated/order.js:3038
msgid "No matching shipments found"
msgstr "Nincs egyező szállímány"

#: templates/js/translated/order.js:3048
msgid "Shipment Reference"
msgstr "Szállítmány azonosító"

#: templates/js/translated/order.js:3072
msgid "Not shipped"
msgstr "Nincs kiszállítva"

#: templates/js/translated/order.js:3078
msgid "Tracking"
msgstr "Nyomkövetés"

#: templates/js/translated/order.js:3082
msgid "Invoice"
msgstr "Számla"

#: templates/js/translated/order.js:3251
msgid "Add Shipment"
msgstr "Szállítmány hozzáadása"

#: templates/js/translated/order.js:3302
msgid "Confirm stock allocation"
msgstr "Készlet foglalás megerősítése"

#: templates/js/translated/order.js:3303
msgid "Allocate Stock Items to Sales Order"
msgstr "Készlet foglalása a vevői rendeléshez"

#: templates/js/translated/order.js:3511
msgid "No sales order allocations found"
msgstr "Nincs vevői rendeléshez történő foglalás"

#: templates/js/translated/order.js:3590
msgid "Edit Stock Allocation"
msgstr "Készlet foglalások szerkesztése"

#: templates/js/translated/order.js:3607
msgid "Confirm Delete Operation"
msgstr "Törlési művelet megerősítése"

#: templates/js/translated/order.js:3608
msgid "Delete Stock Allocation"
msgstr "Készlet foglalások törlése"

#: templates/js/translated/order.js:3653 templates/js/translated/order.js:3742
#: templates/js/translated/stock.js:1648
msgid "Shipped to customer"
msgstr "Vevőnek kiszállítva"

#: templates/js/translated/order.js:3661 templates/js/translated/order.js:3751
msgid "Stock location not specified"
msgstr "Készlethely nincs megadva"

#: templates/js/translated/order.js:4049
msgid "Allocate serial numbers"
msgstr "Sorozatszámok kiosztása"

#: templates/js/translated/order.js:4055
msgid "Purchase stock"
msgstr "Készletrendelés"

#: templates/js/translated/order.js:4062 templates/js/translated/order.js:4260
msgid "Calculate price"
msgstr "Árszámítás"

#: templates/js/translated/order.js:4074
msgid "Cannot be deleted as items have been shipped"
msgstr "Nem törölhető mivel a tételek ki lettek szállítva"

#: templates/js/translated/order.js:4077
msgid "Cannot be deleted as items have been allocated"
msgstr "Nem törölhető mivel tételek vannak lefoglalva"

#: templates/js/translated/order.js:4159
msgid "Allocate Serial Numbers"
msgstr "Sorozatszámok kiosztása"

#: templates/js/translated/order.js:4268
msgid "Update Unit Price"
msgstr "Egységár módosítása"

#: templates/js/translated/order.js:4282
msgid "No matching line items"
msgstr "Nincs egyező sortétel"

#: templates/js/translated/order.js:4497
msgid "No matching lines"
msgstr "Nincsenek egyező sorok"

#: templates/js/translated/part.js:56
msgid "Part Attributes"
msgstr "Alkatrész tulajdonságok"

#: templates/js/translated/part.js:60
msgid "Part Creation Options"
msgstr "Alkatrész létrehozási opciók"

#: templates/js/translated/part.js:64
msgid "Part Duplication Options"
msgstr "Alkatrész másolási opciók"

#: templates/js/translated/part.js:87
msgid "Add Part Category"
msgstr "Alkatrész kategória hozzáadása"

#: templates/js/translated/part.js:210
msgid "Copy Category Parameters"
msgstr "Kategória paraméterek másolása"

#: templates/js/translated/part.js:211
msgid "Copy parameter templates from selected part category"
msgstr "Paraméter sablonok másolása a kiválasztott alkatrész kategóriából"

#: templates/js/translated/part.js:250
msgid "Parent part category"
msgstr "Felsőbb szintű alkatrész kategória"

#: templates/js/translated/part.js:265 templates/js/translated/stock.js:121
msgid "Icon (optional) - Explore all available icons on"
msgstr "Ikon (opcionális) - Az összes ikon felfedezése itt"

#: templates/js/translated/part.js:281
msgid "Edit Part Category"
msgstr "Alkatrész kategória szerkesztése"

#: templates/js/translated/part.js:294
msgid "Are you sure you want to delete this part category?"
msgstr "Biztos hogy törölni szeretnéd ezt az alkatrész kategóriát?"

#: templates/js/translated/part.js:299
msgid "Move to parent category"
msgstr "Áthelyezés fentebbi kategóriába"

#: templates/js/translated/part.js:308
msgid "Delete Part Category"
msgstr "Alkatrész kategória törlése"

#: templates/js/translated/part.js:312
msgid "Action for parts in this category"
msgstr "A kategóriában lévő alkatrészek kezelése"

#: templates/js/translated/part.js:317
msgid "Action for child categories"
msgstr "Alkategóriák kezelése"

#: templates/js/translated/part.js:341
msgid "Create Part"
msgstr "Alkatrész létrehozása"

#: templates/js/translated/part.js:343
msgid "Create another part after this one"
msgstr "Új alkatrész létrehozása ez után"

#: templates/js/translated/part.js:344
msgid "Part created successfully"
msgstr "Alkatrész sikeresen létrehozva"

#: templates/js/translated/part.js:372
msgid "Edit Part"
msgstr "Alkatrész szerkesztése"

#: templates/js/translated/part.js:374
msgid "Part edited"
msgstr "Alkatrész módosítva"

#: templates/js/translated/part.js:385
msgid "Create Part Variant"
msgstr "Alkatrész változat létrehozása"

#: templates/js/translated/part.js:437
msgid "Active Part"
msgstr "Aktív alkatrész"

#: templates/js/translated/part.js:438
msgid "Part cannot be deleted as it is currently active"
msgstr "Alkatrész nem törölhető mivel még aktív"

#: templates/js/translated/part.js:452
msgid "Deleting this part cannot be reversed"
msgstr "Ezen alkatrész törlése nem vonható vissza"

#: templates/js/translated/part.js:454
msgid "Any stock items for this part will be deleted"
msgstr "Ennek az alkatrésznek a teljes készlete törölve lesz"

#: templates/js/translated/part.js:455
msgid "This part will be removed from any Bills of Material"
msgstr "Ez az alkatrész minden alkatrészjegyzékből törölve lesz"

#: templates/js/translated/part.js:456
msgid "All manufacturer and supplier information for this part will be deleted"
msgstr "Ehhez az alkatrészhez rendelt minden beszállítói és gyártói információ törölve lesz"

#: templates/js/translated/part.js:463
msgid "Delete Part"
msgstr "Alkatrész törlése"

#: templates/js/translated/part.js:499
msgid "You are subscribed to notifications for this item"
msgstr "Értesítések beállítva erre a tételre"

#: templates/js/translated/part.js:501
msgid "You have subscribed to notifications for this item"
msgstr "Értesítések beállítva erre a tételre"

#: templates/js/translated/part.js:506
msgid "Subscribe to notifications for this item"
msgstr "Értesítések kérése erre a tételre"

#: templates/js/translated/part.js:508
msgid "You have unsubscribed to notifications for this item"
msgstr "Értesítések letiltva erre a tételre"

#: templates/js/translated/part.js:525
msgid "Validating the BOM will mark each line item as valid"
msgstr "Az alkatrészjegyzék jóváhagyása minden sortételt jóvá fog hagyni"

#: templates/js/translated/part.js:535
msgid "Validate Bill of Materials"
msgstr "Alkatrészjegyzék jóváhagyása"

#: templates/js/translated/part.js:538
msgid "Validated Bill of Materials"
msgstr "Alkatrészjegyzék jóvá lett hagyva"

#: templates/js/translated/part.js:563
msgid "Copy Bill of Materials"
msgstr "Alkatrészjegyzék másolása"

#: templates/js/translated/part.js:587 templates/js/translated/part.js:1800
#: templates/js/translated/table_filters.js:496
msgid "Low stock"
msgstr "Alacsony készlet"

#: templates/js/translated/part.js:597
msgid "No stock available"
msgstr "Nincs szabad"

#: templates/js/translated/part.js:631 templates/js/translated/part.js:985
msgid "Trackable part"
msgstr "Követésre kötelezett alkatrész"

#: templates/js/translated/part.js:635 templates/js/translated/part.js:989
msgid "Virtual part"
msgstr "Virtuális alkatrész"

#: templates/js/translated/part.js:647
msgid "Subscribed part"
msgstr "Értesítésre beállított alkatrész"

#: templates/js/translated/part.js:651
msgid "Salable part"
msgstr "Értékesíthető alkatrész"

#: templates/js/translated/part.js:736
msgid "Stock item has not been checked recently"
msgstr "A készlet tétel mostanában nem volt ellenőrizve"

#: templates/js/translated/part.js:744
msgid "Update item"
msgstr "Tétel frissítése"

#: templates/js/translated/part.js:745
msgid "Delete item"
msgstr "Tétel törlése"

#: templates/js/translated/part.js:846
msgid "No stocktake information available"
msgstr "Nincs elérhető leltár előzmény"

#: templates/js/translated/part.js:885 templates/js/translated/part.js:908
msgid "Edit Stocktake Entry"
msgstr "Leltár bejegyzés szerkesztése"

#: templates/js/translated/part.js:889 templates/js/translated/part.js:920
msgid "Delete Stocktake Entry"
msgstr "Leltár bejegyzés törlése"

#: templates/js/translated/part.js:1061
msgid "No variants found"
msgstr "Nincs több változat"

#: templates/js/translated/part.js:1482
msgid "Delete part relationship"
msgstr "Alkatrész kapcsolatok törlése"

#: templates/js/translated/part.js:1506
msgid "Delete Part Relationship"
msgstr "Alkatrész kapcsolatok törlése"

#: templates/js/translated/part.js:1573 templates/js/translated/part.js:1911
msgid "No parts found"
msgstr "Nincs alkatrész"

#: templates/js/translated/part.js:1767
msgid "No category"
msgstr "Nincs kategória"

#: templates/js/translated/part.js:1798
msgid "No stock"
msgstr "Nincs készlet"

#: templates/js/translated/part.js:1822
msgid "Allocated to build orders"
msgstr "Gyártáshoz lefoglalva"

#: templates/js/translated/part.js:1826
msgid "Allocated to sales orders"
msgstr "Vevő rendeléshez lefoglalva"

#: templates/js/translated/part.js:1935 templates/js/translated/part.js:2178
#: templates/js/translated/stock.js:2390
msgid "Display as list"
msgstr "Megjelenítés listaként"

#: templates/js/translated/part.js:1951
msgid "Display as grid"
msgstr "Megjelenítés rácsnézetként"

#: templates/js/translated/part.js:2017
msgid "Set the part category for the selected parts"
msgstr "Kategória beállítása a kiválasztott alkatrészekhez"

#: templates/js/translated/part.js:2022
msgid "Set Part Category"
msgstr "Alkatrész kategória beállítása"

#: templates/js/translated/part.js:2027
msgid "Select Part Category"
msgstr "Alkatrész kategória kiválasztása"

#: templates/js/translated/part.js:2040
msgid "Category is required"
msgstr "Kategória megadása kötelező"

#: templates/js/translated/part.js:2198 templates/js/translated/stock.js:2410
msgid "Display as tree"
msgstr "Megjelenítés fában"

#: templates/js/translated/part.js:2278
msgid "Load Subcategories"
msgstr "Alkategóriák betöltése"

#: templates/js/translated/part.js:2294
msgid "Subscribed category"
msgstr "Értesítésre beállított kategória"

#: templates/js/translated/part.js:2358
msgid "No test templates matching query"
msgstr "Nincs a lekérdezéssel egyező teszt sablon"

#: templates/js/translated/part.js:2409 templates/js/translated/stock.js:1337
msgid "Edit test result"
msgstr "Teszt eredmény szerkesztése"

#: templates/js/translated/part.js:2410 templates/js/translated/stock.js:1338
#: templates/js/translated/stock.js:1606
msgid "Delete test result"
msgstr "Teszt eredmény törlése"

#: templates/js/translated/part.js:2416
msgid "This test is defined for a parent part"
msgstr "Ez a teszt a szülő alkatrészhez lett felvéve"

#: templates/js/translated/part.js:2438
msgid "Edit Test Result Template"
msgstr "Teszt eredmény sablon szerkesztése"

#: templates/js/translated/part.js:2452
msgid "Delete Test Result Template"
msgstr "Teszt eredmény sablon törlése"

#: templates/js/translated/part.js:2533 templates/js/translated/part.js:2534
msgid "No date specified"
msgstr "Nincs megadva dátum"

#: templates/js/translated/part.js:2536
msgid "Specified date is in the past"
msgstr "A megadott dátum a múltban van"

#: templates/js/translated/part.js:2542
msgid "Speculative"
msgstr "Spekulatív"

#: templates/js/translated/part.js:2592
msgid "No scheduling information available for this part"
msgstr "Az alkatrészhez nem áll rendelkezésre ütemezési információ"

#: templates/js/translated/part.js:2598
msgid "Error fetching scheduling information for this part"
msgstr "Hiba az alkatrész ütemezési információinak betöltésekor"

#: templates/js/translated/part.js:2694
msgid "Scheduled Stock Quantities"
msgstr "Ütemezett készlet mennyiség"

#: templates/js/translated/part.js:2710
msgid "Maximum Quantity"
msgstr "Minimum mennyiség"

#: templates/js/translated/part.js:2755
msgid "Minimum Stock Level"
msgstr "Minimális készlet"

#: templates/js/translated/plugin.js:23
msgid "The Plugin was installed"
msgstr "A plugin telepítve lett"

#: templates/js/translated/pricing.js:143
msgid "Error fetching currency data"
<<<<<<< HEAD
msgstr ""
=======
msgstr "Pénznem adatok lekérdezése sikertelen"
>>>>>>> dc3351d9

#: templates/js/translated/pricing.js:295
msgid "No BOM data available"
msgstr "Nincs alkatrészjegyzék infomáció"

#: templates/js/translated/pricing.js:437
msgid "No supplier pricing data available"
msgstr "Nincs beszállítói árinfomáció"

#: templates/js/translated/pricing.js:546
msgid "No price break data available"
msgstr "Nincsenek ársáv adatok"

#: templates/js/translated/pricing.js:602
#, python-brace-format
msgid "Edit ${human_name}"
msgstr "${human_name} szerkesztése"

#: templates/js/translated/pricing.js:603
#, python-brace-format
msgid "Delete ${human_name}"
msgstr "${human_name} törlése"

#: templates/js/translated/pricing.js:721
msgid "No purchase history data available"
msgstr "Nincsenek beszerzési ár előzmények"

#: templates/js/translated/pricing.js:743
msgid "Purchase Price History"
msgstr "Beszerzési ár előzmények"

#: templates/js/translated/pricing.js:843
msgid "No sales history data available"
msgstr "Nincsenek eladási ár előzmények"

#: templates/js/translated/pricing.js:865
msgid "Sale Price History"
msgstr "Eladási ár előzmények"

#: templates/js/translated/pricing.js:954
msgid "No variant data available"
msgstr "Nincs alkatrészváltozat infomáció"

#: templates/js/translated/pricing.js:994
msgid "Variant Part"
msgstr "Alkatrészváltozat"

#: templates/js/translated/report.js:67
msgid "items selected"
msgstr "kiválasztott tételek"

#: templates/js/translated/report.js:75
msgid "Select Report Template"
msgstr "Riport sablon kiválasztása"

#: templates/js/translated/report.js:90
msgid "Select Test Report Template"
msgstr "Teszt riport sablon kiválasztása"

#: templates/js/translated/report.js:119
msgid "Stock item(s) must be selected before printing reports"
msgstr "Készlet tétel(eke)t ki kell választani a riport nyomtatás előtt"

#: templates/js/translated/report.js:136 templates/js/translated/report.js:189
#: templates/js/translated/report.js:243 templates/js/translated/report.js:297
#: templates/js/translated/report.js:351
msgid "No Reports Found"
msgstr "Nem található riport"

#: templates/js/translated/report.js:137
msgid "No report templates found which match selected stock item(s)"
msgstr "Nem található riport sablon a kiválasztott készlet tétel(ek)hez"

#: templates/js/translated/report.js:172
msgid "Select Builds"
msgstr "Gyártások kiválasztása"

#: templates/js/translated/report.js:173
msgid "Build(s) must be selected before printing reports"
msgstr "Gyártási utasítás(oka)t ki kell választani a riport nyomtatás előtt"

#: templates/js/translated/report.js:190
msgid "No report templates found which match selected build(s)"
msgstr "Nem található riport sablon a kiválasztott gyártási utasítás(ok)hoz"

#: templates/js/translated/report.js:226
msgid "Part(s) must be selected before printing reports"
msgstr "Alkatrész(eke)t ki kell választani a riport nyomtatás előtt"

#: templates/js/translated/report.js:244
msgid "No report templates found which match selected part(s)"
msgstr "Nem található riport sablon a kiválasztott alkatrész(ek)hez"

#: templates/js/translated/report.js:279
msgid "Select Purchase Orders"
msgstr "Beszerzési rendelések kiválasztása"

#: templates/js/translated/report.js:280
msgid "Purchase Order(s) must be selected before printing report"
msgstr "Beszerzési megrendelés(eke)t ki kell választani a riport nyomtatás előtt"

#: templates/js/translated/report.js:298 templates/js/translated/report.js:352
msgid "No report templates found which match selected orders"
msgstr "Nem található riport sablon a kiválasztott megrendelés(ek)hez"

#: templates/js/translated/report.js:333
msgid "Select Sales Orders"
msgstr "Vevői rendelések kiválasztása"

#: templates/js/translated/report.js:334
msgid "Sales Order(s) must be selected before printing report"
msgstr "Vevői rendelés(eke)t ki kell választani a riport nyomtatás előtt"

#: templates/js/translated/search.js:410
msgid "Minimize results"
msgstr "Eredmények összezárása"

#: templates/js/translated/search.js:413
msgid "Remove results"
msgstr "Eredmények eltávolítása"

#: templates/js/translated/stock.js:73
msgid "Serialize Stock Item"
msgstr "Készlet tétel sorszámozása"

#: templates/js/translated/stock.js:104
msgid "Confirm Stock Serialization"
msgstr "Készlet sorozatszámozás megerősítése"

#: templates/js/translated/stock.js:113
msgid "Parent stock location"
msgstr "Felsőbb szintű készlet hely"

#: templates/js/translated/stock.js:147
msgid "Edit Stock Location"
msgstr "Készlet hely szerkesztése"

#: templates/js/translated/stock.js:162
msgid "New Stock Location"
msgstr "Új készlet hely"

#: templates/js/translated/stock.js:176
msgid "Are you sure you want to delete this stock location?"
msgstr "Biztosan törölni szeretnéd ezt a készlet helyet?"

#: templates/js/translated/stock.js:183
msgid "Move to parent stock location"
msgstr "Szülő készlet helyre mozgatás"

#: templates/js/translated/stock.js:192
msgid "Delete Stock Location"
msgstr "Készlethely törlése"

#: templates/js/translated/stock.js:196
msgid "Action for stock items in this stock location"
msgstr "Műveletek az ezen a helyen lévő tételekhez"

#: templates/js/translated/stock.js:201
msgid "Action for sub-locations"
msgstr "Műveletek az al-helyekhez"

#: templates/js/translated/stock.js:255
msgid "This part cannot be serialized"
msgstr "Ezt az alkatrészt nem lehet sorozatszámozni"

#: templates/js/translated/stock.js:297
msgid "Enter initial quantity for this stock item"
msgstr "Add meg a kezdeti mennyiséget ehhez a készlet tételhez"

#: templates/js/translated/stock.js:303
msgid "Enter serial numbers for new stock (or leave blank)"
msgstr "Add meg az új készlet tételhez tartozó sorozatszámokat (vagy hagyd üresen)"

#: templates/js/translated/stock.js:368
msgid "Stock item duplicated"
msgstr "Készlet tétel lemásolva"

#: templates/js/translated/stock.js:388
msgid "Duplicate Stock Item"
msgstr "Készlet tétel másolása"

#: templates/js/translated/stock.js:404
msgid "Are you sure you want to delete this stock item?"
msgstr "Biztosan törölni szeretnéd ezt a készlet tételt?"

#: templates/js/translated/stock.js:409
msgid "Delete Stock Item"
msgstr "Készlet tétel törlése"

#: templates/js/translated/stock.js:430
msgid "Edit Stock Item"
msgstr "Készlet tétel szerkesztése"

#: templates/js/translated/stock.js:480
msgid "Created new stock item"
msgstr "Készlet tétel létrehozva"

#: templates/js/translated/stock.js:493
msgid "Created multiple stock items"
msgstr "Több készlet tétel létre lett hozva"

#: templates/js/translated/stock.js:518
msgid "Find Serial Number"
msgstr "Sorozatszám keresése"

#: templates/js/translated/stock.js:522 templates/js/translated/stock.js:523
msgid "Enter serial number"
msgstr "Sorozatszám megadása"

#: templates/js/translated/stock.js:539
msgid "Enter a serial number"
msgstr "Adj meg egy sorozatszámot"

#: templates/js/translated/stock.js:559
msgid "No matching serial number"
msgstr "Nincs egyező sorozatszám"

#: templates/js/translated/stock.js:568
msgid "More than one matching result found"
msgstr "Több egyező eredmény is van"

#: templates/js/translated/stock.js:691
msgid "Confirm stock assignment"
msgstr "Készlet hozzárendelés jóváhagyása"

#: templates/js/translated/stock.js:692
msgid "Assign Stock to Customer"
msgstr "Készlet vevőhöz rendelése"

#: templates/js/translated/stock.js:769
msgid "Warning: Merge operation cannot be reversed"
msgstr "Figyelem: az összevonási művelet nem vonható vissza"

#: templates/js/translated/stock.js:770
msgid "Some information will be lost when merging stock items"
msgstr "Némi információ elveszik a készlet összevonás során"

#: templates/js/translated/stock.js:772
msgid "Stock transaction history will be deleted for merged items"
msgstr "A készlettörténet törölve lesz az összevont tételeknél"

#: templates/js/translated/stock.js:773
msgid "Supplier part information will be deleted for merged items"
msgstr "A beszállítói alkatrész információk törlődnek az összevont tételeknél"

#: templates/js/translated/stock.js:862
msgid "Confirm stock item merge"
msgstr "Készlet összevonás megerősítése"

#: templates/js/translated/stock.js:863
msgid "Merge Stock Items"
msgstr "Készlet tételek összevonása"

#: templates/js/translated/stock.js:958
msgid "Transfer Stock"
msgstr "Készlet áthelyezése"

#: templates/js/translated/stock.js:959
msgid "Move"
msgstr "Áthelyezés"

#: templates/js/translated/stock.js:965
msgid "Count Stock"
msgstr "Leltározás"

#: templates/js/translated/stock.js:966
msgid "Count"
msgstr "Mennyiség"

#: templates/js/translated/stock.js:970
msgid "Remove Stock"
msgstr "Készlet csökkentése"

#: templates/js/translated/stock.js:971
msgid "Take"
msgstr "Kivesz"

#: templates/js/translated/stock.js:975
msgid "Add Stock"
msgstr "Készlet növelése"

#: templates/js/translated/stock.js:976 users/models.py:221
msgid "Add"
msgstr "Hozzáad"

#: templates/js/translated/stock.js:980
msgid "Delete Stock"
msgstr "Készlet törlése"

#: templates/js/translated/stock.js:1073
msgid "Quantity cannot be adjusted for serialized stock"
msgstr "Egyedi követésre kötelezett tételeknél a menyiség nem módosítható"

#: templates/js/translated/stock.js:1073
msgid "Specify stock quantity"
msgstr "Készlet mennyiség megadása"

#: templates/js/translated/stock.js:1113
msgid "You must select at least one available stock item"
msgstr "Ki kell választanod legalább egy rendelkezésre álló készlet tételt"

#: templates/js/translated/stock.js:1140
msgid "Confirm stock adjustment"
msgstr "Készlet módosítás jóváhagyása"

#: templates/js/translated/stock.js:1276
msgid "PASS"
msgstr "SIKER"

#: templates/js/translated/stock.js:1278
msgid "FAIL"
msgstr "SIKERTELEN"

#: templates/js/translated/stock.js:1283
msgid "NO RESULT"
msgstr "NINCS EREDMÉNY"

#: templates/js/translated/stock.js:1330
msgid "Pass test"
msgstr "Teszt sikeres"

#: templates/js/translated/stock.js:1333
msgid "Add test result"
msgstr "Teszt eredmény hozzáadása"

#: templates/js/translated/stock.js:1359
msgid "No test results found"
msgstr "Nincs teszt eredmény"

#: templates/js/translated/stock.js:1423
msgid "Test Date"
msgstr "Teszt dátuma"

#: templates/js/translated/stock.js:1589
msgid "Edit Test Result"
msgstr "Teszt eredmény szerkesztése"

#: templates/js/translated/stock.js:1611
msgid "Delete Test Result"
msgstr "Teszt eredmény törlése"

#: templates/js/translated/stock.js:1640
msgid "In production"
msgstr "Gyártásban"

#: templates/js/translated/stock.js:1644
msgid "Installed in Stock Item"
msgstr "Beépítve készlet tételbe"

#: templates/js/translated/stock.js:1652
msgid "Assigned to Sales Order"
msgstr "Vevő rendeléshez hozzárendelve"

#: templates/js/translated/stock.js:1658
msgid "No stock location set"
msgstr "Nincs hely megadva"

#: templates/js/translated/stock.js:1823
msgid "Stock item is in production"
msgstr "Készlet tétel gyártás alatt"

#: templates/js/translated/stock.js:1828
msgid "Stock item assigned to sales order"
msgstr "Készlet tétel hozzárendelve egy vevői rendeléshez"

#: templates/js/translated/stock.js:1831
msgid "Stock item assigned to customer"
msgstr "Készlet tétel hozzárendelve egy vevőhöz"

#: templates/js/translated/stock.js:1834
msgid "Serialized stock item has been allocated"
msgstr "Egyedi követésre kötelezett készlet tétel lefoglalva"

#: templates/js/translated/stock.js:1836
msgid "Stock item has been fully allocated"
msgstr "Készlet tétel teljes egészében lefoglalva"

#: templates/js/translated/stock.js:1838
msgid "Stock item has been partially allocated"
msgstr "Készlet tétel részben lefoglalva"

#: templates/js/translated/stock.js:1841
msgid "Stock item has been installed in another item"
msgstr "Készlet tétel beépítve egy másikba"

#: templates/js/translated/stock.js:1845
msgid "Stock item has expired"
msgstr "Készlet tétel lejárt"

#: templates/js/translated/stock.js:1847
msgid "Stock item will expire soon"
msgstr "Készlet tétel hamarosan lejár"

#: templates/js/translated/stock.js:1854
msgid "Stock item has been rejected"
msgstr "Készlet tétel elutasítva"

#: templates/js/translated/stock.js:1856
msgid "Stock item is lost"
msgstr "Készlet tétel elveszett"

#: templates/js/translated/stock.js:1858
msgid "Stock item is destroyed"
msgstr "Készlet tétel megsemmisült"

#: templates/js/translated/stock.js:1862
#: templates/js/translated/table_filters.js:216
msgid "Depleted"
msgstr "Kimerült"

#: templates/js/translated/stock.js:1992
msgid "Supplier part not specified"
msgstr "Beszállítói alkatrész nincs megadva"

#: templates/js/translated/stock.js:2029
msgid "No stock items matching query"
msgstr "Nincs a lekérdezésnek megfelelő készlet tétel"

#: templates/js/translated/stock.js:2202
msgid "Set Stock Status"
msgstr "Készlet állapot beállítása"

#: templates/js/translated/stock.js:2216
msgid "Select Status Code"
msgstr "Státuszkód kiválasztása"

#: templates/js/translated/stock.js:2217
msgid "Status code must be selected"
msgstr "Státuszkódot ki kell választani"

#: templates/js/translated/stock.js:2449
msgid "Load Subloactions"
msgstr "Alhelyek betöltése"

#: templates/js/translated/stock.js:2544
msgid "Details"
msgstr "Részletek"

#: templates/js/translated/stock.js:2560
msgid "Part information unavailable"
msgstr "Alkatrész információ nem áll rendelkezésre"

#: templates/js/translated/stock.js:2582
msgid "Location no longer exists"
msgstr "A hely már nem létezik"

#: templates/js/translated/stock.js:2601
msgid "Purchase order no longer exists"
msgstr "Beszerzési megrendelés már nem létezik"

#: templates/js/translated/stock.js:2620
msgid "Customer no longer exists"
msgstr "Vevő már nem létezik"

#: templates/js/translated/stock.js:2638
msgid "Stock item no longer exists"
msgstr "A készlet tétel már nem létezik"

#: templates/js/translated/stock.js:2661
msgid "Added"
msgstr "Hozzáadva"

#: templates/js/translated/stock.js:2669
msgid "Removed"
msgstr "Eltávolítva"

#: templates/js/translated/stock.js:2745
msgid "No installed items"
msgstr "Nincsenek beépített tételek"

#: templates/js/translated/stock.js:2796 templates/js/translated/stock.js:2832
msgid "Uninstall Stock Item"
msgstr "Készlet tétel kiszedése"

#: templates/js/translated/stock.js:2848
msgid "Select stock item to uninstall"
msgstr "Válaszd ki a kiszedni való készlet tételt"

#: templates/js/translated/stock.js:2869
msgid "Install another stock item into this item"
msgstr "Másik tétel beépítése ebbe a készlet tételbe"

#: templates/js/translated/stock.js:2870
msgid "Stock items can only be installed if they meet the following criteria"
msgstr "Készlet tételek csak akkor építhetők be ha teljesítik a következő kritériumokat"

#: templates/js/translated/stock.js:2872
msgid "The Stock Item links to a Part which is the BOM for this Stock Item"
msgstr "A készlet tétel egy olyan alkatrészre mutat ami alkatrészjegyzéke ennek a készlet tételnek"

#: templates/js/translated/stock.js:2873
msgid "The Stock Item is currently available in stock"
msgstr "A készlet tétel jelenleg elérhető készleten"

#: templates/js/translated/stock.js:2874
msgid "The Stock Item is not already installed in another item"
msgstr "A készlet tétel még nem épült be egy másik tételbe"

#: templates/js/translated/stock.js:2875
msgid "The Stock Item is tracked by either a batch code or serial number"
msgstr "A készlet tétel követett vagy sorozatszámmal vagy batch kóddal"

#: templates/js/translated/stock.js:2888
msgid "Select part to install"
msgstr "Válaszd ki a beépítendő alkatrészt"

#: templates/js/translated/table_filters.js:56
msgid "Trackable Part"
msgstr "Követésre kötelezett"

#: templates/js/translated/table_filters.js:60
msgid "Assembled Part"
msgstr "Gyártmány alkatrész"

#: templates/js/translated/table_filters.js:64
msgid "Has Available Stock"
msgstr "Van elérhető készlete"

#: templates/js/translated/table_filters.js:72
msgid "Validated"
msgstr "Jóváhagyva"

#: templates/js/translated/table_filters.js:80
msgid "Allow Variant Stock"
msgstr "Készlet változatok engedélyezése"

#: templates/js/translated/table_filters.js:92
#: templates/js/translated/table_filters.js:528
msgid "Has Pricing"
msgstr "Van árazás"

#: templates/js/translated/table_filters.js:130
#: templates/js/translated/table_filters.js:211
msgid "Include sublocations"
msgstr "Alhelyekkel együtt"

#: templates/js/translated/table_filters.js:131
msgid "Include locations"
msgstr "Helyekkel együtt"

#: templates/js/translated/table_filters.js:145
#: templates/js/translated/table_filters.js:146
#: templates/js/translated/table_filters.js:465
msgid "Include subcategories"
msgstr "Alkategóriákkal együtt"

#: templates/js/translated/table_filters.js:154
#: templates/js/translated/table_filters.js:508
msgid "Subscribed"
msgstr "Értesítés beállítva"

#: templates/js/translated/table_filters.js:164
#: templates/js/translated/table_filters.js:246
msgid "Is Serialized"
msgstr "Sorozatszámos"

#: templates/js/translated/table_filters.js:167
#: templates/js/translated/table_filters.js:253
msgid "Serial number GTE"
msgstr "Sorozatszám >="

#: templates/js/translated/table_filters.js:168
#: templates/js/translated/table_filters.js:254
msgid "Serial number greater than or equal to"
msgstr "Sorozatszám nagyobb vagy egyenlő mint"

#: templates/js/translated/table_filters.js:171
#: templates/js/translated/table_filters.js:257
msgid "Serial number LTE"
msgstr "Sorozatszám <="

#: templates/js/translated/table_filters.js:172
#: templates/js/translated/table_filters.js:258
msgid "Serial number less than or equal to"
msgstr "Sorozatszám kisebb vagy egyenlő mint"

#: templates/js/translated/table_filters.js:175
#: templates/js/translated/table_filters.js:176
#: templates/js/translated/table_filters.js:249
#: templates/js/translated/table_filters.js:250
msgid "Serial number"
msgstr "Sorozatszám"

#: templates/js/translated/table_filters.js:180
#: templates/js/translated/table_filters.js:271
msgid "Batch code"
msgstr "Batch kód"

#: templates/js/translated/table_filters.js:191
#: templates/js/translated/table_filters.js:437
msgid "Active parts"
msgstr "Aktív alkatrész"

#: templates/js/translated/table_filters.js:192
msgid "Show stock for active parts"
msgstr "Aktív alkatrészek készletének megjelenítése"

#: templates/js/translated/table_filters.js:197
msgid "Part is an assembly"
msgstr "Az alkatrész egy gyártmány"

#: templates/js/translated/table_filters.js:201
msgid "Is allocated"
msgstr "Lefoglalt"

#: templates/js/translated/table_filters.js:202
msgid "Item has been allocated"
msgstr "Az tétel lefoglalásra került"

#: templates/js/translated/table_filters.js:207
msgid "Stock is available for use"
msgstr "Felhasználható készlet"

#: templates/js/translated/table_filters.js:212
msgid "Include stock in sublocations"
msgstr "Alhelyeken lévő készlettel együtt"

#: templates/js/translated/table_filters.js:217
msgid "Show stock items which are depleted"
msgstr "Kimerült készlet tételek megjelenítése"

#: templates/js/translated/table_filters.js:222
msgid "Show items which are in stock"
msgstr "Készleten lévő tételek megjelenítése"

#: templates/js/translated/table_filters.js:226
msgid "In Production"
msgstr "Gyártásban"

#: templates/js/translated/table_filters.js:227
msgid "Show items which are in production"
msgstr "Gyártásban lévő tételek megjelenítése"

#: templates/js/translated/table_filters.js:231
msgid "Include Variants"
msgstr "Változatokkal együtt"

#: templates/js/translated/table_filters.js:232
msgid "Include stock items for variant parts"
msgstr "Alkatrészváltozatok készletével együtt"

#: templates/js/translated/table_filters.js:236
msgid "Installed"
msgstr "Beépítve"

#: templates/js/translated/table_filters.js:237
msgid "Show stock items which are installed in another item"
msgstr "Másik tételbe beépült tételek mutatása"

#: templates/js/translated/table_filters.js:242
msgid "Show items which have been assigned to a customer"
msgstr "Készlet tételek melyek hozzá vannak rendelve egy vevőhöz"

#: templates/js/translated/table_filters.js:262
#: templates/js/translated/table_filters.js:263
msgid "Stock status"
msgstr "Készlet állapota"

#: templates/js/translated/table_filters.js:266
msgid "Has batch code"
msgstr "Van batch kódja"

#: templates/js/translated/table_filters.js:274
msgid "Tracked"
msgstr "Követett"

#: templates/js/translated/table_filters.js:275
msgid "Stock item is tracked by either batch code or serial number"
msgstr "Követett készlet tétel sorozatszámmal vagy batch kóddal"

#: templates/js/translated/table_filters.js:280
msgid "Has purchase price"
msgstr "Van beszerzési ára"

#: templates/js/translated/table_filters.js:281
msgid "Show stock items which have a purchase price set"
msgstr "Beszerzési árral rendelkező készlet tételek megjelenítése"

#: templates/js/translated/table_filters.js:285
msgid "Expiry Date before"
msgstr "Lejárat előtt"

#: templates/js/translated/table_filters.js:289
msgid "Expiry Date after"
msgstr "Lejárat után"

#: templates/js/translated/table_filters.js:298
msgid "Show stock items which have expired"
msgstr "Lejárt készlet tételek megjelenítése"

#: templates/js/translated/table_filters.js:304
msgid "Show stock which is close to expiring"
msgstr "Hamarosan lejáró készlet tételek megjelenítése"

#: templates/js/translated/table_filters.js:316
msgid "Test Passed"
msgstr "Teszten megfelelt"

#: templates/js/translated/table_filters.js:320
msgid "Include Installed Items"
msgstr "Beépített tételekkel együtt"

#: templates/js/translated/table_filters.js:339
msgid "Build status"
msgstr "Gyártási állapot"

#: templates/js/translated/table_filters.js:352
#: templates/js/translated/table_filters.js:393
msgid "Assigned to me"
msgstr "Hozzám rendelt"

#: templates/js/translated/table_filters.js:369
#: templates/js/translated/table_filters.js:380
#: templates/js/translated/table_filters.js:410
msgid "Order status"
msgstr "Rendelés állapota"

#: templates/js/translated/table_filters.js:385
#: templates/js/translated/table_filters.js:402
#: templates/js/translated/table_filters.js:415
msgid "Outstanding"
msgstr "Kintlévő"

#: templates/js/translated/table_filters.js:466
msgid "Include parts in subcategories"
msgstr "Alkategóriákkal együtt"

#: templates/js/translated/table_filters.js:471
msgid "Show active parts"
msgstr "Aktív alkatrészek megjelenítése"

#: templates/js/translated/table_filters.js:479
msgid "Available stock"
msgstr "Elérhető"

#: templates/js/translated/table_filters.js:487
msgid "Has IPN"
msgstr "Van IPN-je"

#: templates/js/translated/table_filters.js:488
msgid "Part has internal part number"
msgstr "Van belső cikkszáma"

#: templates/js/translated/table_filters.js:492
msgid "In stock"
msgstr "Készleten"

#: templates/js/translated/table_filters.js:500
msgid "Purchasable"
msgstr "Beszerezhető"

#: templates/js/translated/table_filters.js:512
msgid "Has stocktake entries"
msgstr "Volt leltár"

#: templates/js/translated/tables.js:70
msgid "Display calendar view"
msgstr "Naptár nézet megjelenítése"

#: templates/js/translated/tables.js:80
msgid "Display list view"
msgstr "Lista nézet megjenítése"

#: templates/js/translated/tables.js:90
msgid "Display tree view"
msgstr "Fa nézet megjelenítése"

#: templates/js/translated/tables.js:142
msgid "Export Table Data"
msgstr "Táblázat exportálása"

#: templates/js/translated/tables.js:146
msgid "Select File Format"
msgstr "Fájlfomátum kiválasztása"

#: templates/js/translated/tables.js:501
msgid "Loading data"
msgstr "Adatok betöltése"

#: templates/js/translated/tables.js:504
msgid "rows per page"
msgstr "sor oldalanként"

#: templates/js/translated/tables.js:509
msgid "Showing all rows"
msgstr "Összes sor mutatása"

#: templates/js/translated/tables.js:511
msgid "Showing"
msgstr "Látható"

#: templates/js/translated/tables.js:511
msgid "to"
msgstr "-"

#: templates/js/translated/tables.js:511
msgid "of"
msgstr "a"

#: templates/js/translated/tables.js:511
msgid "rows"
msgstr "sorból,"

#: templates/js/translated/tables.js:515 templates/navbar.html:102
#: templates/search.html:8 templates/search_form.html:6
#: templates/search_form.html:7
msgid "Search"
msgstr "Keresés"

#: templates/js/translated/tables.js:518
msgid "No matching results"
msgstr "Nincs egyező eredmény"

#: templates/js/translated/tables.js:521
msgid "Hide/Show pagination"
msgstr "Lapozó elrejtése/megjelenítése"

#: templates/js/translated/tables.js:527
msgid "Toggle"
msgstr "Átváltás"

#: templates/js/translated/tables.js:530
msgid "Columns"
msgstr "Oszlopok"

#: templates/js/translated/tables.js:533
msgid "All"
msgstr "Összes"

#: templates/navbar.html:45
msgid "Buy"
msgstr "Beszerzés"

#: templates/navbar.html:57
msgid "Sell"
msgstr "Értékesítés"

#: templates/navbar.html:116
msgid "Show Notifications"
msgstr "Értesítések megjelenítése"

#: templates/navbar.html:119
msgid "New Notifications"
msgstr "Új értesítések"

#: templates/navbar.html:137 users/models.py:36
msgid "Admin"
msgstr "Admin"

#: templates/navbar.html:140
msgid "Logout"
msgstr "Kijelentkezés"

#: templates/notes_buttons.html:6 templates/notes_buttons.html:7
msgid "Save"
msgstr "Mentés"

#: templates/notifications.html:13
msgid "Show all notifications and history"
msgstr "Összes értesítés és előzmény megjelenítése"

#: templates/price_data.html:7
msgid "No data"
msgstr "Nincs adat"

#: templates/qr_code.html:11
msgid "QR data not provided"
msgstr "Nincs QR kód adat megadva"

#: templates/registration/logged_out.html:6
msgid "You were logged out successfully."
msgstr "Sikeresen kijelentkeztél."

#: templates/registration/logged_out.html:8
msgid "Log in again"
msgstr "Jelentkezz be újra"

#: templates/search.html:9
msgid "Show full search results"
msgstr "Teljes találatok megjelenítése"

#: templates/search.html:12
msgid "Clear search"
msgstr "Keresőmező törlése"

#: templates/search.html:16
msgid "Filter results"
msgstr "Eredmények szűrése"

#: templates/search.html:20
msgid "Close search menu"
msgstr "Keresés menü bezárása"

#: templates/search.html:35
msgid "No search results"
msgstr "Nincs találat"

#: templates/socialaccount/authentication_error.html:5
msgid "Social Network Login Failure"
msgstr "Közösségi háló bejelentkezési hiba"

#: templates/socialaccount/authentication_error.html:8
msgid "Account Login Failure"
msgstr "Felhasználó bejelentkezési hiba"

#: templates/socialaccount/authentication_error.html:11
msgid "An error occurred while attempting to login via your social network account."
msgstr "Hiba lépett fel a közösségi hálós bejelentkezés során."

#: templates/socialaccount/authentication_error.html:13
msgid "Contact your system administrator for further information."
msgstr "Vedd fel a kapcsolatot a rendszergazdával további információkért."

#: templates/socialaccount/login.html:8
#, python-format
msgid "Connect %(provider)s"
msgstr "Kapcsolódás %(provider)s-hoz"

#: templates/socialaccount/login.html:10
#, python-format
msgid "You are about to connect a new third party account from %(provider)s."
msgstr "A %(provider)s felhasználói fiókkal fogsz kapcsolódni."

#: templates/socialaccount/login.html:12
#, python-format
msgid "Sign In Via %(provider)s"
msgstr "Bejelentkezés a következővel: %(provider)s"

#: templates/socialaccount/login.html:14
#, python-format
msgid "You are about to sign in using a third party account from %(provider)s."
msgstr "A %(provider)s felhasználói fiókkal fogsz regisztrálni."

#: templates/socialaccount/login.html:19
msgid "Continue"
msgstr "Tovább"

#: templates/socialaccount/signup.html:10
#, python-format
msgid "You are about to use your %(provider_name)s account to login to\n"
"%(site_name)s.<br>As a final step, please complete the following form:"
msgstr "A %(provider_name)s felhasználói fiókodat fogod használni a %(site_name)s belépéshez.<br>Kérlek töltsd ki az alábbi adatokat:"

#: templates/stats.html:9
msgid "Server"
msgstr "Kiszolgáló"

#: templates/stats.html:13
msgid "Instance Name"
msgstr "Példány neve"

#: templates/stats.html:18
msgid "Database"
msgstr "Adatbázis"

#: templates/stats.html:26
msgid "Server is running in debug mode"
msgstr "A kiszolgáló hibakeresési módban fut"

#: templates/stats.html:33
msgid "Docker Mode"
msgstr "Docker mód"

#: templates/stats.html:34
msgid "Server is deployed using docker"
msgstr "A kiszolgáló docker-ben fut"

#: templates/stats.html:39
msgid "Plugin Support"
msgstr "Plugin Támogatás"

#: templates/stats.html:43
msgid "Plugin support enabled"
msgstr "Plugin támogatás engedélyezve"

#: templates/stats.html:45
msgid "Plugin support disabled"
msgstr "Plugin támogatás letiltva"

#: templates/stats.html:52
msgid "Server status"
msgstr "Kiszolgáló állapota"

#: templates/stats.html:55
msgid "Healthy"
msgstr "Rendben"

#: templates/stats.html:57
msgid "Issues detected"
msgstr "Észlelt problémák vannak"

#: templates/stats.html:64
msgid "Background Worker"
msgstr "Háttér folyamat"

#: templates/stats.html:67
msgid "Background worker not running"
msgstr "Háttér folyamat nem fut"

#: templates/stats.html:75
msgid "Email Settings"
msgstr "Email beállítások"

#: templates/stats.html:78
msgid "Email settings not configured"
msgstr "Email beállítások hiányoznak"

#: templates/stock_table.html:17
msgid "Barcode Actions"
msgstr "Vonalkód műveletek"

#: templates/stock_table.html:33
msgid "Print test reports"
msgstr "Teszt riportok nyomtatása"

#: templates/stock_table.html:40
msgid "Stock Options"
msgstr "Készlet opciók"

#: templates/stock_table.html:45
msgid "Add to selected stock items"
msgstr "Kiválasztott tételek mennyiségének növelése"

#: templates/stock_table.html:46
msgid "Remove from selected stock items"
msgstr "Kiválasztott tételek mennyiségének csökkentése"

#: templates/stock_table.html:47
msgid "Stocktake selected stock items"
msgstr "Kiválasztott készlet tételek leltározása"

#: templates/stock_table.html:48
msgid "Move selected stock items"
msgstr "Kiválasztott tételek áthelyezése"

#: templates/stock_table.html:49
msgid "Merge selected stock items"
msgstr "Kiválasztott tételek összevonása"

#: templates/stock_table.html:49
msgid "Merge stock"
msgstr "Készlet összevonása"

#: templates/stock_table.html:50
msgid "Order selected items"
msgstr "Kiválasztott tételek megrendelése"

#: templates/stock_table.html:52
msgid "Change status"
msgstr "Állapot módosítása"

#: templates/stock_table.html:52
msgid "Change stock status"
msgstr "Készlet állapot módosítása"

#: templates/stock_table.html:55
msgid "Delete selected items"
msgstr "Kiválasztott tételek törlése"

#: templates/stock_table.html:55
msgid "Delete stock"
msgstr "Készlet törlése"

#: templates/yesnolabel.html:4
msgid "Yes"
msgstr "Igen"

#: templates/yesnolabel.html:6
msgid "No"
msgstr "Nem"

#: users/admin.py:61
msgid "Users"
msgstr "Felhasználók"

#: users/admin.py:62
msgid "Select which users are assigned to this group"
msgstr "Válaszd ki mely felhasználók tartoznak ehhez a csoporthoz"

#: users/admin.py:191
msgid "The following users are members of multiple groups:"
msgstr "A kövekező felhasználók több csoportnak is tagjai:"

#: users/admin.py:214
msgid "Personal info"
msgstr "Személyes adatok"

#: users/admin.py:215
msgid "Permissions"
msgstr "Jogosultságok"

#: users/admin.py:218
msgid "Important dates"
msgstr "Fontos dátumok"

#: users/models.py:208
msgid "Permission set"
msgstr "Jogosultságok"

#: users/models.py:216
msgid "Group"
msgstr "Csoport"

#: users/models.py:219
msgid "View"
msgstr "Nézet"

#: users/models.py:219
msgid "Permission to view items"
msgstr "Jogosultság tételek megtekintéséhez"

#: users/models.py:221
msgid "Permission to add items"
msgstr "Jogosultság tételek hozzáadásához"

#: users/models.py:223
msgid "Change"
msgstr "Módosítás"

#: users/models.py:223
msgid "Permissions to edit items"
msgstr "Jogosultság tételek szerkesztéséhez"

#: users/models.py:225
msgid "Permission to delete items"
msgstr "Jogosultság tételek törléséhez"
<|MERGE_RESOLUTION|>--- conflicted
+++ resolved
@@ -2,13 +2,8 @@
 msgstr ""
 "Project-Id-Version: inventree\n"
 "Report-Msgid-Bugs-To: \n"
-<<<<<<< HEAD
-"POT-Creation-Date: 2023-02-03 01:45+0000\n"
-"PO-Revision-Date: 2023-02-03 15:05\n"
-=======
 "POT-Creation-Date: 2023-02-06 09:00+0000\n"
 "PO-Revision-Date: 2023-02-07 09:21\n"
->>>>>>> dc3351d9
 "Last-Translator: \n"
 "Language-Team: Hungarian\n"
 "Language: hu_HU\n"
@@ -217,11 +212,7 @@
 msgid "Select file to attach"
 msgstr "Válaszd ki a mellekelni kívánt fájlt"
 
-<<<<<<< HEAD
-#: InvenTree/models.py:412 common/models.py:2471 company/models.py:129
-=======
 #: InvenTree/models.py:412 common/models.py:2481 company/models.py:129
->>>>>>> dc3351d9
 #: company/models.py:281 company/models.py:517 order/models.py:85
 #: order/models.py:1282 part/admin.py:25 part/models.py:866
 #: part/templates/part/part_scheduling.html:11
@@ -246,15 +237,9 @@
 msgid "File comment"
 msgstr "Leírás, bővebb infó"
 
-<<<<<<< HEAD
-#: InvenTree/models.py:422 InvenTree/models.py:423 common/models.py:1920
-#: common/models.py:1921 common/models.py:2144 common/models.py:2145
-#: common/models.py:2401 common/models.py:2402 part/models.py:2928
-=======
 #: InvenTree/models.py:422 InvenTree/models.py:423 common/models.py:1930
 #: common/models.py:1931 common/models.py:2154 common/models.py:2155
 #: common/models.py:2411 common/models.py:2412 part/models.py:2928
->>>>>>> dc3351d9
 #: part/models.py:3014 part/models.py:3034 plugin/models.py:270
 #: plugin/models.py:271
 #: report/templates/report/inventree_test_report_base.html:96
@@ -295,11 +280,7 @@
 msgid "Invalid choice"
 msgstr "Érvénytelen választás"
 
-<<<<<<< HEAD
-#: InvenTree/models.py:557 InvenTree/models.py:558 common/models.py:2130
-=======
 #: InvenTree/models.py:557 InvenTree/models.py:558 common/models.py:2140
->>>>>>> dc3351d9
 #: company/models.py:363 label/models.py:101 part/models.py:810
 #: part/models.py:3189 plugin/models.py:94 report/models.py:152
 #: templates/InvenTree/settings/mixins/urls.html:13
@@ -452,109 +433,6 @@
 msgid "Downloading images from remote URL is not enabled"
 msgstr "Képek letöltése távoli URL-ről nem engedélyezett"
 
-<<<<<<< HEAD
-#: InvenTree/settings.py:689
-msgid "Czech"
-msgstr "Cseh"
-
-#: InvenTree/settings.py:690
-msgid "Danish"
-msgstr "Dán"
-
-#: InvenTree/settings.py:691
-msgid "German"
-msgstr "Német"
-
-#: InvenTree/settings.py:692
-msgid "Greek"
-msgstr "Görög"
-
-#: InvenTree/settings.py:693
-msgid "English"
-msgstr "Angol"
-
-#: InvenTree/settings.py:694
-msgid "Spanish"
-msgstr "Spanyol"
-
-#: InvenTree/settings.py:695
-msgid "Spanish (Mexican)"
-msgstr "Spanyol (Mexikói)"
-
-#: InvenTree/settings.py:696
-msgid "Farsi / Persian"
-msgstr "Fárszi/Perzsa"
-
-#: InvenTree/settings.py:697
-msgid "French"
-msgstr "Francia"
-
-#: InvenTree/settings.py:698
-msgid "Hebrew"
-msgstr "Héber"
-
-#: InvenTree/settings.py:699
-msgid "Hungarian"
-msgstr "Magyar"
-
-#: InvenTree/settings.py:700
-msgid "Italian"
-msgstr "Olasz"
-
-#: InvenTree/settings.py:701
-msgid "Japanese"
-msgstr "Japán"
-
-#: InvenTree/settings.py:702
-msgid "Korean"
-msgstr "Koreai"
-
-#: InvenTree/settings.py:703
-msgid "Dutch"
-msgstr "Holland"
-
-#: InvenTree/settings.py:704
-msgid "Norwegian"
-msgstr "Norvég"
-
-#: InvenTree/settings.py:705
-msgid "Polish"
-msgstr "Lengyel"
-
-#: InvenTree/settings.py:706
-msgid "Portuguese"
-msgstr "Portugál"
-
-#: InvenTree/settings.py:707
-msgid "Portuguese (Brazilian)"
-msgstr "Portugál (Brazíliai)"
-
-#: InvenTree/settings.py:708
-msgid "Russian"
-msgstr "Orosz"
-
-#: InvenTree/settings.py:709
-msgid "Slovenian"
-msgstr "Szlovén"
-
-#: InvenTree/settings.py:710
-msgid "Swedish"
-msgstr "Svéd"
-
-#: InvenTree/settings.py:711
-msgid "Thai"
-msgstr "Tháj"
-
-#: InvenTree/settings.py:712
-msgid "Turkish"
-msgstr "Török"
-
-#: InvenTree/settings.py:713
-msgid "Vietnamese"
-msgstr "Vietnámi"
-
-#: InvenTree/settings.py:714
-=======
 #: InvenTree/settings.py:691
 msgid "Czech"
 msgstr "Cseh"
@@ -656,7 +534,6 @@
 msgstr "Vietnámi"
 
 #: InvenTree/settings.py:716
->>>>>>> dc3351d9
 msgid "Chinese"
 msgstr "Kínai"
 
@@ -1168,11 +1045,7 @@
 
 #: build/models.py:1375 build/serializers.py:193
 #: build/templates/build/build_base.html:85
-<<<<<<< HEAD
-#: build/templates/build/detail.html:34 common/models.py:1952
-=======
 #: build/templates/build/detail.html:34 common/models.py:1962
->>>>>>> dc3351d9
 #: order/models.py:934 order/models.py:1460 order/serializers.py:1206
 #: order/templates/order/order_wizard/match_parts.html:30 part/admin.py:256
 #: part/forms.py:40 part/models.py:2907 part/models.py:3425
@@ -1949,11 +1822,7 @@
 
 #: common/models.py:917
 msgid "Select base currency for pricing caluclations"
-<<<<<<< HEAD
-msgstr ""
-=======
 msgstr "Válassz alap pénznemet az ár számításokhoz"
->>>>>>> dc3351d9
 
 #: common/models.py:924
 msgid "Download from URL"
@@ -2004,24 +1873,6 @@
 msgstr "Adatbázis és média fájlok automatikus biztonsági mentése"
 
 #: common/models.py:973
-<<<<<<< HEAD
-msgid "Delete Old Tasks"
-msgstr "Régi feladatok törlése"
-
-#: common/models.py:974
-msgid "Background task results will be deleted after specified number of days"
-msgstr "Háttérfolyamat eredmények törlése megadott nap eltelte után"
-
-#: common/models.py:984
-msgid "Delete Error Logs"
-msgstr "Hibanapló törlése"
-
-#: common/models.py:985
-msgid "Error logs will be deleted after specified number of days"
-msgstr "Hibanapló bejegyzések törlése megadott nap eltelte után"
-
-#: common/models.py:995 templates/InvenTree/notifications/history.html:13
-=======
 msgid "Days Between Backup"
 msgstr "Biztonsági mentések közti napok"
 
@@ -2046,99 +1897,11 @@
 msgstr "Hibanapló bejegyzések törlése megadott nap eltelte után"
 
 #: common/models.py:1005 templates/InvenTree/notifications/history.html:13
->>>>>>> dc3351d9
 #: templates/InvenTree/notifications/history.html:14
 #: templates/InvenTree/notifications/notifications.html:77
 msgid "Delete Notifications"
 msgstr "Értesítések törlése"
 
-<<<<<<< HEAD
-#: common/models.py:996
-msgid "User notifications will be deleted after specified number of days"
-msgstr "Felhasználói értesítések törlése megadott nap eltelte után"
-
-#: common/models.py:1006 templates/InvenTree/settings/sidebar.html:33
-msgid "Barcode Support"
-msgstr "Vonalkód támogatás"
-
-#: common/models.py:1007
-msgid "Enable barcode scanner support"
-msgstr "Vonalkód olvasó engedélyezése"
-
-#: common/models.py:1013
-msgid "Barcode Input Delay"
-msgstr "Vonalkód beadási késleltetés"
-
-#: common/models.py:1014
-msgid "Barcode input processing delay time"
-msgstr "Vonalkód beadáskor a feldolgozás késleltetési ideje"
-
-#: common/models.py:1024
-msgid "Barcode Webcam Support"
-msgstr "Webkamerás vonalkód olvasás"
-
-#: common/models.py:1025
-msgid "Allow barcode scanning via webcam in browser"
-msgstr "Webkamerás kódolvasás engedélyezése a böngészőből"
-
-#: common/models.py:1031
-msgid "IPN Regex"
-msgstr "IPN reguláris kifejezés"
-
-#: common/models.py:1032
-msgid "Regular expression pattern for matching Part IPN"
-msgstr "Reguláris kifejezés ami illeszkedik az alkatrész IPN-re"
-
-#: common/models.py:1036
-msgid "Allow Duplicate IPN"
-msgstr "Többször is előforduló IPN engedélyezése"
-
-#: common/models.py:1037
-msgid "Allow multiple parts to share the same IPN"
-msgstr "Azonos IPN használható legyen több alkatrész esetén is"
-
-#: common/models.py:1043
-msgid "Allow Editing IPN"
-msgstr "IPN szerkesztésének engedélyezése"
-
-#: common/models.py:1044
-msgid "Allow changing the IPN value while editing a part"
-msgstr "IPN megváltoztatásánsak engedélyezése az alkatrész szerkesztése közben"
-
-#: common/models.py:1050
-msgid "Copy Part BOM Data"
-msgstr "Alkatrészjegyzék adatok másolása"
-
-#: common/models.py:1051
-msgid "Copy BOM data by default when duplicating a part"
-msgstr "Alkatrész másoláskor az alkatrészjegyzék adatokat is másoljuk alapból"
-
-#: common/models.py:1057
-msgid "Copy Part Parameter Data"
-msgstr "Alkatrész paraméterek másolása"
-
-#: common/models.py:1058
-msgid "Copy parameter data by default when duplicating a part"
-msgstr "Alkatrész másoláskor a paramétereket is másoljuk alapból"
-
-#: common/models.py:1064
-msgid "Copy Part Test Data"
-msgstr "Alkatrész teszt adatok másolása"
-
-#: common/models.py:1065
-msgid "Copy test data by default when duplicating a part"
-msgstr "Alkatrész másoláskor a tesztek adatait is másoljuk alapból"
-
-#: common/models.py:1071
-msgid "Copy Category Parameter Templates"
-msgstr "Kategória paraméter sablonok másolása"
-
-#: common/models.py:1072
-msgid "Copy category parameter templates when creating a part"
-msgstr "Kategória paraméter sablonok másolása alkatrész létrehozásakor"
-
-#: common/models.py:1078 part/admin.py:41 part/models.py:3234
-=======
 #: common/models.py:1006
 msgid "User notifications will be deleted after specified number of days"
 msgstr "Felhasználói értesítések törlése megadott nap eltelte után"
@@ -2224,63 +1987,31 @@
 msgstr "Kategória paraméter sablonok másolása alkatrész létrehozásakor"
 
 #: common/models.py:1088 part/admin.py:41 part/models.py:3234
->>>>>>> dc3351d9
 #: report/models.py:158 templates/js/translated/table_filters.js:38
 #: templates/js/translated/table_filters.js:516
 msgid "Template"
 msgstr "Sablon"
 
-<<<<<<< HEAD
-#: common/models.py:1079
-msgid "Parts are templates by default"
-msgstr "Alkatrészek alapból sablon alkatrészek legyenek"
-
-#: common/models.py:1085 part/admin.py:37 part/admin.py:262 part/models.py:958
-=======
 #: common/models.py:1089
 msgid "Parts are templates by default"
 msgstr "Alkatrészek alapból sablon alkatrészek legyenek"
 
 #: common/models.py:1095 part/admin.py:37 part/admin.py:262 part/models.py:958
->>>>>>> dc3351d9
 #: templates/js/translated/bom.js:1602
 #: templates/js/translated/table_filters.js:196
 #: templates/js/translated/table_filters.js:475
 msgid "Assembly"
 msgstr "Gyártmány"
 
-<<<<<<< HEAD
-#: common/models.py:1086
-msgid "Parts can be assembled from other components by default"
-msgstr "Alkatrészeket alapból lehessen gyártani másik alkatrészekből"
-
-#: common/models.py:1092 part/admin.py:38 part/models.py:964
-=======
 #: common/models.py:1096
 msgid "Parts can be assembled from other components by default"
 msgstr "Alkatrészeket alapból lehessen gyártani másik alkatrészekből"
 
 #: common/models.py:1102 part/admin.py:38 part/models.py:964
->>>>>>> dc3351d9
 #: templates/js/translated/table_filters.js:483
 msgid "Component"
 msgstr "Összetevő"
 
-<<<<<<< HEAD
-#: common/models.py:1093
-msgid "Parts can be used as sub-components by default"
-msgstr "Alkatrészek alapból használhatók összetevőként más alkatrészekhez"
-
-#: common/models.py:1099 part/admin.py:39 part/models.py:975
-msgid "Purchaseable"
-msgstr "Beszerezhető"
-
-#: common/models.py:1100
-msgid "Parts are purchaseable by default"
-msgstr "Alkatrészek alapból beszerezhetők legyenek"
-
-#: common/models.py:1106 part/admin.py:40 part/models.py:980
-=======
 #: common/models.py:1103
 msgid "Parts can be used as sub-components by default"
 msgstr "Alkatrészek alapból használhatók összetevőként más alkatrészekhez"
@@ -2294,848 +2025,32 @@
 msgstr "Alkatrészek alapból beszerezhetők legyenek"
 
 #: common/models.py:1116 part/admin.py:40 part/models.py:980
->>>>>>> dc3351d9
 #: templates/js/translated/table_filters.js:504
 msgid "Salable"
 msgstr "Értékesíthető"
 
-<<<<<<< HEAD
-#: common/models.py:1107
-msgid "Parts are salable by default"
-msgstr "Alkatrészek alapból eladhatók legyenek"
-
-#: common/models.py:1113 part/admin.py:42 part/models.py:970
-=======
 #: common/models.py:1117
 msgid "Parts are salable by default"
 msgstr "Alkatrészek alapból eladhatók legyenek"
 
 #: common/models.py:1123 part/admin.py:42 part/models.py:970
->>>>>>> dc3351d9
 #: templates/js/translated/table_filters.js:46
 #: templates/js/translated/table_filters.js:120
 #: templates/js/translated/table_filters.js:520
 msgid "Trackable"
 msgstr "Követésre kötelezett"
 
-<<<<<<< HEAD
-#: common/models.py:1114
-msgid "Parts are trackable by default"
-msgstr "Alkatrészek alapból követésre kötelezettek legyenek"
-
-#: common/models.py:1120 part/admin.py:43 part/models.py:990
-=======
 #: common/models.py:1124
 msgid "Parts are trackable by default"
 msgstr "Alkatrészek alapból követésre kötelezettek legyenek"
 
 #: common/models.py:1130 part/admin.py:43 part/models.py:990
->>>>>>> dc3351d9
 #: part/templates/part/part_base.html:156
 #: templates/js/translated/table_filters.js:42
 #: templates/js/translated/table_filters.js:524
 msgid "Virtual"
 msgstr "Virtuális"
 
-<<<<<<< HEAD
-#: common/models.py:1121
-msgid "Parts are virtual by default"
-msgstr "Alkatrészek alapból virtuálisak legyenek"
-
-#: common/models.py:1127
-msgid "Show Import in Views"
-msgstr "Importálás megjelenítése a nézetekben"
-
-#: common/models.py:1128
-msgid "Display the import wizard in some part views"
-msgstr "Import segéd megjelenítése néhány alkatrész nézetben"
-
-#: common/models.py:1134
-msgid "Show related parts"
-msgstr "Kapcsolódó alkatrészek megjelenítése"
-
-#: common/models.py:1135
-msgid "Display related parts for a part"
-msgstr "Alkatrész kapcsolódó alkatrészeinek megjelenítése"
-
-#: common/models.py:1141
-msgid "Initial Stock Data"
-msgstr ""
-
-#: common/models.py:1142
-msgid "Allow creation of initial stock when adding a new part"
-msgstr ""
-
-#: common/models.py:1148 templates/js/translated/part.js:73
-msgid "Initial Supplier Data"
-msgstr ""
-
-#: common/models.py:1149
-msgid "Allow creation of initial supplier data when adding a new part"
-msgstr ""
-
-#: common/models.py:1155
-msgid "Part Name Display Format"
-msgstr "Alkatrész név megjelenítés formátuma"
-
-#: common/models.py:1156
-msgid "Format to display the part name"
-msgstr "Formátum az alkatrész név megjelenítéséhez"
-
-#: common/models.py:1163
-msgid "Part Category Default Icon"
-msgstr "Alkatrész kategória alapértelmezett ikon"
-
-#: common/models.py:1164
-msgid "Part category default icon (empty means no icon)"
-msgstr "Alkatrész kategória alapértelmezett ikon (üres ha nincs)"
-
-#: common/models.py:1169
-msgid "Pricing Decimal Places"
-msgstr "Áraknál használt tizedesjegyek száma"
-
-#: common/models.py:1170
-msgid "Number of decimal places to display when rendering pricing data"
-msgstr "Tizedejegyek száma az árak megjelenítésekor"
-
-#: common/models.py:1180
-msgid "Use Supplier Pricing"
-msgstr "Beszállítói árazás használata"
-
-#: common/models.py:1181
-msgid "Include supplier price breaks in overall pricing calculations"
-msgstr "Beszállítói ársávok megjelenítése az általános árkalkulációkban"
-
-#: common/models.py:1187
-msgid "Purchase History Override"
-msgstr "Beszerzési előzmények felülbírálása"
-
-#: common/models.py:1188
-msgid "Historical purchase order pricing overrides supplier price breaks"
-msgstr "Beszerzési árelőzmények felülírják a beszállítói ársávokat"
-
-#: common/models.py:1194
-msgid "Use Stock Item Pricing"
-msgstr ""
-
-#: common/models.py:1195
-msgid "Use pricing from manually entered stock data for pricing calculations"
-msgstr ""
-
-#: common/models.py:1201
-msgid "Stock Item Pricing Age"
-msgstr ""
-
-#: common/models.py:1202
-msgid "Exclude stock items older than this number of days from pricing calculations"
-msgstr ""
-
-#: common/models.py:1212
-msgid "Use Variant Pricing"
-msgstr "Alkatrészváltozat árak használata"
-
-#: common/models.py:1213
-msgid "Include variant pricing in overall pricing calculations"
-msgstr "Alkatrészváltozat árak megjelenítése az általános árkalkulációkban"
-
-#: common/models.py:1219
-msgid "Active Variants Only"
-msgstr "Csak az aktív változatokat"
-
-#: common/models.py:1220
-msgid "Only use active variant parts for calculating variant pricing"
-msgstr "Csak az aktív alkatrészváltozatok használata az árazásban"
-
-#: common/models.py:1226
-msgid "Pricing Rebuild Time"
-msgstr "Ár újraszámítás ideje"
-
-#: common/models.py:1227
-msgid "Number of days before part pricing is automatically updated"
-msgstr "Árak automatikus frissítése ennyi nap után"
-
-#: common/models.py:1228 common/models.py:1351
-msgid "days"
-msgstr "nap"
-
-#: common/models.py:1237
-msgid "Internal Prices"
-msgstr "Belső árak"
-
-#: common/models.py:1238
-msgid "Enable internal prices for parts"
-msgstr "Alkatrészekhez belső ár engedélyezése"
-
-#: common/models.py:1244
-msgid "Internal Price Override"
-msgstr "Belső ár felülbírálása"
-
-#: common/models.py:1245
-msgid "If available, internal prices override price range calculations"
-msgstr "Ha elérhetőek az árkalkulációkban a belső árak lesznek alapul véve"
-
-#: common/models.py:1251
-msgid "Enable label printing"
-msgstr "Címke nyomtatás engedélyezése"
-
-#: common/models.py:1252
-msgid "Enable label printing from the web interface"
-msgstr "Címke nyomtatás engedélyezése a web felületről"
-
-#: common/models.py:1258
-msgid "Label Image DPI"
-msgstr "Címke kép DPI"
-
-#: common/models.py:1259
-msgid "DPI resolution when generating image files to supply to label printing plugins"
-msgstr "Képek felbontása amik átadásra kerülnek címkenyomtató pluginoknak"
-
-#: common/models.py:1268
-msgid "Enable Reports"
-msgstr "Riportok engedélyezése"
-
-#: common/models.py:1269
-msgid "Enable generation of reports"
-msgstr "Riportok előállításának engedélyezése"
-
-#: common/models.py:1275 templates/stats.html:25
-msgid "Debug Mode"
-msgstr "Debug mód"
-
-#: common/models.py:1276
-msgid "Generate reports in debug mode (HTML output)"
-msgstr "Riportok előállítása HTML formátumban (hibakereséshez)"
-
-#: common/models.py:1282
-msgid "Page Size"
-msgstr "Lapméret"
-
-#: common/models.py:1283
-msgid "Default page size for PDF reports"
-msgstr "Alapértelmezett lapméret a PDF riportokhoz"
-
-#: common/models.py:1293
-msgid "Enable Test Reports"
-msgstr "Teszt riportok engedélyezése"
-
-#: common/models.py:1294
-msgid "Enable generation of test reports"
-msgstr "Teszt riportok előállításának engedélyezése"
-
-#: common/models.py:1300
-msgid "Attach Test Reports"
-msgstr "Teszt riportok hozzáadása"
-
-#: common/models.py:1301
-msgid "When printing a Test Report, attach a copy of the Test Report to the associated Stock Item"
-msgstr "Teszt riport nyomtatáskor egy másolat hozzáadása a készlet tételhez"
-
-#: common/models.py:1307
-msgid "Globally Unique Serials"
-msgstr "Globálisan egyedi sorozatszámok"
-
-#: common/models.py:1308
-msgid "Serial numbers for stock items must be globally unique"
-msgstr "A sorozatszámoknak egyedinek kell lennie a teljes készletre vonatkozóan"
-
-#: common/models.py:1314
-msgid "Autofill Serial Numbers"
-msgstr "Sorozatszámok automatikus kitöltése"
-
-#: common/models.py:1315
-msgid "Autofill serial numbers in forms"
-msgstr "Sorozatszámok automatikus kitöltése a formokon"
-
-#: common/models.py:1321
-msgid "Delete Depleted Stock"
-msgstr "Kimerült készlet törlése"
-
-#: common/models.py:1322
-msgid "Determines default behaviour when a stock item is depleted"
-msgstr "Alapértelmezett művelet mikor a készlet tétel elfogy"
-
-#: common/models.py:1328
-msgid "Batch Code Template"
-msgstr "Batch kód sablon"
-
-#: common/models.py:1329
-msgid "Template for generating default batch codes for stock items"
-msgstr "Sablon a készlet tételekhez alapértelmezett batch kódok előállításához"
-
-#: common/models.py:1334
-msgid "Stock Expiry"
-msgstr "Készlet lejárata"
-
-#: common/models.py:1335
-msgid "Enable stock expiry functionality"
-msgstr "Készlet lejárat kezelésének engedélyezése"
-
-#: common/models.py:1341
-msgid "Sell Expired Stock"
-msgstr "Lejárt készlet értékesítése"
-
-#: common/models.py:1342
-msgid "Allow sale of expired stock"
-msgstr "Lejárt készlet értékesítésének engedélyezése"
-
-#: common/models.py:1348
-msgid "Stock Stale Time"
-msgstr "Álló készlet ideje"
-
-#: common/models.py:1349
-msgid "Number of days stock items are considered stale before expiring"
-msgstr "Napok száma amennyivel a lejárat előtt a készlet tételeket állottnak vesszük"
-
-#: common/models.py:1356
-msgid "Build Expired Stock"
-msgstr "Lejárt készlet gyártása"
-
-#: common/models.py:1357
-msgid "Allow building with expired stock"
-msgstr "Gyártás engedélyezése lejárt készletből"
-
-#: common/models.py:1363
-msgid "Stock Ownership Control"
-msgstr "Készlet tulajdonosok kezelése"
-
-#: common/models.py:1364
-msgid "Enable ownership control over stock locations and items"
-msgstr "Tuajdonosok kezelésének engedélyezése a készlet helyekre és tételekre"
-
-#: common/models.py:1370
-msgid "Stock Location Default Icon"
-msgstr "Hely alapértelmezett ikon"
-
-#: common/models.py:1371
-msgid "Stock location default icon (empty means no icon)"
-msgstr "Hely alapértelmezett ikon (üres ha nincs)"
-
-#: common/models.py:1376
-msgid "Build Order Reference Pattern"
-msgstr "Gyártási utasítás azonosító minta"
-
-#: common/models.py:1377
-msgid "Required pattern for generating Build Order reference field"
-msgstr "Szükséges minta a gyártási utasítás azonosító mező előállításához"
-
-#: common/models.py:1383
-msgid "Sales Order Reference Pattern"
-msgstr "Vevői rendelés azonosító minta"
-
-#: common/models.py:1384
-msgid "Required pattern for generating Sales Order reference field"
-msgstr "Szükséges minta a vevői rendelés azonosító mező előállításához"
-
-#: common/models.py:1390
-msgid "Sales Order Default Shipment"
-msgstr "Vevői rendeléshez alapértelmezett szállítmány"
-
-#: common/models.py:1391
-msgid "Enable creation of default shipment with sales orders"
-msgstr "Szállítmány automatikus létrehozása az új vevő rendelésekhez"
-
-#: common/models.py:1397
-msgid "Edit Completed Sales Orders"
-msgstr "Befejezett vevői rendelés szerkesztése"
-
-#: common/models.py:1398
-msgid "Allow editing of sales orders after they have been shipped or completed"
-msgstr "Vevői rendelések szerkesztésének engedélyezése szállítás vagy befejezés után"
-
-#: common/models.py:1404
-msgid "Purchase Order Reference Pattern"
-msgstr "Beszerzési rendelés azonosító minta"
-
-#: common/models.py:1405
-msgid "Required pattern for generating Purchase Order reference field"
-msgstr "Szükséges minta a beszerzési rendelés azonosító mező előállításához"
-
-#: common/models.py:1411
-msgid "Edit Completed Purchase Orders"
-msgstr "Befejezett beszerzési rendelés szerkesztése"
-
-#: common/models.py:1412
-msgid "Allow editing of purchase orders after they have been shipped or completed"
-msgstr "Beszérzési rendelések szerkesztésének engedélyezése kiküldés vagy befejezés után"
-
-#: common/models.py:1419
-msgid "Enable password forgot"
-msgstr "Elfelejtett jelszó engedélyezése"
-
-#: common/models.py:1420
-msgid "Enable password forgot function on the login pages"
-msgstr "Elfelejtett jelszó funkció engedélyezése a bejentkező oldalon"
-
-#: common/models.py:1426
-msgid "Enable registration"
-msgstr "Regisztráció engedélyezése"
-
-#: common/models.py:1427
-msgid "Enable self-registration for users on the login pages"
-msgstr "Felhaszálók önkéntes regisztrációjának engedélyezése a bejelentkező oldalon"
-
-#: common/models.py:1433
-msgid "Enable SSO"
-msgstr "SSO engedélyezése"
-
-#: common/models.py:1434
-msgid "Enable SSO on the login pages"
-msgstr "SSO engedélyezése a bejelentkező oldalon"
-
-#: common/models.py:1440
-msgid "Enable SSO registration"
-msgstr "SSO regisztráció engedélyezése"
-
-#: common/models.py:1441
-msgid "Enable self-registration via SSO for users on the login pages"
-msgstr "Felhaszálók önkéntes regisztrációjának engedélyezése SSO-n keresztül a bejelentkező oldalon"
-
-#: common/models.py:1447
-msgid "Email required"
-msgstr "Email szükséges"
-
-#: common/models.py:1448
-msgid "Require user to supply mail on signup"
-msgstr "Kötelező email megadás regisztrációkor"
-
-#: common/models.py:1454
-msgid "Auto-fill SSO users"
-msgstr "SSO felhasználók automatikus kitöltése"
-
-#: common/models.py:1455
-msgid "Automatically fill out user-details from SSO account-data"
-msgstr "Felhasználó adatainak automatikus kitöltése az SSO fiókadatokból"
-
-#: common/models.py:1461
-msgid "Mail twice"
-msgstr "Email kétszer"
-
-#: common/models.py:1462
-msgid "On signup ask users twice for their mail"
-msgstr "Regisztráláskor kétszer kérdezze a felhasználó email címét"
-
-#: common/models.py:1468
-msgid "Password twice"
-msgstr "Jelszó kétszer"
-
-#: common/models.py:1469
-msgid "On signup ask users twice for their password"
-msgstr "Regisztráláskor kétszer kérdezze a felhasználó jelszavát"
-
-#: common/models.py:1475
-msgid "Allowed domains"
-msgstr "Engedélyezett domainek"
-
-#: common/models.py:1476
-msgid "Restrict signup to certain domains (comma-separated, strarting with @)"
-msgstr "Ezekről a domain-ekről a regisztráció tiltása (vesszővel elválasztva, @-el kezdve)"
-
-#: common/models.py:1482
-msgid "Group on signup"
-msgstr "Csoport regisztráláskor"
-
-#: common/models.py:1483
-msgid "Group to which new users are assigned on registration"
-msgstr "Csoport amihez a frissen regisztrált felhasználók hozzá lesznek rendelve"
-
-#: common/models.py:1489
-msgid "Enforce MFA"
-msgstr "Többfaktoros hitelesítés kényszerítése"
-
-#: common/models.py:1490
-msgid "Users must use multifactor security."
-msgstr "A felhasználóknak többfaktoros hitelesítést kell használniuk."
-
-#: common/models.py:1496
-msgid "Check plugins on startup"
-msgstr "Pluginok ellenőrzése indításkor"
-
-#: common/models.py:1497
-msgid "Check that all plugins are installed on startup - enable in container environments"
-msgstr "Ellenőrizze induláskor hogy minden plugin telepítve van - engedélyezd konténer környezetben (docker)"
-
-#: common/models.py:1504
-msgid "Check plugin signatures"
-msgstr "Plugin aláírások ellenőrzése"
-
-#: common/models.py:1505
-msgid "Check and show signatures for plugins"
-msgstr "Pluginok aláírásainak ellenőrzése és megjelenítése"
-
-#: common/models.py:1512
-msgid "Enable URL integration"
-msgstr "URL integráció engedélyezése"
-
-#: common/models.py:1513
-msgid "Enable plugins to add URL routes"
-msgstr "URL útvonalalak hozzáadásának engedélyezése a pluginok számára"
-
-#: common/models.py:1520
-msgid "Enable navigation integration"
-msgstr "Navigációs integráció engedélyezése"
-
-#: common/models.py:1521
-msgid "Enable plugins to integrate into navigation"
-msgstr "Navigációs integráció engedélyezése a pluginok számára"
-
-#: common/models.py:1528
-msgid "Enable app integration"
-msgstr "App integráció engedélyezése"
-
-#: common/models.py:1529
-msgid "Enable plugins to add apps"
-msgstr "App hozzáadásának engedélyezése a pluginok számára"
-
-#: common/models.py:1536
-msgid "Enable schedule integration"
-msgstr "Ütemezés integráció engedélyezése"
-
-#: common/models.py:1537
-msgid "Enable plugins to run scheduled tasks"
-msgstr "Háttérben futó feladatok hozzáadásának engedélyezése a pluginok számára"
-
-#: common/models.py:1544
-msgid "Enable event integration"
-msgstr "Esemény integráció engedélyezése"
-
-#: common/models.py:1545
-msgid "Enable plugins to respond to internal events"
-msgstr "Belső eseményekre reagálás engedélyezése a pluginok számára"
-
-#: common/models.py:1564 common/models.py:1913
-msgid "Settings key (must be unique - case insensitive"
-msgstr "Beállítások kulcs (egyedinek kell lennie, nem kis- nagybetű érzékeny"
-
-#: common/models.py:1586
-msgid "Show subscribed parts"
-msgstr "Értesítésre beállított alkatrészek megjelenítése"
-
-#: common/models.py:1587
-msgid "Show subscribed parts on the homepage"
-msgstr "Alkatrész értesítések megjelenítése a főoldalon"
-
-#: common/models.py:1593
-msgid "Show subscribed categories"
-msgstr "Értesítésre beállított kategóriák megjelenítése"
-
-#: common/models.py:1594
-msgid "Show subscribed part categories on the homepage"
-msgstr "Alkatrész kategória értesítések megjelenítése a főoldalon"
-
-#: common/models.py:1600
-msgid "Show latest parts"
-msgstr "Legújabb alkatrészek megjelenítése"
-
-#: common/models.py:1601
-msgid "Show latest parts on the homepage"
-msgstr "Legújabb alkatrészek megjelenítése a főoldalon"
-
-#: common/models.py:1607
-msgid "Recent Part Count"
-msgstr "Legfrissebb alkatrész szám"
-
-#: common/models.py:1608
-msgid "Number of recent parts to display on index page"
-msgstr "Főoldalon megjelenítendő legújabb alkatrészek"
-
-#: common/models.py:1614
-msgid "Show unvalidated BOMs"
-msgstr "Jóváhagyás nélküli alkatrészjegyzékek megjelenítése"
-
-#: common/models.py:1615
-msgid "Show BOMs that await validation on the homepage"
-msgstr "Jóváhagyásra váró alkatrészjegyzékek megjelenítése a főoldalon"
-
-#: common/models.py:1621
-msgid "Show recent stock changes"
-msgstr "Legfrissebb készlet változások megjelenítése"
-
-#: common/models.py:1622
-msgid "Show recently changed stock items on the homepage"
-msgstr "Legutóbb megváltozott alkatrészek megjelenítése a főoldalon"
-
-#: common/models.py:1628
-msgid "Recent Stock Count"
-msgstr "Legfrissebb készlet mennyiség"
-
-#: common/models.py:1629
-msgid "Number of recent stock items to display on index page"
-msgstr "Főoldalon megjelenítendő legújabb készlet tételek száma"
-
-#: common/models.py:1635
-msgid "Show low stock"
-msgstr "Alacsony készlet megjelenítése"
-
-#: common/models.py:1636
-msgid "Show low stock items on the homepage"
-msgstr "Alacsony készletek megjelenítése a főoldalon"
-
-#: common/models.py:1642
-msgid "Show depleted stock"
-msgstr "Kimerült készlet megjelenítése"
-
-#: common/models.py:1643
-msgid "Show depleted stock items on the homepage"
-msgstr "Kimerült készletek megjelenítése a főoldalon"
-
-#: common/models.py:1649
-msgid "Show needed stock"
-msgstr "Gyártáshoz szükséges készlet megjelenítése"
-
-#: common/models.py:1650
-msgid "Show stock items needed for builds on the homepage"
-msgstr "Gyártáshoz szükséges készletek megjelenítése a főoldalon"
-
-#: common/models.py:1656
-msgid "Show expired stock"
-msgstr "Lejárt készlet megjelenítése"
-
-#: common/models.py:1657
-msgid "Show expired stock items on the homepage"
-msgstr "Lejárt készletek megjelenítése a főoldalon"
-
-#: common/models.py:1663
-msgid "Show stale stock"
-msgstr "Állott készlet megjelenítése"
-
-#: common/models.py:1664
-msgid "Show stale stock items on the homepage"
-msgstr "Álló készletek megjelenítése a főoldalon"
-
-#: common/models.py:1670
-msgid "Show pending builds"
-msgstr "Függő gyártások megjelenítése"
-
-#: common/models.py:1671
-msgid "Show pending builds on the homepage"
-msgstr "Folyamatban lévő gyártások megjelenítése a főoldalon"
-
-#: common/models.py:1677
-msgid "Show overdue builds"
-msgstr "Késésben lévő gyártások megjelenítése"
-
-#: common/models.py:1678
-msgid "Show overdue builds on the homepage"
-msgstr "Késésben lévő gyártások megjelenítése a főoldalon"
-
-#: common/models.py:1684
-msgid "Show outstanding POs"
-msgstr "Kintlévő beszerzési rendelések megjelenítése"
-
-#: common/models.py:1685
-msgid "Show outstanding POs on the homepage"
-msgstr "Kintlévő beszerzési rendelések megjelenítése a főoldalon"
-
-#: common/models.py:1691
-msgid "Show overdue POs"
-msgstr "Késésben lévő megrendelések megjelenítése"
-
-#: common/models.py:1692
-msgid "Show overdue POs on the homepage"
-msgstr "Késésben lévő megrendelések megjelenítése a főoldalon"
-
-#: common/models.py:1698
-msgid "Show outstanding SOs"
-msgstr "Függő vevői rendelések megjelenítése"
-
-#: common/models.py:1699
-msgid "Show outstanding SOs on the homepage"
-msgstr "Függő vevői rendelések megjelenítése a főoldalon"
-
-#: common/models.py:1705
-msgid "Show overdue SOs"
-msgstr "Késésben lévő vevői rendelések megjelenítése"
-
-#: common/models.py:1706
-msgid "Show overdue SOs on the homepage"
-msgstr "Késésben lévő vevői rendelések megjelenítése a főoldalon"
-
-#: common/models.py:1712
-msgid "Show News"
-msgstr "Hírek megjelenítése"
-
-#: common/models.py:1713
-msgid "Show news on the homepage"
-msgstr "Hírek megjelenítése a főoldalon"
-
-#: common/models.py:1719
-msgid "Inline label display"
-msgstr "Beágyazott címke megjelenítés"
-
-#: common/models.py:1720
-msgid "Display PDF labels in the browser, instead of downloading as a file"
-msgstr "PDF címkék megjelenítése a böngészőben letöltés helyett"
-
-#: common/models.py:1726
-msgid "Inline report display"
-msgstr "Beágyazott riport megjelenítés"
-
-#: common/models.py:1727
-msgid "Display PDF reports in the browser, instead of downloading as a file"
-msgstr "PDF riport megjelenítése a böngészőben letöltés helyett"
-
-#: common/models.py:1733
-msgid "Search Parts"
-msgstr "Alkatrészek keresése"
-
-#: common/models.py:1734
-msgid "Display parts in search preview window"
-msgstr "Alkatrészek megjelenítése a keresési előnézetben"
-
-#: common/models.py:1740
-msgid "Seach Supplier Parts"
-msgstr "Beszállítói alkatrészek keresése"
-
-#: common/models.py:1741
-msgid "Display supplier parts in search preview window"
-msgstr "Beszállítói alkatrészek megjelenítése a keresési előnézetben"
-
-#: common/models.py:1747
-msgid "Search Manufacturer Parts"
-msgstr "Gyártói alkatrészek keresése"
-
-#: common/models.py:1748
-msgid "Display manufacturer parts in search preview window"
-msgstr "Gyártói alkatrészek megjelenítése a keresési előnézetben"
-
-#: common/models.py:1754
-msgid "Hide Inactive Parts"
-msgstr "Inaktív alkatrészek elrejtése"
-
-#: common/models.py:1755
-msgid "Excluded inactive parts from search preview window"
-msgstr "Inaktív alkatrészek kihagyása a keresési előnézet találataiból"
-
-#: common/models.py:1761
-msgid "Search Categories"
-msgstr "Kategóriák keresése"
-
-#: common/models.py:1762
-msgid "Display part categories in search preview window"
-msgstr "Alkatrész kategóriák megjelenítése a keresési előnézetben"
-
-#: common/models.py:1768
-msgid "Search Stock"
-msgstr "Készlet keresése"
-
-#: common/models.py:1769
-msgid "Display stock items in search preview window"
-msgstr "Készlet tételek megjelenítése a keresési előnézetben"
-
-#: common/models.py:1775
-msgid "Hide Unavailable Stock Items"
-msgstr "Nem elérhető készlet tételek elrejtése"
-
-#: common/models.py:1776
-msgid "Exclude stock items which are not available from the search preview window"
-msgstr "Nem elérhető készlet kihagyása a keresési előnézet találataiból"
-
-#: common/models.py:1782
-msgid "Search Locations"
-msgstr "Helyek keresése"
-
-#: common/models.py:1783
-msgid "Display stock locations in search preview window"
-msgstr "Készlet helyek megjelenítése a keresési előnézetben"
-
-#: common/models.py:1789
-msgid "Search Companies"
-msgstr "Cégek keresése"
-
-#: common/models.py:1790
-msgid "Display companies in search preview window"
-msgstr "Cégek megjelenítése a keresési előnézetben"
-
-#: common/models.py:1796
-msgid "Search Build Orders"
-msgstr "Gyártási utasítások keresése"
-
-#: common/models.py:1797
-msgid "Display build orders in search preview window"
-msgstr "Gyártási utasítások megjelenítése a keresés előnézet ablakban"
-
-#: common/models.py:1803
-msgid "Search Purchase Orders"
-msgstr "Beszerzési rendelések keresése"
-
-#: common/models.py:1804
-msgid "Display purchase orders in search preview window"
-msgstr "Beszerzési rendelések megjelenítése a keresési előnézetben"
-
-#: common/models.py:1810
-msgid "Exclude Inactive Purchase Orders"
-msgstr "Inaktív beszerzési rendelések kihagyása"
-
-#: common/models.py:1811
-msgid "Exclude inactive purchase orders from search preview window"
-msgstr "Inaktív beszerzési rendelések kihagyása a keresési előnézet találataiból"
-
-#: common/models.py:1817
-msgid "Search Sales Orders"
-msgstr "Vevői rendelések keresése"
-
-#: common/models.py:1818
-msgid "Display sales orders in search preview window"
-msgstr "Vevői rendelések megjelenítése a keresési előnézetben"
-
-#: common/models.py:1824
-msgid "Exclude Inactive Sales Orders"
-msgstr "Inaktív vevői rendelések kihagyása"
-
-#: common/models.py:1825
-msgid "Exclude inactive sales orders from search preview window"
-msgstr "Inaktív vevői rendelések kihagyása a keresési előnézet találataiból"
-
-#: common/models.py:1831
-msgid "Search Preview Results"
-msgstr "Keresési előnézet eredményei"
-
-#: common/models.py:1832
-msgid "Number of results to show in each section of the search preview window"
-msgstr "A keresési előnézetben megjelenítendő eredmények száma szekciónként"
-
-#: common/models.py:1838
-msgid "Show Quantity in Forms"
-msgstr "Mennyiség megjelenítése a formokon"
-
-#: common/models.py:1839
-msgid "Display available part quantity in some forms"
-msgstr "Rendelkezésre álló alkatrész mennyiség megjelenítése néhány formon"
-
-#: common/models.py:1845
-msgid "Escape Key Closes Forms"
-msgstr "ESC billentyű zárja be a formot"
-
-#: common/models.py:1846
-msgid "Use the escape key to close modal forms"
-msgstr "ESC billentyű használata a modális formok bezárásához"
-
-#: common/models.py:1852
-msgid "Fixed Navbar"
-msgstr "Rögzített menüsor"
-
-#: common/models.py:1853
-msgid "The navbar position is fixed to the top of the screen"
-msgstr "A menü pozíciója mindig rögzítve a lap tetején"
-
-#: common/models.py:1859
-msgid "Date Format"
-msgstr "Dátum formátum"
-
-#: common/models.py:1860
-msgid "Preferred format for displaying dates"
-msgstr "Preferált dátum formátum a dátumok kijelzésekor"
-
-#: common/models.py:1874 part/templates/part/detail.html:41
-msgid "Part Scheduling"
-msgstr "Alkatrész ütemezés"
-
-#: common/models.py:1875
-msgid "Display part scheduling information"
-msgstr "Alkatrész ütemezési információk megjelenítése"
-
-#: common/models.py:1881 part/templates/part/detail.html:61
-=======
 #: common/models.py:1131
 msgid "Parts are virtual by default"
 msgstr "Alkatrészek alapból virtuálisak legyenek"
@@ -3933,30 +2848,10 @@
 msgstr "Alkatrész ütemezési információk megjelenítése"
 
 #: common/models.py:1891 part/templates/part/detail.html:61
->>>>>>> dc3351d9
 #: templates/js/translated/part.js:797
 msgid "Part Stocktake"
 msgstr "Alkatrész leltár"
 
-<<<<<<< HEAD
-#: common/models.py:1882
-msgid "Display part stocktake information"
-msgstr "Alkatrész leltározási információk megjelenítése"
-
-#: common/models.py:1888
-msgid "Table String Length"
-msgstr "Táblázati szöveg hossz"
-
-#: common/models.py:1889
-msgid "Maximimum length limit for strings displayed in table views"
-msgstr "Maximális szöveg hossz ami megjelenhet a táblázatokban"
-
-#: common/models.py:1953
-msgid "Price break quantity"
-msgstr "Ársáv mennyiség"
-
-#: common/models.py:1960 company/serializers.py:397 order/models.py:975
-=======
 #: common/models.py:1892
 msgid "Display part stocktake information"
 msgstr "Alkatrész leltározási információk megjelenítése"
@@ -3974,31 +2869,11 @@
 msgstr "Ársáv mennyiség"
 
 #: common/models.py:1970 company/serializers.py:397 order/models.py:975
->>>>>>> dc3351d9
 #: templates/js/translated/company.js:1169 templates/js/translated/part.js:1391
 #: templates/js/translated/pricing.js:595
 msgid "Price"
 msgstr "Ár"
 
-<<<<<<< HEAD
-#: common/models.py:1961
-msgid "Unit price at specified quantity"
-msgstr "Egységár egy meghatározott mennyiség esetén"
-
-#: common/models.py:2121 common/models.py:2299
-msgid "Endpoint"
-msgstr "Végpont"
-
-#: common/models.py:2122
-msgid "Endpoint at which this webhook is received"
-msgstr "Végpont ahol ez a webhook érkezik"
-
-#: common/models.py:2131
-msgid "Name for this webhook"
-msgstr "Webhook neve"
-
-#: common/models.py:2136 part/admin.py:36 part/models.py:985
-=======
 #: common/models.py:1971
 msgid "Unit price at specified quantity"
 msgstr "Egységár egy meghatározott mennyiség esetén"
@@ -4016,7 +2891,6 @@
 msgstr "Webhook neve"
 
 #: common/models.py:2146 part/admin.py:36 part/models.py:985
->>>>>>> dc3351d9
 #: plugin/models.py:100 templates/js/translated/table_filters.js:34
 #: templates/js/translated/table_filters.js:116
 #: templates/js/translated/table_filters.js:344
@@ -4024,85 +2898,6 @@
 msgid "Active"
 msgstr "Aktív"
 
-<<<<<<< HEAD
-#: common/models.py:2137
-msgid "Is this webhook active"
-msgstr "Aktív-e ez a webhook"
-
-#: common/models.py:2151
-msgid "Token"
-msgstr "Token"
-
-#: common/models.py:2152
-msgid "Token for access"
-msgstr "Token a hozzáféréshez"
-
-#: common/models.py:2159
-msgid "Secret"
-msgstr "Titok"
-
-#: common/models.py:2160
-msgid "Shared secret for HMAC"
-msgstr "Megosztott titok a HMAC-hoz"
-
-#: common/models.py:2266
-msgid "Message ID"
-msgstr "Üzenet azonosító"
-
-#: common/models.py:2267
-msgid "Unique identifier for this message"
-msgstr "Egyedi azonosító ehhez az üzenethez"
-
-#: common/models.py:2275
-msgid "Host"
-msgstr "Kiszolgáló"
-
-#: common/models.py:2276
-msgid "Host from which this message was received"
-msgstr "Kiszolgáló ahonnan ez az üzenet érkezett"
-
-#: common/models.py:2283
-msgid "Header"
-msgstr "Fejléc"
-
-#: common/models.py:2284
-msgid "Header of this message"
-msgstr "Üzenet fejléce"
-
-#: common/models.py:2290
-msgid "Body"
-msgstr "Törzs"
-
-#: common/models.py:2291
-msgid "Body of this message"
-msgstr "Üzenet törzse"
-
-#: common/models.py:2300
-msgid "Endpoint on which this message was received"
-msgstr "Végpont amin ez az üzenet érkezett"
-
-#: common/models.py:2305
-msgid "Worked on"
-msgstr "Dolgozott rajta"
-
-#: common/models.py:2306
-msgid "Was the work on this message finished?"
-msgstr "Befejeződött a munka ezzel az üzenettel?"
-
-#: common/models.py:2460
-msgid "Id"
-msgstr "Id"
-
-#: common/models.py:2466 templates/js/translated/news.js:35
-msgid "Title"
-msgstr "Cím"
-
-#: common/models.py:2476 templates/js/translated/news.js:51
-msgid "Published"
-msgstr "Közzétéve"
-
-#: common/models.py:2481 templates/InvenTree/settings/plugin.html:62
-=======
 #: common/models.py:2147
 msgid "Is this webhook active"
 msgstr "Aktív-e ez a webhook"
@@ -4180,23 +2975,11 @@
 msgstr "Közzétéve"
 
 #: common/models.py:2491 templates/InvenTree/settings/plugin.html:62
->>>>>>> dc3351d9
 #: templates/InvenTree/settings/plugin_settings.html:33
 #: templates/js/translated/news.js:47
 msgid "Author"
 msgstr "Szerző"
 
-<<<<<<< HEAD
-#: common/models.py:2486 templates/js/translated/news.js:43
-msgid "Summary"
-msgstr "Összefoglaló"
-
-#: common/models.py:2491
-msgid "Read"
-msgstr "Elolvasva"
-
-#: common/models.py:2492
-=======
 #: common/models.py:2496 templates/js/translated/news.js:43
 msgid "Summary"
 msgstr "Összefoglaló"
@@ -4206,7 +2989,6 @@
 msgstr "Elolvasva"
 
 #: common/models.py:2502
->>>>>>> dc3351d9
 msgid "Was this news item read?"
 msgstr "Elolvasva?"
 
@@ -6687,19 +5469,11 @@
 
 #: part/serializers.py:318
 msgid "Original Part"
-<<<<<<< HEAD
-msgstr ""
-
-#: part/serializers.py:318
-msgid "Select original part to duplicate"
-msgstr ""
-=======
 msgstr "Eredeti alkatrész"
 
 #: part/serializers.py:318
 msgid "Select original part to duplicate"
 msgstr "Válassz eredeti alkatrészt a másoláshoz"
->>>>>>> dc3351d9
 
 #: part/serializers.py:323
 msgid "Copy Image"
@@ -6731,45 +5505,6 @@
 
 #: part/serializers.py:343
 msgid "Specify initial stock quantity for this Part. If quantity is zero, no stock is added."
-<<<<<<< HEAD
-msgstr ""
-
-#: part/serializers.py:349
-msgid "Initial Stock Location"
-msgstr ""
-
-#: part/serializers.py:349
-msgid "Specify initial stock location for this Part"
-msgstr ""
-
-#: part/serializers.py:359
-msgid "Select supplier (or leave blank to skip)"
-msgstr ""
-
-#: part/serializers.py:370
-msgid "Select manufacturer (or leave blank to skip)"
-msgstr ""
-
-#: part/serializers.py:376
-msgid "Manufacturer part number"
-msgstr ""
-
-#: part/serializers.py:383
-msgid "Selected company is not a valid supplier"
-msgstr ""
-
-#: part/serializers.py:391
-msgid "Selected company is not a valid manufacturer"
-msgstr ""
-
-#: part/serializers.py:403
-msgid "Manufacturer part matching this MPN already exists"
-msgstr ""
-
-#: part/serializers.py:411
-msgid "Supplier part matching this SKU already exists"
-msgstr ""
-=======
 msgstr "Add meg a kezdeti készlet mennyiséget. Ha nulla akkor nem lesz készlet létrehozva."
 
 #: part/serializers.py:349
@@ -6807,7 +5542,6 @@
 #: part/serializers.py:411
 msgid "Supplier part matching this SKU already exists"
 msgstr "Van már ilyen beszállítói alkatrész"
->>>>>>> dc3351d9
 
 #: part/serializers.py:562 part/templates/part/copy_part.html:9
 #: templates/js/translated/part.js:382
@@ -6816,25 +5550,6 @@
 
 #: part/serializers.py:562
 msgid "Copy initial data from another Part"
-<<<<<<< HEAD
-msgstr ""
-
-#: part/serializers.py:567 templates/js/translated/part.js:68
-msgid "Initial Stock"
-msgstr ""
-
-#: part/serializers.py:567
-msgid "Create Part with initial stock quantity"
-msgstr ""
-
-#: part/serializers.py:572
-msgid "Supplier Information"
-msgstr ""
-
-#: part/serializers.py:572
-msgid "Add initial supplier information for this part"
-msgstr ""
-=======
 msgstr "Kezdeti adatok másolása egy másik alkatrészről"
 
 #: part/serializers.py:567 templates/js/translated/part.js:68
@@ -6852,7 +5567,6 @@
 #: part/serializers.py:572
 msgid "Add initial supplier information for this part"
 msgstr "Kezdeti beszállító adatok hozzáadása"
->>>>>>> dc3351d9
 
 #: part/serializers.py:801
 msgid "Update"
@@ -11710,11 +10424,7 @@
 
 #: templates/js/translated/pricing.js:143
 msgid "Error fetching currency data"
-<<<<<<< HEAD
-msgstr ""
-=======
 msgstr "Pénznem adatok lekérdezése sikertelen"
->>>>>>> dc3351d9
 
 #: templates/js/translated/pricing.js:295
 msgid "No BOM data available"
