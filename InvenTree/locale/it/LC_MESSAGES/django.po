--- conflicted
+++ resolved
@@ -3,13 +3,8 @@
 msgstr ""
 "Project-Id-Version: inventree\n"
 "Report-Msgid-Bugs-To: \n"
-<<<<<<< HEAD
-"POT-Creation-Date: 2022-02-18 20:36+0000\n"
-"PO-Revision-Date: 2022-02-18 20:38\n"
-=======
 "POT-Creation-Date: 2022-02-20 22:01+0000\n"
 "PO-Revision-Date: 2022-02-20 22:03\n"
->>>>>>> f9f10088
 "Last-Translator: \n"
 "Language-Team: Italian\n"
 "Language: it_IT\n"
@@ -100,46 +95,26 @@
 msgstr "Numero seriale vuoto"
 
 #: InvenTree/helpers.py:471 InvenTree/helpers.py:474 InvenTree/helpers.py:477
-<<<<<<< HEAD
-#: InvenTree/helpers.py:502
-=======
 #: InvenTree/helpers.py:501
->>>>>>> f9f10088
 #, python-brace-format
 msgid "Invalid group: {g}"
 msgstr "Gruppo non valido: {g}"
 
-<<<<<<< HEAD
-#: InvenTree/helpers.py:512
-=======
 #: InvenTree/helpers.py:510
->>>>>>> f9f10088
 #, python-brace-format
 msgid "Invalid group {group}"
 msgstr ""
 
-<<<<<<< HEAD
-#: InvenTree/helpers.py:518
-=======
 #: InvenTree/helpers.py:516
->>>>>>> f9f10088
 #, python-brace-format
 msgid "Invalid/no group {group}"
 msgstr ""
 
-<<<<<<< HEAD
-#: InvenTree/helpers.py:524
-msgid "No serial numbers found"
-msgstr "Nessun numero di serie trovato"
-
-#: InvenTree/helpers.py:528
-=======
 #: InvenTree/helpers.py:522
 msgid "No serial numbers found"
 msgstr "Nessun numero di serie trovato"
 
 #: InvenTree/helpers.py:526
->>>>>>> f9f10088
 #, python-brace-format
 msgid "Number of unique serial number ({s}) must match quantity ({q})"
 msgstr "Il numero dei numeri seriali univoci ({s}) deve essere uguale alla quantità ({q})"
@@ -315,13 +290,6 @@
 msgstr ""
 
 #: InvenTree/serializers.py:623
-<<<<<<< HEAD
-msgid "Missing required column"
-msgstr ""
-
-#: InvenTree/serializers.py:632
-msgid "Duplicate column"
-=======
 #, python-brace-format
 msgid "Missing required column: '{name}'"
 msgstr ""
@@ -329,7 +297,6 @@
 #: InvenTree/serializers.py:632
 #, python-brace-format
 msgid "Duplicate column: '{col}'"
->>>>>>> f9f10088
 msgstr ""
 
 #: InvenTree/settings.py:655
@@ -1026,11 +993,7 @@
 msgstr "Inserisci la quantità per l'output di compilazione"
 
 #: build/serializers.py:201 build/serializers.py:590 order/models.py:280
-<<<<<<< HEAD
-#: order/serializers.py:240 part/serializers.py:471 part/serializers.py:827
-=======
 #: order/serializers.py:240 part/serializers.py:471 part/serializers.py:826
->>>>>>> f9f10088
 #: stock/models.py:367 stock/models.py:1105 stock/serializers.py:305
 msgid "Quantity must be greater than zero"
 msgstr "La quantità deve essere maggiore di zero"
@@ -1061,11 +1024,7 @@
 msgid "Automatically allocate required items with matching serial numbers"
 msgstr ""
 
-<<<<<<< HEAD
-#: build/serializers.py:274 stock/api.py:551
-=======
 #: build/serializers.py:274 stock/api.py:549
->>>>>>> f9f10088
 msgid "The following serial numbers already exist"
 msgstr ""
 
@@ -1123,7 +1082,6 @@
 
 #: build/serializers.py:455 templates/js/translated/build.js:154
 msgid "Required build quantity has not been completed"
-<<<<<<< HEAD
 msgstr ""
 
 #: build/serializers.py:464
@@ -1134,18 +1092,6 @@
 msgid "No build outputs have been created for this build order"
 msgstr ""
 
-=======
-msgstr ""
-
-#: build/serializers.py:464
-msgid "Build order has incomplete outputs"
-msgstr ""
-
-#: build/serializers.py:467 build/templates/build/build_base.html:95
-msgid "No build outputs have been created for this build order"
-msgstr ""
-
->>>>>>> f9f10088
 #: build/serializers.py:495 build/serializers.py:544 part/models.py:2829
 #: part/models.py:2988
 msgid "BOM Item"
@@ -3305,21 +3251,12 @@
 
 #: order/models.py:647
 msgid "Order cannot be completed as there are incomplete shipments"
-<<<<<<< HEAD
 msgstr ""
 
 #: order/models.py:650
 msgid "Order cannot be completed as there are incomplete line items"
 msgstr ""
 
-=======
-msgstr ""
-
-#: order/models.py:650
-msgid "Order cannot be completed as there are incomplete line items"
-msgstr ""
-
->>>>>>> f9f10088
 #: order/models.py:806
 msgid "Item quantity"
 msgstr ""
@@ -3618,7 +3555,6 @@
 #: order/templates/order/order_base.html:124
 #: order/templates/order/sales_order_base.html:128
 msgid "Completed Line Items"
-<<<<<<< HEAD
 msgstr ""
 
 #: order/templates/order/order_base.html:130
@@ -3627,16 +3563,6 @@
 msgid "Incomplete"
 msgstr ""
 
-=======
-msgstr ""
-
-#: order/templates/order/order_base.html:130
-#: order/templates/order/sales_order_base.html:134
-#: order/templates/order/sales_order_base.html:144
-msgid "Incomplete"
-msgstr ""
-
->>>>>>> f9f10088
 #: order/templates/order/order_base.html:149
 #: report/templates/report/inventree_build_order_base.html:122
 msgid "Issued"
@@ -3859,7 +3785,6 @@
 
 #: order/templates/order/sales_order_cancel.html:9
 msgid "Cancelling this order means that the order will no longer be editable."
-<<<<<<< HEAD
 msgstr ""
 
 #: order/templates/order/sales_order_detail.html:18
@@ -4026,174 +3951,6 @@
 msgid "Part Category"
 msgstr "Categoria Articoli"
 
-=======
-msgstr ""
-
-#: order/templates/order/sales_order_detail.html:18
-msgid "Sales Order Items"
-msgstr ""
-
-#: order/templates/order/sales_order_detail.html:44
-#: order/templates/order/so_sidebar.html:8
-msgid "Pending Shipments"
-msgstr ""
-
-#: order/templates/order/sales_order_detail.html:48
-#: templates/js/translated/bom.js:945 templates/js/translated/build.js:1465
-msgid "Actions"
-msgstr ""
-
-#: order/templates/order/sales_order_detail.html:57
-msgid "New Shipment"
-msgstr ""
-
-#: order/views.py:99
-msgid "Cancel Order"
-msgstr ""
-
-#: order/views.py:108 order/views.py:134
-msgid "Confirm order cancellation"
-msgstr ""
-
-#: order/views.py:111 order/views.py:137
-msgid "Order cannot be cancelled"
-msgstr ""
-
-#: order/views.py:125
-msgid "Cancel sales order"
-msgstr ""
-
-#: order/views.py:151
-msgid "Issue Order"
-msgstr ""
-
-#: order/views.py:160
-msgid "Confirm order placement"
-msgstr ""
-
-#: order/views.py:170
-msgid "Purchase order issued"
-msgstr ""
-
-#: order/views.py:197
-msgid "Confirm order completion"
-msgstr ""
-
-#: order/views.py:208
-msgid "Purchase order completed"
-msgstr ""
-
-#: order/views.py:245
-msgid "Match Supplier Parts"
-msgstr ""
-
-#: order/views.py:489
-msgid "Update prices"
-msgstr ""
-
-#: order/views.py:747
-#, python-brace-format
-msgid "Ordered {n} parts"
-msgstr ""
-
-#: order/views.py:858
-msgid "Sales order not found"
-msgstr ""
-
-#: order/views.py:864
-msgid "Price not found"
-msgstr ""
-
-#: order/views.py:867
-#, python-brace-format
-msgid "Updated {part} unit-price to {price}"
-msgstr ""
-
-#: order/views.py:872
-#, python-brace-format
-msgid "Updated {part} unit-price to {price} and quantity to {qty}"
-msgstr ""
-
-#: part/api.py:499
-msgid "Valid"
-msgstr ""
-
-#: part/api.py:500
-msgid "Validate entire Bill of Materials"
-msgstr ""
-
-#: part/api.py:505
-msgid "This option must be selected"
-msgstr ""
-
-#: part/api.py:847
-msgid "Must be greater than zero"
-msgstr ""
-
-#: part/api.py:851
-msgid "Must be a valid quantity"
-msgstr ""
-
-#: part/api.py:866
-msgid "Specify location for initial part stock"
-msgstr "Specifica la posizione per lo stock iniziale"
-
-#: part/api.py:897 part/api.py:901 part/api.py:916 part/api.py:920
-msgid "This field is required"
-msgstr ""
-
-#: part/bom.py:125 part/models.py:83 part/models.py:879
-#: part/templates/part/category.html:108 part/templates/part/part_base.html:338
-msgid "Default Location"
-msgstr "Posizione Predefinita"
-
-#: part/bom.py:126 templates/email/low_stock_notification.html:17
-msgid "Total Stock"
-msgstr "Giacenze Totali"
-
-#: part/bom.py:127 part/templates/part/part_base.html:185
-msgid "Available Stock"
-msgstr "Disponibilità in magazzino"
-
-#: part/bom.py:128 part/templates/part/part_base.html:203
-#: templates/js/translated/part.js:1301
-msgid "On Order"
-msgstr "Ordinato"
-
-#: part/forms.py:84
-msgid "Select part category"
-msgstr "Seleziona categoria articolo"
-
-#: part/forms.py:121
-msgid "Add parameter template to same level categories"
-msgstr ""
-
-#: part/forms.py:125
-msgid "Add parameter template to all categories"
-msgstr ""
-
-#: part/forms.py:145
-msgid "Input quantity for price calculation"
-msgstr "Digita la quantità per il calcolo del prezzo"
-
-#: part/models.py:84
-msgid "Default location for parts in this category"
-msgstr "Posizione predefinita per gli articoli di questa categoria"
-
-#: part/models.py:87
-msgid "Default keywords"
-msgstr "Keywords predefinite"
-
-#: part/models.py:87
-msgid "Default keywords for parts in this category"
-msgstr "Parole chiave predefinite per gli articoli in questa categoria"
-
-#: part/models.py:97 part/models.py:2569 part/templates/part/category.html:15
-#: part/templates/part/part_app_base.html:10
-msgid "Part Category"
-msgstr "Categoria Articoli"
-
->>>>>>> f9f10088
 #: part/models.py:98 part/templates/part/category.html:128
 #: templates/InvenTree/search.html:95 templates/stats.html:96
 #: users/models.py:40
@@ -4662,29 +4419,6 @@
 msgid "No part column specified"
 msgstr ""
 
-<<<<<<< HEAD
-#: part/serializers.py:806
-msgid "Multiple matching parts found"
-msgstr ""
-
-#: part/serializers.py:809
-msgid "No matching part found"
-msgstr ""
-
-#: part/serializers.py:812
-msgid "Part is not designated as a component"
-msgstr ""
-
-#: part/serializers.py:821
-msgid "Quantity not provided"
-msgstr ""
-
-#: part/serializers.py:829
-msgid "Invalid quantity"
-msgstr ""
-
-#: part/serializers.py:848
-=======
 #: part/serializers.py:805
 msgid "Multiple matching parts found"
 msgstr ""
@@ -4706,7 +4440,6 @@
 msgstr ""
 
 #: part/serializers.py:847
->>>>>>> f9f10088
 msgid "At least one BOM item is required"
 msgstr ""
 
@@ -4716,7 +4449,6 @@
 
 #: part/templates/part/bom.html:6
 msgid "You do not have permission to edit the BOM."
-<<<<<<< HEAD
 msgstr ""
 
 #: part/templates/part/bom.html:15
@@ -4750,41 +4482,6 @@
 msgid "Subscribe to notifications for this category"
 msgstr "Sottoscrivi notifiche per questa categoria"
 
-=======
-msgstr ""
-
-#: part/templates/part/bom.html:15
-#, python-format
-msgid "The BOM for <em>%(part)s</em> has changed, and must be validated.<br>"
-msgstr ""
-
-#: part/templates/part/bom.html:17
-#, python-format
-msgid "The BOM for <em>%(part)s</em> was last checked by %(checker)s on %(check_date)s"
-msgstr ""
-
-#: part/templates/part/bom.html:21
-#, python-format
-msgid "The BOM for <em>%(part)s</em> has not been validated."
-msgstr ""
-
-#: part/templates/part/bom.html:30 part/templates/part/detail.html:273
-msgid "BOM actions"
-msgstr ""
-
-#: part/templates/part/bom.html:34
-msgid "Delete Items"
-msgstr "Elimina Elementi"
-
-#: part/templates/part/category.html:28 part/templates/part/category.html:32
-msgid "You are subscribed to notifications for this category"
-msgstr "Sei iscritto alle notifiche di questa categoria"
-
-#: part/templates/part/category.html:36
-msgid "Subscribe to notifications for this category"
-msgstr "Sottoscrivi notifiche per questa categoria"
-
->>>>>>> f9f10088
 #: part/templates/part/category.html:42
 msgid "Category Actions"
 msgstr "Azioni Categoria"
@@ -5087,51 +4784,12 @@
 #: part/templates/part/detail.html:982
 #, python-format
 msgid "Supplier Unit Cost - %(currency)s"
-<<<<<<< HEAD
 msgstr ""
 
 #: part/templates/part/detail.html:1071
 #, python-format
 msgid "Unit Price - %(currency)s"
 msgstr ""
-
-#: part/templates/part/import_wizard/ajax_match_fields.html:9
-#: part/templates/part/import_wizard/match_fields.html:9
-#: templates/patterns/wizard/match_fields.html:8
-msgid "Missing selections for the following required columns"
-msgstr ""
-
-#: part/templates/part/import_wizard/ajax_match_fields.html:20
-#: part/templates/part/import_wizard/match_fields.html:20
-#: templates/patterns/wizard/match_fields.html:19
-msgid "Duplicate selections found, see below. Fix them then retry submitting."
-msgstr ""
-
-#: part/templates/part/import_wizard/ajax_match_fields.html:28
-#: part/templates/part/import_wizard/match_fields.html:35
-#: templates/patterns/wizard/match_fields.html:34
-msgid "File Fields"
-msgstr ""
-
-#: part/templates/part/import_wizard/ajax_match_fields.html:35
-#: part/templates/part/import_wizard/match_fields.html:42
-#: templates/patterns/wizard/match_fields.html:41
-msgid "Remove column"
-msgstr "Elimina colonna"
-
-#: part/templates/part/import_wizard/ajax_match_fields.html:53
-#: part/templates/part/import_wizard/match_fields.html:60
-#: templates/patterns/wizard/match_fields.html:59
-msgid "Duplicate selection"
-msgstr "Duplica selezionati"
-=======
-msgstr ""
-
-#: part/templates/part/detail.html:1071
-#, python-format
-msgid "Unit Price - %(currency)s"
-msgstr ""
->>>>>>> f9f10088
 
 #: part/templates/part/import_wizard/ajax_match_fields.html:9
 #: part/templates/part/import_wizard/match_fields.html:9
@@ -5931,11 +5589,7 @@
 msgid "Valid part must be supplied"
 msgstr ""
 
-<<<<<<< HEAD
-#: stock/api.py:535
-=======
 #: stock/api.py:533
->>>>>>> f9f10088
 msgid "Serial numbers cannot be supplied for a non-trackable part"
 msgstr ""
 
@@ -6180,7 +5834,6 @@
 
 #: stock/models.py:1953
 msgid "Value must be provided for this test"
-<<<<<<< HEAD
 msgstr ""
 
 #: stock/models.py:1959
@@ -6316,143 +5969,6 @@
 msgid "Stock transaction notes"
 msgstr ""
 
-=======
-msgstr ""
-
-#: stock/models.py:1959
-msgid "Attachment must be uploaded for this test"
-msgstr ""
-
-#: stock/models.py:1977
-msgid "Test name"
-msgstr ""
-
-#: stock/models.py:1983
-msgid "Test result"
-msgstr ""
-
-#: stock/models.py:1989
-msgid "Test output value"
-msgstr ""
-
-#: stock/models.py:1996
-msgid "Test result attachment"
-msgstr ""
-
-#: stock/models.py:2002
-msgid "Test notes"
-msgstr ""
-
-#: stock/serializers.py:173
-msgid "Purchase price of this stock item"
-msgstr ""
-
-#: stock/serializers.py:180
-msgid "Purchase currency of this stock item"
-msgstr ""
-
-#: stock/serializers.py:294
-msgid "Enter number of stock items to serialize"
-msgstr ""
-
-#: stock/serializers.py:309
-#, python-brace-format
-msgid "Quantity must not exceed available stock quantity ({q})"
-msgstr ""
-
-#: stock/serializers.py:315
-msgid "Enter serial numbers for new items"
-msgstr ""
-
-#: stock/serializers.py:326 stock/serializers.py:789 stock/serializers.py:1030
-msgid "Destination stock location"
-msgstr "Posizione magazzino di destinazione"
-
-#: stock/serializers.py:333
-msgid "Optional note field"
-msgstr ""
-
-#: stock/serializers.py:346
-msgid "Serial numbers cannot be assigned to this part"
-msgstr ""
-
-#: stock/serializers.py:363 stock/views.py:1108
-msgid "Serial numbers already exist"
-msgstr "Numeri di serie già esistenti"
-
-#: stock/serializers.py:405
-msgid "Select stock item to install"
-msgstr ""
-
-#: stock/serializers.py:421
-msgid "Stock item is unavailable"
-msgstr ""
-
-#: stock/serializers.py:428
-msgid "Selected part is not in the Bill of Materials"
-msgstr ""
-
-#: stock/serializers.py:646
-msgid "Part must be salable"
-msgstr ""
-
-#: stock/serializers.py:650
-msgid "Item is allocated to a sales order"
-msgstr ""
-
-#: stock/serializers.py:654
-msgid "Item is allocated to a build order"
-msgstr ""
-
-#: stock/serializers.py:684
-msgid "Customer to assign stock items"
-msgstr ""
-
-#: stock/serializers.py:690
-msgid "Selected company is not a customer"
-msgstr ""
-
-#: stock/serializers.py:698
-msgid "Stock assignment notes"
-msgstr ""
-
-#: stock/serializers.py:708 stock/serializers.py:938
-msgid "A list of stock items must be provided"
-msgstr ""
-
-#: stock/serializers.py:796
-msgid "Stock merging notes"
-msgstr ""
-
-#: stock/serializers.py:801
-msgid "Allow mismatched suppliers"
-msgstr ""
-
-#: stock/serializers.py:802
-msgid "Allow stock items with different supplier parts to be merged"
-msgstr ""
-
-#: stock/serializers.py:807
-msgid "Allow mismatched status"
-msgstr ""
-
-#: stock/serializers.py:808
-msgid "Allow stock items with different status codes to be merged"
-msgstr ""
-
-#: stock/serializers.py:818
-msgid "At least two stock items must be provided"
-msgstr ""
-
-#: stock/serializers.py:900
-msgid "StockItem primary key value"
-msgstr ""
-
-#: stock/serializers.py:928
-msgid "Stock transaction notes"
-msgstr ""
-
->>>>>>> f9f10088
 #: stock/templates/stock/item.html:18
 msgid "Stock Tracking Information"
 msgstr ""
@@ -7737,11 +7253,7 @@
 
 #: templates/allauth_2fa/backup_tokens.html:31
 #: templates/allauth_2fa/setup.html:40
-<<<<<<< HEAD
-msgid "back to settings"
-=======
 msgid "Back to settings"
->>>>>>> f9f10088
 msgstr ""
 
 #: templates/allauth_2fa/remove.html:6
