msgid ""
msgstr ""
"Project-Id-Version: inventree\n"
"Report-Msgid-Bugs-To: \n"
"POT-Creation-Date: 2021-11-25 04:46+0000\n"
<<<<<<< HEAD
"PO-Revision-Date: 2021-11-20 08:33\n"
=======
"PO-Revision-Date: 2021-11-25 05:07\n"
>>>>>>> 3b79309e
"Last-Translator: \n"
"Language-Team: Japanese\n"
"Language: ja_JP\n"
"MIME-Version: 1.0\n"
"Content-Type: text/plain; charset=UTF-8\n"
"Content-Transfer-Encoding: 8bit\n"
"Plural-Forms: nplurals=1; plural=0;\n"
"X-Crowdin-Project: inventree\n"
"X-Crowdin-Project-ID: 452300\n"
"X-Crowdin-Language: ja\n"
"X-Crowdin-File: /[inventree.InvenTree] l10/InvenTree/locale/en/LC_MESSAGES/django.po\n"
"X-Crowdin-File-ID: 138\n"

#: InvenTree/api.py:64
msgid "API endpoint not found"
msgstr "APIエンドポイントが見つかりません"

#: InvenTree/api.py:110
msgid "No action specified"
msgstr "アクションが指定されていません"

#: InvenTree/api.py:124
msgid "No matching action found"
msgstr "一致するアクションが見つかりませんでした"

#: InvenTree/fields.py:100
msgid "Enter date"
msgstr "日付を入力する"

#: InvenTree/forms.py:120 build/forms.py:48 build/forms.py:69 build/forms.py:93
#: order/forms.py:26 order/forms.py:37 order/forms.py:48 order/forms.py:59
#: order/forms.py:70 part/forms.py:108 templates/account/email_confirm.html:20
#: templates/js/translated/forms.js:594
msgid "Confirm"
msgstr "確認"

#: InvenTree/forms.py:136
msgid "Confirm delete"
msgstr "削除の確認"

#: InvenTree/forms.py:137
msgid "Confirm item deletion"
msgstr "削除の確認"

#: InvenTree/forms.py:168
msgid "Enter password"
msgstr "パスワードを入力してください"

#: InvenTree/forms.py:169
msgid "Enter new password"
msgstr "新しいパスワードを入力してください。"

#: InvenTree/forms.py:176
msgid "Confirm password"
msgstr "パスワードの確認"

#: InvenTree/forms.py:177
msgid "Confirm new password"
msgstr "新しいパスワードの確認"

#: InvenTree/forms.py:209
msgid "Select Category"
msgstr "カテゴリの選択"

#: InvenTree/forms.py:230
msgid "Email (again)"
msgstr ""

#: InvenTree/forms.py:234
msgid "Email address confirmation"
msgstr ""

#: InvenTree/forms.py:254
msgid "You must type the same email each time."
msgstr ""

#: InvenTree/helpers.py:430
#, python-brace-format
msgid "Duplicate serial: {n}"
msgstr ""

#: InvenTree/helpers.py:437 order/models.py:318 order/models.py:440
#: stock/views.py:1264
msgid "Invalid quantity provided"
msgstr "数量コードが無効です"

#: InvenTree/helpers.py:440
msgid "Empty serial number string"
msgstr "シリアル番号は空です"

#: InvenTree/helpers.py:462 InvenTree/helpers.py:465 InvenTree/helpers.py:468
#: InvenTree/helpers.py:493
#, python-brace-format
msgid "Invalid group: {g}"
msgstr "無効なグループ： {g}"

#: InvenTree/helpers.py:498
#, python-brace-format
msgid "Duplicate serial: {g}"
msgstr "重複シリアル: {g}"

#: InvenTree/helpers.py:506
msgid "No serial numbers found"
msgstr "シリアル番号が見つかりません"

#: InvenTree/helpers.py:510
#, python-brace-format
msgid "Number of unique serial number ({s}) must match quantity ({q})"
msgstr ""

#: InvenTree/models.py:109 stock/models.py:1874
msgid "Attachment"
msgstr "添付ファイル"

#: InvenTree/models.py:110
msgid "Select file to attach"
msgstr "添付ファイルを選択"

#: InvenTree/models.py:112 templates/js/translated/attachment.js:91
msgid "Comment"
msgstr "コメント："

#: InvenTree/models.py:112
msgid "File comment"
msgstr "ファイルコメント"

#: InvenTree/models.py:118 InvenTree/models.py:119 common/models.py:1185
#: common/models.py:1186 part/models.py:2205 part/models.py:2225
#: report/templates/report/inventree_test_report_base.html:91
#: templates/js/translated/stock.js:2054
msgid "User"
msgstr "ユーザー"

#: InvenTree/models.py:122
msgid "upload date"
msgstr "アップロード日時"

#: InvenTree/models.py:142
msgid "Filename must not be empty"
msgstr ""

#: InvenTree/models.py:165
msgid "Invalid attachment directory"
msgstr ""

#: InvenTree/models.py:175
#, python-brace-format
msgid "Filename contains illegal character '{c}'"
msgstr ""

#: InvenTree/models.py:178
msgid "Filename missing extension"
msgstr ""

#: InvenTree/models.py:185
msgid "Attachment with this filename already exists"
msgstr ""

#: InvenTree/models.py:192
msgid "Error renaming file"
msgstr ""

#: InvenTree/models.py:227
msgid "Invalid choice"
msgstr "無効な選択です"

#: InvenTree/models.py:243 InvenTree/models.py:244 company/models.py:415
#: label/models.py:112 part/models.py:741 part/models.py:2389
#: part/templates/part/detail.html:25 report/models.py:181
#: templates/InvenTree/settings/settings.html:259
#: templates/js/translated/company.js:638 templates/js/translated/part.js:499
#: templates/js/translated/part.js:636 templates/js/translated/part.js:1384
#: templates/js/translated/stock.js:1847
msgid "Name"
msgstr "お名前"

#: InvenTree/models.py:250 build/models.py:207
#: build/templates/build/detail.html:25 company/models.py:354
#: company/models.py:570 company/templates/company/manufacturer_part.html:80
#: company/templates/company/supplier_part.html:81 label/models.py:119
#: order/models.py:161 part/models.py:764 part/templates/part/detail.html:30
#: part/templates/part/set_category.html:14 report/models.py:194
#: report/models.py:551 report/models.py:590
#: report/templates/report/inventree_build_order_base.html:118
#: stock/templates/stock/location.html:108 templates/js/translated/bom.js:215
#: templates/js/translated/bom.js:428 templates/js/translated/build.js:1621
#: templates/js/translated/company.js:345
#: templates/js/translated/company.js:548
#: templates/js/translated/company.js:837 templates/js/translated/order.js:673
#: templates/js/translated/order.js:833 templates/js/translated/order.js:1069
#: templates/js/translated/part.js:558 templates/js/translated/part.js:752
#: templates/js/translated/part.js:837 templates/js/translated/part.js:1007
#: templates/js/translated/part.js:1403 templates/js/translated/part.js:1472
#: templates/js/translated/stock.js:1121 templates/js/translated/stock.js:1859
#: templates/js/translated/stock.js:1904
msgid "Description"
msgstr "説明"

#: InvenTree/models.py:251
msgid "Description (optional)"
msgstr "説明 (オプション)"

#: InvenTree/models.py:259
msgid "parent"
msgstr "親"

#: InvenTree/serializers.py:62 part/models.py:2674
msgid "Must be a valid number"
msgstr "有効な数字でなければなりません"

#: InvenTree/serializers.py:251
msgid "Filename"
msgstr ""

#: InvenTree/settings.py:664
msgid "German"
msgstr "ドイツ語"

#: InvenTree/settings.py:665
msgid "Greek"
msgstr ""

#: InvenTree/settings.py:666
msgid "English"
msgstr "英語"

#: InvenTree/settings.py:667
msgid "Spanish"
msgstr ""

#: InvenTree/settings.py:668
msgid "Spanish (Mexican)"
msgstr ""

#: InvenTree/settings.py:669
msgid "French"
msgstr "フランス語"

#: InvenTree/settings.py:670
msgid "Hebrew"
msgstr ""

#: InvenTree/settings.py:671
msgid "Italian"
msgstr ""

#: InvenTree/settings.py:672
msgid "Japanese"
msgstr ""

#: InvenTree/settings.py:673
msgid "Korean"
msgstr ""

#: InvenTree/settings.py:674
msgid "Dutch"
msgstr ""

#: InvenTree/settings.py:675
msgid "Norwegian"
msgstr ""

#: InvenTree/settings.py:676
msgid "Polish"
msgstr "ポーランド語"

#: InvenTree/settings.py:677
msgid "Portugese"
msgstr ""

#: InvenTree/settings.py:678
msgid "Russian"
msgstr ""

#: InvenTree/settings.py:679
msgid "Swedish"
msgstr ""

#: InvenTree/settings.py:680
msgid "Thai"
msgstr ""

#: InvenTree/settings.py:681
msgid "Turkish"
msgstr "トルコ語"

#: InvenTree/settings.py:682
msgid "Vietnamese"
msgstr ""

#: InvenTree/settings.py:683
msgid "Chinese"
msgstr ""

#: InvenTree/status.py:94
msgid "Background worker check failed"
msgstr "バックグラウンドワーカーのチェックに失敗しました"

#: InvenTree/status.py:98
msgid "Email backend not configured"
msgstr "メールアドレスが未設定です"

#: InvenTree/status.py:101
msgid "InvenTree system health checks failed"
msgstr "InvenTree システムのヘルスチェックに失敗しました"

#: InvenTree/status_codes.py:101 InvenTree/status_codes.py:142
#: InvenTree/status_codes.py:311
msgid "Pending"
msgstr "処理待ち"

#: InvenTree/status_codes.py:102
msgid "Placed"
msgstr "設置済"

#: InvenTree/status_codes.py:103 InvenTree/status_codes.py:314
msgid "Complete"
msgstr "完了"

#: InvenTree/status_codes.py:104 InvenTree/status_codes.py:144
#: InvenTree/status_codes.py:313
msgid "Cancelled"
msgstr "キャンセル済"

#: InvenTree/status_codes.py:105 InvenTree/status_codes.py:145
#: InvenTree/status_codes.py:187
msgid "Lost"
msgstr "紛失"

#: InvenTree/status_codes.py:106 InvenTree/status_codes.py:146
#: InvenTree/status_codes.py:189
msgid "Returned"
msgstr "返品済"

#: InvenTree/status_codes.py:143
#: order/templates/order/sales_order_base.html:147
msgid "Shipped"
msgstr "発送済み"

#: InvenTree/status_codes.py:183
msgid "OK"
msgstr "OK"

#: InvenTree/status_codes.py:184
msgid "Attention needed"
msgstr "注意が必要です"

#: InvenTree/status_codes.py:185
msgid "Damaged"
msgstr "破損"

#: InvenTree/status_codes.py:186
msgid "Destroyed"
msgstr ""

#: InvenTree/status_codes.py:188
msgid "Rejected"
msgstr "却下済み"

#: InvenTree/status_codes.py:269
msgid "Legacy stock tracking entry"
msgstr ""

#: InvenTree/status_codes.py:271
msgid "Stock item created"
msgstr ""

#: InvenTree/status_codes.py:273
msgid "Edited stock item"
msgstr ""

#: InvenTree/status_codes.py:274
msgid "Assigned serial number"
msgstr ""

#: InvenTree/status_codes.py:276
msgid "Stock counted"
msgstr ""

#: InvenTree/status_codes.py:277
msgid "Stock manually added"
msgstr ""

#: InvenTree/status_codes.py:278
msgid "Stock manually removed"
msgstr ""

#: InvenTree/status_codes.py:280
msgid "Location changed"
msgstr ""

#: InvenTree/status_codes.py:282
msgid "Installed into assembly"
msgstr ""

#: InvenTree/status_codes.py:283
msgid "Removed from assembly"
msgstr ""

#: InvenTree/status_codes.py:285
msgid "Installed component item"
msgstr ""

#: InvenTree/status_codes.py:286
msgid "Removed component item"
msgstr ""

#: InvenTree/status_codes.py:288
msgid "Split from parent item"
msgstr ""

#: InvenTree/status_codes.py:289
msgid "Split child item"
msgstr ""

#: InvenTree/status_codes.py:291 templates/js/translated/table_filters.js:208
msgid "Sent to customer"
msgstr ""

#: InvenTree/status_codes.py:292
msgid "Returned from customer"
msgstr ""

#: InvenTree/status_codes.py:294
msgid "Build order output created"
msgstr ""

#: InvenTree/status_codes.py:295
msgid "Build order output completed"
msgstr ""

#: InvenTree/status_codes.py:297
msgid "Received against purchase order"
msgstr ""

#: InvenTree/status_codes.py:312
msgid "Production"
msgstr ""

#: InvenTree/validators.py:23
msgid "Not a valid currency code"
msgstr ""

#: InvenTree/validators.py:51
msgid "Invalid character in part name"
msgstr ""

#: InvenTree/validators.py:64
#, python-brace-format
msgid "IPN must match regex pattern {pat}"
msgstr ""

#: InvenTree/validators.py:78 InvenTree/validators.py:92
#: InvenTree/validators.py:106
#, python-brace-format
msgid "Reference must match pattern {pattern}"
msgstr ""

#: InvenTree/validators.py:114
#, python-brace-format
msgid "Illegal character in name ({x})"
msgstr ""

#: InvenTree/validators.py:133 InvenTree/validators.py:149
msgid "Overage value must not be negative"
msgstr ""

#: InvenTree/validators.py:151
msgid "Overage must not exceed 100%"
msgstr ""

#: InvenTree/validators.py:158
msgid "Overage must be an integer value or a percentage"
msgstr ""

#: InvenTree/views.py:536
msgid "Delete Item"
msgstr ""

#: InvenTree/views.py:585
msgid "Check box to confirm item deletion"
msgstr ""

#: InvenTree/views.py:600 templates/InvenTree/settings/user.html:17
msgid "Edit User Information"
msgstr ""

#: InvenTree/views.py:611 templates/InvenTree/settings/user.html:21
msgid "Set Password"
msgstr ""

#: InvenTree/views.py:630
msgid "Password fields must match"
msgstr ""

#: InvenTree/views.py:863 templates/navbar.html:101
msgid "System Information"
msgstr ""

#: barcodes/api.py:53 barcodes/api.py:150
msgid "Must provide barcode_data parameter"
msgstr ""

#: barcodes/api.py:126
msgid "No match found for barcode data"
msgstr ""

#: barcodes/api.py:128
msgid "Match found for barcode data"
msgstr ""

#: barcodes/api.py:153
msgid "Must provide stockitem parameter"
msgstr ""

#: barcodes/api.py:160
msgid "No matching stock item found"
msgstr ""

#: barcodes/api.py:190
msgid "Barcode already matches StockItem object"
msgstr ""

#: barcodes/api.py:194
msgid "Barcode already matches StockLocation object"
msgstr ""

#: barcodes/api.py:198
msgid "Barcode already matches Part object"
msgstr ""

#: barcodes/api.py:204 barcodes/api.py:216
msgid "Barcode hash already matches StockItem object"
msgstr ""

#: barcodes/api.py:222
msgid "Barcode associated with StockItem"
msgstr ""

#: build/forms.py:36 build/models.py:1283
#: build/templates/build/build_base.html:124
#: build/templates/build/detail.html:35 common/models.py:1225
#: company/forms.py:42 company/templates/company/supplier_part.html:251
#: order/forms.py:102 order/models.py:729 order/models.py:991
#: order/templates/order/order_wizard/match_parts.html:30
#: order/templates/order/order_wizard/select_parts.html:34 part/forms.py:223
#: part/forms.py:239 part/forms.py:255 part/models.py:2576
#: part/templates/part/bom_upload/match_parts.html:31
#: part/templates/part/detail.html:1113 part/templates/part/detail.html:1199
#: part/templates/part/part_pricing.html:16
#: report/templates/report/inventree_build_order_base.html:114
#: report/templates/report/inventree_po_report.html:91
#: report/templates/report/inventree_so_report.html:91
#: report/templates/report/inventree_test_report_base.html:77
#: stock/forms.py:156 stock/serializers.py:286
#: stock/templates/stock/item_base.html:256
#: templates/js/translated/barcode.js:385 templates/js/translated/bom.js:443
#: templates/js/translated/build.js:235 templates/js/translated/build.js:435
#: templates/js/translated/build.js:629 templates/js/translated/build.js:639
#: templates/js/translated/build.js:1015 templates/js/translated/build.js:1362
#: templates/js/translated/model_renderers.js:99
#: templates/js/translated/order.js:870 templates/js/translated/order.js:1183
#: templates/js/translated/order.js:1261 templates/js/translated/order.js:1268
#: templates/js/translated/order.js:1357 templates/js/translated/order.js:1457
#: templates/js/translated/part.js:1615 templates/js/translated/part.js:1738
#: templates/js/translated/part.js:1816 templates/js/translated/stock.js:347
#: templates/js/translated/stock.js:2039 templates/js/translated/stock.js:2141
msgid "Quantity"
msgstr ""

#: build/forms.py:37
msgid "Enter quantity for build output"
msgstr ""

#: build/forms.py:41 order/forms.py:96 stock/forms.py:95
#: stock/serializers.py:307 templates/js/translated/stock.js:194
#: templates/js/translated/stock.js:348
msgid "Serial Numbers"
msgstr ""

#: build/forms.py:43
msgid "Enter serial numbers for build outputs"
msgstr ""

#: build/forms.py:49
msgid "Confirm creation of build output"
msgstr ""

#: build/forms.py:70
msgid "Confirm deletion of build output"
msgstr ""

#: build/forms.py:94
msgid "Mark build as complete"
msgstr ""

#: build/forms.py:107
msgid "Confirm cancel"
msgstr ""

#: build/forms.py:107 build/views.py:65
msgid "Confirm build cancellation"
msgstr ""

#: build/models.py:133
msgid "Invalid choice for parent build"
msgstr ""

#: build/models.py:137 build/templates/build/build_base.html:9
#: build/templates/build/build_base.html:27
#: report/templates/report/inventree_build_order_base.html:106
#: templates/js/translated/build.js:397
msgid "Build Order"
msgstr ""

#: build/models.py:138 build/templates/build/build_base.html:13
#: build/templates/build/index.html:8 build/templates/build/index.html:12
#: order/templates/order/sales_order_detail.html:42
#: order/templates/order/so_sidebar.html:7
#: part/templates/part/part_sidebar.html:22 templates/InvenTree/index.html:221
#: templates/InvenTree/search.html:145
#: templates/InvenTree/settings/sidebar.html:42 users/models.py:44
msgid "Build Orders"
msgstr ""

#: build/models.py:198
msgid "Build Order Reference"
msgstr ""

#: build/models.py:199 order/models.py:249 order/models.py:556
#: order/models.py:736 part/models.py:2585
#: part/templates/part/bom_upload/match_parts.html:30
#: report/templates/report/inventree_po_report.html:92
#: report/templates/report/inventree_so_report.html:92
#: templates/js/translated/bom.js:435 templates/js/translated/build.js:1119
#: templates/js/translated/order.js:864 templates/js/translated/order.js:1451
msgid "Reference"
msgstr ""

#: build/models.py:210
msgid "Brief description of the build"
msgstr ""

#: build/models.py:219 build/templates/build/build_base.html:156
#: build/templates/build/detail.html:88
msgid "Parent Build"
msgstr ""

#: build/models.py:220
msgid "BuildOrder to which this build is allocated"
msgstr ""

#: build/models.py:225 build/templates/build/build_base.html:119
#: build/templates/build/detail.html:30 company/models.py:705
#: order/models.py:789 order/models.py:860
#: order/templates/order/order_wizard/select_parts.html:32 part/models.py:357
#: part/models.py:2151 part/models.py:2167 part/models.py:2186
#: part/models.py:2203 part/models.py:2305 part/models.py:2427
#: part/models.py:2560 part/models.py:2867
#: part/templates/part/part_app_base.html:8
#: part/templates/part/part_pricing.html:12
#: part/templates/part/set_category.html:13
#: report/templates/report/inventree_build_order_base.html:110
#: report/templates/report/inventree_po_report.html:90
#: report/templates/report/inventree_so_report.html:90
#: templates/InvenTree/search.html:86
#: templates/email/build_order_required_stock.html:17
#: templates/email/low_stock_notification.html:16
#: templates/js/translated/barcode.js:383 templates/js/translated/bom.js:214
#: templates/js/translated/bom.js:393 templates/js/translated/build.js:620
#: templates/js/translated/build.js:988 templates/js/translated/build.js:1359
#: templates/js/translated/build.js:1626 templates/js/translated/company.js:489
#: templates/js/translated/company.js:746 templates/js/translated/order.js:426
#: templates/js/translated/order.js:818 templates/js/translated/order.js:1435
#: templates/js/translated/part.js:737 templates/js/translated/part.js:818
#: templates/js/translated/part.js:985 templates/js/translated/stock.js:478
#: templates/js/translated/stock.js:1078 templates/js/translated/stock.js:2129
msgid "Part"
msgstr "パーツ"

#: build/models.py:233
msgid "Select part to build"
msgstr ""

#: build/models.py:238
msgid "Sales Order Reference"
msgstr ""

#: build/models.py:242
msgid "SalesOrder to which this build is allocated"
msgstr ""

#: build/models.py:247 templates/js/translated/build.js:1347
msgid "Source Location"
msgstr ""

#: build/models.py:251
msgid "Select location to take stock from for this build (leave blank to take from any stock location)"
msgstr ""

#: build/models.py:256
msgid "Destination Location"
msgstr ""

#: build/models.py:260
msgid "Select location where the completed items will be stored"
msgstr ""

#: build/models.py:264
msgid "Build Quantity"
msgstr ""

#: build/models.py:267
msgid "Number of stock items to build"
msgstr ""

#: build/models.py:271
msgid "Completed items"
msgstr ""

#: build/models.py:273
msgid "Number of stock items which have been completed"
msgstr ""

#: build/models.py:277 part/templates/part/part_base.html:216
msgid "Build Status"
msgstr ""

#: build/models.py:281
msgid "Build status code"
msgstr ""

#: build/models.py:285 stock/models.py:544
msgid "Batch Code"
msgstr ""

#: build/models.py:289
msgid "Batch code for this build output"
msgstr ""

#: build/models.py:292 order/models.py:165 part/models.py:936
#: part/templates/part/detail.html:86 templates/js/translated/order.js:1082
msgid "Creation Date"
msgstr ""

#: build/models.py:296 order/models.py:578
msgid "Target completion date"
msgstr ""

#: build/models.py:297
msgid "Target date for build completion. Build will be overdue after this date."
msgstr ""

#: build/models.py:300 order/models.py:291
#: templates/js/translated/build.js:1697
msgid "Completion Date"
msgstr ""

#: build/models.py:306
msgid "completed by"
msgstr ""

#: build/models.py:314 templates/js/translated/build.js:1668
msgid "Issued by"
msgstr ""

#: build/models.py:315
msgid "User who issued this build order"
msgstr ""

#: build/models.py:323 build/templates/build/build_base.html:177
#: build/templates/build/detail.html:116 order/models.py:179
#: order/templates/order/order_base.html:154
#: order/templates/order/sales_order_base.html:161 part/models.py:940
#: report/templates/report/inventree_build_order_base.html:159
#: templates/js/translated/build.js:1680
msgid "Responsible"
msgstr ""

#: build/models.py:324
msgid "User responsible for this build order"
msgstr ""

#: build/models.py:329 build/templates/build/detail.html:102
#: company/templates/company/manufacturer_part.html:87
#: company/templates/company/supplier_part.html:88
#: part/templates/part/detail.html:80 stock/models.py:538
#: stock/templates/stock/item_base.html:346
msgid "External Link"
msgstr ""

#: build/models.py:330 part/models.py:798 stock/models.py:540
msgid "Link to external URL"
msgstr ""

#: build/models.py:334 build/serializers.py:201
#: build/templates/build/sidebar.html:21 company/models.py:142
#: company/models.py:577 company/templates/company/sidebar.html:25
#: order/models.py:183 order/models.py:738
#: order/templates/order/po_navbar.html:38
#: order/templates/order/po_navbar.html:41
#: order/templates/order/po_sidebar.html:11
#: order/templates/order/so_sidebar.html:11 part/models.py:925
#: part/templates/part/detail.html:223 part/templates/part/part_sidebar.html:52
#: report/templates/report/inventree_build_order_base.html:173
#: stock/forms.py:154 stock/forms.py:204 stock/forms.py:238 stock/models.py:610
#: stock/models.py:1774 stock/models.py:1880 stock/serializers.py:325
#: stock/serializers.py:584 stock/templates/stock/stock_sidebar.html:21
#: templates/js/translated/barcode.js:58 templates/js/translated/bom.js:599
#: templates/js/translated/company.js:842 templates/js/translated/order.js:963
#: templates/js/translated/order.js:1561 templates/js/translated/stock.js:861
#: templates/js/translated/stock.js:1340
msgid "Notes"
msgstr ""

#: build/models.py:335
msgid "Extra build notes"
msgstr ""

#: build/models.py:710
msgid "No build output specified"
msgstr ""

#: build/models.py:713
msgid "Build output is already completed"
msgstr ""

#: build/models.py:716
msgid "Build output does not match Build Order"
msgstr ""

#: build/models.py:1108
msgid "Build item must specify a build output, as master part is marked as trackable"
msgstr ""

#: build/models.py:1117
#, python-brace-format
msgid "Allocated quantity ({q}) must not execed available stock quantity ({a})"
msgstr ""

#: build/models.py:1127
msgid "Stock item is over-allocated"
msgstr ""

#: build/models.py:1133 order/models.py:964
msgid "Allocation quantity must be greater than zero"
msgstr ""

#: build/models.py:1139
msgid "Quantity must be 1 for serialized stock"
msgstr ""

#: build/models.py:1193
msgid "Selected stock item not found in BOM"
msgstr ""

#: build/models.py:1253 stock/templates/stock/item_base.html:318
#: templates/InvenTree/search.html:143 templates/js/translated/build.js:1599
#: templates/navbar.html:33
msgid "Build"
msgstr ""

#: build/models.py:1254
msgid "Build to allocate parts"
msgstr "パーツを割り当てるためにビルドする"

#: build/models.py:1270 build/serializers.py:328
#: stock/templates/stock/item_base.html:8
#: stock/templates/stock/item_base.html:16
#: stock/templates/stock/item_base.html:340
#: templates/js/translated/build.js:408 templates/js/translated/build.js:413
#: templates/js/translated/build.js:1361 templates/js/translated/build.js:1742
#: templates/js/translated/order.js:1156 templates/js/translated/order.js:1161
#: templates/js/translated/stock.js:1990
msgid "Stock Item"
msgstr ""

#: build/models.py:1271
msgid "Source stock item"
msgstr ""

#: build/models.py:1284
msgid "Stock quantity to allocate to build"
msgstr ""

#: build/models.py:1292
msgid "Install into"
msgstr ""

#: build/models.py:1293
msgid "Destination stock item"
msgstr ""

#: build/serializers.py:137 build/serializers.py:357
msgid "Build Output"
msgstr ""

#: build/serializers.py:146
msgid "Build output does not match the parent build"
msgstr ""

#: build/serializers.py:150
msgid "Output part does not match BuildOrder part"
msgstr ""

#: build/serializers.py:154
msgid "This build output has already been completed"
msgstr ""

#: build/serializers.py:158
msgid "This build output is not fully allocated"
msgstr ""

#: build/serializers.py:190 order/serializers.py:217 order/serializers.py:285
#: stock/forms.py:236 stock/serializers.py:318 stock/serializers.py:686
#: stock/templates/stock/item_base.html:286
#: templates/js/translated/barcode.js:384
#: templates/js/translated/barcode.js:557 templates/js/translated/build.js:420
#: templates/js/translated/build.js:1027 templates/js/translated/order.js:348
#: templates/js/translated/order.js:1168 templates/js/translated/order.js:1276
#: templates/js/translated/order.js:1282 templates/js/translated/part.js:181
#: templates/js/translated/stock.js:480 templates/js/translated/stock.js:1221
#: templates/js/translated/stock.js:1931
msgid "Location"
msgstr ""

#: build/serializers.py:191
msgid "Location for completed build outputs"
msgstr ""

#: build/serializers.py:197 build/templates/build/build_base.html:129
#: build/templates/build/detail.html:63 order/models.py:572
#: order/serializers.py:238 stock/templates/stock/item_base.html:409
#: templates/js/translated/barcode.js:140 templates/js/translated/build.js:1655
#: templates/js/translated/order.js:431 templates/js/translated/order.js:677
#: templates/js/translated/order.js:1074 templates/js/translated/stock.js:1196
#: templates/js/translated/stock.js:2008 templates/js/translated/stock.js:2157
msgid "Status"
msgstr ""

#: build/serializers.py:213
msgid "A list of build outputs must be provided"
msgstr ""

#: build/serializers.py:259 build/serializers.py:308 part/models.py:2700
#: part/models.py:2859
msgid "BOM Item"
msgstr ""

#: build/serializers.py:269
msgid "Build output"
msgstr ""

#: build/serializers.py:278
msgid "Build output must point to the same build"
msgstr ""

#: build/serializers.py:319
msgid "bom_item.part must point to the same part as the build order"
msgstr ""

#: build/serializers.py:334
msgid "Item must be in stock"
msgstr ""

#: build/serializers.py:348 order/models.py:316 order/serializers.py:231
#: stock/models.py:381 stock/models.py:1103 stock/serializers.py:298
msgid "Quantity must be greater than zero"
msgstr ""

#: build/serializers.py:390
#, python-brace-format
msgid "Available quantity ({q}) exceeded"
msgstr ""

#: build/serializers.py:396
msgid "Build output must be specified for allocation of tracked parts"
msgstr ""

#: build/serializers.py:403
msgid "Build output cannot be specified for allocation of untracked parts"
msgstr ""

#: build/serializers.py:431
msgid "Allocation items must be provided"
msgstr ""

#: build/tasks.py:92
msgid "Stock required for build order"
msgstr ""

#: build/templates/build/build_base.html:39
#: order/templates/order/order_base.html:28
#: order/templates/order/sales_order_base.html:38
msgid "Print actions"
msgstr ""

#: build/templates/build/build_base.html:43
msgid "Print build order report"
msgstr ""

#: build/templates/build/build_base.html:50
msgid "Build actions"
msgstr ""

#: build/templates/build/build_base.html:54
msgid "Edit Build"
msgstr ""

#: build/templates/build/build_base.html:56
#: build/templates/build/build_base.html:207 build/views.py:56
msgid "Cancel Build"
msgstr ""

#: build/templates/build/build_base.html:59
msgid "Delete Build"
msgstr ""

#: build/templates/build/build_base.html:64
#: build/templates/build/build_base.html:65
#: build/templates/build/build_base.html:223
msgid "Complete Build"
msgstr ""

#: build/templates/build/build_base.html:79
#, python-format
msgid "This Build Order is allocated to Sales Order %(link)s"
msgstr ""

#: build/templates/build/build_base.html:86
#, python-format
msgid "This Build Order is a child of Build Order %(link)s"
msgstr ""

#: build/templates/build/build_base.html:93
msgid "Build Order is ready to mark as completed"
msgstr ""

#: build/templates/build/build_base.html:98
msgid "Build Order cannot be completed as outstanding outputs remain"
msgstr ""

#: build/templates/build/build_base.html:103
msgid "Required build quantity has not yet been completed"
msgstr ""

#: build/templates/build/build_base.html:108
msgid "Stock has not been fully allocated to this Build Order"
msgstr ""

#: build/templates/build/build_base.html:138
#: build/templates/build/detail.html:132
#: order/templates/order/order_base.html:140
#: order/templates/order/sales_order_base.html:140
#: report/templates/report/inventree_build_order_base.html:126
#: templates/js/translated/build.js:1692 templates/js/translated/order.js:690
#: templates/js/translated/order.js:1087
msgid "Target Date"
msgstr ""

#: build/templates/build/build_base.html:143
#, python-format
msgid "This build was due on %(target)s"
msgstr ""

#: build/templates/build/build_base.html:143
#: build/templates/build/build_base.html:188
#: order/templates/order/order_base.html:81
#: order/templates/order/order_base.html:102
#: order/templates/order/sales_order_base.html:78
#: order/templates/order/sales_order_base.html:107
#: templates/js/translated/table_filters.js:294
#: templates/js/translated/table_filters.js:322
#: templates/js/translated/table_filters.js:339
msgid "Overdue"
msgstr ""

#: build/templates/build/build_base.html:150
#: build/templates/build/detail.html:68 build/templates/build/detail.html:143
#: templates/js/translated/build.js:1641
#: templates/js/translated/table_filters.js:304
msgid "Completed"
msgstr ""

#: build/templates/build/build_base.html:163
#: build/templates/build/detail.html:95 order/models.py:857
#: order/templates/order/sales_order_base.html:9
#: order/templates/order/sales_order_base.html:28
#: order/templates/order/sales_order_ship.html:25
#: report/templates/report/inventree_build_order_base.html:136
#: report/templates/report/inventree_so_report.html:77
#: stock/templates/stock/item_base.html:280
#: templates/js/translated/order.js:1029
msgid "Sales Order"
msgstr ""

#: build/templates/build/build_base.html:170
#: build/templates/build/detail.html:109
#: report/templates/report/inventree_build_order_base.html:153
msgid "Issued By"
msgstr ""

#: build/templates/build/build_base.html:215
msgid "Incomplete Outputs"
msgstr ""

#: build/templates/build/build_base.html:216
msgid "Build Order cannot be completed as incomplete build outputs remain"
msgstr ""

#: build/templates/build/build_output_create.html:7
msgid "The Bill of Materials contains trackable parts"
msgstr ""

#: build/templates/build/build_output_create.html:8
msgid "Build outputs must be generated individually."
msgstr ""

#: build/templates/build/build_output_create.html:9
msgid "Multiple build outputs will be created based on the quantity specified."
msgstr ""

#: build/templates/build/build_output_create.html:15
msgid "Trackable parts can have serial numbers specified"
msgstr ""

#: build/templates/build/build_output_create.html:16
msgid "Enter serial numbers to generate multiple single build outputs"
msgstr ""

#: build/templates/build/cancel.html:5
msgid "Are you sure you wish to cancel this build?"
msgstr ""

#: build/templates/build/complete.html:8
msgid "Build Order is complete"
msgstr ""

#: build/templates/build/complete.html:12
msgid "Build Order is incomplete"
msgstr ""

#: build/templates/build/complete.html:15
msgid "Incompleted build outputs remain"
msgstr ""

#: build/templates/build/complete.html:18
msgid "Required build quantity has not been completed"
msgstr ""

#: build/templates/build/complete.html:21
msgid "Required stock has not been fully allocated"
msgstr ""

#: build/templates/build/detail.html:16
msgid "Build Details"
msgstr ""

#: build/templates/build/detail.html:39
msgid "Stock Source"
msgstr ""

#: build/templates/build/detail.html:44
msgid "Stock can be taken from any available location."
msgstr ""

#: build/templates/build/detail.html:50 order/models.py:811 stock/forms.py:150
#: templates/js/translated/order.js:432 templates/js/translated/order.js:952
msgid "Destination"
msgstr ""

#: build/templates/build/detail.html:57
msgid "Destination location not specified"
msgstr ""

#: build/templates/build/detail.html:74 templates/js/translated/build.js:647
msgid "Allocated Parts"
msgstr ""

#: build/templates/build/detail.html:81
#: stock/templates/stock/item_base.html:304
#: templates/js/translated/stock.js:1210 templates/js/translated/stock.js:2164
#: templates/js/translated/table_filters.js:151
#: templates/js/translated/table_filters.js:233
msgid "Batch"
msgstr ""

#: build/templates/build/detail.html:127
#: order/templates/order/order_base.html:127
#: order/templates/order/sales_order_base.html:134
#: templates/js/translated/build.js:1663
msgid "Created"
msgstr ""

#: build/templates/build/detail.html:138
msgid "No target date set"
msgstr ""

#: build/templates/build/detail.html:147
msgid "Build not complete"
msgstr ""

#: build/templates/build/detail.html:158 build/templates/build/sidebar.html:17
msgid "Child Build Orders"
msgstr ""

#: build/templates/build/detail.html:173
msgid "Allocate Stock to Build"
msgstr ""

#: build/templates/build/detail.html:177 templates/js/translated/build.js:1202
msgid "Unallocate stock"
msgstr ""

#: build/templates/build/detail.html:178
msgid "Unallocate Stock"
msgstr ""

#: build/templates/build/detail.html:180
msgid "Allocate stock to build"
msgstr ""

#: build/templates/build/detail.html:181 build/templates/build/sidebar.html:8
msgid "Allocate Stock"
msgstr ""

#: build/templates/build/detail.html:184
msgid "Order required parts"
msgstr "注文必須パーツ"

#: build/templates/build/detail.html:185
#: company/templates/company/detail.html:38
#: company/templates/company/detail.html:85 order/views.py:509
#: part/templates/part/category.html:166
msgid "Order Parts"
msgstr "パーツの注文"

#: build/templates/build/detail.html:197
msgid "Untracked stock has been fully allocated for this Build Order"
msgstr ""

#: build/templates/build/detail.html:201
msgid "Untracked stock has not been fully allocated for this Build Order"
msgstr ""

#: build/templates/build/detail.html:208
msgid "Allocate selected items"
msgstr ""

#: build/templates/build/detail.html:218
msgid "This Build Order does not have any associated untracked BOM items"
msgstr ""

#: build/templates/build/detail.html:227
msgid "Incomplete Build Outputs"
msgstr ""

#: build/templates/build/detail.html:231
msgid "Create new build output"
msgstr ""

#: build/templates/build/detail.html:232
msgid "New Build Output"
msgstr ""

#: build/templates/build/detail.html:246
msgid "Output Actions"
msgstr ""

#: build/templates/build/detail.html:250
msgid "Complete selected items"
msgstr ""

#: build/templates/build/detail.html:251
msgid "Complete outputs"
msgstr ""

#: build/templates/build/detail.html:266
msgid "Completed Build Outputs"
msgstr ""

#: build/templates/build/detail.html:278 build/templates/build/sidebar.html:19
#: order/templates/order/po_navbar.html:35
#: order/templates/order/po_sidebar.html:9
#: order/templates/order/purchase_order_detail.html:60
#: order/templates/order/sales_order_detail.html:52
#: order/templates/order/so_sidebar.html:9 part/templates/part/detail.html:300
#: part/templates/part/part_sidebar.html:50 stock/templates/stock/item.html:95
#: stock/templates/stock/stock_sidebar.html:19
msgid "Attachments"
msgstr ""

#: build/templates/build/detail.html:294
msgid "Build Notes"
msgstr ""

#: build/templates/build/detail.html:298 build/templates/build/detail.html:489
#: company/templates/company/detail.html:188
#: company/templates/company/detail.html:215
#: order/templates/order/purchase_order_detail.html:80
#: order/templates/order/purchase_order_detail.html:108
#: order/templates/order/sales_order_detail.html:72
#: order/templates/order/sales_order_detail.html:99
#: part/templates/part/detail.html:227 stock/templates/stock/item.html:115
#: stock/templates/stock/item.html:205
msgid "Edit Notes"
msgstr ""

#: build/templates/build/detail.html:448
#: order/templates/order/po_attachments.html:79
#: order/templates/order/purchase_order_detail.html:170
#: order/templates/order/sales_order_detail.html:160
#: part/templates/part/detail.html:1060 stock/templates/stock/item.html:270
#: templates/attachment_button.html:4
msgid "Add Attachment"
msgstr ""

#: build/templates/build/detail.html:467
#: order/templates/order/po_attachments.html:51
#: order/templates/order/purchase_order_detail.html:142
#: order/templates/order/sales_order_detail.html:133
#: part/templates/part/detail.html:1014 stock/templates/stock/item.html:238
msgid "Edit Attachment"
msgstr ""

#: build/templates/build/detail.html:474
#: order/templates/order/po_attachments.html:58
#: order/templates/order/purchase_order_detail.html:149
#: order/templates/order/sales_order_detail.html:139
#: part/templates/part/detail.html:1023 stock/templates/stock/item.html:247
#: templates/js/translated/order.js:1243
msgid "Confirm Delete Operation"
msgstr ""

#: build/templates/build/detail.html:475
#: order/templates/order/po_attachments.html:59
#: order/templates/order/purchase_order_detail.html:150
#: order/templates/order/sales_order_detail.html:140
#: part/templates/part/detail.html:1024 stock/templates/stock/item.html:248
msgid "Delete Attachment"
msgstr ""

#: build/templates/build/detail.html:513
msgid "Allocation Complete"
msgstr ""

#: build/templates/build/detail.html:514
msgid "All untracked stock items have been allocated"
msgstr ""

#: build/templates/build/index.html:18 part/templates/part/detail.html:407
msgid "New Build Order"
msgstr ""

#: build/templates/build/index.html:37 build/templates/build/index.html:38
msgid "Print Build Orders"
msgstr ""

#: build/templates/build/index.html:44
#: order/templates/order/purchase_orders.html:34
#: order/templates/order/sales_orders.html:37
msgid "Display calendar view"
msgstr ""

#: build/templates/build/index.html:47
#: order/templates/order/purchase_orders.html:37
#: order/templates/order/sales_orders.html:40
msgid "Display list view"
msgstr ""

#: build/templates/build/sidebar.html:5
msgid "Build Order Details"
msgstr ""

#: build/templates/build/sidebar.html:12
<<<<<<< HEAD
#, fuzzy
#| msgid "Pending"
msgid "Pending Items"
msgstr "処理待ち"

#: build/templates/build/sidebar.html:15
#, fuzzy
#| msgid "Complete"
msgid "Completed Items"
msgstr "完了"
=======
msgid "Pending Items"
msgstr ""

#: build/templates/build/sidebar.html:15
msgid "Completed Items"
msgstr ""
>>>>>>> 3b79309e

#: build/views.py:76
msgid "Build was cancelled"
msgstr ""

#: build/views.py:88
msgid "Create Build Output"
msgstr ""

#: build/views.py:106
msgid "Maximum output quantity is "
msgstr ""

#: build/views.py:122 stock/serializers.py:356 stock/views.py:1290
msgid "Serial numbers already exist"
msgstr ""

#: build/views.py:131
msgid "Serial numbers required for trackable build output"
msgstr ""

#: build/views.py:197
msgid "Delete Build Output"
msgstr ""

#: build/views.py:218
msgid "Confirm unallocation of build stock"
msgstr ""

#: build/views.py:219 stock/views.py:385
msgid "Check the confirmation box"
msgstr ""

#: build/views.py:231
msgid "Build output does not match build"
msgstr ""

#: build/views.py:233
msgid "Build output must be specified"
msgstr ""

#: build/views.py:245
msgid "Build output deleted"
msgstr ""

#: build/views.py:261
msgid "Complete Build Order"
msgstr ""

#: build/views.py:267
msgid "Build order cannot be completed - incomplete outputs remain"
msgstr ""

#: build/views.py:278
msgid "Completed build order"
msgstr ""

#: build/views.py:319
msgid "Delete Build Order"
msgstr ""

#: common/files.py:67
msgid "Unsupported file format: {ext.upper()}"
msgstr ""

#: common/files.py:69
msgid "Error reading file (invalid encoding)"
msgstr ""

#: common/files.py:74
msgid "Error reading file (invalid format)"
msgstr ""

#: common/files.py:76
msgid "Error reading file (incorrect dimension)"
msgstr ""

#: common/files.py:78
msgid "Error reading file (data could be corrupted)"
msgstr ""

#: common/forms.py:34 templates/js/translated/attachment.js:54
msgid "File"
msgstr ""

#: common/forms.py:35
msgid "Select file to upload"
msgstr ""

#: common/forms.py:50
msgid "{name.title()} File"
msgstr ""

#: common/forms.py:51
#, python-brace-format
msgid "Select {name} file to upload"
msgstr ""

#: common/models.py:340 common/models.py:970 common/models.py:1178
msgid "Settings key (must be unique - case insensitive"
msgstr ""

#: common/models.py:342
msgid "Settings value"
msgstr ""

#: common/models.py:377
msgid "Must be an integer value"
msgstr ""

#: common/models.py:382
msgid "Chosen value is not a valid option"
msgstr ""

#: common/models.py:405
msgid "Value must be a boolean value"
msgstr ""

#: common/models.py:416
msgid "Value must be an integer value"
msgstr ""

#: common/models.py:439
msgid "Key string must be unique"
msgstr ""

#: common/models.py:559
msgid "No group"
msgstr ""

#: common/models.py:601
msgid "Restart required"
msgstr ""

#: common/models.py:602
msgid "A setting has been changed which requires a server restart"
msgstr ""

#: common/models.py:609
msgid "InvenTree Instance Name"
msgstr ""

#: common/models.py:611
msgid "String descriptor for the server instance"
msgstr ""

#: common/models.py:615
msgid "Use instance name"
msgstr ""

#: common/models.py:616
msgid "Use the instance name in the title-bar"
msgstr ""

#: common/models.py:622 company/models.py:100 company/models.py:101
msgid "Company name"
msgstr ""

#: common/models.py:623
msgid "Internal company name"
msgstr ""

#: common/models.py:628
msgid "Base URL"
msgstr ""

#: common/models.py:629
msgid "Base URL for server instance"
msgstr ""

#: common/models.py:635
msgid "Default Currency"
msgstr ""

#: common/models.py:636
msgid "Default currency"
msgstr ""

#: common/models.py:642
msgid "Download from URL"
msgstr ""

#: common/models.py:643
msgid "Allow download of remote images and files from external URL"
msgstr ""

#: common/models.py:649 templates/InvenTree/settings/sidebar.html:30
msgid "Barcode Support"
msgstr ""

#: common/models.py:650
msgid "Enable barcode scanner support"
msgstr ""

#: common/models.py:656
msgid "IPN Regex"
msgstr ""

#: common/models.py:657
msgid "Regular expression pattern for matching Part IPN"
msgstr ""

#: common/models.py:661
msgid "Allow Duplicate IPN"
msgstr ""

#: common/models.py:662
msgid "Allow multiple parts to share the same IPN"
msgstr ""

#: common/models.py:668
msgid "Allow Editing IPN"
msgstr ""

#: common/models.py:669
msgid "Allow changing the IPN value while editing a part"
msgstr ""

#: common/models.py:675
msgid "Copy Part BOM Data"
msgstr ""

#: common/models.py:676
msgid "Copy BOM data by default when duplicating a part"
msgstr ""

#: common/models.py:682
msgid "Copy Part Parameter Data"
msgstr ""

#: common/models.py:683
msgid "Copy parameter data by default when duplicating a part"
msgstr ""

#: common/models.py:689
msgid "Copy Part Test Data"
msgstr ""

#: common/models.py:690
msgid "Copy test data by default when duplicating a part"
msgstr ""

#: common/models.py:696
msgid "Copy Category Parameter Templates"
msgstr ""

#: common/models.py:697
msgid "Copy category parameter templates when creating a part"
msgstr ""

#: common/models.py:703 part/models.py:2429 report/models.py:187
#: templates/js/translated/table_filters.js:38
#: templates/js/translated/table_filters.js:373
msgid "Template"
msgstr "テンプレート"

#: common/models.py:704
msgid "Parts are templates by default"
msgstr "パーツはデフォルトのテンプレートです"

#: common/models.py:710 part/models.py:888 templates/js/translated/bom.js:956
#: templates/js/translated/table_filters.js:168
#: templates/js/translated/table_filters.js:385
msgid "Assembly"
msgstr "アセンブリ"

#: common/models.py:711
msgid "Parts can be assembled from other components by default"
msgstr "パーツはデフォルトで他のコンポーネントから組み立てることができます"

#: common/models.py:717 part/models.py:894
#: templates/js/translated/table_filters.js:389
msgid "Component"
msgstr "コンポーネント"

#: common/models.py:718
msgid "Parts can be used as sub-components by default"
msgstr "パーツはデフォルトでサブコンポーネントとして使用できます"

#: common/models.py:724 part/models.py:905
msgid "Purchaseable"
msgstr "購入可能"

#: common/models.py:725
msgid "Parts are purchaseable by default"
msgstr "パーツはデフォルトで購入可能です"

#: common/models.py:731 part/models.py:910
#: templates/js/translated/table_filters.js:397
msgid "Salable"
msgstr ""

#: common/models.py:732
msgid "Parts are salable by default"
msgstr "パーツはデフォルトで販売可能です"

#: common/models.py:738 part/models.py:900
#: templates/js/translated/table_filters.js:46
#: templates/js/translated/table_filters.js:100
#: templates/js/translated/table_filters.js:401
msgid "Trackable"
msgstr "追跡可能"

#: common/models.py:739
msgid "Parts are trackable by default"
msgstr "パーツはデフォルトで追跡可能です"

#: common/models.py:745 part/models.py:920
#: part/templates/part/part_base.html:144
#: templates/js/translated/table_filters.js:42
msgid "Virtual"
msgstr ""

#: common/models.py:746
msgid "Parts are virtual by default"
msgstr ""

#: common/models.py:752
msgid "Show Import in Views"
msgstr ""

#: common/models.py:753
msgid "Display the import wizard in some part views"
msgstr ""

#: common/models.py:759
msgid "Show Price in Forms"
msgstr ""

#: common/models.py:760
msgid "Display part price in some forms"
msgstr ""

#: common/models.py:771
msgid "Show Price in BOM"
msgstr ""

#: common/models.py:772
msgid "Include pricing information in BOM tables"
msgstr ""

#: common/models.py:778
msgid "Show related parts"
msgstr ""

#: common/models.py:779
msgid "Display related parts for a part"
msgstr ""

#: common/models.py:785
msgid "Create initial stock"
msgstr ""

#: common/models.py:786
msgid "Create initial stock on part creation"
msgstr ""

#: common/models.py:792
msgid "Internal Prices"
msgstr ""

#: common/models.py:793
msgid "Enable internal prices for parts"
msgstr ""

#: common/models.py:799
msgid "Internal Price as BOM-Price"
msgstr ""

#: common/models.py:800
msgid "Use the internal price (if set) in BOM-price calculations"
msgstr ""

#: common/models.py:806
msgid "Part Name Display Format"
msgstr ""

#: common/models.py:807
msgid "Format to display the part name"
msgstr ""

#: common/models.py:814
msgid "Enable Reports"
msgstr ""

#: common/models.py:815
msgid "Enable generation of reports"
msgstr ""

#: common/models.py:821 templates/stats.html:25
msgid "Debug Mode"
msgstr ""

#: common/models.py:822
msgid "Generate reports in debug mode (HTML output)"
msgstr ""

#: common/models.py:828
msgid "Page Size"
msgstr ""

#: common/models.py:829
msgid "Default page size for PDF reports"
msgstr ""

#: common/models.py:839
msgid "Test Reports"
msgstr ""

#: common/models.py:840
msgid "Enable generation of test reports"
msgstr ""

#: common/models.py:846
msgid "Stock Expiry"
msgstr ""

#: common/models.py:847
msgid "Enable stock expiry functionality"
msgstr ""

#: common/models.py:853
msgid "Sell Expired Stock"
msgstr ""

#: common/models.py:854
msgid "Allow sale of expired stock"
msgstr ""

#: common/models.py:860
msgid "Stock Stale Time"
msgstr ""

#: common/models.py:861
msgid "Number of days stock items are considered stale before expiring"
msgstr ""

#: common/models.py:863
msgid "days"
msgstr ""

#: common/models.py:868
msgid "Build Expired Stock"
msgstr ""

#: common/models.py:869
msgid "Allow building with expired stock"
msgstr ""

#: common/models.py:875
msgid "Stock Ownership Control"
msgstr ""

#: common/models.py:876
msgid "Enable ownership control over stock locations and items"
msgstr ""

#: common/models.py:882
msgid "Group by Part"
msgstr ""

#: common/models.py:883
msgid "Group stock items by part reference in table views"
msgstr ""

#: common/models.py:889
msgid "Build Order Reference Prefix"
msgstr ""

#: common/models.py:890
msgid "Prefix value for build order reference"
msgstr ""

#: common/models.py:895
msgid "Build Order Reference Regex"
msgstr ""

#: common/models.py:896
msgid "Regular expression pattern for matching build order reference"
msgstr ""

#: common/models.py:900
msgid "Sales Order Reference Prefix"
msgstr ""

#: common/models.py:901
msgid "Prefix value for sales order reference"
msgstr ""

#: common/models.py:906
msgid "Purchase Order Reference Prefix"
msgstr ""

#: common/models.py:907
msgid "Prefix value for purchase order reference"
msgstr ""

#: common/models.py:913
msgid "Enable password forgot"
msgstr ""

#: common/models.py:914
msgid "Enable password forgot function on the login pages"
msgstr ""

#: common/models.py:919
msgid "Enable registration"
msgstr ""

#: common/models.py:920
msgid "Enable self-registration for users on the login pages"
msgstr ""

#: common/models.py:925
msgid "Enable SSO"
msgstr ""

#: common/models.py:926
msgid "Enable SSO on the login pages"
msgstr ""

#: common/models.py:931
msgid "Email required"
msgstr ""

#: common/models.py:932
msgid "Require user to supply mail on signup"
msgstr ""

#: common/models.py:937
msgid "Auto-fill SSO users"
msgstr ""

#: common/models.py:938
msgid "Automatically fill out user-details from SSO account-data"
msgstr ""

#: common/models.py:943
msgid "Mail twice"
msgstr ""

#: common/models.py:944
msgid "On signup ask users twice for their mail"
msgstr ""

#: common/models.py:949
msgid "Password twice"
msgstr ""

#: common/models.py:950
msgid "On signup ask users twice for their password"
msgstr ""

#: common/models.py:955
msgid "Group on signup"
msgstr ""

#: common/models.py:956
msgid "Group to which new users are assigned on registration"
msgstr ""

#: common/models.py:1001
msgid "Show subscribed parts"
msgstr ""

#: common/models.py:1002
msgid "Show subscribed parts on the homepage"
msgstr ""

#: common/models.py:1007
msgid "Show subscribed categories"
msgstr ""

#: common/models.py:1008
msgid "Show subscribed part categories on the homepage"
msgstr ""

#: common/models.py:1013
msgid "Show latest parts"
msgstr ""

#: common/models.py:1014
msgid "Show latest parts on the homepage"
msgstr ""

#: common/models.py:1019
msgid "Recent Part Count"
msgstr ""

#: common/models.py:1020
msgid "Number of recent parts to display on index page"
msgstr ""

#: common/models.py:1026
msgid "Show unvalidated BOMs"
msgstr ""

#: common/models.py:1027
msgid "Show BOMs that await validation on the homepage"
msgstr ""

#: common/models.py:1032
msgid "Show recent stock changes"
msgstr ""

#: common/models.py:1033
msgid "Show recently changed stock items on the homepage"
msgstr ""

#: common/models.py:1038
msgid "Recent Stock Count"
msgstr ""

#: common/models.py:1039
msgid "Number of recent stock items to display on index page"
msgstr ""

#: common/models.py:1044
msgid "Show low stock"
msgstr ""

#: common/models.py:1045
msgid "Show low stock items on the homepage"
msgstr ""

#: common/models.py:1050
msgid "Show depleted stock"
msgstr ""

#: common/models.py:1051
msgid "Show depleted stock items on the homepage"
msgstr ""

#: common/models.py:1056
msgid "Show needed stock"
msgstr ""

#: common/models.py:1057
msgid "Show stock items needed for builds on the homepage"
msgstr ""

#: common/models.py:1062
msgid "Show expired stock"
msgstr ""

#: common/models.py:1063
msgid "Show expired stock items on the homepage"
msgstr ""

#: common/models.py:1068
msgid "Show stale stock"
msgstr ""

#: common/models.py:1069
msgid "Show stale stock items on the homepage"
msgstr ""

#: common/models.py:1074
msgid "Show pending builds"
msgstr ""

#: common/models.py:1075
msgid "Show pending builds on the homepage"
msgstr ""

#: common/models.py:1080
msgid "Show overdue builds"
msgstr ""

#: common/models.py:1081
msgid "Show overdue builds on the homepage"
msgstr ""

#: common/models.py:1086
msgid "Show outstanding POs"
msgstr ""

#: common/models.py:1087
msgid "Show outstanding POs on the homepage"
msgstr ""

#: common/models.py:1092
msgid "Show overdue POs"
msgstr ""

#: common/models.py:1093
msgid "Show overdue POs on the homepage"
msgstr ""

#: common/models.py:1098
msgid "Show outstanding SOs"
msgstr ""

#: common/models.py:1099
msgid "Show outstanding SOs on the homepage"
msgstr ""

#: common/models.py:1104
msgid "Show overdue SOs"
msgstr ""

#: common/models.py:1105
msgid "Show overdue SOs on the homepage"
msgstr ""

#: common/models.py:1111
msgid "Inline label display"
msgstr ""

#: common/models.py:1112
msgid "Display PDF labels in the browser, instead of downloading as a file"
msgstr ""

#: common/models.py:1118
msgid "Inline report display"
msgstr ""

#: common/models.py:1119
msgid "Display PDF reports in the browser, instead of downloading as a file"
msgstr ""

#: common/models.py:1125
msgid "Search Preview Results"
msgstr ""

#: common/models.py:1126
msgid "Number of results to show in search preview window"
msgstr ""

#: common/models.py:1132
msgid "Search Show Stock"
msgstr ""

#: common/models.py:1133
msgid "Display stock levels in search preview window"
msgstr ""

#: common/models.py:1139
msgid "Hide Inactive Parts"
msgstr ""

#: common/models.py:1140
msgid "Hide inactive parts in search preview window"
msgstr ""

#: common/models.py:1146
msgid "Show Quantity in Forms"
msgstr ""

#: common/models.py:1147
msgid "Display available part quantity in some forms"
msgstr ""

#: common/models.py:1153
msgid "Escape Key Closes Forms"
msgstr ""

#: common/models.py:1154
msgid "Use the escape key to close modal forms"
msgstr ""

#: common/models.py:1160
msgid "Fixed Navbar"
msgstr ""

#: common/models.py:1161
msgid "InvenTree navbar position is fixed to the top of the screen"
msgstr ""

#: common/models.py:1226 company/forms.py:43
msgid "Price break quantity"
msgstr ""

#: common/models.py:1233 company/serializers.py:264
#: company/templates/company/supplier_part.html:256
#: templates/js/translated/part.js:1620
msgid "Price"
msgstr ""

#: common/models.py:1234
msgid "Unit price at specified quantity"
msgstr ""

#: common/views.py:93 order/templates/order/order_wizard/po_upload.html:42
#: order/templates/order/po_navbar.html:19
#: order/templates/order/po_navbar.html:22
#: order/templates/order/purchase_order_detail.html:24 order/views.py:289
#: part/templates/part/bom_upload/upload_file.html:52
#: part/templates/part/import_wizard/part_upload.html:45 part/views.py:212
#: part/views.py:854
msgid "Upload File"
msgstr ""

#: common/views.py:94 order/templates/order/order_wizard/match_fields.html:52
#: order/views.py:290 part/templates/part/bom_upload/match_fields.html:52
#: part/templates/part/import_wizard/ajax_match_fields.html:45
#: part/templates/part/import_wizard/match_fields.html:52 part/views.py:213
#: part/views.py:855
msgid "Match Fields"
msgstr ""

#: common/views.py:95
msgid "Match Items"
msgstr ""

#: common/views.py:440
msgid "Fields matching failed"
msgstr ""

#: common/views.py:495
msgid "Parts imported"
msgstr ""

#: common/views.py:517 order/templates/order/order_wizard/match_fields.html:27
#: order/templates/order/order_wizard/match_parts.html:19
#: order/templates/order/order_wizard/po_upload.html:40
#: part/templates/part/bom_upload/match_fields.html:27
#: part/templates/part/bom_upload/match_parts.html:19
#: part/templates/part/bom_upload/upload_file.html:50
#: part/templates/part/import_wizard/match_fields.html:27
#: part/templates/part/import_wizard/match_references.html:19
#: part/templates/part/import_wizard/part_upload.html:43
msgid "Previous Step"
msgstr ""

#: company/forms.py:24 part/forms.py:46
msgid "URL"
msgstr ""

#: company/forms.py:25 part/forms.py:47
msgid "Image URL"
msgstr ""

#: company/models.py:105
msgid "Company description"
msgstr ""

#: company/models.py:106
msgid "Description of the company"
msgstr ""

#: company/models.py:112 company/templates/company/company_base.html:70
#: templates/js/translated/company.js:349
msgid "Website"
msgstr ""

#: company/models.py:113
msgid "Company website URL"
msgstr ""

#: company/models.py:117 company/templates/company/company_base.html:88
msgid "Address"
msgstr ""

#: company/models.py:118
msgid "Company address"
msgstr ""

#: company/models.py:121
msgid "Phone number"
msgstr ""

#: company/models.py:122
msgid "Contact phone number"
msgstr ""

#: company/models.py:125 company/templates/company/company_base.html:102
#: templates/InvenTree/settings/user.html:46
msgid "Email"
msgstr ""

#: company/models.py:125
msgid "Contact email address"
msgstr ""

#: company/models.py:128 company/templates/company/company_base.html:109
msgid "Contact"
msgstr ""

#: company/models.py:129
msgid "Point of contact"
msgstr ""

#: company/models.py:131 company/models.py:348 company/models.py:564
#: order/models.py:163 part/models.py:797
#: report/templates/report/inventree_build_order_base.html:165
#: templates/js/translated/company.js:537
#: templates/js/translated/company.js:826 templates/js/translated/part.js:1077
msgid "Link"
msgstr ""

#: company/models.py:131
msgid "Link to external company information"
msgstr ""

#: company/models.py:139 part/models.py:807
msgid "Image"
msgstr ""

#: company/models.py:144
msgid "is customer"
msgstr ""

#: company/models.py:144
msgid "Do you sell items to this company?"
msgstr ""

#: company/models.py:146
msgid "is supplier"
msgstr ""

#: company/models.py:146
msgid "Do you purchase items from this company?"
msgstr ""

#: company/models.py:148
msgid "is manufacturer"
msgstr ""

#: company/models.py:148
msgid "Does this company manufacture parts?"
msgstr ""

#: company/models.py:152 company/serializers.py:270
#: company/templates/company/company_base.html:76 stock/serializers.py:172
msgid "Currency"
msgstr ""

#: company/models.py:155
msgid "Default currency used for this company"
msgstr ""

#: company/models.py:320 company/models.py:535 stock/models.py:484
#: stock/templates/stock/item_base.html:224
msgid "Base Part"
msgstr ""

#: company/models.py:324 company/models.py:539 order/views.py:912
msgid "Select part"
msgstr ""

#: company/models.py:335 company/templates/company/company_base.html:116
#: company/templates/company/manufacturer_part.html:93
#: company/templates/company/supplier_part.html:104
#: stock/templates/stock/item_base.html:353
#: templates/js/translated/company.js:333
#: templates/js/translated/company.js:514
#: templates/js/translated/company.js:797 templates/js/translated/part.js:229
msgid "Manufacturer"
msgstr ""

#: company/models.py:336 templates/js/translated/part.js:230
msgid "Select manufacturer"
msgstr ""

#: company/models.py:342 company/templates/company/manufacturer_part.html:97
#: company/templates/company/supplier_part.html:112
#: templates/js/translated/company.js:530
#: templates/js/translated/company.js:815 templates/js/translated/order.js:852
#: templates/js/translated/part.js:240
msgid "MPN"
msgstr ""

#: company/models.py:343 templates/js/translated/part.js:241
msgid "Manufacturer Part Number"
msgstr ""

#: company/models.py:349
msgid "URL for external manufacturer part link"
msgstr ""

#: company/models.py:355
msgid "Manufacturer part description"
msgstr ""

#: company/models.py:409 company/models.py:558
#: company/templates/company/manufacturer_part.html:6
#: company/templates/company/manufacturer_part.html:23
#: stock/templates/stock/item_base.html:363
msgid "Manufacturer Part"
msgstr "メーカー・パーツ"

#: company/models.py:416
msgid "Parameter name"
msgstr ""

#: company/models.py:422
#: report/templates/report/inventree_test_report_base.html:90
#: stock/models.py:1867 templates/js/translated/company.js:644
#: templates/js/translated/part.js:645 templates/js/translated/stock.js:848
msgid "Value"
msgstr ""

#: company/models.py:423
msgid "Parameter value"
msgstr ""

#: company/models.py:429 part/models.py:882 part/models.py:2397
#: part/templates/part/detail.html:59
#: templates/InvenTree/settings/settings.html:264
#: templates/js/translated/company.js:650 templates/js/translated/part.js:651
msgid "Units"
msgstr ""

#: company/models.py:430
msgid "Parameter units"
msgstr ""

#: company/models.py:502
msgid "Linked manufacturer part must reference the same base part"
msgstr ""

#: company/models.py:545 company/templates/company/company_base.html:121
#: company/templates/company/supplier_part.html:94 order/models.py:263
#: order/templates/order/order_base.html:108
#: order/templates/order/order_wizard/select_pos.html:30 part/bom.py:219
#: part/bom.py:247 stock/templates/stock/item_base.html:370
#: templates/js/translated/company.js:337
#: templates/js/translated/company.js:771 templates/js/translated/order.js:660
#: templates/js/translated/part.js:210
msgid "Supplier"
msgstr ""

#: company/models.py:546 templates/js/translated/part.js:211
msgid "Select supplier"
msgstr ""

#: company/models.py:551 company/templates/company/supplier_part.html:98
#: part/bom.py:220 part/bom.py:248 templates/js/translated/order.js:839
#: templates/js/translated/part.js:221
msgid "SKU"
msgstr ""

#: company/models.py:552 templates/js/translated/part.js:222
msgid "Supplier stock keeping unit"
msgstr ""

#: company/models.py:559
msgid "Select manufacturer part"
msgstr ""

#: company/models.py:565
msgid "URL for external supplier part link"
msgstr ""

#: company/models.py:571
msgid "Supplier part description"
msgstr ""

#: company/models.py:576 company/templates/company/supplier_part.html:126
#: part/models.py:2588 report/templates/report/inventree_po_report.html:93
#: report/templates/report/inventree_so_report.html:93
msgid "Note"
msgstr ""

#: company/models.py:580 part/models.py:1748
msgid "base cost"
msgstr ""

#: company/models.py:580 part/models.py:1748
msgid "Minimum charge (e.g. stocking fee)"
msgstr ""

#: company/models.py:582 company/templates/company/supplier_part.html:119
#: stock/models.py:507 stock/templates/stock/item_base.html:311
#: templates/js/translated/company.js:847 templates/js/translated/stock.js:1336
msgid "Packaging"
msgstr ""

#: company/models.py:582
msgid "Part packaging"
msgstr ""

#: company/models.py:584 part/models.py:1750
msgid "multiple"
msgstr ""

#: company/models.py:584
msgid "Order multiple"
msgstr ""

#: company/serializers.py:70
msgid "Default currency used for this supplier"
msgstr ""

#: company/serializers.py:71
msgid "Currency Code"
msgstr ""

#: company/templates/company/company_base.html:8
#: company/templates/company/company_base.html:12
#: templates/InvenTree/search.html:182 templates/js/translated/company.js:322
msgid "Company"
msgstr ""

#: company/templates/company/company_base.html:22
#: templates/js/translated/order.js:121
msgid "Create Purchase Order"
msgstr ""

#: company/templates/company/company_base.html:27
msgid "Edit company information"
msgstr ""

#: company/templates/company/company_base.html:32
#: company/templates/company/company_base.html:148
msgid "Delete Company"
msgstr ""

#: company/templates/company/company_base.html:48
#: part/templates/part/part_thumb.html:12
msgid "Upload new image"
msgstr ""

#: company/templates/company/company_base.html:51
#: part/templates/part/part_thumb.html:14
msgid "Download image from URL"
msgstr ""

#: company/templates/company/company_base.html:81
msgid "Uses default currency"
msgstr ""

#: company/templates/company/company_base.html:95
msgid "Phone"
msgstr ""

#: company/templates/company/company_base.html:126 order/models.py:567
#: order/templates/order/sales_order_base.html:114 stock/models.py:525
#: stock/models.py:526 stock/templates/stock/item_base.html:263
#: templates/js/translated/company.js:329 templates/js/translated/order.js:1051
#: templates/js/translated/stock.js:1972
msgid "Customer"
msgstr ""

#: company/templates/company/company_base.html:194
#: part/templates/part/part_base.html:342
msgid "Upload Image"
msgstr ""

#: company/templates/company/detail.html:15
#: company/templates/company/manufacturer_part_sidebar.html:7
#: templates/InvenTree/search.html:124
msgid "Supplier Parts"
msgstr "サプライヤー・パーツ"

#: company/templates/company/detail.html:19
#: order/templates/order/order_wizard/select_parts.html:44
msgid "Create new supplier part"
msgstr "新しいサプライヤー・パーツを作成"

#: company/templates/company/detail.html:20
#: company/templates/company/manufacturer_part.html:112
#: part/templates/part/detail.html:440
msgid "New Supplier Part"
msgstr "新しいサプライヤー・パーツ"

#: company/templates/company/detail.html:32
#: company/templates/company/detail.html:79
#: company/templates/company/manufacturer_part.html:121
#: company/templates/company/manufacturer_part.html:150
#: part/templates/part/category.html:160 part/templates/part/detail.html:449
#: part/templates/part/detail.html:477
msgid "Options"
msgstr ""

#: company/templates/company/detail.html:37
#: company/templates/company/detail.html:84
#: part/templates/part/category.html:166
msgid "Order parts"
msgstr "パーツの注文"

#: company/templates/company/detail.html:42
#: company/templates/company/detail.html:89
msgid "Delete parts"
msgstr "パーツを削除"

#: company/templates/company/detail.html:43
#: company/templates/company/detail.html:90
msgid "Delete Parts"
msgstr "パーツを削除"

#: company/templates/company/detail.html:62 templates/InvenTree/search.html:109
msgid "Manufacturer Parts"
msgstr "メーカー・パーツ"

#: company/templates/company/detail.html:66
msgid "Create new manufacturer part"
msgstr "新しいメーカー・パーツを作成"

#: company/templates/company/detail.html:67 part/templates/part/detail.html:467
msgid "New Manufacturer Part"
msgstr "新しいメーカ―・パーツ"

#: company/templates/company/detail.html:107
msgid "Supplier Stock"
msgstr ""

#: company/templates/company/detail.html:117
#: company/templates/company/sidebar.html:12
#: company/templates/company/supplier_part_sidebar.html:7
#: order/templates/order/order_base.html:13
#: order/templates/order/purchase_orders.html:8
#: order/templates/order/purchase_orders.html:12
#: part/templates/part/detail.html:171 part/templates/part/part_sidebar.html:35
#: templates/InvenTree/index.html:252 templates/InvenTree/search.html:203
#: templates/InvenTree/settings/sidebar.html:44 templates/navbar.html:45
#: users/models.py:45
msgid "Purchase Orders"
msgstr ""

#: company/templates/company/detail.html:121
#: order/templates/order/purchase_orders.html:17
msgid "Create new purchase order"
msgstr ""

#: company/templates/company/detail.html:122
#: order/templates/order/purchase_orders.html:18
msgid "New Purchase Order"
msgstr ""

#: company/templates/company/detail.html:143
#: company/templates/company/sidebar.html:20
#: order/templates/order/sales_order_base.html:13
#: order/templates/order/sales_orders.html:8
#: order/templates/order/sales_orders.html:15
#: part/templates/part/detail.html:194 part/templates/part/part_sidebar.html:39
#: templates/InvenTree/index.html:283 templates/InvenTree/search.html:223
#: templates/InvenTree/settings/sidebar.html:46 templates/navbar.html:56
#: users/models.py:46
msgid "Sales Orders"
msgstr ""

#: company/templates/company/detail.html:147
#: order/templates/order/sales_orders.html:20
msgid "Create new sales order"
msgstr ""

#: company/templates/company/detail.html:148
#: order/templates/order/sales_orders.html:21
msgid "New Sales Order"
msgstr ""

#: company/templates/company/detail.html:168
#: templates/js/translated/build.js:999
msgid "Assigned Stock"
msgstr ""

#: company/templates/company/detail.html:184
msgid "Company Notes"
msgstr ""

#: company/templates/company/detail.html:383
#: company/templates/company/manufacturer_part.html:209
#: part/templates/part/detail.html:520
msgid "Delete Supplier Parts?"
msgstr ""

#: company/templates/company/detail.html:384
#: company/templates/company/manufacturer_part.html:210
#: part/templates/part/detail.html:521
msgid "All selected supplier parts will be deleted"
msgstr ""

#: company/templates/company/index.html:8
msgid "Supplier List"
msgstr ""

#: company/templates/company/manufacturer_part.html:14 company/views.py:55
#: part/templates/part/prices.html:167 templates/InvenTree/search.html:184
#: templates/navbar.html:44
msgid "Manufacturers"
msgstr ""

#: company/templates/company/manufacturer_part.html:35
#: company/templates/company/supplier_part.html:34
#: company/templates/company/supplier_part.html:159
#: part/templates/part/detail.html:174 part/templates/part/part_base.html:76
msgid "Order part"
msgstr "パーツの注文"

#: company/templates/company/manufacturer_part.html:40
#: templates/js/translated/company.js:562
msgid "Edit manufacturer part"
msgstr "メーカー・パーツの編集"

#: company/templates/company/manufacturer_part.html:44
#: templates/js/translated/company.js:563
msgid "Delete manufacturer part"
msgstr "メーカー・パーツを削除"

#: company/templates/company/manufacturer_part.html:70
#: company/templates/company/supplier_part.html:71
msgid "Internal Part"
msgstr "内部パーツ"

#: company/templates/company/manufacturer_part.html:108
#: company/templates/company/supplier_part.html:15 company/views.py:49
#: part/templates/part/part_sidebar.html:33 part/templates/part/prices.html:163
#: templates/InvenTree/search.html:194 templates/navbar.html:43
msgid "Suppliers"
msgstr ""

#: company/templates/company/manufacturer_part.html:123
#: part/templates/part/detail.html:451
msgid "Delete supplier parts"
msgstr ""

#: company/templates/company/manufacturer_part.html:123
#: company/templates/company/manufacturer_part.html:152
#: company/templates/company/manufacturer_part.html:248
#: part/templates/part/detail.html:451 part/templates/part/detail.html:479
#: templates/js/translated/company.js:425 templates/js/translated/helpers.js:31
#: users/models.py:204
msgid "Delete"
msgstr ""

#: company/templates/company/manufacturer_part.html:137
#: company/templates/company/manufacturer_part_sidebar.html:5
#: part/templates/part/category_sidebar.html:17
#: part/templates/part/detail.html:277 part/templates/part/part_sidebar.html:10
msgid "Parameters"
msgstr ""

#: company/templates/company/manufacturer_part.html:141
#: part/templates/part/detail.html:282
#: templates/InvenTree/settings/category.html:12
#: templates/InvenTree/settings/part.html:65
msgid "New Parameter"
msgstr ""

#: company/templates/company/manufacturer_part.html:152
msgid "Delete parameters"
msgstr ""

#: company/templates/company/manufacturer_part.html:185
#: part/templates/part/detail.html:974
msgid "Add Parameter"
msgstr ""

#: company/templates/company/manufacturer_part.html:233
msgid "Selected parameters will be deleted"
msgstr ""

#: company/templates/company/manufacturer_part.html:245
msgid "Delete Parameters"
msgstr ""

#: company/templates/company/sidebar.html:6
<<<<<<< HEAD
#, fuzzy
#| msgid "Manufacturer Parts"
msgid "Manufactured Parts"
msgstr "メーカー・パーツ"

#: company/templates/company/sidebar.html:10
#, fuzzy
#| msgid "Supplier Parts"
msgid "Supplied Parts"
msgstr "サプライヤー・パーツ"
=======
msgid "Manufactured Parts"
msgstr ""

#: company/templates/company/sidebar.html:10
msgid "Supplied Parts"
msgstr ""
>>>>>>> 3b79309e

#: company/templates/company/sidebar.html:16
msgid "Supplied Stock Items"
msgstr ""

#: company/templates/company/sidebar.html:22
msgid "Assigned Stock Items"
msgstr ""

#: company/templates/company/supplier_part.html:7
#: company/templates/company/supplier_part.html:24 stock/models.py:492
#: stock/templates/stock/item_base.html:375
#: templates/js/translated/company.js:787 templates/js/translated/stock.js:1293
msgid "Supplier Part"
msgstr ""

#: company/templates/company/supplier_part.html:38
#: templates/js/translated/company.js:860
msgid "Edit supplier part"
msgstr ""

#: company/templates/company/supplier_part.html:42
#: templates/js/translated/company.js:861
msgid "Delete supplier part"
msgstr ""

#: company/templates/company/supplier_part.html:138
#: company/templates/company/supplier_part_navbar.html:12
msgid "Supplier Part Stock"
msgstr ""

#: company/templates/company/supplier_part.html:141
#: part/templates/part/detail.html:127 stock/templates/stock/location.html:147
msgid "Create new stock item"
msgstr ""

#: company/templates/company/supplier_part.html:142
#: part/templates/part/detail.html:128 stock/templates/stock/location.html:148
#: templates/js/translated/stock.js:324
msgid "New Stock Item"
msgstr ""

#: company/templates/company/supplier_part.html:155
#: company/templates/company/supplier_part_navbar.html:19
msgid "Supplier Part Orders"
msgstr ""

#: company/templates/company/supplier_part.html:160
#: part/templates/part/detail.html:175
msgid "Order Part"
msgstr ""

#: company/templates/company/supplier_part.html:179
#: part/templates/part/prices.html:7
msgid "Pricing Information"
msgstr ""

#: company/templates/company/supplier_part.html:184
#: company/templates/company/supplier_part.html:290
#: part/templates/part/prices.html:271 part/views.py:1713
msgid "Add Price Break"
msgstr ""

#: company/templates/company/supplier_part.html:210
msgid "No price break information found"
msgstr ""

#: company/templates/company/supplier_part.html:224 part/views.py:1775
msgid "Delete Price Break"
msgstr ""

#: company/templates/company/supplier_part.html:238 part/views.py:1761
msgid "Edit Price Break"
msgstr ""

#: company/templates/company/supplier_part.html:263
msgid "Edit price break"
msgstr ""

#: company/templates/company/supplier_part.html:264
msgid "Delete price break"
msgstr ""

#: company/templates/company/supplier_part_navbar.html:15
#: part/templates/part/part_sidebar.html:16
#: stock/templates/stock/loc_link.html:3 stock/templates/stock/location.html:14
#: stock/templates/stock/stock_app_base.html:10
#: templates/InvenTree/search.html:156
#: templates/InvenTree/settings/sidebar.html:40
#: templates/js/translated/bom.js:216 templates/js/translated/part.js:427
#: templates/js/translated/part.js:562 templates/js/translated/part.js:878
#: templates/js/translated/part.js:1039 templates/js/translated/stock.js:479
#: templates/js/translated/stock.js:1132 templates/navbar.html:26
msgid "Stock"
msgstr ""

#: company/templates/company/supplier_part_navbar.html:22
msgid "Orders"
msgstr ""

#: company/templates/company/supplier_part_navbar.html:26
#: company/templates/company/supplier_part_sidebar.html:9
msgid "Supplier Part Pricing"
msgstr ""

#: company/templates/company/supplier_part_navbar.html:29
#: part/templates/part/part_sidebar.html:30
msgid "Pricing"
msgstr ""

#: company/templates/company/supplier_part_sidebar.html:5
#: stock/templates/stock/location.html:118
#: stock/templates/stock/location.html:132
#: stock/templates/stock/location.html:144
#: stock/templates/stock/location_sidebar.html:7
#: templates/InvenTree/search.html:158 templates/js/translated/stock.js:1871
#: templates/stats.html:93 templates/stats.html:102 users/models.py:43
msgid "Stock Items"
msgstr ""

#: company/views.py:50
msgid "New Supplier"
msgstr ""

#: company/views.py:56
msgid "New Manufacturer"
msgstr ""

#: company/views.py:61 templates/InvenTree/search.html:214
#: templates/navbar.html:55
msgid "Customers"
msgstr ""

#: company/views.py:62
msgid "New Customer"
msgstr ""

#: company/views.py:69
msgid "Companies"
msgstr ""

#: company/views.py:70
msgid "New Company"
msgstr ""

#: company/views.py:129 part/views.py:580
msgid "Download Image"
msgstr ""

#: company/views.py:158 part/views.py:612
msgid "Image size exceeds maximum allowable size for download"
msgstr ""

#: company/views.py:165 part/views.py:619
#, python-brace-format
msgid "Invalid response: {code}"
msgstr ""

#: company/views.py:174 part/views.py:628
msgid "Supplied URL is not a valid image file"
msgstr ""

#: label/api.py:57 report/api.py:201
msgid "No valid objects provided to template"
msgstr ""

#: label/models.py:113
msgid "Label name"
msgstr ""

#: label/models.py:120
msgid "Label description"
msgstr ""

#: label/models.py:127
msgid "Label"
msgstr ""

#: label/models.py:128
msgid "Label template file"
msgstr ""

#: label/models.py:134 report/models.py:298
msgid "Enabled"
msgstr ""

#: label/models.py:135
msgid "Label template is enabled"
msgstr ""

#: label/models.py:140
msgid "Width [mm]"
msgstr ""

#: label/models.py:141
msgid "Label width, specified in mm"
msgstr ""

#: label/models.py:147
msgid "Height [mm]"
msgstr ""

#: label/models.py:148
msgid "Label height, specified in mm"
msgstr ""

#: label/models.py:154 report/models.py:291
msgid "Filename Pattern"
msgstr ""

#: label/models.py:155
msgid "Pattern for generating label filenames"
msgstr ""

#: label/models.py:258
msgid "Query filters (comma-separated list of key=value pairs),"
msgstr ""

#: label/models.py:259 label/models.py:319 label/models.py:366
#: report/models.py:322 report/models.py:457 report/models.py:495
msgid "Filters"
msgstr ""

#: label/models.py:318
msgid "Query filters (comma-separated list of key=value pairs"
msgstr ""

#: label/models.py:365
msgid "Part query filters (comma-separated value of key=value pairs)"
msgstr ""

#: order/forms.py:26 order/templates/order/order_base.html:52
msgid "Place order"
msgstr ""

#: order/forms.py:37 order/templates/order/order_base.html:59
msgid "Mark order as complete"
msgstr ""

#: order/forms.py:48 order/forms.py:59 order/templates/order/order_base.html:47
#: order/templates/order/sales_order_base.html:60
msgid "Cancel order"
msgstr ""

#: order/forms.py:70
msgid "Ship order"
msgstr ""

#: order/forms.py:98
msgid "Enter stock item serial numbers"
msgstr ""

#: order/forms.py:104
msgid "Enter quantity of stock items"
msgstr ""

#: order/models.py:161
msgid "Order description"
msgstr ""

#: order/models.py:163
msgid "Link to external page"
msgstr ""

#: order/models.py:171
msgid "Created By"
msgstr ""

#: order/models.py:178
msgid "User or group responsible for this order"
msgstr ""

#: order/models.py:183
msgid "Order notes"
msgstr ""

#: order/models.py:250 order/models.py:557
msgid "Order reference"
msgstr ""

#: order/models.py:255 order/models.py:572
msgid "Purchase order status"
msgstr ""

#: order/models.py:264
msgid "Company from which the items are being ordered"
msgstr ""

#: order/models.py:267 order/templates/order/order_base.html:114
#: templates/js/translated/order.js:669
msgid "Supplier Reference"
msgstr ""

#: order/models.py:267
msgid "Supplier order reference code"
msgstr ""

#: order/models.py:274
msgid "received by"
msgstr ""

#: order/models.py:279
msgid "Issue Date"
msgstr ""

#: order/models.py:280
msgid "Date order was issued"
msgstr ""

#: order/models.py:285
msgid "Target Delivery Date"
msgstr ""

#: order/models.py:286
msgid "Expected date for order delivery. Order will be overdue after this date."
msgstr ""

#: order/models.py:292
msgid "Date order was completed"
msgstr ""

#: order/models.py:321
msgid "Part supplier must match PO supplier"
msgstr ""

#: order/models.py:431
msgid "Quantity must be an integer"
msgstr ""

#: order/models.py:435
msgid "Quantity must be a positive number"
msgstr ""

#: order/models.py:568
msgid "Company to which the items are being sold"
msgstr ""

#: order/models.py:574
msgid "Customer Reference "
msgstr ""

#: order/models.py:574
msgid "Customer order reference code"
msgstr ""

#: order/models.py:579
msgid "Target date for order completion. Order will be overdue after this date."
msgstr ""

#: order/models.py:582 templates/js/translated/order.js:1092
msgid "Shipment Date"
msgstr ""

#: order/models.py:589
msgid "shipped by"
msgstr ""

#: order/models.py:633
msgid "SalesOrder cannot be shipped as it is not currently pending"
msgstr ""

#: order/models.py:730
msgid "Item quantity"
msgstr ""

#: order/models.py:736
msgid "Line item reference"
msgstr ""

#: order/models.py:738
msgid "Line item notes"
msgstr ""

#: order/models.py:768 order/models.py:856
#: templates/js/translated/order.js:1144
msgid "Order"
msgstr ""

#: order/models.py:769 order/templates/order/order_base.html:9
#: order/templates/order/order_base.html:18
#: report/templates/report/inventree_po_report.html:77
#: stock/templates/stock/item_base.html:325
#: templates/js/translated/order.js:638 templates/js/translated/stock.js:1270
#: templates/js/translated/stock.js:1953
msgid "Purchase Order"
msgstr ""

#: order/models.py:790
msgid "Supplier part"
msgstr ""

#: order/models.py:797 order/templates/order/order_base.html:147
#: order/templates/order/sales_order_base.html:154
#: templates/js/translated/order.js:429 templates/js/translated/order.js:932
msgid "Received"
msgstr ""

#: order/models.py:798
msgid "Number of items received"
msgstr ""

#: order/models.py:805 part/templates/part/prices.html:176 stock/models.py:619
#: stock/serializers.py:163 stock/templates/stock/item_base.html:332
#: templates/js/translated/stock.js:1324
msgid "Purchase Price"
msgstr ""

#: order/models.py:806
msgid "Unit purchase price"
msgstr ""

#: order/models.py:814
msgid "Where does the Purchaser want this item to be stored?"
msgstr ""

#: order/models.py:866 part/templates/part/part_pricing.html:112
#: part/templates/part/prices.html:116 part/templates/part/prices.html:284
msgid "Sale Price"
msgstr ""

#: order/models.py:867
msgid "Unit sale price"
msgstr ""

#: order/models.py:946 order/models.py:948
msgid "Stock item has not been assigned"
msgstr ""

#: order/models.py:952
msgid "Cannot allocate stock item to a line with a different part"
msgstr ""

#: order/models.py:954
msgid "Cannot allocate stock to a line without a part"
msgstr ""

#: order/models.py:957
msgid "Allocation quantity cannot exceed stock quantity"
msgstr ""

#: order/models.py:961
msgid "StockItem is over-allocated"
msgstr ""

#: order/models.py:967
msgid "Quantity must be 1 for serialized stock item"
msgstr ""

#: order/models.py:975
msgid "Line"
msgstr ""

#: order/models.py:987
msgid "Item"
msgstr ""

#: order/models.py:988
msgid "Select stock item to allocate"
msgstr ""

#: order/models.py:991
msgid "Enter stock allocation quantity"
msgstr ""

#: order/serializers.py:167
msgid "Purchase price currency"
msgstr ""

#: order/serializers.py:202
msgid "Line Item"
msgstr ""

#: order/serializers.py:208
msgid "Line item does not match purchase order"
msgstr ""

#: order/serializers.py:218 order/serializers.py:286
msgid "Select destination location for received items"
msgstr ""

#: order/serializers.py:242
msgid "Barcode Hash"
msgstr ""

#: order/serializers.py:243
msgid "Unique identifier field"
msgstr ""

#: order/serializers.py:260
msgid "Barcode is already in use"
msgstr ""

#: order/serializers.py:298
msgid "Line items must be provided"
msgstr ""

#: order/serializers.py:315
msgid "Destination location must be specified"
msgstr ""

#: order/serializers.py:326
msgid "Supplied barcode values must be unique"
msgstr ""

#: order/serializers.py:568
msgid "Sale price currency"
msgstr ""

#: order/templates/order/delete_attachment.html:5
#: stock/templates/stock/attachment_delete.html:5
msgid "Are you sure you want to delete this attachment?"
msgstr ""

#: order/templates/order/order_base.html:33
msgid "Print purchase order report"
msgstr ""

#: order/templates/order/order_base.html:35
#: order/templates/order/sales_order_base.html:45
msgid "Export order to file"
msgstr ""

#: order/templates/order/order_base.html:41
#: order/templates/order/sales_order_base.html:54
msgid "Order actions"
msgstr ""

#: order/templates/order/order_base.html:45
#: order/templates/order/sales_order_base.html:58
msgid "Edit order"
msgstr ""

#: order/templates/order/order_base.html:56
msgid "Receive items"
msgstr ""

#: order/templates/order/order_base.html:93
#: order/templates/order/sales_order_base.html:98
msgid "Order Reference"
msgstr ""

#: order/templates/order/order_base.html:98
#: order/templates/order/sales_order_base.html:103
msgid "Order Status"
msgstr ""

#: order/templates/order/order_base.html:133
#: report/templates/report/inventree_build_order_base.html:122
msgid "Issued"
msgstr ""

#: order/templates/order/order_base.html:203
msgid "Edit Purchase Order"
msgstr ""

#: order/templates/order/order_cancel.html:8
msgid "Cancelling this order means that the order and line items will no longer be editable."
msgstr ""

#: order/templates/order/order_complete.html:7
msgid "Mark this order as complete?"
msgstr ""

#: order/templates/order/order_complete.html:10
msgid "This order has line items which have not been marked as received."
msgstr ""

#: order/templates/order/order_complete.html:11
msgid "Completing this order means that the order and line items will no longer be editable."
msgstr ""

#: order/templates/order/order_issue.html:8
msgid "After placing this purchase order, line items will no longer be editable."
msgstr ""

#: order/templates/order/order_wizard/match_fields.html:9
#: part/templates/part/bom_upload/match_fields.html:9
#: part/templates/part/import_wizard/ajax_match_fields.html:9
#: part/templates/part/import_wizard/match_fields.html:9
msgid "Missing selections for the following required columns"
msgstr ""

#: order/templates/order/order_wizard/match_fields.html:20
#: part/templates/part/bom_upload/match_fields.html:20
#: part/templates/part/import_wizard/ajax_match_fields.html:20
#: part/templates/part/import_wizard/match_fields.html:20
msgid "Duplicate selections found, see below. Fix them then retry submitting."
msgstr ""

#: order/templates/order/order_wizard/match_fields.html:29
#: order/templates/order/order_wizard/match_parts.html:21
#: part/templates/part/bom_upload/match_fields.html:29
#: part/templates/part/bom_upload/match_parts.html:21
#: part/templates/part/import_wizard/match_fields.html:29
#: part/templates/part/import_wizard/match_references.html:21
msgid "Submit Selections"
msgstr ""

#: order/templates/order/order_wizard/match_fields.html:35
#: part/templates/part/bom_upload/match_fields.html:35
#: part/templates/part/import_wizard/ajax_match_fields.html:28
#: part/templates/part/import_wizard/match_fields.html:35
msgid "File Fields"
msgstr ""

#: order/templates/order/order_wizard/match_fields.html:42
#: part/templates/part/bom_upload/match_fields.html:42
#: part/templates/part/import_wizard/ajax_match_fields.html:35
#: part/templates/part/import_wizard/match_fields.html:42
msgid "Remove column"
msgstr ""

#: order/templates/order/order_wizard/match_fields.html:60
#: part/templates/part/bom_upload/match_fields.html:60
#: part/templates/part/import_wizard/ajax_match_fields.html:53
#: part/templates/part/import_wizard/match_fields.html:60
msgid "Duplicate selection"
msgstr ""

#: order/templates/order/order_wizard/match_fields.html:71
#: order/templates/order/order_wizard/match_parts.html:52
#: part/templates/part/bom_upload/match_fields.html:71
#: part/templates/part/bom_upload/match_parts.html:53
#: part/templates/part/import_wizard/ajax_match_fields.html:64
#: part/templates/part/import_wizard/ajax_match_references.html:42
#: part/templates/part/import_wizard/match_fields.html:71
#: part/templates/part/import_wizard/match_references.html:49
#: templates/js/translated/build.js:240 templates/js/translated/build.js:1251
#: templates/js/translated/order.js:377
msgid "Remove row"
msgstr ""

#: order/templates/order/order_wizard/match_parts.html:12
#: part/templates/part/bom_upload/match_parts.html:12
#: part/templates/part/import_wizard/ajax_match_references.html:12
#: part/templates/part/import_wizard/match_references.html:12
msgid "Errors exist in the submitted data"
msgstr ""

#: order/templates/order/order_wizard/match_parts.html:28
#: part/templates/part/bom_upload/match_parts.html:28
#: part/templates/part/import_wizard/ajax_match_references.html:21
#: part/templates/part/import_wizard/match_references.html:28
msgid "Row"
msgstr ""

#: order/templates/order/order_wizard/match_parts.html:29
msgid "Select Supplier Part"
msgstr ""

#: order/templates/order/order_wizard/po_upload.html:11
msgid "Upload File for Purchase Order"
msgstr ""

#: order/templates/order/order_wizard/po_upload.html:18
#: part/templates/part/bom_upload/upload_file.html:21
#: part/templates/part/import_wizard/ajax_part_upload.html:10
#: part/templates/part/import_wizard/part_upload.html:21
#, python-format
msgid "Step %(step)s of %(count)s"
msgstr ""

#: order/templates/order/order_wizard/po_upload.html:48
msgid "Order is already processed. Files cannot be uploaded."
msgstr ""

#: order/templates/order/order_wizard/select_parts.html:11
msgid "Step 1 of 2 - Select Part Suppliers"
msgstr ""

#: order/templates/order/order_wizard/select_parts.html:16
msgid "Select suppliers"
msgstr ""

#: order/templates/order/order_wizard/select_parts.html:20
msgid "No purchaseable parts selected"
msgstr "購入可能なパーツが選択されていません"

#: order/templates/order/order_wizard/select_parts.html:33
msgid "Select Supplier"
msgstr ""

#: order/templates/order/order_wizard/select_parts.html:57
msgid "No price"
msgstr ""

#: order/templates/order/order_wizard/select_parts.html:65
#, python-format
msgid "Select a supplier for <em>%(name)s</em>"
msgstr ""

#: order/templates/order/order_wizard/select_parts.html:77
#: part/templates/part/set_category.html:32
msgid "Remove part"
msgstr ""

#: order/templates/order/order_wizard/select_pos.html:8
msgid "Step 2 of 2 - Select Purchase Orders"
msgstr ""

#: order/templates/order/order_wizard/select_pos.html:12
msgid "Select existing purchase orders, or create new orders."
msgstr ""

#: order/templates/order/order_wizard/select_pos.html:31
#: templates/js/translated/order.js:695 templates/js/translated/order.js:1097
msgid "Items"
msgstr ""

#: order/templates/order/order_wizard/select_pos.html:32
msgid "Select Purchase Order"
msgstr ""

#: order/templates/order/order_wizard/select_pos.html:45
#, python-format
msgid "Create new purchase order for %(name)s"
msgstr ""

#: order/templates/order/order_wizard/select_pos.html:68
#, python-format
msgid "Select a purchase order for %(name)s"
msgstr ""

#: order/templates/order/po_attachments.html:12
#: order/templates/order/po_navbar.html:32
msgid "Purchase Order Attachments"
msgstr ""

#: order/templates/order/po_navbar.html:12
msgid "Purchase Order Details"
msgstr ""

#: order/templates/order/po_navbar.html:15
#: part/templates/part/part_sidebar.html:8
#: templates/js/translated/stock.js:1919
msgid "Details"
msgstr ""

#: order/templates/order/po_navbar.html:26
msgid "Received Stock Items"
msgstr ""

#: order/templates/order/po_navbar.html:29
#: order/templates/order/po_received_items.html:12
#: order/templates/order/purchase_order_detail.html:50
msgid "Received Items"
msgstr ""

#: order/templates/order/po_sidebar.html:5
#: order/templates/order/so_sidebar.html:5
#: report/templates/report/inventree_po_report.html:85
#: report/templates/report/inventree_so_report.html:85
msgid "Line Items"
msgstr ""

#: order/templates/order/po_sidebar.html:7
msgid "Received Stock"
msgstr ""

#: order/templates/order/purchase_order_detail.html:18
msgid "Purchase Order Items"
msgstr ""

#: order/templates/order/purchase_order_detail.html:27
#: order/templates/order/purchase_order_detail.html:216
#: order/templates/order/sales_order_detail.html:23
#: order/templates/order/sales_order_detail.html:191
msgid "Add Line Item"
msgstr ""

#: order/templates/order/purchase_order_detail.html:30
msgid "Receive selected items"
msgstr ""

#: order/templates/order/purchase_order_detail.html:31
msgid "Receive Items"
msgstr ""

#: order/templates/order/purchase_order_detail.html:76
#: order/templates/order/sales_order_detail.html:68
msgid "Order Notes"
msgstr ""

#: order/templates/order/purchase_orders.html:30
#: order/templates/order/sales_orders.html:33
msgid "Print Order Reports"
msgstr ""

#: order/templates/order/sales_order_base.html:43
msgid "Print sales order report"
msgstr ""

#: order/templates/order/sales_order_base.html:47
msgid "Print packing list"
msgstr ""

#: order/templates/order/sales_order_base.html:66
#: order/templates/order/sales_order_base.html:67 order/views.py:222
msgid "Ship Order"
msgstr ""

#: order/templates/order/sales_order_base.html:86
msgid "This Sales Order has not been fully allocated"
msgstr ""

#: order/templates/order/sales_order_base.html:121
#: templates/js/translated/order.js:1064
msgid "Customer Reference"
msgstr ""

#: order/templates/order/sales_order_base.html:194
msgid "Edit Sales Order"
msgstr ""

#: order/templates/order/sales_order_cancel.html:8
#: order/templates/order/sales_order_ship.html:9
#: part/templates/part/bom_duplicate.html:12
#: stock/templates/stock/stockitem_convert.html:13
msgid "Warning"
msgstr ""

#: order/templates/order/sales_order_cancel.html:9
msgid "Cancelling this order means that the order will no longer be editable."
msgstr ""

#: order/templates/order/sales_order_detail.html:18
msgid "Sales Order Items"
msgstr ""

#: order/templates/order/sales_order_ship.html:10
msgid "This order has not been fully allocated. If the order is marked as shipped, it can no longer be adjusted."
msgstr ""

#: order/templates/order/sales_order_ship.html:12
msgid "Ensure that the order allocation is correct before shipping the order."
msgstr ""

#: order/templates/order/sales_order_ship.html:18
msgid "Some line items in this order have been over-allocated"
msgstr ""

#: order/templates/order/sales_order_ship.html:20
msgid "Ensure that this is correct before shipping the order."
msgstr ""

#: order/templates/order/sales_order_ship.html:27
msgid "Shipping this order means that the order will no longer be editable."
msgstr ""

#: order/templates/order/so_allocate_by_serial.html:9
msgid "Allocate stock items by serial number"
msgstr ""

#: order/views.py:103
msgid "Cancel Order"
msgstr ""

#: order/views.py:112 order/views.py:138
msgid "Confirm order cancellation"
msgstr ""

#: order/views.py:115 order/views.py:141
msgid "Order cannot be cancelled"
msgstr ""

#: order/views.py:129
msgid "Cancel sales order"
msgstr ""

#: order/views.py:155
msgid "Issue Order"
msgstr ""

#: order/views.py:164
msgid "Confirm order placement"
msgstr ""

#: order/views.py:174
msgid "Purchase order issued"
msgstr ""

#: order/views.py:185
msgid "Complete Order"
msgstr ""

#: order/views.py:201
msgid "Confirm order completion"
msgstr ""

#: order/views.py:212
msgid "Purchase order completed"
msgstr ""

#: order/views.py:238
msgid "Confirm order shipment"
msgstr ""

#: order/views.py:244
msgid "Could not ship order"
msgstr ""

#: order/views.py:291
msgid "Match Supplier Parts"
msgstr ""

#: order/views.py:535
msgid "Update prices"
msgstr ""

#: order/views.py:793
#, python-brace-format
msgid "Ordered {n} parts"
msgstr ""

#: order/views.py:846
msgid "Allocate Serial Numbers"
msgstr ""

#: order/views.py:891
#, python-brace-format
msgid "Allocated {n} items"
msgstr ""

#: order/views.py:907
msgid "Select line item"
msgstr ""

#: order/views.py:938
#, python-brace-format
msgid "No matching item for serial {serial}"
msgstr ""

#: order/views.py:948
#, python-brace-format
msgid "{serial} is not in stock"
msgstr ""

#: order/views.py:956
#, python-brace-format
msgid "{serial} already allocated to an order"
msgstr ""

#: order/views.py:1072
msgid "Sales order not found"
msgstr ""

#: order/views.py:1078
msgid "Price not found"
msgstr ""

#: order/views.py:1081
#, python-brace-format
msgid "Updated {part} unit-price to {price}"
msgstr ""

#: order/views.py:1086
#, python-brace-format
msgid "Updated {part} unit-price to {price} and quantity to {qty}"
msgstr ""

#: part/api.py:731
msgid "Must be greater than zero"
msgstr ""

#: part/api.py:735
msgid "Must be a valid quantity"
msgstr ""

#: part/api.py:750
msgid "Specify location for initial part stock"
msgstr ""

#: part/api.py:781 part/api.py:785 part/api.py:800 part/api.py:804
msgid "This field is required"
msgstr ""

#: part/bom.py:125 part/models.py:81 part/models.py:816
#: part/templates/part/category.html:90 part/templates/part/detail.html:104
msgid "Default Location"
msgstr ""

#: part/bom.py:126 part/templates/part/part_base.html:167
msgid "Available Stock"
msgstr ""

#: part/forms.py:63
msgid "File Format"
msgstr ""

#: part/forms.py:63
msgid "Select output file format"
msgstr ""

#: part/forms.py:65
msgid "Cascading"
msgstr ""

#: part/forms.py:65
msgid "Download cascading / multi-level BOM"
msgstr ""

#: part/forms.py:67
msgid "Levels"
msgstr ""

#: part/forms.py:67
msgid "Select maximum number of BOM levels to export (0 = all levels)"
msgstr ""

#: part/forms.py:69
msgid "Include Parameter Data"
msgstr ""

#: part/forms.py:69
msgid "Include part parameters data in exported BOM"
msgstr ""

#: part/forms.py:71
msgid "Include Stock Data"
msgstr ""

#: part/forms.py:71
msgid "Include part stock data in exported BOM"
msgstr ""

#: part/forms.py:73
msgid "Include Manufacturer Data"
msgstr ""

#: part/forms.py:73
msgid "Include part manufacturer data in exported BOM"
msgstr ""

#: part/forms.py:75
msgid "Include Supplier Data"
msgstr ""

#: part/forms.py:75
msgid "Include part supplier data in exported BOM"
msgstr ""

#: part/forms.py:96 part/models.py:2427
msgid "Parent Part"
msgstr ""

#: part/forms.py:97 part/templates/part/bom_duplicate.html:7
msgid "Select parent part to copy BOM from"
msgstr ""

#: part/forms.py:103
msgid "Clear existing BOM items"
msgstr ""

#: part/forms.py:109
msgid "Confirm BOM duplication"
msgstr ""

#: part/forms.py:127
msgid "validate"
msgstr ""

#: part/forms.py:127
msgid "Confirm that the BOM is correct"
msgstr ""

#: part/forms.py:163
msgid "Select part category"
msgstr ""

#: part/forms.py:200
msgid "Add parameter template to same level categories"
msgstr ""

#: part/forms.py:204
msgid "Add parameter template to all categories"
msgstr ""

#: part/forms.py:224
msgid "Input quantity for price calculation"
msgstr ""

#: part/models.py:82
msgid "Default location for parts in this category"
msgstr ""

#: part/models.py:85
msgid "Default keywords"
msgstr ""

#: part/models.py:85
msgid "Default keywords for parts in this category"
msgstr ""

#: part/models.py:95 part/models.py:2473 part/templates/part/category.html:11
#: part/templates/part/part_app_base.html:10
msgid "Part Category"
msgstr ""

#: part/models.py:96 part/templates/part/category.html:117
#: templates/InvenTree/search.html:101 templates/stats.html:84
#: users/models.py:40
msgid "Part Categories"
msgstr ""

#: part/models.py:358 part/templates/part/cat_link.html:3
#: part/templates/part/category.html:13 part/templates/part/category.html:122
#: part/templates/part/category.html:142
#: part/templates/part/category_sidebar.html:9
#: templates/InvenTree/index.html:85 templates/InvenTree/search.html:88
#: templates/InvenTree/settings/sidebar.html:36
#: templates/js/translated/part.js:1416 templates/navbar.html:19
#: templates/stats.html:80 templates/stats.html:89 users/models.py:41
msgid "Parts"
msgstr "パーツ"

#: part/models.py:450
msgid "Invalid choice for parent part"
msgstr ""

#: part/models.py:502 part/models.py:514
#, python-brace-format
msgid "Part '{p1}' is  used in BOM for '{p2}' (recursive)"
msgstr ""

#: part/models.py:611
msgid "Next available serial numbers are"
msgstr ""

#: part/models.py:615
msgid "Next available serial number is"
msgstr ""

#: part/models.py:620
msgid "Most recent serial number is"
msgstr ""

#: part/models.py:715
msgid "Duplicate IPN not allowed in part settings"
msgstr ""

#: part/models.py:740
msgid "Part name"
msgstr ""

#: part/models.py:747
msgid "Is Template"
msgstr ""

#: part/models.py:748
msgid "Is this part a template part?"
msgstr ""

#: part/models.py:758
msgid "Is this part a variant of another part?"
msgstr ""

#: part/models.py:759
msgid "Variant Of"
msgstr ""

#: part/models.py:765
msgid "Part description"
msgstr ""

#: part/models.py:770 part/templates/part/category.html:97
#: part/templates/part/detail.html:73
msgid "Keywords"
msgstr ""

#: part/models.py:771
msgid "Part keywords to improve visibility in search results"
msgstr ""

#: part/models.py:778 part/models.py:2223 part/models.py:2472
#: part/templates/part/detail.html:36 part/templates/part/set_category.html:15
#: templates/InvenTree/settings/settings.html:163
#: templates/js/translated/part.js:1021
msgid "Category"
msgstr ""

#: part/models.py:779
msgid "Part category"
msgstr ""

#: part/models.py:784 part/templates/part/detail.html:45
#: templates/js/translated/part.js:550 templates/js/translated/part.js:974
#: templates/js/translated/stock.js:1104
msgid "IPN"
msgstr ""

#: part/models.py:785
msgid "Internal Part Number"
msgstr ""

#: part/models.py:791
msgid "Part revision or version number"
msgstr ""

#: part/models.py:792 part/templates/part/detail.html:52 report/models.py:200
#: templates/js/translated/part.js:554
msgid "Revision"
msgstr ""

#: part/models.py:814
msgid "Where is this item normally stored?"
msgstr ""

#: part/models.py:861 part/templates/part/detail.html:113
msgid "Default Supplier"
msgstr ""

#: part/models.py:862
msgid "Default supplier part"
msgstr ""

#: part/models.py:869
msgid "Default Expiry"
msgstr ""

#: part/models.py:870
msgid "Expiry time (in days) for stock items of this part"
msgstr ""

#: part/models.py:875 part/templates/part/part_base.html:178
msgid "Minimum Stock"
msgstr ""

#: part/models.py:876
msgid "Minimum allowed stock level"
msgstr ""

#: part/models.py:883
msgid "Stock keeping units for this part"
msgstr ""

#: part/models.py:889
msgid "Can this part be built from other parts?"
msgstr ""

#: part/models.py:895
msgid "Can this part be used to build other parts?"
msgstr ""

#: part/models.py:901
msgid "Does this part have tracking for unique items?"
msgstr ""

#: part/models.py:906
msgid "Can this part be purchased from external suppliers?"
msgstr ""

#: part/models.py:911
msgid "Can this part be sold to customers?"
msgstr ""

#: part/models.py:915 templates/js/translated/table_filters.js:34
#: templates/js/translated/table_filters.js:96
#: templates/js/translated/table_filters.js:290
#: templates/js/translated/table_filters.js:368
msgid "Active"
msgstr ""

#: part/models.py:916
msgid "Is this part active?"
msgstr ""

#: part/models.py:921
msgid "Is this a virtual part, such as a software product or license?"
msgstr ""

#: part/models.py:926
msgid "Part notes - supports Markdown formatting"
msgstr ""

#: part/models.py:929
msgid "BOM checksum"
msgstr ""

#: part/models.py:929
msgid "Stored BOM checksum"
msgstr ""

#: part/models.py:932
msgid "BOM checked by"
msgstr ""

#: part/models.py:934
msgid "BOM checked date"
msgstr ""

#: part/models.py:938
msgid "Creation User"
msgstr ""

#: part/models.py:1750
msgid "Sell multiple"
msgstr ""

#: part/models.py:2273
msgid "Test templates can only be created for trackable parts"
msgstr ""

#: part/models.py:2290
msgid "Test with this name already exists for this part"
msgstr ""

#: part/models.py:2310 templates/js/translated/part.js:1467
#: templates/js/translated/stock.js:828
msgid "Test Name"
msgstr ""

#: part/models.py:2311
msgid "Enter a name for the test"
msgstr ""

#: part/models.py:2316
msgid "Test Description"
msgstr ""

#: part/models.py:2317
msgid "Enter description for this test"
msgstr ""

#: part/models.py:2322 templates/js/translated/part.js:1476
#: templates/js/translated/table_filters.js:276
msgid "Required"
msgstr ""

#: part/models.py:2323
msgid "Is this test required to pass?"
msgstr ""

#: part/models.py:2328 templates/js/translated/part.js:1484
msgid "Requires Value"
msgstr ""

#: part/models.py:2329
msgid "Does this test require a value when adding a test result?"
msgstr ""

#: part/models.py:2334 templates/js/translated/part.js:1491
msgid "Requires Attachment"
msgstr ""

#: part/models.py:2335
msgid "Does this test require a file attachment when adding a test result?"
msgstr ""

#: part/models.py:2346
#, python-brace-format
msgid "Illegal character in template name ({c})"
msgstr ""

#: part/models.py:2382
msgid "Parameter template name must be unique"
msgstr ""

#: part/models.py:2390
msgid "Parameter Name"
msgstr ""

#: part/models.py:2397
msgid "Parameter Units"
msgstr ""

#: part/models.py:2429 part/models.py:2478 part/models.py:2479
#: templates/InvenTree/settings/settings.html:158
msgid "Parameter Template"
msgstr ""

#: part/models.py:2431
msgid "Data"
msgstr ""

#: part/models.py:2431
msgid "Parameter Value"
msgstr ""

#: part/models.py:2483 templates/InvenTree/settings/settings.html:167
msgid "Default Value"
msgstr ""

#: part/models.py:2484
msgid "Default Parameter Value"
msgstr ""

#: part/models.py:2561
msgid "Select parent part"
msgstr ""

#: part/models.py:2569
msgid "Sub part"
msgstr ""

#: part/models.py:2570
msgid "Select part to be used in BOM"
msgstr ""

#: part/models.py:2576
msgid "BOM quantity for this BOM item"
msgstr ""

#: part/models.py:2578 templates/js/translated/bom.js:454
#: templates/js/translated/bom.js:528
#: templates/js/translated/table_filters.js:92
msgid "Optional"
msgstr ""

#: part/models.py:2578
msgid "This BOM item is optional"
msgstr ""

#: part/models.py:2581
msgid "Overage"
msgstr ""

#: part/models.py:2582
msgid "Estimated build wastage quantity (absolute or percentage)"
msgstr ""

#: part/models.py:2585
msgid "BOM item reference"
msgstr ""

#: part/models.py:2588
msgid "BOM item notes"
msgstr ""

#: part/models.py:2590
msgid "Checksum"
msgstr ""

#: part/models.py:2590
msgid "BOM line checksum"
msgstr ""

#: part/models.py:2594 templates/js/translated/bom.js:545
#: templates/js/translated/bom.js:552
#: templates/js/translated/table_filters.js:68
#: templates/js/translated/table_filters.js:88
msgid "Inherited"
msgstr ""

#: part/models.py:2595
msgid "This BOM item is inherited by BOMs for variant parts"
msgstr ""

#: part/models.py:2600 templates/js/translated/bom.js:537
msgid "Allow Variants"
msgstr ""

#: part/models.py:2601
msgid "Stock items for variant parts can be used for this BOM item"
msgstr ""

#: part/models.py:2686 stock/models.py:371
msgid "Quantity must be integer value for trackable parts"
msgstr ""

#: part/models.py:2695 part/models.py:2697
msgid "Sub part must be specified"
msgstr ""

#: part/models.py:2826
msgid "BOM Item Substitute"
msgstr ""

#: part/models.py:2848
msgid "Substitute part cannot be the same as the master part"
msgstr ""

#: part/models.py:2860
msgid "Parent BOM item"
msgstr ""

#: part/models.py:2868
msgid "Substitute part"
msgstr ""

#: part/models.py:2879
msgid "Part 1"
msgstr ""

#: part/models.py:2883
msgid "Part 2"
msgstr ""

#: part/models.py:2883
msgid "Select Related Part"
msgstr ""

#: part/models.py:2915
msgid "Error creating relationship: check that the part is not related to itself and that the relationship is unique"
msgstr ""

#: part/tasks.py:53
msgid "Low stock notification"
msgstr ""

#: part/templates/part/bom.html:6
msgid "You do not have permission to edit the BOM."
msgstr ""

#: part/templates/part/bom.html:15
#, python-format
msgid "The BOM for <em>%(part)s</em> has changed, and must be validated.<br>"
msgstr ""

#: part/templates/part/bom.html:17
#, python-format
msgid "The BOM for <em>%(part)s</em> was last checked by %(checker)s on %(check_date)s"
msgstr ""

#: part/templates/part/bom.html:21
#, python-format
msgid "The BOM for <em>%(part)s</em> has not been validated."
msgstr ""

#: part/templates/part/bom.html:30 part/templates/part/detail.html:357
msgid "BOM actions"
msgstr ""

#: part/templates/part/bom.html:34
msgid "Delete Items"
msgstr ""

#: part/templates/part/bom_duplicate.html:13
msgid "This part already has a Bill of Materials"
msgstr ""

#: part/templates/part/bom_upload/match_parts.html:29
msgid "Select Part"
msgstr ""

#: part/templates/part/bom_upload/upload_file.html:8
msgid "Return to BOM"
msgstr ""

#: part/templates/part/bom_upload/upload_file.html:13
msgid "Upload Bill of Materials"
msgstr ""

#: part/templates/part/bom_upload/upload_file.html:33
msgid "Requirements for BOM upload"
msgstr ""

#: part/templates/part/bom_upload/upload_file.html:35
msgid "The BOM file must contain the required named columns as provided in the "
msgstr ""

#: part/templates/part/bom_upload/upload_file.html:35
msgid "BOM Upload Template"
msgstr ""

#: part/templates/part/bom_upload/upload_file.html:36
msgid "Each part must already exist in the database"
msgstr ""

#: part/templates/part/bom_validate.html:6
#, python-format
msgid "Confirm that the Bill of Materials (BOM) is valid for:<br><em>%(part)s</em>"
msgstr ""

#: part/templates/part/bom_validate.html:9
msgid "This will validate each line in the BOM."
msgstr ""

#: part/templates/part/category.html:24 part/templates/part/category.html:28
msgid "You are subscribed to notifications for this category"
msgstr ""

#: part/templates/part/category.html:32
msgid "Subscribe to notifications for this category"
msgstr ""

#: part/templates/part/category.html:38
msgid "Category Actions"
msgstr ""

#: part/templates/part/category.html:43
msgid "Edit category"
msgstr ""

#: part/templates/part/category.html:44
msgid "Edit Category"
msgstr ""

#: part/templates/part/category.html:48
msgid "Delete category"
msgstr ""

#: part/templates/part/category.html:49
msgid "Delete Category"
msgstr ""

#: part/templates/part/category.html:57
msgid "Create new part category"
msgstr ""

#: part/templates/part/category.html:58
msgid "New Category"
msgstr ""

#: part/templates/part/category.html:67
msgid "Top level part category"
msgstr ""

#: part/templates/part/category.html:79
msgid "Category Path"
msgstr ""

#: part/templates/part/category.html:84
msgid "Category Description"
msgstr ""

#: part/templates/part/category.html:103 part/templates/part/category.html:194
#: part/templates/part/category_sidebar.html:7
msgid "Subcategories"
msgstr ""

#: part/templates/part/category.html:108
msgid "Parts (Including subcategories)"
msgstr ""

#: part/templates/part/category.html:145
msgid "Export Part Data"
msgstr ""

#: part/templates/part/category.html:146 part/templates/part/category.html:170
msgid "Export"
msgstr ""

#: part/templates/part/category.html:149
msgid "Create new part"
msgstr ""

#: part/templates/part/category.html:150 templates/js/translated/bom.js:40
msgid "New Part"
msgstr "新規パーツ"

#: part/templates/part/category.html:164
msgid "Set category"
msgstr ""

#: part/templates/part/category.html:164
msgid "Set Category"
msgstr ""

#: part/templates/part/category.html:168
msgid "Print Labels"
msgstr ""

#: part/templates/part/category.html:170
msgid "Export Data"
msgstr ""

#: part/templates/part/category.html:184
msgid "Part Parameters"
msgstr ""

#: part/templates/part/category.html:261
msgid "Create Part Category"
msgstr ""

#: part/templates/part/category.html:288
msgid "Create Part"
msgstr ""

#: part/templates/part/category_delete.html:5
msgid "Are you sure you want to delete category"
msgstr ""

#: part/templates/part/category_delete.html:8
#, python-format
msgid "This category contains %(count)s child categories"
msgstr ""

#: part/templates/part/category_delete.html:9
msgid "If this category is deleted, these child categories will be moved to the"
msgstr ""

#: part/templates/part/category_delete.html:11
msgid "category"
msgstr ""

#: part/templates/part/category_delete.html:13
msgid "top level Parts category"
msgstr ""

#: part/templates/part/category_delete.html:25
#, python-format
msgid "This category contains %(count)s parts"
msgstr ""

#: part/templates/part/category_delete.html:27
#, python-format
msgid "If this category is deleted, these parts will be moved to the parent category %(path)s"
msgstr ""

#: part/templates/part/category_delete.html:29
msgid "If this category is deleted, these parts will be moved to the top-level category Teile"
msgstr ""

#: part/templates/part/category_sidebar.html:13
<<<<<<< HEAD
#, fuzzy
#| msgid "Supplier Parts"
msgid "Import Parts"
msgstr "サプライヤー・パーツ"
=======
msgid "Import Parts"
msgstr ""
>>>>>>> 3b79309e

#: part/templates/part/copy_part.html:9 templates/js/translated/part.js:366
msgid "Duplicate Part"
msgstr ""

#: part/templates/part/copy_part.html:10
#, python-format
msgid "Make a copy of part '%(full_name)s'."
msgstr ""

#: part/templates/part/copy_part.html:14
#: part/templates/part/create_part.html:11
msgid "Possible Matching Parts"
msgstr ""

#: part/templates/part/copy_part.html:15
#: part/templates/part/create_part.html:12
msgid "The new part may be a duplicate of these existing parts"
msgstr ""

#: part/templates/part/create_part.html:17
#, python-format
msgid "%(full_name)s - <em>%(desc)s</em> (%(match_per)s%% match)"
msgstr ""

#: part/templates/part/detail.html:16
msgid "Part Details"
msgstr ""

#: part/templates/part/detail.html:66
msgid "Minimum stock level"
msgstr ""

#: part/templates/part/detail.html:97
msgid "Latest Serial Number"
msgstr ""

#: part/templates/part/detail.html:124
msgid "Part Stock"
msgstr ""

#: part/templates/part/detail.html:136
#, python-format
msgid "Showing stock for all variants of <em>%(full_name)s</em>"
msgstr ""

#: part/templates/part/detail.html:146
msgid "Part Test Templates"
msgstr ""

#: part/templates/part/detail.html:151
msgid "Add Test Template"
msgstr ""

#: part/templates/part/detail.html:208
msgid "Sales Order Allocations"
msgstr ""

#: part/templates/part/detail.html:249
msgid "Part Variants"
msgstr ""

#: part/templates/part/detail.html:253
msgid "Create new variant"
msgstr ""

#: part/templates/part/detail.html:254
msgid "New Variant"
msgstr ""

#: part/templates/part/detail.html:281
msgid "Add new parameter"
msgstr ""

#: part/templates/part/detail.html:315 part/templates/part/part_sidebar.html:47
msgid "Related Parts"
msgstr ""

#: part/templates/part/detail.html:319 part/templates/part/detail.html:320
msgid "Add Related"
msgstr ""

#: part/templates/part/detail.html:340 part/templates/part/part_sidebar.html:19
msgid "Bill of Materials"
msgstr ""

#: part/templates/part/detail.html:345
msgid "Export actions"
msgstr ""

#: part/templates/part/detail.html:349
msgid "Export BOM"
msgstr ""

#: part/templates/part/detail.html:351
msgid "Print BOM Report"
msgstr ""

#: part/templates/part/detail.html:361
msgid "Upload BOM"
msgstr ""

#: part/templates/part/detail.html:363 templates/js/translated/part.js:267
msgid "Copy BOM"
msgstr ""

#: part/templates/part/detail.html:365 part/views.py:751
msgid "Validate BOM"
msgstr ""

#: part/templates/part/detail.html:370
msgid "New BOM Item"
msgstr ""

#: part/templates/part/detail.html:371
msgid "Add BOM Item"
msgstr ""

#: part/templates/part/detail.html:384
msgid "Assemblies"
msgstr ""

#: part/templates/part/detail.html:401
msgid "Part Builds"
msgstr ""

#: part/templates/part/detail.html:426
msgid "Build Order Allocations"
msgstr ""

#: part/templates/part/detail.html:436
msgid "Part Suppliers"
msgstr ""

#: part/templates/part/detail.html:463
msgid "Part Manufacturers"
msgstr ""

#: part/templates/part/detail.html:479
msgid "Delete manufacturer parts"
msgstr ""

#: part/templates/part/detail.html:660
msgid "Delete selected BOM items?"
msgstr ""

#: part/templates/part/detail.html:661
msgid "All selected BOM items will be deleted"
msgstr ""

#: part/templates/part/detail.html:712
msgid "Create BOM Item"
msgstr ""

#: part/templates/part/detail.html:764
msgid "Related Part"
msgstr ""

#: part/templates/part/detail.html:770
msgid "Add Related Part"
msgstr ""

#: part/templates/part/detail.html:867
msgid "Add Test Result Template"
msgstr ""

#: part/templates/part/detail.html:924
msgid "Edit Part Notes"
msgstr ""

#: part/templates/part/detail.html:1076
#, python-format
msgid "Purchase Unit Price - %(currency)s"
msgstr ""

#: part/templates/part/detail.html:1088
#, python-format
msgid "Unit Price-Cost Difference - %(currency)s"
msgstr ""

#: part/templates/part/detail.html:1100
#, python-format
msgid "Supplier Unit Cost - %(currency)s"
msgstr ""

#: part/templates/part/detail.html:1189
#, python-format
msgid "Unit Price - %(currency)s"
msgstr ""

#: part/templates/part/import_wizard/ajax_part_upload.html:29
#: part/templates/part/import_wizard/part_upload.html:51
msgid "Unsuffitient privileges."
msgstr ""

#: part/templates/part/import_wizard/part_upload.html:14
msgid "Import Parts from File"
msgstr ""

#: part/templates/part/part_app_base.html:12
msgid "Part List"
msgstr ""

#: part/templates/part/part_base.html:27 part/templates/part/part_base.html:31
msgid "You are subscribed to notifications for this part"
msgstr ""

#: part/templates/part/part_base.html:35
msgid "Subscribe to notifications for this part"
msgstr ""

#: part/templates/part/part_base.html:43
#: stock/templates/stock/item_base.html:28
#: stock/templates/stock/location.html:29
msgid "Barcode actions"
msgstr ""

#: part/templates/part/part_base.html:45
#: stock/templates/stock/item_base.html:32
#: stock/templates/stock/location.html:31 templates/qr_button.html:1
msgid "Show QR Code"
msgstr ""

#: part/templates/part/part_base.html:46
#: stock/templates/stock/item_base.html:48
#: stock/templates/stock/location.html:32
msgid "Print Label"
msgstr ""

#: part/templates/part/part_base.html:51
msgid "Show pricing information"
msgstr ""

#: part/templates/part/part_base.html:56
#: stock/templates/stock/item_base.html:103
#: stock/templates/stock/location.html:40
msgid "Stock actions"
msgstr ""

#: part/templates/part/part_base.html:63
msgid "Count part stock"
msgstr ""

#: part/templates/part/part_base.html:69
msgid "Transfer part stock"
msgstr ""

#: part/templates/part/part_base.html:84
msgid "Part actions"
msgstr ""

#: part/templates/part/part_base.html:87
msgid "Duplicate part"
msgstr ""

#: part/templates/part/part_base.html:90
msgid "Edit part"
msgstr ""

#: part/templates/part/part_base.html:93
msgid "Delete part"
msgstr ""

#: part/templates/part/part_base.html:109
msgid "Part is a template part (variants can be made from this part)"
msgstr ""

#: part/templates/part/part_base.html:113
msgid "Part can be assembled from other parts"
msgstr ""

#: part/templates/part/part_base.html:117
msgid "Part can be used in assemblies"
msgstr ""

#: part/templates/part/part_base.html:121
msgid "Part stock is tracked by serial number"
msgstr ""

#: part/templates/part/part_base.html:125
msgid "Part can be purchased from external suppliers"
msgstr ""

#: part/templates/part/part_base.html:129
msgid "Part can be sold to customers"
msgstr ""

#: part/templates/part/part_base.html:135
#: part/templates/part/part_base.html:143
msgid "Part is virtual (not a physical part)"
msgstr ""

#: part/templates/part/part_base.html:136
#: templates/js/translated/company.js:505
#: templates/js/translated/company.js:762
#: templates/js/translated/model_renderers.js:175
#: templates/js/translated/part.js:465 templates/js/translated/part.js:542
msgid "Inactive"
msgstr ""

#: part/templates/part/part_base.html:155
#, python-format
msgid "This part is a variant of %(link)s"
msgstr ""

#: part/templates/part/part_base.html:172 templates/js/translated/order.js:1524
#: templates/js/translated/table_filters.js:188
msgid "In Stock"
msgstr ""

#: part/templates/part/part_base.html:185 templates/js/translated/part.js:1054
msgid "On Order"
msgstr ""

#: part/templates/part/part_base.html:192 templates/InvenTree/index.html:178
msgid "Required for Build Orders"
msgstr ""

#: part/templates/part/part_base.html:199
msgid "Required for Sales Orders"
msgstr ""

#: part/templates/part/part_base.html:206
msgid "Allocated to Orders"
msgstr ""

#: part/templates/part/part_base.html:221 templates/js/translated/bom.js:566
msgid "Can Build"
msgstr ""

#: part/templates/part/part_base.html:227 templates/js/translated/part.js:885
#: templates/js/translated/part.js:1058
msgid "Building"
msgstr ""

#: part/templates/part/part_base.html:320 part/templates/part/prices.html:144
msgid "Calculate"
msgstr ""

#: part/templates/part/part_base.html:363
msgid "No matching images found"
msgstr ""

#: part/templates/part/part_pricing.html:22 part/templates/part/prices.html:21
msgid "Supplier Pricing"
msgstr ""

#: part/templates/part/part_pricing.html:26
#: part/templates/part/part_pricing.html:52
#: part/templates/part/part_pricing.html:100
#: part/templates/part/part_pricing.html:115 part/templates/part/prices.html:25
#: part/templates/part/prices.html:52 part/templates/part/prices.html:103
#: part/templates/part/prices.html:120
msgid "Unit Cost"
msgstr ""

#: part/templates/part/part_pricing.html:32
#: part/templates/part/part_pricing.html:58
#: part/templates/part/part_pricing.html:104
#: part/templates/part/part_pricing.html:119 part/templates/part/prices.html:32
#: part/templates/part/prices.html:59 part/templates/part/prices.html:108
#: part/templates/part/prices.html:125
msgid "Total Cost"
msgstr ""

#: part/templates/part/part_pricing.html:40 part/templates/part/prices.html:40
#: templates/js/translated/bom.js:520
msgid "No supplier pricing available"
msgstr ""

#: part/templates/part/part_pricing.html:48 part/templates/part/prices.html:49
#: part/templates/part/prices.html:243
msgid "BOM Pricing"
msgstr ""

#: part/templates/part/part_pricing.html:65 part/templates/part/prices.html:69
msgid "Unit Purchase Price"
msgstr ""

#: part/templates/part/part_pricing.html:71 part/templates/part/prices.html:76
msgid "Total Purchase Price"
msgstr ""

#: part/templates/part/part_pricing.html:81 part/templates/part/prices.html:86
msgid "Note: BOM pricing is incomplete for this part"
msgstr ""

#: part/templates/part/part_pricing.html:88 part/templates/part/prices.html:93
msgid "No BOM pricing available"
msgstr ""

#: part/templates/part/part_pricing.html:97 part/templates/part/prices.html:102
msgid "Internal Price"
msgstr ""

#: part/templates/part/part_pricing.html:128
#: part/templates/part/prices.html:134
msgid "No pricing information is available for this part."
msgstr ""

#: part/templates/part/part_sidebar.html:13
msgid "Variants"
msgstr ""

#: part/templates/part/part_sidebar.html:27
msgid "Used In"
msgstr ""

#: part/templates/part/part_sidebar.html:43
<<<<<<< HEAD
#, fuzzy
#| msgid "Template"
msgid "Test Templates"
msgstr "テンプレート"
=======
msgid "Test Templates"
msgstr ""
>>>>>>> 3b79309e

#: part/templates/part/part_thumb.html:11
msgid "Select from existing images"
msgstr ""

#: part/templates/part/partial_delete.html:9
#, python-format
msgid ""
"Part '<strong>%(full_name)s</strong>' cannot be deleted as it is still marked as <strong>active</strong>.\n"
"    <br>Disable the \"Active\" part attribute and re-try.\n"
"    "
msgstr ""

#: part/templates/part/partial_delete.html:17
#, python-format
msgid "Are you sure you want to delete part '<strong>%(full_name)s</strong>'?"
msgstr ""

#: part/templates/part/partial_delete.html:22
#, python-format
msgid "This part is used in BOMs for %(count)s other parts. If you delete this part, the BOMs for the following parts will be updated"
msgstr ""

#: part/templates/part/partial_delete.html:32
#, python-format
msgid "There are %(count)s stock entries defined for this part. If you delete this part, the following stock entries will also be deleted:"
msgstr ""

#: part/templates/part/partial_delete.html:43
#, python-format
msgid "There are %(count)s manufacturers defined for this part. If you delete this part, the following manufacturer parts will also be deleted:"
msgstr ""

#: part/templates/part/partial_delete.html:54
#, python-format
msgid "There are %(count)s suppliers defined for this part. If you delete this part, the following supplier parts will also be deleted:"
msgstr ""

#: part/templates/part/partial_delete.html:65
#, python-format
msgid "There are %(count)s unique parts tracked for '%(full_name)s'. Deleting this part will permanently remove this tracking information."
msgstr ""

#: part/templates/part/prices.html:16
msgid "Pricing ranges"
msgstr ""

#: part/templates/part/prices.html:22
msgid "Show supplier cost"
msgstr ""

#: part/templates/part/prices.html:23
msgid "Show purchase price"
msgstr ""

#: part/templates/part/prices.html:50
msgid "Show BOM cost"
msgstr ""

#: part/templates/part/prices.html:117
msgid "Show sale cost"
msgstr ""

#: part/templates/part/prices.html:118
msgid "Show sale price"
msgstr ""

#: part/templates/part/prices.html:140
msgid "Calculation parameters"
msgstr ""

#: part/templates/part/prices.html:155 templates/js/translated/bom.js:514
msgid "Supplier Cost"
msgstr ""

#: part/templates/part/prices.html:156 part/templates/part/prices.html:177
#: part/templates/part/prices.html:201 part/templates/part/prices.html:231
#: part/templates/part/prices.html:257 part/templates/part/prices.html:285
msgid "Jump to overview"
msgstr ""

#: part/templates/part/prices.html:181
msgid "Stock Pricing"
msgstr ""

#: part/templates/part/prices.html:190
msgid "No stock pricing history is available for this part."
msgstr ""

#: part/templates/part/prices.html:200
msgid "Internal Cost"
msgstr ""

#: part/templates/part/prices.html:215 part/views.py:1784
msgid "Add Internal Price Break"
msgstr ""

#: part/templates/part/prices.html:230
msgid "BOM Cost"
msgstr ""

#: part/templates/part/prices.html:256
msgid "Sale Cost"
msgstr ""

#: part/templates/part/prices.html:296
msgid "No sale pice history available for this part."
msgstr ""

#: part/templates/part/set_category.html:9
msgid "Set category for the following parts"
msgstr ""

#: part/templates/part/stock_count.html:7 templates/js/translated/bom.js:476
#: templates/js/translated/part.js:429 templates/js/translated/part.js:875
#: templates/js/translated/part.js:1062
msgid "No Stock"
msgstr ""

#: part/templates/part/stock_count.html:9 templates/InvenTree/index.html:158
msgid "Low Stock"
msgstr ""

#: part/templates/part/variant_part.html:9
msgid "Create new part variant"
msgstr ""

#: part/templates/part/variant_part.html:10
#, python-format
msgid "Create a new variant of template <em>'%(full_name)s'</em>."
msgstr ""

#: part/templatetags/inventree_extras.py:113
msgid "Unknown database"
msgstr ""

#: part/views.py:92
msgid "Set Part Category"
msgstr ""

#: part/views.py:142
#, python-brace-format
msgid "Set category for {n} parts"
msgstr ""

#: part/views.py:214
msgid "Match References"
msgstr ""

#: part/views.py:498
msgid "None"
msgstr ""

#: part/views.py:557
msgid "Part QR Code"
msgstr ""

#: part/views.py:659
msgid "Select Part Image"
msgstr ""

#: part/views.py:685
msgid "Updated part image"
msgstr ""

#: part/views.py:688
msgid "Part image not found"
msgstr ""

#: part/views.py:700
msgid "Duplicate BOM"
msgstr ""

#: part/views.py:730
msgid "Confirm duplication of BOM from parent"
msgstr ""

#: part/views.py:772
msgid "Confirm that the BOM is valid"
msgstr ""

#: part/views.py:783
msgid "Validated Bill of Materials"
msgstr ""

#: part/views.py:856
msgid "Match Parts"
msgstr ""

#: part/views.py:1192
msgid "Export Bill of Materials"
msgstr ""

#: part/views.py:1244
msgid "Confirm Part Deletion"
msgstr ""

#: part/views.py:1251
msgid "Part was deleted"
msgstr ""

#: part/views.py:1260
msgid "Part Pricing"
msgstr ""

#: part/views.py:1409
msgid "Create Part Parameter Template"
msgstr ""

#: part/views.py:1419
msgid "Edit Part Parameter Template"
msgstr ""

#: part/views.py:1426
msgid "Delete Part Parameter Template"
msgstr ""

#: part/views.py:1485 templates/js/translated/part.js:310
msgid "Edit Part Category"
msgstr ""

#: part/views.py:1523
msgid "Delete Part Category"
msgstr ""

#: part/views.py:1529
msgid "Part category was deleted"
msgstr ""

#: part/views.py:1538
msgid "Create Category Parameter Template"
msgstr ""

#: part/views.py:1639
msgid "Edit Category Parameter Template"
msgstr ""

#: part/views.py:1695
msgid "Delete Category Parameter Template"
msgstr ""

#: part/views.py:1717
msgid "Added new price break"
msgstr ""

#: part/views.py:1793
msgid "Edit Internal Price Break"
msgstr ""

#: part/views.py:1801
msgid "Delete Internal Price Break"
msgstr ""

#: report/models.py:182
msgid "Template name"
msgstr ""

#: report/models.py:188
msgid "Report template file"
msgstr ""

#: report/models.py:195
msgid "Report template description"
msgstr ""

#: report/models.py:201
msgid "Report revision number (auto-increments)"
msgstr ""

#: report/models.py:292
msgid "Pattern for generating report filenames"
msgstr ""

#: report/models.py:299
msgid "Report template is enabled"
msgstr ""

#: report/models.py:323
msgid "StockItem query filters (comma-separated list of key=value pairs)"
msgstr ""

#: report/models.py:331
msgid "Include Installed Tests"
msgstr ""

#: report/models.py:332
msgid "Include test results for stock items installed inside assembled item"
msgstr ""

#: report/models.py:380
msgid "Build Filters"
msgstr ""

#: report/models.py:381
msgid "Build query filters (comma-separated list of key=value pairs"
msgstr ""

#: report/models.py:423
msgid "Part Filters"
msgstr ""

#: report/models.py:424
msgid "Part query filters (comma-separated list of key=value pairs"
msgstr ""

#: report/models.py:458
msgid "Purchase order query filters"
msgstr ""

#: report/models.py:496
msgid "Sales order query filters"
msgstr ""

#: report/models.py:546
msgid "Snippet"
msgstr ""

#: report/models.py:547
msgid "Report snippet file"
msgstr ""

#: report/models.py:551
msgid "Snippet file description"
msgstr ""

#: report/models.py:586
msgid "Asset"
msgstr ""

#: report/models.py:587
msgid "Report asset file"
msgstr ""

#: report/models.py:590
msgid "Asset file description"
msgstr ""

#: report/templates/report/inventree_build_order_base.html:147
msgid "Required For"
msgstr ""

#: report/templates/report/inventree_test_report_base.html:21
msgid "Stock Item Test Report"
msgstr ""

#: report/templates/report/inventree_test_report_base.html:75
#: stock/models.py:530 stock/templates/stock/item_base.html:238
#: templates/js/translated/build.js:233 templates/js/translated/build.js:637
#: templates/js/translated/build.js:1013
#: templates/js/translated/model_renderers.js:95
#: templates/js/translated/order.js:1266 templates/js/translated/order.js:1355
msgid "Serial Number"
msgstr ""

#: report/templates/report/inventree_test_report_base.html:83
msgid "Test Results"
msgstr ""

#: report/templates/report/inventree_test_report_base.html:88
#: stock/models.py:1855
msgid "Test"
msgstr ""

#: report/templates/report/inventree_test_report_base.html:89
#: stock/models.py:1861
msgid "Result"
msgstr ""

#: report/templates/report/inventree_test_report_base.html:92
#: templates/js/translated/order.js:685 templates/js/translated/stock.js:1887
msgid "Date"
msgstr ""

#: report/templates/report/inventree_test_report_base.html:103
msgid "Pass"
msgstr ""

#: report/templates/report/inventree_test_report_base.html:105
msgid "Fail"
msgstr ""

#: stock/api.py:422
msgid "Quantity is required"
msgstr ""

#: stock/forms.py:91 stock/forms.py:265 stock/models.py:587
#: stock/templates/stock/item_base.html:382
#: templates/js/translated/stock.js:1246
msgid "Expiry Date"
msgstr ""

#: stock/forms.py:92 stock/forms.py:266
msgid "Expiration date for this stock item"
msgstr ""

#: stock/forms.py:95
msgid "Enter unique serial numbers (or leave blank)"
msgstr ""

#: stock/forms.py:150
msgid "Destination for serialized stock (by default, will remain in current location)"
msgstr ""

#: stock/forms.py:152
msgid "Serial numbers"
msgstr ""

#: stock/forms.py:152
msgid "Unique serial numbers (must match quantity)"
msgstr ""

#: stock/forms.py:154 stock/forms.py:238
msgid "Add transaction note (optional)"
msgstr ""

#: stock/forms.py:194
msgid "Stock item to install"
msgstr ""

#: stock/forms.py:224
msgid "Must not exceed available quantity"
msgstr ""

#: stock/forms.py:236
msgid "Destination location for uninstalled items"
msgstr ""

#: stock/forms.py:240
msgid "Confirm uninstall"
msgstr ""

#: stock/forms.py:240
msgid "Confirm removal of installed stock items"
msgstr ""

#: stock/models.py:60 stock/models.py:624
#: stock/templates/stock/item_base.html:422
msgid "Owner"
msgstr ""

#: stock/models.py:61 stock/models.py:625
msgid "Select Owner"
msgstr ""

#: stock/models.py:352
msgid "StockItem with this serial number already exists"
msgstr ""

#: stock/models.py:388
#, python-brace-format
msgid "Part type ('{pf}') must be {pe}"
msgstr ""

#: stock/models.py:398 stock/models.py:407
msgid "Quantity must be 1 for item with a serial number"
msgstr ""

#: stock/models.py:399
msgid "Serial number cannot be set if quantity greater than 1"
msgstr ""

#: stock/models.py:421
msgid "Item cannot belong to itself"
msgstr ""

#: stock/models.py:427
msgid "Item must have a build reference if is_building=True"
msgstr ""

#: stock/models.py:434
msgid "Build reference does not point to the same part object"
msgstr ""

#: stock/models.py:476
msgid "Parent Stock Item"
msgstr ""

#: stock/models.py:485
msgid "Base part"
msgstr ""

#: stock/models.py:493
msgid "Select a matching supplier part for this stock item"
msgstr ""

#: stock/models.py:498 stock/templates/stock/location.html:12
#: stock/templates/stock/stock_app_base.html:8
msgid "Stock Location"
msgstr ""

#: stock/models.py:501
msgid "Where is this stock item located?"
msgstr ""

#: stock/models.py:508
msgid "Packaging this stock item is stored in"
msgstr ""

#: stock/models.py:513 stock/templates/stock/item_base.html:271
msgid "Installed In"
msgstr ""

#: stock/models.py:516
msgid "Is this item installed in another item?"
msgstr ""

#: stock/models.py:532
msgid "Serial number for this item"
msgstr ""

#: stock/models.py:546
msgid "Batch code for this stock item"
msgstr ""

#: stock/models.py:550
msgid "Stock Quantity"
msgstr ""

#: stock/models.py:559
msgid "Source Build"
msgstr ""

#: stock/models.py:561
msgid "Build for this stock item"
msgstr ""

#: stock/models.py:572
msgid "Source Purchase Order"
msgstr ""

#: stock/models.py:575
msgid "Purchase order for this stock item"
msgstr ""

#: stock/models.py:581
msgid "Destination Sales Order"
msgstr ""

#: stock/models.py:588
msgid "Expiry date for stock item. Stock will be considered expired after this date"
msgstr ""

#: stock/models.py:601
msgid "Delete on deplete"
msgstr ""

#: stock/models.py:601
msgid "Delete this Stock Item when stock is depleted"
msgstr ""

#: stock/models.py:611 stock/templates/stock/item.html:111
msgid "Stock Item Notes"
msgstr ""

#: stock/models.py:620
msgid "Single unit purchase price at time of purchase"
msgstr ""

#: stock/models.py:630
msgid "Scheduled for deletion"
msgstr ""

#: stock/models.py:631
msgid "This StockItem will be deleted by the background worker"
msgstr ""

#: stock/models.py:1094
msgid "Part is not set as trackable"
msgstr ""

#: stock/models.py:1100
msgid "Quantity must be integer"
msgstr ""

#: stock/models.py:1106
#, python-brace-format
msgid "Quantity must not exceed available stock quantity ({n})"
msgstr ""

#: stock/models.py:1109
msgid "Serial numbers must be a list of integers"
msgstr ""

#: stock/models.py:1112
msgid "Quantity does not match serial numbers"
msgstr ""

#: stock/models.py:1119
#, python-brace-format
msgid "Serial numbers already exist: {exists}"
msgstr ""

#: stock/models.py:1277
msgid "StockItem cannot be moved as it is not in stock"
msgstr ""

#: stock/models.py:1775
msgid "Entry notes"
msgstr ""

#: stock/models.py:1832
msgid "Value must be provided for this test"
msgstr ""

#: stock/models.py:1838
msgid "Attachment must be uploaded for this test"
msgstr ""

#: stock/models.py:1856
msgid "Test name"
msgstr ""

#: stock/models.py:1862 templates/js/translated/table_filters.js:266
msgid "Test result"
msgstr ""

#: stock/models.py:1868
msgid "Test output value"
msgstr ""

#: stock/models.py:1875
msgid "Test result attachment"
msgstr ""

#: stock/models.py:1881
msgid "Test notes"
msgstr ""

#: stock/serializers.py:166
msgid "Purchase price of this stock item"
msgstr ""

#: stock/serializers.py:173
msgid "Purchase currency of this stock item"
msgstr ""

#: stock/serializers.py:287
msgid "Enter number of stock items to serialize"
msgstr ""

#: stock/serializers.py:302
#, python-brace-format
msgid "Quantity must not exceed available stock quantity ({q})"
msgstr ""

#: stock/serializers.py:308
msgid "Enter serial numbers for new items"
msgstr ""

#: stock/serializers.py:319 stock/serializers.py:687
msgid "Destination stock location"
msgstr ""

#: stock/serializers.py:326
msgid "Optional note field"
msgstr ""

#: stock/serializers.py:339
msgid "Serial numbers cannot be assigned to this part"
msgstr ""

#: stock/serializers.py:557
msgid "StockItem primary key value"
msgstr ""

#: stock/serializers.py:585
msgid "Stock transaction notes"
msgstr ""

#: stock/serializers.py:595
msgid "A list of stock items must be provided"
msgstr ""

#: stock/templates/stock/item.html:18
msgid "Stock Tracking Information"
msgstr ""

#: stock/templates/stock/item.html:29
msgid "New Entry"
msgstr ""

#: stock/templates/stock/item.html:48
msgid "Child Stock Items"
msgstr ""

#: stock/templates/stock/item.html:55
msgid "This stock item does not have any child items"
msgstr ""

#: stock/templates/stock/item.html:64
#: stock/templates/stock/stock_sidebar.html:8
msgid "Test Data"
msgstr ""

#: stock/templates/stock/item.html:68 stock/templates/stock/item_base.html:50
msgid "Test Report"
msgstr ""

#: stock/templates/stock/item.html:72
msgid "Delete Test Data"
msgstr ""

#: stock/templates/stock/item.html:76
msgid "Add Test Data"
msgstr ""

#: stock/templates/stock/item.html:133
msgid "Installed Stock Items"
msgstr ""

#: stock/templates/stock/item.html:137 stock/views.py:515
msgid "Install Stock Item"
msgstr ""

#: stock/templates/stock/item.html:318 stock/templates/stock/item.html:343
msgid "Add Test Result"
msgstr ""

#: stock/templates/stock/item.html:363
msgid "Edit Test Result"
msgstr ""

#: stock/templates/stock/item.html:377
msgid "Delete Test Result"
msgstr ""

#: stock/templates/stock/item_base.html:35
#: templates/js/translated/barcode.js:330
#: templates/js/translated/barcode.js:335
msgid "Unlink Barcode"
msgstr ""

#: stock/templates/stock/item_base.html:37
msgid "Link Barcode"
msgstr ""

#: stock/templates/stock/item_base.html:39 templates/stock_table.html:24
msgid "Scan to Location"
msgstr ""

#: stock/templates/stock/item_base.html:46
msgid "Printing actions"
msgstr ""

#: stock/templates/stock/item_base.html:65
msgid "Stock adjustment actions"
msgstr ""

#: stock/templates/stock/item_base.html:69
#: stock/templates/stock/location.html:47 templates/stock_table.html:50
msgid "Count stock"
msgstr ""

#: stock/templates/stock/item_base.html:72 templates/stock_table.html:48
msgid "Add stock"
msgstr ""

#: stock/templates/stock/item_base.html:75 templates/stock_table.html:49
msgid "Remove stock"
msgstr ""

#: stock/templates/stock/item_base.html:78
msgid "Serialize stock"
msgstr ""

#: stock/templates/stock/item_base.html:82
#: stock/templates/stock/location.html:53
msgid "Transfer stock"
msgstr ""

#: stock/templates/stock/item_base.html:85
msgid "Assign to customer"
msgstr ""

#: stock/templates/stock/item_base.html:88
msgid "Return to stock"
msgstr ""

#: stock/templates/stock/item_base.html:91
msgid "Uninstall stock item"
msgstr ""

#: stock/templates/stock/item_base.html:91
msgid "Uninstall"
msgstr ""

#: stock/templates/stock/item_base.html:94
msgid "Install stock item"
msgstr ""

#: stock/templates/stock/item_base.html:94
msgid "Install"
msgstr ""

#: stock/templates/stock/item_base.html:106
msgid "Convert to variant"
msgstr ""

#: stock/templates/stock/item_base.html:109
msgid "Duplicate stock item"
msgstr ""

#: stock/templates/stock/item_base.html:111
msgid "Edit stock item"
msgstr ""

#: stock/templates/stock/item_base.html:114
msgid "Delete stock item"
msgstr ""

#: stock/templates/stock/item_base.html:136
#: stock/templates/stock/item_base.html:386
#: templates/js/translated/table_filters.js:247
msgid "Expired"
msgstr ""

#: stock/templates/stock/item_base.html:146
#: stock/templates/stock/item_base.html:388
#: templates/js/translated/table_filters.js:253
msgid "Stale"
msgstr ""

#: stock/templates/stock/item_base.html:161
msgid "You are not in the list of owners of this item. This stock item cannot be edited."
msgstr ""

#: stock/templates/stock/item_base.html:168
msgid "This stock item is in production and cannot be edited."
msgstr ""

#: stock/templates/stock/item_base.html:169
msgid "Edit the stock item from the build view."
msgstr ""

#: stock/templates/stock/item_base.html:182
msgid "This stock item has not passed all required tests"
msgstr ""

#: stock/templates/stock/item_base.html:190
#, python-format
msgid "This stock item is allocated to Sales Order %(link)s (Quantity: %(qty)s)"
msgstr ""

#: stock/templates/stock/item_base.html:198
#, python-format
msgid "This stock item is allocated to Build %(link)s (Quantity: %(qty)s)"
msgstr ""

#: stock/templates/stock/item_base.html:204
msgid "This stock item is serialized - it has a unique serial number and the quantity cannot be adjusted."
msgstr ""

#: stock/templates/stock/item_base.html:208
msgid "This stock item cannot be deleted as it has child items"
msgstr ""

#: stock/templates/stock/item_base.html:212
msgid "This stock item will be automatically deleted when all stock is depleted."
msgstr ""

#: stock/templates/stock/item_base.html:241
msgid "previous page"
msgstr ""

#: stock/templates/stock/item_base.html:247
msgid "next page"
msgstr ""

#: stock/templates/stock/item_base.html:290
#: templates/js/translated/build.js:1035
msgid "No location set"
msgstr ""

#: stock/templates/stock/item_base.html:297
msgid "Barcode Identifier"
msgstr ""

#: stock/templates/stock/item_base.html:339
msgid "Parent Item"
msgstr ""

#: stock/templates/stock/item_base.html:357
msgid "No manufacturer set"
msgstr ""

#: stock/templates/stock/item_base.html:386
#, python-format
msgid "This StockItem expired on %(item.expiry_date)s"
msgstr ""

#: stock/templates/stock/item_base.html:388
#, python-format
msgid "This StockItem expires on %(item.expiry_date)s"
msgstr ""

#: stock/templates/stock/item_base.html:395
#: templates/js/translated/stock.js:1259
msgid "Last Updated"
msgstr ""

#: stock/templates/stock/item_base.html:400
msgid "Last Stocktake"
msgstr ""

#: stock/templates/stock/item_base.html:404
msgid "No stocktake performed"
msgstr ""

#: stock/templates/stock/item_base.html:415
msgid "Tests"
msgstr ""

#: stock/templates/stock/item_base.html:504
msgid "Edit Stock Status"
msgstr ""

#: stock/templates/stock/item_delete.html:9
msgid "Are you sure you want to delete this stock item?"
msgstr ""

#: stock/templates/stock/item_delete.html:12
#, python-format
msgid "This will remove <strong>%(qty)s</strong> units of <strong>%(full_name)s</strong> from stock."
msgstr ""

#: stock/templates/stock/item_install.html:8
msgid "Install another Stock Item into this item."
msgstr ""

#: stock/templates/stock/item_install.html:11
#: stock/templates/stock/item_install.html:24
msgid "Stock items can only be installed if they meet the following criteria"
msgstr ""

#: stock/templates/stock/item_install.html:14
msgid "The Stock Item links to a Part which is in the BOM for this Stock Item"
msgstr ""

#: stock/templates/stock/item_install.html:15
msgid "The Stock Item is currently in stock"
msgstr ""

#: stock/templates/stock/item_install.html:16
msgid "The Stock Item is serialized and does not belong to another item"
msgstr ""

#: stock/templates/stock/item_install.html:21
msgid "Install this Stock Item in another stock item."
msgstr ""

#: stock/templates/stock/item_install.html:27
msgid "The part associated to this Stock Item belongs to another part's BOM"
msgstr ""

#: stock/templates/stock/item_install.html:28
msgid "This Stock Item is serialized and does not belong to another item"
msgstr ""

#: stock/templates/stock/item_serialize.html:5
msgid "Create serialized items from this stock item."
msgstr ""

#: stock/templates/stock/item_serialize.html:7
msgid "Select quantity to serialize, and unique serial numbers."
msgstr ""

#: stock/templates/stock/location.html:33
msgid "Check-in Items"
msgstr ""

#: stock/templates/stock/location.html:61
msgid "Location actions"
msgstr ""

#: stock/templates/stock/location.html:63
msgid "Edit location"
msgstr ""

#: stock/templates/stock/location.html:65
msgid "Delete location"
msgstr ""

#: stock/templates/stock/location.html:75
msgid "Create new stock location"
msgstr ""

#: stock/templates/stock/location.html:76
msgid "New Location"
msgstr ""

#: stock/templates/stock/location.html:86
msgid "Top level stock location"
msgstr ""

#: stock/templates/stock/location.html:95
msgid "You are not in the list of owners of this location. This stock location cannot be edited."
msgstr ""

#: stock/templates/stock/location.html:113
#: stock/templates/stock/location.html:160
#: stock/templates/stock/location_sidebar.html:5
msgid "Sublocations"
msgstr ""

#: stock/templates/stock/location.html:127 templates/InvenTree/search.html:170
#: templates/stats.html:97 users/models.py:42
msgid "Stock Locations"
msgstr ""

#: stock/templates/stock/location.html:167 templates/stock_table.html:30
msgid "Printing Actions"
msgstr ""

#: stock/templates/stock/location.html:171 templates/stock_table.html:34
msgid "Print labels"
msgstr ""

#: stock/templates/stock/location_delete.html:7
msgid "Are you sure you want to delete this stock location?"
msgstr ""

#: stock/templates/stock/stock_app_base.html:16
msgid "Loading..."
msgstr ""

#: stock/templates/stock/stock_sidebar.html:5
msgid "Stock Tracking"
msgstr ""

#: stock/templates/stock/stock_sidebar.html:12
msgid "Installed Items"
msgstr ""

#: stock/templates/stock/stock_sidebar.html:16
msgid "Child Items"
msgstr ""

#: stock/templates/stock/stock_uninstall.html:8
msgid "The following stock items will be uninstalled"
msgstr ""

#: stock/templates/stock/stockitem_convert.html:7 stock/views.py:912
msgid "Convert Stock Item"
msgstr ""

#: stock/templates/stock/stockitem_convert.html:8
#, python-format
msgid "This stock item is current an instance of <em>%(part)s</em>"
msgstr ""

#: stock/templates/stock/stockitem_convert.html:9
msgid "It can be converted to one of the part variants listed below."
msgstr ""

#: stock/templates/stock/stockitem_convert.html:14
msgid "This action cannot be easily undone"
msgstr ""

#: stock/templates/stock/tracking_delete.html:6
msgid "Are you sure you want to delete this stock tracking entry?"
msgstr ""

#: stock/views.py:162
msgid "Edit Stock Location"
msgstr ""

#: stock/views.py:269 stock/views.py:891 stock/views.py:1017
#: stock/views.py:1299
msgid "Owner is required (ownership control is enabled)"
msgstr ""

#: stock/views.py:284
msgid "Stock Location QR code"
msgstr ""

#: stock/views.py:303
msgid "Assign to Customer"
msgstr ""

#: stock/views.py:312
msgid "Customer must be specified"
msgstr ""

#: stock/views.py:336
msgid "Return to Stock"
msgstr ""

#: stock/views.py:345
msgid "Specify a valid location"
msgstr ""

#: stock/views.py:356
msgid "Stock item returned from customer"
msgstr ""

#: stock/views.py:367
msgid "Delete All Test Data"
msgstr ""

#: stock/views.py:384
msgid "Confirm test data deletion"
msgstr ""

#: stock/views.py:489
msgid "Stock Item QR Code"
msgstr ""

#: stock/views.py:663
msgid "Uninstall Stock Items"
msgstr ""

#: stock/views.py:760 templates/js/translated/stock.js:618
msgid "Confirm stock adjustment"
msgstr ""

#: stock/views.py:771
msgid "Uninstalled stock items"
msgstr ""

#: stock/views.py:793 templates/js/translated/stock.js:288
msgid "Edit Stock Item"
msgstr ""

#: stock/views.py:943
msgid "Create new Stock Location"
msgstr ""

#: stock/views.py:1044
msgid "Create new Stock Item"
msgstr ""

#: stock/views.py:1186 templates/js/translated/stock.js:268
msgid "Duplicate Stock Item"
msgstr ""

#: stock/views.py:1268
msgid "Quantity cannot be negative"
msgstr ""

#: stock/views.py:1368
msgid "Delete Stock Location"
msgstr ""

#: stock/views.py:1381
msgid "Delete Stock Item"
msgstr ""

#: stock/views.py:1392
msgid "Delete Stock Tracking Entry"
msgstr ""

#: stock/views.py:1399
msgid "Edit Stock Tracking Entry"
msgstr ""

#: stock/views.py:1408
msgid "Add Stock Tracking Entry"
msgstr ""

#: templates/403.html:5 templates/403.html:11
msgid "Permission Denied"
msgstr ""

#: templates/403.html:14
msgid "You do not have permission to view this page."
msgstr ""

#: templates/404.html:5 templates/404.html:11
msgid "Page Not Found"
msgstr ""

#: templates/404.html:14
msgid "The requested page does not exist"
msgstr ""

#: templates/InvenTree/index.html:7
msgid "Index"
msgstr ""

#: templates/InvenTree/index.html:88
msgid "Subscribed Parts"
msgstr ""

#: templates/InvenTree/index.html:98
msgid "Subscribed Categories"
msgstr ""

#: templates/InvenTree/index.html:108
msgid "Latest Parts"
msgstr ""

#: templates/InvenTree/index.html:119
msgid "BOM Waiting Validation"
msgstr ""

#: templates/InvenTree/index.html:145
msgid "Recently Updated"
msgstr ""

#: templates/InvenTree/index.html:168
msgid "Depleted Stock"
msgstr ""

#: templates/InvenTree/index.html:191
msgid "Expired Stock"
msgstr ""

#: templates/InvenTree/index.html:202
msgid "Stale Stock"
msgstr ""

#: templates/InvenTree/index.html:224
msgid "Build Orders In Progress"
msgstr ""

#: templates/InvenTree/index.html:235
msgid "Overdue Build Orders"
msgstr ""

#: templates/InvenTree/index.html:255
msgid "Outstanding Purchase Orders"
msgstr ""

#: templates/InvenTree/index.html:266
msgid "Overdue Purchase Orders"
msgstr ""

#: templates/InvenTree/index.html:286
msgid "Outstanding Sales Orders"
msgstr ""

#: templates/InvenTree/index.html:297
msgid "Overdue Sales Orders"
msgstr ""

#: templates/InvenTree/search.html:8
msgid "Search Results"
msgstr ""

#: templates/InvenTree/search.html:22
msgid "Enter a search query"
msgstr ""

#: templates/InvenTree/settings/barcode.html:8
msgid "Barcode Settings"
msgstr ""

#: templates/InvenTree/settings/build.html:8
msgid "Build Order Settings"
msgstr ""

#: templates/InvenTree/settings/category.html:7
msgid "Category Settings"
msgstr ""

#: templates/InvenTree/settings/currencies.html:8
msgid "Currency Settings"
msgstr ""

#: templates/InvenTree/settings/currencies.html:19
msgid "Base Currency"
msgstr ""

#: templates/InvenTree/settings/currencies.html:24
msgid "Exchange Rates"
msgstr ""

#: templates/InvenTree/settings/currencies.html:38
msgid "Last Update"
msgstr ""

#: templates/InvenTree/settings/currencies.html:44
msgid "Never"
msgstr ""

#: templates/InvenTree/settings/currencies.html:49
msgid "Update Now"
msgstr ""

#: templates/InvenTree/settings/global.html:9
msgid "Server Settings"
msgstr ""

#: templates/InvenTree/settings/login.html:9
#: templates/InvenTree/settings/sidebar.html:28
msgid "Login Settings"
msgstr ""

#: templates/InvenTree/settings/login.html:20 templates/account/signup.html:5
msgid "Signup"
msgstr ""

#: templates/InvenTree/settings/part.html:7
msgid "Part Settings"
msgstr ""

#: templates/InvenTree/settings/part.html:43
msgid "Part Import"
msgstr ""

#: templates/InvenTree/settings/part.html:47
msgid "Import Part"
msgstr ""

#: templates/InvenTree/settings/part.html:61
msgid "Part Parameter Templates"
msgstr ""

#: templates/InvenTree/settings/po.html:9
msgid "Purchase Order Settings"
msgstr ""

#: templates/InvenTree/settings/report.html:10
#: templates/InvenTree/settings/user_reports.html:9
msgid "Report Settings"
msgstr ""

#: templates/InvenTree/settings/setting.html:28
msgid "No value set"
msgstr ""

#: templates/InvenTree/settings/setting.html:39
msgid "Edit setting"
msgstr ""

#: templates/InvenTree/settings/settings.html:11 templates/navbar.html:93
msgid "Settings"
msgstr ""

#: templates/InvenTree/settings/settings.html:65
msgid "Edit Global Setting"
msgstr ""

#: templates/InvenTree/settings/settings.html:65
msgid "Edit User Setting"
msgstr ""

#: templates/InvenTree/settings/settings.html:148
msgid "No category parameter templates found"
msgstr ""

#: templates/InvenTree/settings/settings.html:170
#: templates/InvenTree/settings/settings.html:269
msgid "Edit Template"
msgstr ""

#: templates/InvenTree/settings/settings.html:171
#: templates/InvenTree/settings/settings.html:270
msgid "Delete Template"
msgstr ""

#: templates/InvenTree/settings/settings.html:249
msgid "No part parameter templates found"
msgstr ""

#: templates/InvenTree/settings/settings.html:253
msgid "ID"
msgstr ""

#: templates/InvenTree/settings/sidebar.html:5
#: templates/InvenTree/settings/user_settings.html:9
msgid "User Settings"
msgstr ""

#: templates/InvenTree/settings/sidebar.html:8
#: templates/InvenTree/settings/user.html:11
msgid "Account Settings"
msgstr ""

#: templates/InvenTree/settings/sidebar.html:10
#: templates/InvenTree/settings/user_display.html:9
msgid "Display Settings"
msgstr ""

#: templates/InvenTree/settings/sidebar.html:12
msgid "Home Page"
msgstr ""

#: templates/InvenTree/settings/sidebar.html:14
#: templates/InvenTree/settings/user_search.html:9
msgid "Search Settings"
msgstr ""

#: templates/InvenTree/settings/sidebar.html:16
msgid "Label Printing"
msgstr ""

#: templates/InvenTree/settings/sidebar.html:18
#: templates/InvenTree/settings/sidebar.html:34
msgid "Reporting"
msgstr ""

#: templates/InvenTree/settings/sidebar.html:23
msgid "Global Settings"
msgstr ""

#: templates/InvenTree/settings/sidebar.html:26
msgid "Server Configuration"
msgstr ""

#: templates/InvenTree/settings/sidebar.html:32
msgid "Currencies"
msgstr ""

#: templates/InvenTree/settings/sidebar.html:38
msgid "Categories"
msgstr ""

#: templates/InvenTree/settings/so.html:7
msgid "Sales Order Settings"
msgstr ""

#: templates/InvenTree/settings/stock.html:7
msgid "Stock Settings"
msgstr ""

#: templates/InvenTree/settings/user.html:18
#: templates/js/translated/helpers.js:26
msgid "Edit"
msgstr ""

#: templates/InvenTree/settings/user.html:20
#: templates/account/password_reset_from_key.html:4
#: templates/account/password_reset_from_key.html:7
msgid "Change Password"
msgstr ""

#: templates/InvenTree/settings/user.html:31
msgid "Username"
msgstr ""

#: templates/InvenTree/settings/user.html:35
msgid "First Name"
msgstr ""

#: templates/InvenTree/settings/user.html:39
msgid "Last Name"
msgstr ""

#: templates/InvenTree/settings/user.html:54
msgid "The following email addresses are associated with your account:"
msgstr ""

#: templates/InvenTree/settings/user.html:74
msgid "Verified"
msgstr ""

#: templates/InvenTree/settings/user.html:76
msgid "Unverified"
msgstr ""

#: templates/InvenTree/settings/user.html:78
msgid "Primary"
msgstr ""

#: templates/InvenTree/settings/user.html:84
msgid "Make Primary"
msgstr ""

#: templates/InvenTree/settings/user.html:85
msgid "Re-send Verification"
msgstr ""

#: templates/InvenTree/settings/user.html:86
#: templates/InvenTree/settings/user.html:153
msgid "Remove"
msgstr ""

#: templates/InvenTree/settings/user.html:93
msgid "Warning:"
msgstr ""

#: templates/InvenTree/settings/user.html:94
msgid "You currently do not have any email address set up. You should really add an email address so you can receive notifications, reset your password, etc."
msgstr ""

#: templates/InvenTree/settings/user.html:101
msgid "Add Email Address"
msgstr ""

#: templates/InvenTree/settings/user.html:111
msgid "Enter e-mail address"
msgstr ""

#: templates/InvenTree/settings/user.html:113
msgid "Add Email"
msgstr ""

#: templates/InvenTree/settings/user.html:123
msgid "Social Accounts"
msgstr ""

#: templates/InvenTree/settings/user.html:128
msgid "You can sign in to your account using any of the following third party accounts:"
msgstr ""

#: templates/InvenTree/settings/user.html:162
msgid "There are no social network accounts connected to your InvenTree account"
msgstr ""

#: templates/InvenTree/settings/user.html:167
msgid "Add a 3rd Party Account"
msgstr ""

#: templates/InvenTree/settings/user.html:177
msgid "Language Settings"
msgstr ""

#: templates/InvenTree/settings/user.html:186
msgid "Select language"
msgstr ""

#: templates/InvenTree/settings/user.html:202
#, python-format
msgid "%(lang_translated)s%% translated"
msgstr ""

#: templates/InvenTree/settings/user.html:204
msgid "No translations available"
msgstr ""

#: templates/InvenTree/settings/user.html:211
msgid "Set Language"
msgstr ""

#: templates/InvenTree/settings/user.html:213
msgid "Some languages are not complete"
msgstr ""

#: templates/InvenTree/settings/user.html:215
msgid "Show only sufficent"
msgstr ""

#: templates/InvenTree/settings/user.html:217
msgid "and hidden."
msgstr ""

#: templates/InvenTree/settings/user.html:217
msgid "Show them too"
msgstr ""

#: templates/InvenTree/settings/user.html:224
msgid "Help the translation efforts!"
msgstr ""

#: templates/InvenTree/settings/user.html:225
#, python-format
msgid "Native language translation of the InvenTree web application is <a href=\"%(link)s\">community contributed via crowdin</a>. Contributions are welcomed and encouraged."
msgstr ""

#: templates/InvenTree/settings/user.html:233
msgid "Do you really want to remove the selected email address?"
msgstr ""

#: templates/InvenTree/settings/user_display.html:25
msgid "Theme Settings"
msgstr ""

#: templates/InvenTree/settings/user_display.html:35
msgid "Select theme"
msgstr ""

#: templates/InvenTree/settings/user_display.html:46
msgid "Set Theme"
msgstr ""

#: templates/InvenTree/settings/user_homepage.html:9
msgid "Home Page Settings"
msgstr ""

#: templates/InvenTree/settings/user_labels.html:9
msgid "Label Settings"
msgstr ""

#: templates/about.html:10
msgid "InvenTree Version Information"
msgstr ""

#: templates/about.html:11 templates/about.html:105
#: templates/js/translated/bom.js:283 templates/js/translated/modals.js:53
#: templates/js/translated/modals.js:567 templates/js/translated/modals.js:661
#: templates/js/translated/modals.js:964 templates/modals.html:15
#: templates/modals.html:27 templates/modals.html:39 templates/modals.html:50
msgid "Close"
msgstr ""

#: templates/about.html:20
msgid "InvenTree Version"
msgstr ""

#: templates/about.html:25
msgid "Development Version"
msgstr ""

#: templates/about.html:28
msgid "Up to Date"
msgstr ""

#: templates/about.html:30
msgid "Update Available"
msgstr ""

#: templates/about.html:40
msgid "Commit Hash"
msgstr ""

#: templates/about.html:47
msgid "Commit Date"
msgstr ""

#: templates/about.html:53
msgid "InvenTree Documentation"
msgstr ""

#: templates/about.html:58
msgid "API Version"
msgstr ""

#: templates/about.html:63
msgid "Python Version"
msgstr ""

#: templates/about.html:68
msgid "Django Version"
msgstr ""

#: templates/about.html:73
msgid "View Code on GitHub"
msgstr ""

#: templates/about.html:78
msgid "Credits"
msgstr ""

#: templates/about.html:83
msgid "Mobile App"
msgstr ""

#: templates/about.html:88
msgid "Submit Bug Report"
msgstr ""

#: templates/about.html:95 templates/clip.html:4
msgid "copy to clipboard"
msgstr ""

#: templates/about.html:95
msgid "copy version information"
msgstr ""

#: templates/account/email_confirm.html:6
#: templates/account/email_confirm.html:10
msgid "Confirm Email Address"
msgstr ""

#: templates/account/email_confirm.html:16
#, python-format
msgid "Please confirm that <a href=\"mailto:%(email)s\">%(email)s</a> is an email address for user %(user_display)s."
msgstr ""

#: templates/account/email_confirm.html:27
#, python-format
msgid "This email confirmation link expired or is invalid. Please <a href=\"%(email_url)s\">issue a new email confirmation request</a>."
msgstr ""

#: templates/account/login.html:6 templates/account/login.html:16
#: templates/account/login.html:39
msgid "Sign In"
msgstr ""

#: templates/account/login.html:21
#, python-format
msgid ""
"Please sign in with one\n"
"of your existing third party accounts or  <a class=\"btn btn-primary btn-small\" href=\"%(signup_url)s\">sign up</a>\n"
"for a account and sign in below:"
msgstr ""

#: templates/account/login.html:25
#, python-format
msgid ""
"If you have not created an account yet, then please\n"
"<a href=\"%(signup_url)s\">sign up</a> first."
msgstr ""

#: templates/account/login.html:42
msgid "Forgot Password?"
msgstr ""

#: templates/account/login.html:47
msgid "InvenTree demo instance"
msgstr ""

#: templates/account/login.html:47
msgid "Click here for login details"
msgstr ""

#: templates/account/login.html:55
msgid "or use SSO"
msgstr ""

#: templates/account/logout.html:5 templates/account/logout.html:8
#: templates/account/logout.html:20
msgid "Sign Out"
msgstr ""

#: templates/account/logout.html:10
msgid "Are you sure you want to sign out?"
msgstr ""

#: templates/account/logout.html:19
msgid "Back to Site"
msgstr ""

#: templates/account/password_reset.html:5
#: templates/account/password_reset.html:12
msgid "Password Reset"
msgstr ""

#: templates/account/password_reset.html:18
msgid "Forgotten your password? Enter your email address below, and we'll send you an email allowing you to reset it."
msgstr ""

#: templates/account/password_reset.html:23
msgid "Reset My Password"
msgstr ""

#: templates/account/password_reset.html:27 templates/account/signup.html:36
msgid "This function is currently disabled. Please contact an administrator."
msgstr ""

#: templates/account/password_reset_from_key.html:7
msgid "Bad Token"
msgstr ""

#: templates/account/password_reset_from_key.html:11
#, python-format
msgid "The password reset link was invalid, possibly because it has already been used.  Please request a <a href=\"%(passwd_reset_url)s\">new password reset</a>."
msgstr ""

#: templates/account/password_reset_from_key.html:18
msgid "Change password"
msgstr ""

#: templates/account/password_reset_from_key.html:22
msgid "Your password is now changed."
msgstr ""

#: templates/account/signup.html:11 templates/account/signup.html:22
msgid "Sign Up"
msgstr ""

#: templates/account/signup.html:13
#, python-format
msgid "Already have an account? Then please <a href=\"%(login_url)s\">sign in</a>."
msgstr ""

#: templates/account/signup.html:27
msgid "Or use a SSO-provider for signup"
msgstr ""

#: templates/admin_button.html:2
msgid "View in administration panel"
msgstr ""

#: templates/base.html:96
msgid "Server Restart Required"
msgstr ""

#: templates/base.html:99
msgid "A configuration option has been changed which requires a server restart"
msgstr ""

#: templates/base.html:99
msgid "Contact your system administrator for further information"
msgstr ""

#: templates/email/build_order_required_stock.html:7
msgid "Stock is required for the following build order"
msgstr ""

#: templates/email/build_order_required_stock.html:8
#, python-format
msgid "Build order %(build)s - building %(quantity)s x %(part)s"
msgstr ""

#: templates/email/build_order_required_stock.html:10
msgid "Click on the following link to view this build order"
msgstr ""

#: templates/email/build_order_required_stock.html:14
msgid "The following parts are low on required stock"
msgstr ""

#: templates/email/build_order_required_stock.html:18
#: templates/js/translated/bom.js:991
msgid "Required Quantity"
msgstr ""

#: templates/email/build_order_required_stock.html:19
#: templates/email/low_stock_notification.html:18
#: templates/js/translated/bom.js:467 templates/js/translated/build.js:1129
#: templates/js/translated/build.js:1749
msgid "Available"
msgstr ""

#: templates/email/build_order_required_stock.html:38
#: templates/email/low_stock_notification.html:31
msgid "You are receiving this email because you are subscribed to notifications for this part "
msgstr ""

#: templates/email/email.html:35
msgid "InvenTree version"
msgstr ""

#: templates/email/low_stock_notification.html:7
#, python-format
msgid " The available stock for %(part)s has fallen below the configured minimum level"
msgstr ""

#: templates/email/low_stock_notification.html:9
msgid "Click on the following link to view this part"
msgstr ""

#: templates/email/low_stock_notification.html:17
msgid "Total Stock"
msgstr ""

#: templates/email/low_stock_notification.html:19
msgid "Minimum Quantity"
msgstr ""

#: templates/image_download.html:8
msgid "Specify URL for downloading image"
msgstr ""

#: templates/image_download.html:11
msgid "Must be a valid image URL"
msgstr ""

#: templates/image_download.html:12
msgid "Remote server must be accessible"
msgstr ""

#: templates/image_download.html:13
msgid "Remote image must not exceed maximum allowable file size"
msgstr ""

#: templates/js/report.js:47 templates/js/translated/report.js:67
msgid "items selected"
msgstr ""

#: templates/js/report.js:55 templates/js/translated/report.js:75
msgid "Select Report Template"
msgstr ""

#: templates/js/report.js:70 templates/js/translated/report.js:90
msgid "Select Test Report Template"
msgstr ""

#: templates/js/report.js:98 templates/js/translated/label.js:29
#: templates/js/translated/report.js:118 templates/js/translated/stock.js:594
msgid "Select Stock Items"
msgstr ""

#: templates/js/report.js:99 templates/js/translated/report.js:119
msgid "Stock item(s) must be selected before printing reports"
msgstr ""

#: templates/js/report.js:116 templates/js/report.js:169
#: templates/js/report.js:223 templates/js/report.js:277
#: templates/js/report.js:331 templates/js/translated/report.js:136
#: templates/js/translated/report.js:189 templates/js/translated/report.js:243
#: templates/js/translated/report.js:297 templates/js/translated/report.js:351
msgid "No Reports Found"
msgstr ""

#: templates/js/report.js:117 templates/js/translated/report.js:137
msgid "No report templates found which match selected stock item(s)"
msgstr ""

#: templates/js/report.js:152 templates/js/translated/report.js:172
msgid "Select Builds"
msgstr ""

#: templates/js/report.js:153 templates/js/translated/report.js:173
msgid "Build(s) must be selected before printing reports"
msgstr ""

#: templates/js/report.js:170 templates/js/translated/report.js:190
msgid "No report templates found which match selected build(s)"
msgstr ""

#: templates/js/report.js:205 templates/js/translated/build.js:1333
#: templates/js/translated/label.js:134 templates/js/translated/report.js:225
msgid "Select Parts"
msgstr ""

#: templates/js/report.js:206 templates/js/translated/report.js:226
msgid "Part(s) must be selected before printing reports"
msgstr ""

#: templates/js/report.js:224 templates/js/translated/report.js:244
msgid "No report templates found which match selected part(s)"
msgstr ""

#: templates/js/report.js:259 templates/js/translated/report.js:279
msgid "Select Purchase Orders"
msgstr ""

#: templates/js/report.js:260 templates/js/translated/report.js:280
msgid "Purchase Order(s) must be selected before printing report"
msgstr ""

#: templates/js/report.js:278 templates/js/report.js:332
#: templates/js/translated/report.js:298 templates/js/translated/report.js:352
msgid "No report templates found which match selected orders"
msgstr ""

#: templates/js/report.js:313 templates/js/translated/report.js:333
msgid "Select Sales Orders"
msgstr ""

#: templates/js/report.js:314 templates/js/translated/report.js:334
msgid "Sales Order(s) must be selected before printing report"
msgstr ""

#: templates/js/translated/api.js:184 templates/js/translated/modals.js:1034
msgid "No Response"
msgstr ""

#: templates/js/translated/api.js:185 templates/js/translated/modals.js:1035
msgid "No response from the InvenTree server"
msgstr ""

#: templates/js/translated/api.js:191
msgid "Error 400: Bad request"
msgstr ""

#: templates/js/translated/api.js:192
msgid "API request returned error code 400"
msgstr ""

#: templates/js/translated/api.js:196 templates/js/translated/modals.js:1044
msgid "Error 401: Not Authenticated"
msgstr ""

#: templates/js/translated/api.js:197 templates/js/translated/modals.js:1045
msgid "Authentication credentials not supplied"
msgstr ""

#: templates/js/translated/api.js:201 templates/js/translated/modals.js:1049
msgid "Error 403: Permission Denied"
msgstr ""

#: templates/js/translated/api.js:202 templates/js/translated/modals.js:1050
msgid "You do not have the required permissions to access this function"
msgstr ""

#: templates/js/translated/api.js:206 templates/js/translated/modals.js:1054
msgid "Error 404: Resource Not Found"
msgstr ""

#: templates/js/translated/api.js:207 templates/js/translated/modals.js:1055
msgid "The requested resource could not be located on the server"
msgstr ""

#: templates/js/translated/api.js:211 templates/js/translated/modals.js:1059
msgid "Error 408: Timeout"
msgstr ""

#: templates/js/translated/api.js:212 templates/js/translated/modals.js:1060
msgid "Connection timeout while requesting data from server"
msgstr ""

#: templates/js/translated/api.js:215
msgid "Unhandled Error Code"
msgstr ""

#: templates/js/translated/api.js:216
msgid "Error code"
msgstr ""

#: templates/js/translated/attachment.js:27
msgid "No attachments found"
msgstr ""

#: templates/js/translated/attachment.js:95
msgid "Upload Date"
msgstr ""

#: templates/js/translated/attachment.js:108
msgid "Edit attachment"
msgstr ""

#: templates/js/translated/attachment.js:115
msgid "Delete attachment"
msgstr ""

#: templates/js/translated/barcode.js:29
msgid "Scan barcode data here using wedge scanner"
msgstr ""

#: templates/js/translated/barcode.js:31
msgid "Enter barcode data"
msgstr ""

#: templates/js/translated/barcode.js:35
msgid "Barcode"
msgstr ""

#: templates/js/translated/barcode.js:53
msgid "Enter optional notes for stock transfer"
msgstr ""

#: templates/js/translated/barcode.js:54
msgid "Enter notes"
msgstr ""

#: templates/js/translated/barcode.js:92
msgid "Server error"
msgstr ""

#: templates/js/translated/barcode.js:113
msgid "Unknown response from server"
msgstr ""

#: templates/js/translated/barcode.js:140
#: templates/js/translated/modals.js:1024
msgid "Invalid server response"
msgstr ""

#: templates/js/translated/barcode.js:233
msgid "Scan barcode data below"
msgstr ""

#: templates/js/translated/barcode.js:280 templates/navbar.html:69
msgid "Scan Barcode"
msgstr ""

#: templates/js/translated/barcode.js:291
msgid "No URL in response"
msgstr ""

#: templates/js/translated/barcode.js:309
msgid "Link Barcode to Stock Item"
msgstr ""

#: templates/js/translated/barcode.js:332
msgid "This will remove the association between this stock item and the barcode"
msgstr ""

#: templates/js/translated/barcode.js:338
msgid "Unlink"
msgstr ""

#: templates/js/translated/barcode.js:397 templates/js/translated/stock.js:570
msgid "Remove stock item"
msgstr ""

#: templates/js/translated/barcode.js:439
msgid "Check Stock Items into Location"
msgstr ""

#: templates/js/translated/barcode.js:443
#: templates/js/translated/barcode.js:573
msgid "Check In"
msgstr ""

#: templates/js/translated/barcode.js:485
#: templates/js/translated/barcode.js:612
msgid "Error transferring stock"
msgstr ""

#: templates/js/translated/barcode.js:507
msgid "Stock Item already scanned"
msgstr ""

#: templates/js/translated/barcode.js:511
msgid "Stock Item already in this location"
msgstr ""

#: templates/js/translated/barcode.js:518
msgid "Added stock item"
msgstr ""

#: templates/js/translated/barcode.js:525
msgid "Barcode does not match Stock Item"
msgstr ""

#: templates/js/translated/barcode.js:568
msgid "Check Into Location"
msgstr ""

#: templates/js/translated/barcode.js:633
msgid "Barcode does not match a valid location"
msgstr ""

#: templates/js/translated/bom.js:184
msgid "Remove substitute part"
msgstr ""

#: templates/js/translated/bom.js:228
msgid "Select and add a new variant item using the input below"
msgstr ""

#: templates/js/translated/bom.js:239
msgid "Are you sure you wish to remove this substitute part link?"
msgstr ""

#: templates/js/translated/bom.js:245
msgid "Remove Substitute Part"
msgstr ""

#: templates/js/translated/bom.js:284
msgid "Add Substitute"
msgstr ""

#: templates/js/translated/bom.js:285
msgid "Edit BOM Item Substitutes"
msgstr ""

#: templates/js/translated/bom.js:404
msgid "Substitutes Available"
msgstr ""

#: templates/js/translated/bom.js:408 templates/js/translated/build.js:1111
msgid "Variant stock allowed"
msgstr ""

#: templates/js/translated/bom.js:413
msgid "Open subassembly"
msgstr ""

#: templates/js/translated/bom.js:485
msgid "Substitutes"
msgstr ""

#: templates/js/translated/bom.js:500
msgid "Purchase Price Range"
msgstr ""

#: templates/js/translated/bom.js:507
msgid "Purchase Price Average"
msgstr ""

#: templates/js/translated/bom.js:556 templates/js/translated/bom.js:645
msgid "View BOM"
msgstr ""

#: templates/js/translated/bom.js:608 templates/js/translated/build.js:1183
#: templates/js/translated/order.js:1298
msgid "Actions"
msgstr ""

#: templates/js/translated/bom.js:616
msgid "Validate BOM Item"
msgstr ""

#: templates/js/translated/bom.js:618
msgid "This line has been validated"
msgstr ""

#: templates/js/translated/bom.js:620
msgid "Edit substitute parts"
msgstr ""

#: templates/js/translated/bom.js:622 templates/js/translated/bom.js:796
msgid "Edit BOM Item"
msgstr ""

#: templates/js/translated/bom.js:624 templates/js/translated/bom.js:779
msgid "Delete BOM Item"
msgstr ""

#: templates/js/translated/bom.js:718 templates/js/translated/build.js:855
msgid "No BOM items found"
msgstr ""

#: templates/js/translated/bom.js:774
msgid "Are you sure you want to delete this BOM item?"
msgstr ""

#: templates/js/translated/bom.js:974 templates/js/translated/build.js:1095
msgid "Required Part"
msgstr ""

#: templates/js/translated/bom.js:996
msgid "Inherited from parent BOM"
msgstr ""

#: templates/js/translated/build.js:78
msgid "Edit Build Order"
msgstr ""

#: templates/js/translated/build.js:112
msgid "Create Build Order"
msgstr ""

#: templates/js/translated/build.js:133
msgid "Allocate stock items to this build output"
msgstr ""

#: templates/js/translated/build.js:144
msgid "Unallocate stock from build output"
msgstr ""

#: templates/js/translated/build.js:153
msgid "Complete build output"
msgstr ""

#: templates/js/translated/build.js:161
msgid "Delete build output"
msgstr ""

#: templates/js/translated/build.js:184
msgid "Are you sure you wish to unallocate stock items from this build?"
msgstr ""

#: templates/js/translated/build.js:202
msgid "Unallocate Stock Items"
msgstr ""

#: templates/js/translated/build.js:220
msgid "Select Build Outputs"
msgstr ""

#: templates/js/translated/build.js:221
msgid "At least one build output must be selected"
msgstr ""

#: templates/js/translated/build.js:275
msgid "Output"
msgstr ""

#: templates/js/translated/build.js:291
msgid "Complete Build Outputs"
msgstr ""

#: templates/js/translated/build.js:386
msgid "No build order allocations found"
msgstr ""

#: templates/js/translated/build.js:424 templates/js/translated/order.js:1172
msgid "Location not specified"
msgstr ""

#: templates/js/translated/build.js:603
msgid "No active build outputs found"
msgstr ""

#: templates/js/translated/build.js:1052 templates/js/translated/build.js:1760
#: templates/js/translated/order.js:1305
msgid "Edit stock allocation"
msgstr ""

#: templates/js/translated/build.js:1054 templates/js/translated/build.js:1761
#: templates/js/translated/order.js:1306
msgid "Delete stock allocation"
msgstr ""

#: templates/js/translated/build.js:1072
msgid "Edit Allocation"
msgstr ""

#: templates/js/translated/build.js:1082
msgid "Remove Allocation"
msgstr ""

#: templates/js/translated/build.js:1107
msgid "Substitute parts available"
msgstr ""

#: templates/js/translated/build.js:1124
msgid "Quantity Per"
msgstr ""

#: templates/js/translated/build.js:1134 templates/js/translated/build.js:1360
#: templates/js/translated/build.js:1756 templates/js/translated/order.js:1535
msgid "Allocated"
msgstr ""

#: templates/js/translated/build.js:1190 templates/js/translated/order.js:1589
msgid "Build stock"
msgstr ""

#: templates/js/translated/build.js:1194 templates/stock_table.html:52
msgid "Order stock"
msgstr ""

#: templates/js/translated/build.js:1197 templates/js/translated/order.js:1582
msgid "Allocate stock"
msgstr ""

#: templates/js/translated/build.js:1262
msgid "Specify stock allocation quantity"
msgstr ""

#: templates/js/translated/build.js:1334
msgid "You must select at least one part to allocate"
msgstr ""

#: templates/js/translated/build.js:1348
msgid "Select source location (leave blank to take from all locations)"
msgstr ""

#: templates/js/translated/build.js:1377
msgid "Confirm stock allocation"
msgstr ""

#: templates/js/translated/build.js:1378
msgid "Allocate Stock Items to Build Order"
msgstr ""

#: templates/js/translated/build.js:1389
msgid "No matching stock locations"
msgstr ""

#: templates/js/translated/build.js:1451
msgid "No matching stock items"
msgstr ""

#: templates/js/translated/build.js:1576
msgid "No builds matching query"
msgstr ""

#: templates/js/translated/build.js:1593 templates/js/translated/part.js:966
#: templates/js/translated/part.js:1377 templates/js/translated/stock.js:1064
#: templates/js/translated/stock.js:1841
msgid "Select"
msgstr ""

#: templates/js/translated/build.js:1613
msgid "Build order is overdue"
msgstr ""

#: templates/js/translated/build.js:1674 templates/js/translated/stock.js:2060
msgid "No user information"
msgstr ""

#: templates/js/translated/build.js:1686
msgid "No information"
msgstr ""

#: templates/js/translated/build.js:1737
msgid "No parts allocated for"
msgstr ""

#: templates/js/translated/company.js:65
msgid "Add Manufacturer"
msgstr ""

#: templates/js/translated/company.js:78 templates/js/translated/company.js:177
msgid "Add Manufacturer Part"
msgstr ""

#: templates/js/translated/company.js:99
msgid "Edit Manufacturer Part"
msgstr "メーカー・パーツの編集"

#: templates/js/translated/company.js:108
msgid "Delete Manufacturer Part"
msgstr "メーカー・パーツを削除"

#: templates/js/translated/company.js:165 templates/js/translated/order.js:90
msgid "Add Supplier"
msgstr ""

#: templates/js/translated/company.js:193
msgid "Add Supplier Part"
msgstr ""

#: templates/js/translated/company.js:208
msgid "Edit Supplier Part"
msgstr ""

#: templates/js/translated/company.js:218
msgid "Delete Supplier Part"
msgstr ""

#: templates/js/translated/company.js:265
msgid "Edit Company"
msgstr ""

#: templates/js/translated/company.js:286
msgid "Add new Company"
msgstr ""

#: templates/js/translated/company.js:363
msgid "Parts Supplied"
msgstr ""

#: templates/js/translated/company.js:372
msgid "Parts Manufactured"
msgstr ""

#: templates/js/translated/company.js:386
msgid "No company information found"
msgstr ""

#: templates/js/translated/company.js:405
msgid "The following manufacturer parts will be deleted"
msgstr ""

#: templates/js/translated/company.js:422
msgid "Delete Manufacturer Parts"
msgstr ""

#: templates/js/translated/company.js:477
msgid "No manufacturer parts found"
msgstr ""

#: templates/js/translated/company.js:497
#: templates/js/translated/company.js:754 templates/js/translated/part.js:449
#: templates/js/translated/part.js:534
msgid "Template part"
msgstr ""

#: templates/js/translated/company.js:501
#: templates/js/translated/company.js:758 templates/js/translated/part.js:453
#: templates/js/translated/part.js:538
msgid "Assembled part"
msgstr ""

#: templates/js/translated/company.js:628 templates/js/translated/part.js:626
msgid "No parameters found"
msgstr ""

#: templates/js/translated/company.js:665 templates/js/translated/part.js:668
msgid "Edit parameter"
msgstr ""

#: templates/js/translated/company.js:666 templates/js/translated/part.js:669
msgid "Delete parameter"
msgstr ""

#: templates/js/translated/company.js:685 templates/js/translated/part.js:686
msgid "Edit Parameter"
msgstr ""

#: templates/js/translated/company.js:696 templates/js/translated/part.js:698
msgid "Delete Parameter"
msgstr ""

#: templates/js/translated/company.js:734
msgid "No supplier parts found"
msgstr ""

#: templates/js/translated/filters.js:178
#: templates/js/translated/filters.js:420
msgid "true"
msgstr ""

#: templates/js/translated/filters.js:182
#: templates/js/translated/filters.js:421
msgid "false"
msgstr ""

#: templates/js/translated/filters.js:204
msgid "Select filter"
msgstr ""

#: templates/js/translated/filters.js:286
msgid "Reload data"
msgstr ""

#: templates/js/translated/filters.js:290
msgid "Add new filter"
msgstr ""

#: templates/js/translated/filters.js:293
msgid "Clear all filters"
msgstr ""

#: templates/js/translated/filters.js:329
msgid "Create filter"
msgstr ""

#: templates/js/translated/forms.js:349 templates/js/translated/forms.js:364
#: templates/js/translated/forms.js:378 templates/js/translated/forms.js:392
msgid "Action Prohibited"
msgstr ""

#: templates/js/translated/forms.js:351
msgid "Create operation not allowed"
msgstr ""

#: templates/js/translated/forms.js:366
msgid "Update operation not allowed"
msgstr ""

#: templates/js/translated/forms.js:380
msgid "Delete operation not allowed"
msgstr ""

#: templates/js/translated/forms.js:394
msgid "View operation not allowed"
msgstr ""

#: templates/js/translated/forms.js:679
msgid "Enter a valid number"
msgstr ""

#: templates/js/translated/forms.js:1071 templates/modals.html:19
#: templates/modals.html:43
msgid "Form errors exist"
msgstr ""

#: templates/js/translated/forms.js:1457
msgid "No results found"
msgstr ""

#: templates/js/translated/forms.js:1661
msgid "Searching"
msgstr ""

#: templates/js/translated/forms.js:1878
msgid "Clear input"
msgstr ""

#: templates/js/translated/helpers.js:19
msgid "YES"
msgstr ""

#: templates/js/translated/helpers.js:21
msgid "NO"
msgstr ""

#: templates/js/translated/label.js:30
msgid "Stock item(s) must be selected before printing labels"
msgstr ""

#: templates/js/translated/label.js:48 templates/js/translated/label.js:98
#: templates/js/translated/label.js:153
msgid "No Labels Found"
msgstr ""

#: templates/js/translated/label.js:49
msgid "No labels found which match selected stock item(s)"
msgstr ""

#: templates/js/translated/label.js:80
msgid "Select Stock Locations"
msgstr ""

#: templates/js/translated/label.js:81
msgid "Stock location(s) must be selected before printing labels"
msgstr ""

#: templates/js/translated/label.js:99
msgid "No labels found which match selected stock location(s)"
msgstr ""

#: templates/js/translated/label.js:135
msgid "Part(s) must be selected before printing labels"
msgstr ""

#: templates/js/translated/label.js:154
msgid "No labels found which match the selected part(s)"
msgstr ""

#: templates/js/translated/label.js:228
msgid "stock items selected"
msgstr ""

#: templates/js/translated/label.js:236
msgid "Select Label"
msgstr ""

#: templates/js/translated/label.js:251
msgid "Select Label Template"
msgstr ""

#: templates/js/translated/modals.js:75 templates/js/translated/modals.js:119
#: templates/js/translated/modals.js:593
msgid "Cancel"
msgstr ""

#: templates/js/translated/modals.js:76 templates/js/translated/modals.js:118
#: templates/js/translated/modals.js:660 templates/js/translated/modals.js:963
#: templates/modals.html:28 templates/modals.html:51
msgid "Submit"
msgstr ""

#: templates/js/translated/modals.js:117
msgid "Form Title"
msgstr ""

#: templates/js/translated/modals.js:380
msgid "Waiting for server..."
msgstr ""

#: templates/js/translated/modals.js:539
msgid "Show Error Information"
msgstr ""

#: templates/js/translated/modals.js:592
msgid "Accept"
msgstr ""

#: templates/js/translated/modals.js:649
msgid "Loading Data"
msgstr ""

#: templates/js/translated/modals.js:915
msgid "Invalid response from server"
msgstr ""

#: templates/js/translated/modals.js:915
msgid "Form data missing from server response"
msgstr ""

#: templates/js/translated/modals.js:927
msgid "Error posting form data"
msgstr ""

#: templates/js/translated/modals.js:1024
msgid "JSON response missing form data"
msgstr ""

#: templates/js/translated/modals.js:1039
msgid "Error 400: Bad Request"
msgstr ""

#: templates/js/translated/modals.js:1040
msgid "Server returned error code 400"
msgstr ""

#: templates/js/translated/modals.js:1063
msgid "Error requesting form data"
msgstr ""

#: templates/js/translated/model_renderers.js:40
msgid "Company ID"
msgstr ""

#: templates/js/translated/model_renderers.js:77
msgid "Stock ID"
msgstr ""

#: templates/js/translated/model_renderers.js:130
msgid "Location ID"
msgstr ""

#: templates/js/translated/model_renderers.js:147
msgid "Build ID"
msgstr ""

#: templates/js/translated/model_renderers.js:182
msgid "Part ID"
msgstr ""

#: templates/js/translated/model_renderers.js:236
msgid "Order ID"
msgstr ""

#: templates/js/translated/model_renderers.js:256
msgid "Category ID"
msgstr ""

#: templates/js/translated/model_renderers.js:293
msgid "Manufacturer Part ID"
msgstr ""

#: templates/js/translated/model_renderers.js:322
msgid "Supplier Part ID"
msgstr ""

#: templates/js/translated/order.js:48
msgid "Add Customer"
msgstr ""

#: templates/js/translated/order.js:73
msgid "Create Sales Order"
msgstr ""

#: templates/js/translated/order.js:208
msgid "Export Order"
msgstr ""

#: templates/js/translated/order.js:211 templates/js/translated/stock.js:393
msgid "Format"
msgstr ""

#: templates/js/translated/order.js:212 templates/js/translated/stock.js:394
msgid "Select file format"
msgstr ""

#: templates/js/translated/order.js:300
msgid "Select Line Items"
msgstr ""

#: templates/js/translated/order.js:301
msgid "At least one line item must be selected"
msgstr ""

#: templates/js/translated/order.js:326
msgid "Quantity to receive"
msgstr ""

#: templates/js/translated/order.js:360 templates/js/translated/stock.js:1643
msgid "Stock Status"
msgstr ""

#: templates/js/translated/order.js:427
msgid "Order Code"
msgstr ""

#: templates/js/translated/order.js:428
msgid "Ordered"
msgstr ""

#: templates/js/translated/order.js:430
msgid "Receive"
msgstr ""

#: templates/js/translated/order.js:449
msgid "Confirm receipt of items"
msgstr ""

#: templates/js/translated/order.js:450
msgid "Receive Purchase Order Items"
msgstr ""

#: templates/js/translated/order.js:627
msgid "No purchase orders found"
msgstr ""

#: templates/js/translated/order.js:652 templates/js/translated/order.js:1041
msgid "Order is overdue"
msgstr ""

#: templates/js/translated/order.js:750 templates/js/translated/order.js:1624
msgid "Edit Line Item"
msgstr ""

#: templates/js/translated/order.js:762 templates/js/translated/order.js:1635
msgid "Delete Line Item"
msgstr ""

#: templates/js/translated/order.js:801
msgid "No line items found"
msgstr ""

#: templates/js/translated/order.js:828 templates/js/translated/order.js:1445
msgid "Total"
msgstr ""

#: templates/js/translated/order.js:882 templates/js/translated/order.js:1470
#: templates/js/translated/part.js:1594 templates/js/translated/part.js:1805
msgid "Unit Price"
msgstr ""

#: templates/js/translated/order.js:897 templates/js/translated/order.js:1486
msgid "Total Price"
msgstr ""

#: templates/js/translated/order.js:975 templates/js/translated/order.js:1595
msgid "Edit line item"
msgstr ""

#: templates/js/translated/order.js:976
msgid "Delete line item"
msgstr ""

#: templates/js/translated/order.js:980
msgid "Receive line item"
msgstr ""

#: templates/js/translated/order.js:1017
msgid "No sales orders found"
msgstr ""

#: templates/js/translated/order.js:1055
msgid "Invalid Customer"
msgstr ""

#: templates/js/translated/order.js:1133
msgid "No sales order allocations found"
msgstr ""

#: templates/js/translated/order.js:1226
msgid "Edit Stock Allocation"
msgstr ""

#: templates/js/translated/order.js:1244
msgid "Delete Stock Allocation"
msgstr ""

#: templates/js/translated/order.js:1286
msgid "Stock location not specified"
msgstr ""

#: templates/js/translated/order.js:1535
msgid "Fulfilled"
msgstr ""

#: templates/js/translated/order.js:1579
msgid "Allocate serial numbers"
msgstr ""

#: templates/js/translated/order.js:1585
msgid "Purchase stock"
msgstr ""

#: templates/js/translated/order.js:1592 templates/js/translated/order.js:1771
msgid "Calculate price"
msgstr ""

#: templates/js/translated/order.js:1596
msgid "Delete line item "
msgstr ""

#: templates/js/translated/order.js:1719
msgid "Allocate Stock Item"
msgstr ""

#: templates/js/translated/order.js:1779
msgid "Update Unit Price"
msgstr ""

#: templates/js/translated/order.js:1793
msgid "No matching line items"
msgstr ""

#: templates/js/translated/part.js:51
msgid "Part Attributes"
msgstr ""

#: templates/js/translated/part.js:55
msgid "Part Creation Options"
msgstr ""

#: templates/js/translated/part.js:59
msgid "Part Duplication Options"
msgstr ""

#: templates/js/translated/part.js:63
msgid "Supplier Options"
msgstr ""

#: templates/js/translated/part.js:77
msgid "Add Part Category"
msgstr ""

#: templates/js/translated/part.js:166
msgid "Create Initial Stock"
msgstr ""

#: templates/js/translated/part.js:167
msgid "Create an initial stock item for this part"
msgstr ""

#: templates/js/translated/part.js:174
msgid "Initial Stock Quantity"
msgstr ""

#: templates/js/translated/part.js:175
msgid "Specify initial stock quantity for this part"
msgstr ""

#: templates/js/translated/part.js:182
msgid "Select destination stock location"
msgstr ""

#: templates/js/translated/part.js:193
msgid "Copy Category Parameters"
msgstr ""

#: templates/js/translated/part.js:194
msgid "Copy parameter templates from selected part category"
msgstr ""

#: templates/js/translated/part.js:202
msgid "Add Supplier Data"
msgstr ""

#: templates/js/translated/part.js:203
msgid "Create initial supplier data for this part"
msgstr ""

#: templates/js/translated/part.js:259
msgid "Copy Image"
msgstr ""

#: templates/js/translated/part.js:260
msgid "Copy image from original part"
msgstr ""

#: templates/js/translated/part.js:268
msgid "Copy bill of materials from original part"
msgstr ""

#: templates/js/translated/part.js:275
msgid "Copy Parameters"
msgstr ""

#: templates/js/translated/part.js:276
msgid "Copy parameter data from original part"
msgstr ""

#: templates/js/translated/part.js:289
msgid "Parent part category"
msgstr ""

#: templates/js/translated/part.js:333
msgid "Edit Part"
msgstr ""

#: templates/js/translated/part.js:335
msgid "Part edited"
msgstr ""

#: templates/js/translated/part.js:403
msgid "You are subscribed to notifications for this item"
msgstr ""

#: templates/js/translated/part.js:405
msgid "You have subscribed to notifications for this item"
msgstr ""

#: templates/js/translated/part.js:410
msgid "Subscribe to notifications for this item"
msgstr ""

#: templates/js/translated/part.js:412
msgid "You have unsubscribed to notifications for this item"
msgstr ""

#: templates/js/translated/part.js:441 templates/js/translated/part.js:526
msgid "Trackable part"
msgstr ""

#: templates/js/translated/part.js:445 templates/js/translated/part.js:530
msgid "Virtual part"
msgstr ""

#: templates/js/translated/part.js:457
msgid "Subscribed part"
msgstr ""

#: templates/js/translated/part.js:461
msgid "Salable part"
msgstr ""

#: templates/js/translated/part.js:576
msgid "No variants found"
msgstr ""

#: templates/js/translated/part.js:765
<<<<<<< HEAD
#, fuzzy
#| msgid "Delete parts"
msgid "Delete part relationship"
msgstr "パーツを削除"

#: templates/js/translated/part.js:789
#, fuzzy
#| msgid "Delete Parts"
msgid "Delete Part Relationship"
msgstr "パーツを削除"
=======
msgid "Delete part relationship"
msgstr ""

#: templates/js/translated/part.js:789
msgid "Delete Part Relationship"
msgstr ""
>>>>>>> 3b79309e

#: templates/js/translated/part.js:856 templates/js/translated/part.js:1116
msgid "No parts found"
msgstr ""

#: templates/js/translated/part.js:1026
msgid "No category"
msgstr ""

#: templates/js/translated/part.js:1049
#: templates/js/translated/table_filters.js:381
msgid "Low stock"
msgstr ""

#: templates/js/translated/part.js:1140 templates/js/translated/part.js:1312
#: templates/js/translated/stock.js:1802
msgid "Display as list"
msgstr ""

#: templates/js/translated/part.js:1156
msgid "Display as grid"
msgstr ""

#: templates/js/translated/part.js:1331 templates/js/translated/stock.js:1821
msgid "Display as tree"
msgstr ""

#: templates/js/translated/part.js:1395
msgid "Subscribed category"
msgstr ""

#: templates/js/translated/part.js:1409 templates/js/translated/stock.js:1865
msgid "Path"
msgstr ""

#: templates/js/translated/part.js:1453
msgid "No test templates matching query"
msgstr ""

#: templates/js/translated/part.js:1504 templates/js/translated/stock.js:786
msgid "Edit test result"
msgstr ""

#: templates/js/translated/part.js:1505 templates/js/translated/stock.js:787
msgid "Delete test result"
msgstr ""

#: templates/js/translated/part.js:1511
msgid "This test is defined for a parent part"
msgstr ""

#: templates/js/translated/part.js:1533
msgid "Edit Test Result Template"
msgstr ""

#: templates/js/translated/part.js:1547
msgid "Delete Test Result Template"
msgstr ""

#: templates/js/translated/part.js:1572
#, python-brace-format
msgid "No ${human_name} information found"
msgstr ""

#: templates/js/translated/part.js:1627
#, python-brace-format
msgid "Edit ${human_name}"
msgstr ""

#: templates/js/translated/part.js:1628
#, python-brace-format
msgid "Delete ${human_name}"
msgstr ""

#: templates/js/translated/part.js:1729
msgid "Single Price"
msgstr ""

#: templates/js/translated/part.js:1748
msgid "Single Price Difference"
msgstr ""

#: templates/js/translated/stock.js:70
msgid "Serialize Stock Item"
msgstr ""

#: templates/js/translated/stock.js:90
msgid "Parent stock location"
msgstr ""

#: templates/js/translated/stock.js:126
msgid "New Stock Location"
msgstr ""

#: templates/js/translated/stock.js:189
msgid "Enter initial quantity for this stock item"
msgstr ""

#: templates/js/translated/stock.js:195
msgid "Enter serial numbers for new stock (or leave blank)"
msgstr ""

#: templates/js/translated/stock.js:338
msgid "Created new stock item"
msgstr ""

#: templates/js/translated/stock.js:351
msgid "Created multiple stock items"
msgstr ""

#: templates/js/translated/stock.js:390
msgid "Export Stock"
msgstr ""

#: templates/js/translated/stock.js:401
msgid "Include Sublocations"
msgstr ""

#: templates/js/translated/stock.js:402
msgid "Include stock items in sublocations"
msgstr ""

#: templates/js/translated/stock.js:444
msgid "Transfer Stock"
msgstr ""

#: templates/js/translated/stock.js:445
msgid "Move"
msgstr ""

#: templates/js/translated/stock.js:451
msgid "Count Stock"
msgstr ""

#: templates/js/translated/stock.js:452
msgid "Count"
msgstr ""

#: templates/js/translated/stock.js:456
msgid "Remove Stock"
msgstr ""

#: templates/js/translated/stock.js:457
msgid "Take"
msgstr ""

#: templates/js/translated/stock.js:461
msgid "Add Stock"
msgstr ""

#: templates/js/translated/stock.js:462 users/models.py:200
msgid "Add"
msgstr ""

#: templates/js/translated/stock.js:466 templates/stock_table.html:56
msgid "Delete Stock"
msgstr ""

#: templates/js/translated/stock.js:555
msgid "Quantity cannot be adjusted for serialized stock"
msgstr ""

#: templates/js/translated/stock.js:555
msgid "Specify stock quantity"
msgstr ""

#: templates/js/translated/stock.js:595
msgid "You must select at least one available stock item"
msgstr ""

#: templates/js/translated/stock.js:753
msgid "PASS"
msgstr ""

#: templates/js/translated/stock.js:755
msgid "FAIL"
msgstr ""

#: templates/js/translated/stock.js:760
msgid "NO RESULT"
msgstr ""

#: templates/js/translated/stock.js:782
msgid "Add test result"
msgstr ""

#: templates/js/translated/stock.js:808
msgid "No test results found"
msgstr ""

#: templates/js/translated/stock.js:865
msgid "Test Date"
msgstr ""

#: templates/js/translated/stock.js:972
msgid "In production"
msgstr ""

#: templates/js/translated/stock.js:976
msgid "Installed in Stock Item"
msgstr ""

#: templates/js/translated/stock.js:980
msgid "Shipped to customer"
msgstr ""

#: templates/js/translated/stock.js:984
msgid "Assigned to Sales Order"
msgstr ""

#: templates/js/translated/stock.js:990
msgid "No stock location set"
msgstr ""

#: templates/js/translated/stock.js:1148
msgid "Stock item is in production"
msgstr ""

#: templates/js/translated/stock.js:1153
msgid "Stock item assigned to sales order"
msgstr ""

#: templates/js/translated/stock.js:1156
msgid "Stock item assigned to customer"
msgstr ""

#: templates/js/translated/stock.js:1160
msgid "Stock item has expired"
msgstr ""

#: templates/js/translated/stock.js:1162
msgid "Stock item will expire soon"
msgstr ""

#: templates/js/translated/stock.js:1166
msgid "Stock item has been allocated"
msgstr ""

#: templates/js/translated/stock.js:1170
msgid "Stock item has been installed in another item"
msgstr ""

#: templates/js/translated/stock.js:1177
msgid "Stock item has been rejected"
msgstr ""

#: templates/js/translated/stock.js:1179
msgid "Stock item is lost"
msgstr ""

#: templates/js/translated/stock.js:1181
msgid "Stock item is destroyed"
msgstr ""

#: templates/js/translated/stock.js:1185
#: templates/js/translated/table_filters.js:183
msgid "Depleted"
msgstr ""

#: templates/js/translated/stock.js:1235
msgid "Stocktake"
msgstr ""

#: templates/js/translated/stock.js:1308
msgid "Supplier part not specified"
msgstr ""

#: templates/js/translated/stock.js:1346
msgid "No stock items matching query"
msgstr ""

#: templates/js/translated/stock.js:1367 templates/js/translated/stock.js:1415
msgid "items"
msgstr ""

#: templates/js/translated/stock.js:1455
msgid "batches"
msgstr ""

#: templates/js/translated/stock.js:1482
msgid "locations"
msgstr ""

#: templates/js/translated/stock.js:1484
msgid "Undefined location"
msgstr ""

#: templates/js/translated/stock.js:1658
msgid "Set Stock Status"
msgstr ""

#: templates/js/translated/stock.js:1672
msgid "Select Status Code"
msgstr ""

#: templates/js/translated/stock.js:1673
msgid "Status code must be selected"
msgstr ""

#: templates/js/translated/stock.js:1897
msgid "Invalid date"
msgstr ""

#: templates/js/translated/stock.js:1944
msgid "Location no longer exists"
msgstr ""

#: templates/js/translated/stock.js:1963
msgid "Purchase order no longer exists"
msgstr ""

#: templates/js/translated/stock.js:1982
msgid "Customer no longer exists"
msgstr ""

#: templates/js/translated/stock.js:2000
msgid "Stock item no longer exists"
msgstr ""

#: templates/js/translated/stock.js:2023
msgid "Added"
msgstr ""

#: templates/js/translated/stock.js:2031
msgid "Removed"
msgstr ""

#: templates/js/translated/stock.js:2072
msgid "Edit tracking entry"
msgstr ""

#: templates/js/translated/stock.js:2073
msgid "Delete tracking entry"
msgstr ""

#: templates/js/translated/stock.js:2124
msgid "No installed items"
msgstr ""

#: templates/js/translated/stock.js:2147
msgid "Serial"
msgstr ""

#: templates/js/translated/stock.js:2175
msgid "Uninstall Stock Item"
msgstr ""

#: templates/js/translated/table_filters.js:56
msgid "Trackable Part"
msgstr ""

#: templates/js/translated/table_filters.js:60
msgid "Assembled Part"
msgstr ""

#: templates/js/translated/table_filters.js:64
msgid "Validated"
msgstr ""

#: templates/js/translated/table_filters.js:72
msgid "Allow Variant Stock"
msgstr ""

#: templates/js/translated/table_filters.js:110
#: templates/js/translated/table_filters.js:178
msgid "Include sublocations"
msgstr ""

#: templates/js/translated/table_filters.js:111
msgid "Include locations"
msgstr ""

#: templates/js/translated/table_filters.js:121
#: templates/js/translated/table_filters.js:122
#: templates/js/translated/table_filters.js:358
msgid "Include subcategories"
msgstr ""

#: templates/js/translated/table_filters.js:126
#: templates/js/translated/table_filters.js:393
msgid "Subscribed"
msgstr ""

#: templates/js/translated/table_filters.js:136
#: templates/js/translated/table_filters.js:213
msgid "Is Serialized"
msgstr ""

#: templates/js/translated/table_filters.js:139
#: templates/js/translated/table_filters.js:220
msgid "Serial number GTE"
msgstr ""

#: templates/js/translated/table_filters.js:140
#: templates/js/translated/table_filters.js:221
msgid "Serial number greater than or equal to"
msgstr ""

#: templates/js/translated/table_filters.js:143
#: templates/js/translated/table_filters.js:224
msgid "Serial number LTE"
msgstr ""

#: templates/js/translated/table_filters.js:144
#: templates/js/translated/table_filters.js:225
msgid "Serial number less than or equal to"
msgstr ""

#: templates/js/translated/table_filters.js:147
#: templates/js/translated/table_filters.js:148
#: templates/js/translated/table_filters.js:216
#: templates/js/translated/table_filters.js:217
msgid "Serial number"
msgstr ""

#: templates/js/translated/table_filters.js:152
#: templates/js/translated/table_filters.js:234
msgid "Batch code"
msgstr ""

#: templates/js/translated/table_filters.js:163
#: templates/js/translated/table_filters.js:348
msgid "Active parts"
msgstr ""

#: templates/js/translated/table_filters.js:164
msgid "Show stock for active parts"
msgstr ""

#: templates/js/translated/table_filters.js:169
msgid "Part is an assembly"
msgstr ""

#: templates/js/translated/table_filters.js:173
msgid "Is allocated"
msgstr ""

#: templates/js/translated/table_filters.js:174
msgid "Item has been allocated"
msgstr ""

#: templates/js/translated/table_filters.js:179
msgid "Include stock in sublocations"
msgstr ""

#: templates/js/translated/table_filters.js:184
msgid "Show stock items which are depleted"
msgstr ""

#: templates/js/translated/table_filters.js:189
msgid "Show items which are in stock"
msgstr ""

#: templates/js/translated/table_filters.js:193
msgid "In Production"
msgstr ""

#: templates/js/translated/table_filters.js:194
msgid "Show items which are in production"
msgstr ""

#: templates/js/translated/table_filters.js:198
msgid "Include Variants"
msgstr ""

#: templates/js/translated/table_filters.js:199
msgid "Include stock items for variant parts"
msgstr ""

#: templates/js/translated/table_filters.js:203
msgid "Installed"
msgstr ""

#: templates/js/translated/table_filters.js:204
msgid "Show stock items which are installed in another item"
msgstr ""

#: templates/js/translated/table_filters.js:209
msgid "Show items which have been assigned to a customer"
msgstr ""

#: templates/js/translated/table_filters.js:229
#: templates/js/translated/table_filters.js:230
msgid "Stock status"
msgstr ""

#: templates/js/translated/table_filters.js:238
msgid "Has purchase price"
msgstr ""

#: templates/js/translated/table_filters.js:239
msgid "Show stock items which have a purchase price set"
msgstr ""

#: templates/js/translated/table_filters.js:248
msgid "Show stock items which have expired"
msgstr ""

#: templates/js/translated/table_filters.js:254
msgid "Show stock which is close to expiring"
msgstr ""

#: templates/js/translated/table_filters.js:285
msgid "Build status"
msgstr ""

#: templates/js/translated/table_filters.js:313
#: templates/js/translated/table_filters.js:330
msgid "Order status"
msgstr ""

#: templates/js/translated/table_filters.js:318
#: templates/js/translated/table_filters.js:335
msgid "Outstanding"
msgstr ""

#: templates/js/translated/table_filters.js:359
msgid "Include parts in subcategories"
msgstr ""

#: templates/js/translated/table_filters.js:363
msgid "Has IPN"
msgstr ""

#: templates/js/translated/table_filters.js:364
msgid "Part has internal part number"
msgstr ""

#: templates/js/translated/table_filters.js:369
msgid "Show active parts"
msgstr ""

#: templates/js/translated/table_filters.js:377
msgid "Stock available"
msgstr ""

#: templates/js/translated/table_filters.js:405
msgid "Purchasable"
msgstr ""

#: templates/js/translated/tables.js:368
msgid "Loading data"
msgstr ""

#: templates/js/translated/tables.js:371
msgid "rows per page"
msgstr ""

#: templates/js/translated/tables.js:374
msgid "Showing"
msgstr ""

#: templates/js/translated/tables.js:374
msgid "to"
msgstr ""

#: templates/js/translated/tables.js:374
msgid "of"
msgstr ""

#: templates/js/translated/tables.js:374
msgid "rows"
msgstr ""

#: templates/js/translated/tables.js:377 templates/search_form.html:6
#: templates/search_form.html:7
msgid "Search"
msgstr ""

#: templates/js/translated/tables.js:380
msgid "No matching results"
msgstr ""

#: templates/js/translated/tables.js:383
msgid "Hide/Show pagination"
msgstr ""

#: templates/js/translated/tables.js:386
msgid "Refresh"
msgstr ""

#: templates/js/translated/tables.js:389
msgid "Toggle"
msgstr ""

#: templates/js/translated/tables.js:392
msgid "Columns"
msgstr ""

#: templates/js/translated/tables.js:395
msgid "All"
msgstr ""

#: templates/navbar.html:40
msgid "Buy"
msgstr ""

#: templates/navbar.html:52
msgid "Sell"
msgstr ""

#: templates/navbar.html:86 users/models.py:39
msgid "Admin"
msgstr ""

#: templates/navbar.html:88
msgid "Logout"
msgstr ""

#: templates/navbar.html:90
msgid "Login"
msgstr ""

#: templates/navbar.html:111
msgid "About InvenTree"
msgstr ""

#: templates/navbar_demo.html:5
msgid "InvenTree demo mode"
msgstr ""

#: templates/qr_code.html:11
msgid "QR data not provided"
msgstr ""

#: templates/registration/logged_out.html:6
msgid "You were logged out successfully."
msgstr ""

#: templates/registration/logged_out.html:8
msgid "Log in again"
msgstr ""

#: templates/stats.html:9
msgid "Server"
msgstr ""

#: templates/stats.html:13
msgid "Instance Name"
msgstr ""

#: templates/stats.html:18
msgid "Database"
msgstr ""

#: templates/stats.html:26
msgid "Server is running in debug mode"
msgstr ""

#: templates/stats.html:33
msgid "Docker Mode"
msgstr ""

#: templates/stats.html:34
msgid "Server is deployed using docker"
msgstr ""

#: templates/stats.html:40
msgid "Server status"
msgstr ""

#: templates/stats.html:43
msgid "Healthy"
msgstr ""

#: templates/stats.html:45
msgid "Issues detected"
msgstr ""

#: templates/stats.html:52
msgid "Background Worker"
msgstr ""

#: templates/stats.html:55
msgid "Background worker not running"
msgstr ""

#: templates/stats.html:63
msgid "Email Settings"
msgstr ""

#: templates/stats.html:66
msgid "Email settings not configured"
msgstr ""

#: templates/stock_table.html:14
msgid "Export Stock Information"
msgstr ""

#: templates/stock_table.html:20
msgid "Barcode Actions"
msgstr ""

#: templates/stock_table.html:36
msgid "Print test reports"
msgstr ""

#: templates/stock_table.html:43
msgid "Stock Options"
msgstr ""

#: templates/stock_table.html:48
msgid "Add to selected stock items"
msgstr ""

#: templates/stock_table.html:49
msgid "Remove from selected stock items"
msgstr ""

#: templates/stock_table.html:50
msgid "Stocktake selected stock items"
msgstr ""

#: templates/stock_table.html:51
msgid "Move selected stock items"
msgstr ""

#: templates/stock_table.html:51
msgid "Move stock"
msgstr ""

#: templates/stock_table.html:52
msgid "Order selected items"
msgstr ""

#: templates/stock_table.html:53
msgid "Change status"
msgstr ""

#: templates/stock_table.html:53
msgid "Change stock status"
msgstr ""

#: templates/stock_table.html:56
msgid "Delete selected items"
msgstr ""

#: templates/yesnolabel.html:4
msgid "Yes"
msgstr ""

#: templates/yesnolabel.html:6
msgid "No"
msgstr ""

#: users/admin.py:64
msgid "Users"
msgstr ""

#: users/admin.py:65
msgid "Select which users are assigned to this group"
msgstr ""

#: users/admin.py:187
msgid "The following users are members of multiple groups:"
msgstr ""

#: users/admin.py:210
msgid "Personal info"
msgstr ""

#: users/admin.py:211
msgid "Permissions"
msgstr ""

#: users/admin.py:214
msgid "Important dates"
msgstr ""

#: users/models.py:187
msgid "Permission set"
msgstr ""

#: users/models.py:195
msgid "Group"
msgstr ""

#: users/models.py:198
msgid "View"
msgstr ""

#: users/models.py:198
msgid "Permission to view items"
msgstr ""

#: users/models.py:200
msgid "Permission to add items"
msgstr ""

#: users/models.py:202
msgid "Change"
msgstr ""

#: users/models.py:202
msgid "Permissions to edit items"
msgstr ""

#: users/models.py:204
msgid "Permission to delete items"
msgstr ""<|MERGE_RESOLUTION|>--- conflicted
+++ resolved
@@ -3,11 +3,7 @@
 "Project-Id-Version: inventree\n"
 "Report-Msgid-Bugs-To: \n"
 "POT-Creation-Date: 2021-11-25 04:46+0000\n"
-<<<<<<< HEAD
-"PO-Revision-Date: 2021-11-20 08:33\n"
-=======
 "PO-Revision-Date: 2021-11-25 05:07\n"
->>>>>>> 3b79309e
 "Last-Translator: \n"
 "Language-Team: Japanese\n"
 "Language: ja_JP\n"
@@ -1383,25 +1379,12 @@
 msgstr ""
 
 #: build/templates/build/sidebar.html:12
-<<<<<<< HEAD
-#, fuzzy
-#| msgid "Pending"
-msgid "Pending Items"
-msgstr "処理待ち"
-
-#: build/templates/build/sidebar.html:15
-#, fuzzy
-#| msgid "Complete"
-msgid "Completed Items"
-msgstr "完了"
-=======
 msgid "Pending Items"
 msgstr ""
 
 #: build/templates/build/sidebar.html:15
 msgid "Completed Items"
 msgstr ""
->>>>>>> 3b79309e
 
 #: build/views.py:76
 msgid "Build was cancelled"
@@ -2751,25 +2734,12 @@
 msgstr ""
 
 #: company/templates/company/sidebar.html:6
-<<<<<<< HEAD
-#, fuzzy
-#| msgid "Manufacturer Parts"
-msgid "Manufactured Parts"
-msgstr "メーカー・パーツ"
-
-#: company/templates/company/sidebar.html:10
-#, fuzzy
-#| msgid "Supplier Parts"
-msgid "Supplied Parts"
-msgstr "サプライヤー・パーツ"
-=======
 msgid "Manufactured Parts"
 msgstr ""
 
 #: company/templates/company/sidebar.html:10
 msgid "Supplied Parts"
 msgstr ""
->>>>>>> 3b79309e
 
 #: company/templates/company/sidebar.html:16
 msgid "Supplied Stock Items"
@@ -4474,15 +4444,8 @@
 msgstr ""
 
 #: part/templates/part/category_sidebar.html:13
-<<<<<<< HEAD
-#, fuzzy
-#| msgid "Supplier Parts"
 msgid "Import Parts"
-msgstr "サプライヤー・パーツ"
-=======
-msgid "Import Parts"
-msgstr ""
->>>>>>> 3b79309e
+msgstr ""
 
 #: part/templates/part/copy_part.html:9 templates/js/translated/part.js:366
 msgid "Duplicate Part"
@@ -4892,15 +4855,8 @@
 msgstr ""
 
 #: part/templates/part/part_sidebar.html:43
-<<<<<<< HEAD
-#, fuzzy
-#| msgid "Template"
 msgid "Test Templates"
-msgstr "テンプレート"
-=======
-msgid "Test Templates"
-msgstr ""
->>>>>>> 3b79309e
+msgstr ""
 
 #: part/templates/part/part_thumb.html:11
 msgid "Select from existing images"
@@ -4908,8 +4864,7 @@
 
 #: part/templates/part/partial_delete.html:9
 #, python-format
-msgid ""
-"Part '<strong>%(full_name)s</strong>' cannot be deleted as it is still marked as <strong>active</strong>.\n"
+msgid "Part '<strong>%(full_name)s</strong>' cannot be deleted as it is still marked as <strong>active</strong>.\n"
 "    <br>Disable the \"Active\" part attribute and re-try.\n"
 "    "
 msgstr ""
@@ -6573,16 +6528,14 @@
 
 #: templates/account/login.html:21
 #, python-format
-msgid ""
-"Please sign in with one\n"
+msgid "Please sign in with one\n"
 "of your existing third party accounts or  <a class=\"btn btn-primary btn-small\" href=\"%(signup_url)s\">sign up</a>\n"
 "for a account and sign in below:"
 msgstr ""
 
 #: templates/account/login.html:25
 #, python-format
-msgid ""
-"If you have not created an account yet, then please\n"
+msgid "If you have not created an account yet, then please\n"
 "<a href=\"%(signup_url)s\">sign up</a> first."
 msgstr ""
 
@@ -7851,25 +7804,12 @@
 msgstr ""
 
 #: templates/js/translated/part.js:765
-<<<<<<< HEAD
-#, fuzzy
-#| msgid "Delete parts"
-msgid "Delete part relationship"
-msgstr "パーツを削除"
-
-#: templates/js/translated/part.js:789
-#, fuzzy
-#| msgid "Delete Parts"
-msgid "Delete Part Relationship"
-msgstr "パーツを削除"
-=======
 msgid "Delete part relationship"
 msgstr ""
 
 #: templates/js/translated/part.js:789
 msgid "Delete Part Relationship"
 msgstr ""
->>>>>>> 3b79309e
 
 #: templates/js/translated/part.js:856 templates/js/translated/part.js:1116
 msgid "No parts found"
@@ -8669,4 +8609,4 @@
 
 #: users/models.py:204
 msgid "Permission to delete items"
-msgstr ""+msgstr ""
