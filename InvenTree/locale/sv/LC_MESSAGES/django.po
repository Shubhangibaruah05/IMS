#: templates/js/translated/order.js:1973
msgid ""
msgstr ""
"Project-Id-Version: inventree\n"
"Report-Msgid-Bugs-To: \n"
<<<<<<< HEAD
"POT-Creation-Date: 2022-02-20 22:01+0000\n"
"PO-Revision-Date: 2022-02-20 22:02\n"
=======
"POT-Creation-Date: 2022-02-22 01:07+0000\n"
"PO-Revision-Date: 2022-02-22 01:18\n"
>>>>>>> ebd811eb
"Last-Translator: \n"
"Language-Team: Swedish\n"
"Language: sv_SE\n"
"MIME-Version: 1.0\n"
"Content-Type: text/plain; charset=UTF-8\n"
"Content-Transfer-Encoding: 8bit\n"
"Plural-Forms: nplurals=2; plural=(n != 1);\n"
"X-Crowdin-Project: inventree\n"
"X-Crowdin-Project-ID: 452300\n"
"X-Crowdin-Language: sv-SE\n"
"X-Crowdin-File: /[inventree.InvenTree] l10/InvenTree/locale/en/LC_MESSAGES/django.po\n"
"X-Crowdin-File-ID: 138\n"

#: InvenTree/api.py:55
msgid "API endpoint not found"
msgstr "API-slutpunkt hittades inte"

#: InvenTree/api.py:101
msgid "No action specified"
msgstr "Ingen åtgärd specificerad"

#: InvenTree/api.py:116
msgid "No matching action found"
msgstr "Ingen matchande åtgärd hittades"

#: InvenTree/fields.py:100
msgid "Enter date"
msgstr "Ange datum"

#: InvenTree/forms.py:126 order/forms.py:24 order/forms.py:35 order/forms.py:46
#: order/forms.py:57 templates/account/email_confirm.html:20
#: templates/js/translated/forms.js:596
msgid "Confirm"
msgstr "Bekräfta"

#: InvenTree/forms.py:142
msgid "Confirm delete"
msgstr "Bekräfta borttagning"

#: InvenTree/forms.py:143
msgid "Confirm item deletion"
msgstr "Bekräfta borttagning av artikel"

#: InvenTree/forms.py:174
msgid "Enter password"
msgstr "Ange lösenord"

#: InvenTree/forms.py:175
msgid "Enter new password"
msgstr "Ange nytt lösenord"

#: InvenTree/forms.py:182
msgid "Confirm password"
msgstr "Bekräfta lösenord"

#: InvenTree/forms.py:183
msgid "Confirm new password"
msgstr "Bekräfta nytt lösenord"

#: InvenTree/forms.py:215
msgid "Select Category"
msgstr "Välj Kategori"

#: InvenTree/forms.py:236
msgid "Email (again)"
msgstr ""

#: InvenTree/forms.py:240
msgid "Email address confirmation"
msgstr ""

#: InvenTree/forms.py:260
msgid "You must type the same email each time."
msgstr ""

#: InvenTree/helpers.py:439
#, python-brace-format
msgid "Duplicate serial: {n}"
msgstr ""

#: InvenTree/helpers.py:446 order/models.py:282 order/models.py:425
#: stock/views.py:1082
msgid "Invalid quantity provided"
msgstr "Ogiltigt antal angivet"

#: InvenTree/helpers.py:449
msgid "Empty serial number string"
msgstr "Tom serienummersträng"

#: InvenTree/helpers.py:471 InvenTree/helpers.py:474 InvenTree/helpers.py:477
#: InvenTree/helpers.py:501
#, python-brace-format
msgid "Invalid group: {g}"
msgstr "Ogiltig grupp: {g}"

#: InvenTree/helpers.py:510
#, python-brace-format
msgid "Invalid group {group}"
msgstr ""

#: InvenTree/helpers.py:516
#, python-brace-format
msgid "Invalid/no group {group}"
msgstr ""

#: InvenTree/helpers.py:522
msgid "No serial numbers found"
msgstr "Inga serienummer hittades"

#: InvenTree/helpers.py:526
#, python-brace-format
msgid "Number of unique serial number ({s}) must match quantity ({q})"
msgstr ""

#: InvenTree/models.py:176
msgid "Missing file"
msgstr ""

#: InvenTree/models.py:177
msgid "Missing external link"
msgstr ""

#: InvenTree/models.py:188 stock/models.py:1995
#: templates/js/translated/attachment.js:119
msgid "Attachment"
msgstr "Bilaga"

#: InvenTree/models.py:189
msgid "Select file to attach"
msgstr "Välj fil att bifoga"

#: InvenTree/models.py:195 company/models.py:131 company/models.py:348
#: company/models.py:564 order/models.py:127 part/models.py:860
#: report/templates/report/inventree_build_order_base.html:165
#: templates/js/translated/company.js:540
#: templates/js/translated/company.js:829 templates/js/translated/part.js:1324
msgid "Link"
msgstr ""

#: InvenTree/models.py:196 build/models.py:332 part/models.py:861
#: stock/models.py:529
msgid "Link to external URL"
msgstr ""

#: InvenTree/models.py:199 templates/js/translated/attachment.js:163
msgid "Comment"
msgstr "Kommentar"

#: InvenTree/models.py:199
msgid "File comment"
msgstr "Fil kommentar"

#: InvenTree/models.py:205 InvenTree/models.py:206 common/models.py:1235
#: common/models.py:1236 common/models.py:1464 common/models.py:1465
#: part/models.py:2301 part/models.py:2321
#: report/templates/report/inventree_test_report_base.html:96
#: templates/js/translated/stock.js:2816
msgid "User"
msgstr "Användare"

#: InvenTree/models.py:209
msgid "upload date"
msgstr "uppladdningsdatum"

#: InvenTree/models.py:232
msgid "Filename must not be empty"
msgstr "Filnamnet får inte vara tomt"

#: InvenTree/models.py:255
msgid "Invalid attachment directory"
msgstr "Ogiltig katalog för bilaga"

#: InvenTree/models.py:265
#, python-brace-format
msgid "Filename contains illegal character '{c}'"
msgstr "Filnamnet innehåller ogiltiga tecken '{c}'"

#: InvenTree/models.py:268
msgid "Filename missing extension"
msgstr "Filnamn saknar ändelse"

#: InvenTree/models.py:275
msgid "Attachment with this filename already exists"
msgstr "Det finns redan en bilaga med detta filnamn"

#: InvenTree/models.py:282
msgid "Error renaming file"
msgstr "Fel vid namnbyte av fil"

#: InvenTree/models.py:317
msgid "Invalid choice"
msgstr "Ogiltigt val"

#: InvenTree/models.py:333 InvenTree/models.py:334 common/models.py:1450
#: company/models.py:415 label/models.py:112 part/models.py:804
#: part/models.py:2485 plugin/models.py:40 report/models.py:181
#: templates/InvenTree/settings/mixins/urls.html:13
#: templates/InvenTree/settings/plugin.html:48
#: templates/InvenTree/settings/plugin.html:125
#: templates/InvenTree/settings/plugin_settings.html:23
#: templates/InvenTree/settings/settings.html:319
#: templates/js/translated/company.js:641 templates/js/translated/part.js:567
#: templates/js/translated/part.js:706 templates/js/translated/part.js:1631
#: templates/js/translated/stock.js:2609
msgid "Name"
msgstr "Namn"

#: InvenTree/models.py:340 build/models.py:209
#: build/templates/build/detail.html:25 company/models.py:354
#: company/models.py:570 company/templates/company/company_base.html:68
#: company/templates/company/manufacturer_part.html:76
#: company/templates/company/supplier_part.html:73 label/models.py:119
#: order/models.py:125 part/models.py:827 part/templates/part/category.html:74
#: part/templates/part/part_base.html:163
#: part/templates/part/set_category.html:14 report/models.py:194
#: report/models.py:553 report/models.py:592
#: report/templates/report/inventree_build_order_base.html:118
#: stock/templates/stock/location.html:93
#: templates/InvenTree/settings/plugin_settings.html:33
#: templates/js/translated/bom.js:552 templates/js/translated/bom.js:765
#: templates/js/translated/build.js:1920 templates/js/translated/company.js:345
#: templates/js/translated/company.js:551
#: templates/js/translated/company.js:840 templates/js/translated/order.js:836
#: templates/js/translated/order.js:1019 templates/js/translated/order.js:1258
#: templates/js/translated/part.js:626 templates/js/translated/part.js:999
#: templates/js/translated/part.js:1084 templates/js/translated/part.js:1254
#: templates/js/translated/part.js:1650 templates/js/translated/part.js:1719
#: templates/js/translated/stock.js:1701 templates/js/translated/stock.js:2438
#: templates/js/translated/stock.js:2621 templates/js/translated/stock.js:2666
msgid "Description"
msgstr "Beskrivning"

#: InvenTree/models.py:341
msgid "Description (optional)"
msgstr "Beskrivning (valfritt)"

#: InvenTree/models.py:349
msgid "parent"
msgstr "överordnad"

#: InvenTree/serializers.py:65 part/models.py:2803
msgid "Must be a valid number"
msgstr "Måste vara ett giltigt nummer"

#: InvenTree/serializers.py:299
msgid "Filename"
msgstr "Filnamn"

#: InvenTree/serializers.py:334
msgid "Invalid value"
msgstr ""

#: InvenTree/serializers.py:355
msgid "Data File"
msgstr ""

#: InvenTree/serializers.py:356
msgid "Select data file for upload"
msgstr ""

#: InvenTree/serializers.py:380
msgid "Unsupported file type"
msgstr ""

#: InvenTree/serializers.py:386
msgid "File is too large"
msgstr ""

#: InvenTree/serializers.py:407
msgid "No columns found in file"
msgstr ""

#: InvenTree/serializers.py:410
msgid "No data rows found in file"
msgstr ""

#: InvenTree/serializers.py:533
msgid "No data rows provided"
msgstr ""

#: InvenTree/serializers.py:536
msgid "No data columns supplied"
msgstr ""

#: InvenTree/serializers.py:623
#, python-brace-format
msgid "Missing required column: '{name}'"
msgstr ""

#: InvenTree/serializers.py:632
#, python-brace-format
msgid "Duplicate column: '{col}'"
msgstr ""

#: InvenTree/settings.py:655
msgid "German"
msgstr "Tyska"

#: InvenTree/settings.py:656
msgid "Greek"
msgstr "Grekiska"

#: InvenTree/settings.py:657
msgid "English"
msgstr "Engelska"

#: InvenTree/settings.py:658
msgid "Spanish"
msgstr "Spanska"

#: InvenTree/settings.py:659
msgid "Spanish (Mexican)"
msgstr ""

#: InvenTree/settings.py:660
msgid "French"
msgstr "Franska"

#: InvenTree/settings.py:661
msgid "Hebrew"
msgstr "Hebreiska"

#: InvenTree/settings.py:662
<<<<<<< HEAD
msgid "Italian"
msgstr "Italienska"

#: InvenTree/settings.py:663
msgid "Japanese"
msgstr "Japanska"

#: InvenTree/settings.py:664
msgid "Korean"
msgstr "Koreanska"

#: InvenTree/settings.py:665
msgid "Dutch"
msgstr "Nederländska"

#: InvenTree/settings.py:666
msgid "Norwegian"
msgstr "Norska"

#: InvenTree/settings.py:667
msgid "Polish"
msgstr "Polska"

#: InvenTree/settings.py:668
msgid "Portugese"
msgstr ""

#: InvenTree/settings.py:669
msgid "Russian"
msgstr "Ryska"

#: InvenTree/settings.py:670
msgid "Swedish"
msgstr "Svenska"

#: InvenTree/settings.py:671
msgid "Thai"
msgstr "Thailändska"

#: InvenTree/settings.py:672
msgid "Turkish"
msgstr "Turkiska"

#: InvenTree/settings.py:673
msgid "Vietnamese"
msgstr "Vietnamesiska"

#: InvenTree/settings.py:674
=======
msgid "Hungarian"
msgstr ""

#: InvenTree/settings.py:663
msgid "Italian"
msgstr "Italienska"

#: InvenTree/settings.py:664
msgid "Japanese"
msgstr "Japanska"

#: InvenTree/settings.py:665
msgid "Korean"
msgstr "Koreanska"

#: InvenTree/settings.py:666
msgid "Dutch"
msgstr "Nederländska"

#: InvenTree/settings.py:667
msgid "Norwegian"
msgstr "Norska"

#: InvenTree/settings.py:668
msgid "Polish"
msgstr "Polska"

#: InvenTree/settings.py:669
msgid "Portugese"
msgstr ""

#: InvenTree/settings.py:670
msgid "Russian"
msgstr "Ryska"

#: InvenTree/settings.py:671
msgid "Swedish"
msgstr "Svenska"

#: InvenTree/settings.py:672
msgid "Thai"
msgstr "Thailändska"

#: InvenTree/settings.py:673
msgid "Turkish"
msgstr "Turkiska"

#: InvenTree/settings.py:674
msgid "Vietnamese"
msgstr "Vietnamesiska"

#: InvenTree/settings.py:675
>>>>>>> ebd811eb
msgid "Chinese"
msgstr "Kinesiska"

#: InvenTree/status.py:94
msgid "Background worker check failed"
msgstr "Kontroll av bakgrundsarbetare misslyckades"

#: InvenTree/status.py:98
msgid "Email backend not configured"
msgstr "Backend för e-post är inte konfigurerad"

#: InvenTree/status.py:101
msgid "InvenTree system health checks failed"
msgstr "InvenTree systemhälsokontroll misslyckades"

#: InvenTree/status_codes.py:101 InvenTree/status_codes.py:142
#: InvenTree/status_codes.py:316 templates/js/translated/table_filters.js:308
msgid "Pending"
msgstr "Väntar"

#: InvenTree/status_codes.py:102
msgid "Placed"
msgstr "Placerad"

#: InvenTree/status_codes.py:103 InvenTree/status_codes.py:319
#: order/templates/order/order_base.html:128
#: order/templates/order/sales_order_base.html:132
msgid "Complete"
msgstr "Slutför"

#: InvenTree/status_codes.py:104 InvenTree/status_codes.py:144
#: InvenTree/status_codes.py:318
msgid "Cancelled"
msgstr "Avbruten"

#: InvenTree/status_codes.py:105 InvenTree/status_codes.py:145
#: InvenTree/status_codes.py:187
msgid "Lost"
msgstr "Förlorad"

#: InvenTree/status_codes.py:106 InvenTree/status_codes.py:146
#: InvenTree/status_codes.py:189
msgid "Returned"
msgstr "Återlämnad"

#: InvenTree/status_codes.py:143 order/models.py:961
#: templates/js/translated/order.js:1980 templates/js/translated/order.js:2255
msgid "Shipped"
msgstr "Skickad"

#: InvenTree/status_codes.py:183
msgid "OK"
msgstr "OK"

#: InvenTree/status_codes.py:184
msgid "Attention needed"
msgstr ""

#: InvenTree/status_codes.py:185
msgid "Damaged"
msgstr "Skadad"

#: InvenTree/status_codes.py:186
msgid "Destroyed"
msgstr "Förstörd"

#: InvenTree/status_codes.py:188
msgid "Rejected"
msgstr "Avvisad"

#: InvenTree/status_codes.py:272
msgid "Legacy stock tracking entry"
msgstr ""

#: InvenTree/status_codes.py:274
msgid "Stock item created"
msgstr ""

#: InvenTree/status_codes.py:276
msgid "Edited stock item"
msgstr ""

#: InvenTree/status_codes.py:277
msgid "Assigned serial number"
msgstr ""

#: InvenTree/status_codes.py:279
msgid "Stock counted"
msgstr ""

#: InvenTree/status_codes.py:280
msgid "Stock manually added"
msgstr ""

#: InvenTree/status_codes.py:281
msgid "Stock manually removed"
msgstr ""

#: InvenTree/status_codes.py:283
msgid "Location changed"
msgstr ""

#: InvenTree/status_codes.py:285
msgid "Installed into assembly"
msgstr ""

#: InvenTree/status_codes.py:286
msgid "Removed from assembly"
msgstr ""

#: InvenTree/status_codes.py:288
msgid "Installed component item"
msgstr ""

#: InvenTree/status_codes.py:289
msgid "Removed component item"
msgstr ""

#: InvenTree/status_codes.py:291
msgid "Split from parent item"
msgstr ""

#: InvenTree/status_codes.py:292
msgid "Split child item"
msgstr ""

#: InvenTree/status_codes.py:294 templates/js/translated/stock.js:2196
msgid "Merged stock items"
msgstr ""

#: InvenTree/status_codes.py:296 templates/js/translated/table_filters.js:213
msgid "Sent to customer"
msgstr ""

#: InvenTree/status_codes.py:297
msgid "Returned from customer"
msgstr ""

#: InvenTree/status_codes.py:299
msgid "Build order output created"
msgstr ""

#: InvenTree/status_codes.py:300
msgid "Build order output completed"
msgstr ""

#: InvenTree/status_codes.py:302
msgid "Received against purchase order"
msgstr ""

#: InvenTree/status_codes.py:317
msgid "Production"
msgstr ""

#: InvenTree/validators.py:25
msgid "Not a valid currency code"
msgstr ""

#: InvenTree/validators.py:53
msgid "Invalid character in part name"
msgstr ""

#: InvenTree/validators.py:66
#, python-brace-format
msgid "IPN must match regex pattern {pat}"
msgstr ""

#: InvenTree/validators.py:80 InvenTree/validators.py:94
#: InvenTree/validators.py:108
#, python-brace-format
msgid "Reference must match pattern {pattern}"
msgstr ""

#: InvenTree/validators.py:116
#, python-brace-format
msgid "Illegal character in name ({x})"
msgstr ""

#: InvenTree/validators.py:137 InvenTree/validators.py:153
msgid "Overage value must not be negative"
msgstr ""

#: InvenTree/validators.py:155
msgid "Overage must not exceed 100%"
msgstr ""

#: InvenTree/validators.py:162
msgid "Invalid value for overage"
msgstr ""

#: InvenTree/views.py:538
msgid "Delete Item"
msgstr ""

#: InvenTree/views.py:587
msgid "Check box to confirm item deletion"
msgstr ""

#: InvenTree/views.py:602 templates/InvenTree/settings/user.html:21
msgid "Edit User Information"
msgstr ""

#: InvenTree/views.py:613 templates/InvenTree/settings/user.html:19
msgid "Set Password"
msgstr ""

#: InvenTree/views.py:632
msgid "Password fields must match"
msgstr ""

#: InvenTree/views.py:883 templates/navbar.html:126
msgid "System Information"
msgstr ""

#: barcodes/api.py:54 barcodes/api.py:152
msgid "Must provide barcode_data parameter"
msgstr ""

#: barcodes/api.py:128
msgid "No match found for barcode data"
msgstr ""

#: barcodes/api.py:130
msgid "Match found for barcode data"
msgstr ""

#: barcodes/api.py:155
msgid "Must provide stockitem parameter"
msgstr ""

#: barcodes/api.py:162
msgid "No matching stock item found"
msgstr ""

#: barcodes/api.py:193
msgid "Barcode already matches Stock Item"
<<<<<<< HEAD
msgstr ""

#: barcodes/api.py:197
msgid "Barcode already matches Stock Location"
msgstr ""

#: barcodes/api.py:201
msgid "Barcode already matches Part"
msgstr ""

#: barcodes/api.py:207 barcodes/api.py:219
msgid "Barcode hash already matches Stock Item"
msgstr ""

=======
msgstr ""

#: barcodes/api.py:197
msgid "Barcode already matches Stock Location"
msgstr ""

#: barcodes/api.py:201
msgid "Barcode already matches Part"
msgstr ""

#: barcodes/api.py:207 barcodes/api.py:219
msgid "Barcode hash already matches Stock Item"
msgstr ""

>>>>>>> ebd811eb
#: barcodes/api.py:225
msgid "Barcode associated with Stock Item"
msgstr ""

#: build/forms.py:20
msgid "Confirm cancel"
msgstr ""

#: build/forms.py:20 build/views.py:62
msgid "Confirm build cancellation"
msgstr ""

#: build/models.py:135
msgid "Invalid choice for parent build"
msgstr ""

#: build/models.py:139 build/templates/build/build_base.html:9
#: build/templates/build/build_base.html:27
#: report/templates/report/inventree_build_order_base.html:106
#: templates/js/translated/build.js:676 templates/js/translated/stock.js:2414
msgid "Build Order"
msgstr ""

#: build/models.py:140 build/templates/build/build_base.html:13
#: build/templates/build/index.html:8 build/templates/build/index.html:12
#: order/templates/order/sales_order_detail.html:92
#: order/templates/order/so_sidebar.html:13
#: part/templates/part/part_sidebar.html:21 templates/InvenTree/index.html:221
#: templates/InvenTree/search.html:139
#: templates/InvenTree/settings/sidebar.html:43 users/models.py:44
msgid "Build Orders"
msgstr ""

#: build/models.py:200
msgid "Build Order Reference"
msgstr ""

#: build/models.py:201 order/models.py:213 order/models.py:541
#: order/models.py:812 part/models.py:2714
#: part/templates/part/upload_bom.html:54
#: report/templates/report/inventree_po_report.html:92
#: report/templates/report/inventree_so_report.html:92
#: templates/js/translated/bom.js:772 templates/js/translated/build.js:1401
#: templates/js/translated/order.js:1050 templates/js/translated/order.js:2144
msgid "Reference"
msgstr ""

#: build/models.py:212
msgid "Brief description of the build"
msgstr ""

#: build/models.py:221 build/templates/build/build_base.html:169
#: build/templates/build/detail.html:88
msgid "Parent Build"
msgstr ""

#: build/models.py:222
msgid "BuildOrder to which this build is allocated"
msgstr ""

#: build/models.py:227 build/templates/build/build_base.html:77
#: build/templates/build/detail.html:30 company/models.py:705
#: order/models.py:876 order/models.py:950
#: order/templates/order/order_wizard/select_parts.html:32 part/models.py:359
#: part/models.py:2247 part/models.py:2263 part/models.py:2282
#: part/models.py:2299 part/models.py:2401 part/models.py:2523
#: part/models.py:2613 part/models.py:2689 part/models.py:2996
#: part/serializers.py:666 part/templates/part/part_app_base.html:8
#: part/templates/part/part_pricing.html:12
#: part/templates/part/set_category.html:13
#: part/templates/part/upload_bom.html:52
#: report/templates/report/inventree_build_order_base.html:110
#: report/templates/report/inventree_po_report.html:90
#: report/templates/report/inventree_so_report.html:90
#: templates/InvenTree/search.html:80
#: templates/email/build_order_required_stock.html:17
#: templates/email/low_stock_notification.html:16
#: templates/js/translated/barcode.js:383 templates/js/translated/bom.js:551
#: templates/js/translated/bom.js:730 templates/js/translated/build.js:902
#: templates/js/translated/build.js:1270 templates/js/translated/build.js:1655
#: templates/js/translated/build.js:1925 templates/js/translated/company.js:492
#: templates/js/translated/company.js:749 templates/js/translated/order.js:84
#: templates/js/translated/order.js:586 templates/js/translated/order.js:1004
#: templates/js/translated/order.js:1576 templates/js/translated/order.js:1933
#: templates/js/translated/order.js:2128 templates/js/translated/part.js:984
#: templates/js/translated/part.js:1065 templates/js/translated/part.js:1232
#: templates/js/translated/stock.js:563 templates/js/translated/stock.js:728
#: templates/js/translated/stock.js:935 templates/js/translated/stock.js:1658
#: templates/js/translated/stock.js:2891 templates/js/translated/stock.js:2990
msgid "Part"
msgstr ""

#: build/models.py:235
msgid "Select part to build"
msgstr ""

#: build/models.py:240
msgid "Sales Order Reference"
msgstr ""

#: build/models.py:244
msgid "SalesOrder to which this build is allocated"
msgstr ""

#: build/models.py:249 templates/js/translated/build.js:1643
#: templates/js/translated/order.js:1564
msgid "Source Location"
msgstr ""

#: build/models.py:253
msgid "Select location to take stock from for this build (leave blank to take from any stock location)"
msgstr ""

#: build/models.py:258
msgid "Destination Location"
msgstr ""

#: build/models.py:262
msgid "Select location where the completed items will be stored"
msgstr ""

#: build/models.py:266
msgid "Build Quantity"
msgstr ""

#: build/models.py:269
msgid "Number of stock items to build"
msgstr ""

#: build/models.py:273
msgid "Completed items"
msgstr ""

#: build/models.py:275
msgid "Number of stock items which have been completed"
msgstr ""

#: build/models.py:279 part/templates/part/part_base.html:234
msgid "Build Status"
msgstr ""

#: build/models.py:283
msgid "Build status code"
msgstr ""

#: build/models.py:287 build/serializers.py:218 stock/models.py:533
msgid "Batch Code"
msgstr ""

#: build/models.py:291 build/serializers.py:219
msgid "Batch code for this build output"
msgstr ""

#: build/models.py:294 order/models.py:129 part/models.py:999
#: part/templates/part/part_base.html:313 templates/js/translated/order.js:1271
msgid "Creation Date"
msgstr ""

#: build/models.py:298 order/models.py:563
msgid "Target completion date"
msgstr ""

#: build/models.py:299
msgid "Target date for build completion. Build will be overdue after this date."
msgstr ""

#: build/models.py:302 order/models.py:255
#: templates/js/translated/build.js:1996
msgid "Completion Date"
msgstr ""

#: build/models.py:308
msgid "completed by"
msgstr ""

#: build/models.py:316 templates/js/translated/build.js:1967
msgid "Issued by"
msgstr ""

#: build/models.py:317
msgid "User who issued this build order"
msgstr ""

#: build/models.py:325 build/templates/build/build_base.html:190
#: build/templates/build/detail.html:116 order/models.py:143
#: order/templates/order/order_base.html:170
#: order/templates/order/sales_order_base.html:182 part/models.py:1003
#: report/templates/report/inventree_build_order_base.html:159
#: templates/js/translated/build.js:1979 templates/js/translated/order.js:864
msgid "Responsible"
msgstr ""

#: build/models.py:326
msgid "User responsible for this build order"
msgstr ""

#: build/models.py:331 build/templates/build/detail.html:102
#: company/templates/company/manufacturer_part.html:102
#: company/templates/company/supplier_part.html:126
#: part/templates/part/part_base.html:354 stock/models.py:527
#: stock/templates/stock/item_base.html:375
msgid "External Link"
msgstr ""

#: build/models.py:336 build/serializers.py:380
#: build/templates/build/sidebar.html:21 company/models.py:142
#: company/models.py:577 company/templates/company/sidebar.html:25
#: order/models.py:147 order/models.py:814 order/models.py:1071
#: order/templates/order/po_sidebar.html:11
#: order/templates/order/so_sidebar.html:17 part/models.py:988
#: part/templates/part/detail.html:140 part/templates/part/part_sidebar.html:57
#: report/templates/report/inventree_build_order_base.html:173
#: stock/forms.py:137 stock/forms.py:171 stock/models.py:599
#: stock/models.py:1895 stock/models.py:2001 stock/serializers.py:332
#: stock/serializers.py:697 stock/serializers.py:795 stock/serializers.py:927
#: stock/templates/stock/stock_sidebar.html:25
#: templates/js/translated/barcode.js:58 templates/js/translated/bom.js:936
#: templates/js/translated/company.js:845 templates/js/translated/order.js:1149
#: templates/js/translated/order.js:1445 templates/js/translated/order.js:2280
#: templates/js/translated/stock.js:1345 templates/js/translated/stock.js:1927
msgid "Notes"
msgstr ""

#: build/models.py:337
msgid "Extra build notes"
msgstr ""

#: build/models.py:756
msgid "No build output specified"
msgstr ""

#: build/models.py:759
msgid "Build output is already completed"
msgstr ""

#: build/models.py:762
msgid "Build output does not match Build Order"
msgstr ""

#: build/models.py:1154
msgid "Build item must specify a build output, as master part is marked as trackable"
msgstr ""

#: build/models.py:1163
#, python-brace-format
msgid "Allocated quantity ({q}) must not execed available stock quantity ({a})"
msgstr ""

#: build/models.py:1173
msgid "Stock item is over-allocated"
msgstr ""

#: build/models.py:1179 order/models.py:1189
msgid "Allocation quantity must be greater than zero"
msgstr ""

#: build/models.py:1185
msgid "Quantity must be 1 for serialized stock"
msgstr ""

#: build/models.py:1242
msgid "Selected stock item not found in BOM"
msgstr ""

#: build/models.py:1302 stock/templates/stock/item_base.html:347
#: templates/InvenTree/search.html:137 templates/js/translated/build.js:1898
#: templates/navbar.html:35
msgid "Build"
msgstr ""

#: build/models.py:1303
msgid "Build to allocate parts"
msgstr ""

#: build/models.py:1319 build/serializers.py:570 order/serializers.py:696
#: order/serializers.py:714 stock/serializers.py:404 stock/serializers.py:635
#: stock/serializers.py:753 stock/templates/stock/item_base.html:9
#: stock/templates/stock/item_base.html:23
#: stock/templates/stock/item_base.html:369
#: templates/js/translated/build.js:687 templates/js/translated/build.js:692
#: templates/js/translated/build.js:1657 templates/js/translated/build.js:2041
#: templates/js/translated/order.js:85 templates/js/translated/order.js:1577
#: templates/js/translated/order.js:1832 templates/js/translated/order.js:1837
#: templates/js/translated/order.js:1940 templates/js/translated/order.js:2030
#: templates/js/translated/stock.js:564 templates/js/translated/stock.js:729
#: templates/js/translated/stock.js:2752
msgid "Stock Item"
msgstr ""

#: build/models.py:1320
msgid "Source stock item"
msgstr ""

#: build/models.py:1332 build/serializers.py:188
#: build/templates/build/build_base.html:82
#: build/templates/build/detail.html:35 common/models.py:1275
#: company/forms.py:42 company/templates/company/supplier_part.html:251
#: order/models.py:805 order/models.py:1229 order/serializers.py:816
#: order/templates/order/order_wizard/match_parts.html:30
#: order/templates/order/order_wizard/select_parts.html:34 part/forms.py:144
#: part/forms.py:160 part/forms.py:176 part/models.py:2705
#: part/templates/part/detail.html:995 part/templates/part/detail.html:1081
#: part/templates/part/part_pricing.html:16
#: part/templates/part/upload_bom.html:53
#: report/templates/report/inventree_build_order_base.html:114
#: report/templates/report/inventree_po_report.html:91
#: report/templates/report/inventree_so_report.html:91
#: report/templates/report/inventree_test_report_base.html:81
#: report/templates/report/inventree_test_report_base.html:139
#: stock/forms.py:139 stock/serializers.py:293
#: stock/templates/stock/item_base.html:183
#: stock/templates/stock/item_base.html:264
#: stock/templates/stock/item_base.html:272
#: templates/js/translated/barcode.js:385 templates/js/translated/bom.js:780
#: templates/js/translated/build.js:375 templates/js/translated/build.js:523
#: templates/js/translated/build.js:714 templates/js/translated/build.js:911
#: templates/js/translated/build.js:921 templates/js/translated/build.js:1297
#: templates/js/translated/build.js:1658
#: templates/js/translated/model_renderers.js:99
#: templates/js/translated/order.js:101 templates/js/translated/order.js:1056
#: templates/js/translated/order.js:1578 templates/js/translated/order.js:1859
#: templates/js/translated/order.js:1947 templates/js/translated/order.js:2036
#: templates/js/translated/order.js:2150 templates/js/translated/part.js:906
#: templates/js/translated/part.js:1862 templates/js/translated/part.js:1985
#: templates/js/translated/part.js:2063 templates/js/translated/stock.js:392
#: templates/js/translated/stock.js:589 templates/js/translated/stock.js:759
#: templates/js/translated/stock.js:2801 templates/js/translated/stock.js:2903
msgid "Quantity"
msgstr ""

#: build/models.py:1333
msgid "Stock quantity to allocate to build"
msgstr ""

#: build/models.py:1341
msgid "Install into"
msgstr ""

#: build/models.py:1342
msgid "Destination stock item"
msgstr ""

#: build/serializers.py:138 build/serializers.py:599
msgid "Build Output"
msgstr ""

#: build/serializers.py:150
msgid "Build output does not match the parent build"
msgstr ""

#: build/serializers.py:154
msgid "Output part does not match BuildOrder part"
msgstr ""

#: build/serializers.py:158
msgid "This build output has already been completed"
msgstr ""

#: build/serializers.py:164
msgid "This build output is not fully allocated"
msgstr ""

#: build/serializers.py:189
msgid "Enter quantity for build output"
msgstr ""

#: build/serializers.py:201 build/serializers.py:590 order/models.py:280
#: order/serializers.py:240 part/serializers.py:471 part/serializers.py:826
#: stock/models.py:367 stock/models.py:1105 stock/serializers.py:305
msgid "Quantity must be greater than zero"
msgstr ""

#: build/serializers.py:208
msgid "Integer quantity required for trackable parts"
msgstr ""

#: build/serializers.py:211
msgid "Integer quantity required, as the bill of materials contains trackable parts"
msgstr ""

#: build/serializers.py:225 order/serializers.py:820 stock/forms.py:78
#: stock/serializers.py:314 templates/js/translated/stock.js:239
#: templates/js/translated/stock.js:393
msgid "Serial Numbers"
msgstr ""

#: build/serializers.py:226
msgid "Enter serial numbers for build outputs"
msgstr ""

#: build/serializers.py:239
msgid "Auto Allocate Serial Numbers"
msgstr ""

#: build/serializers.py:240
msgid "Automatically allocate required items with matching serial numbers"
msgstr ""

#: build/serializers.py:274 stock/api.py:549
msgid "The following serial numbers already exist"
msgstr ""

#: build/serializers.py:327 build/serializers.py:392
msgid "A list of build outputs must be provided"
msgstr ""

#: build/serializers.py:369 order/serializers.py:226 order/serializers.py:294
#: stock/forms.py:169 stock/serializers.py:325 stock/serializers.py:788
#: stock/serializers.py:1029 stock/templates/stock/item_base.html:315
#: templates/js/translated/barcode.js:384
#: templates/js/translated/barcode.js:557 templates/js/translated/build.js:699
#: templates/js/translated/build.js:1309 templates/js/translated/order.js:508
#: templates/js/translated/order.js:1844 templates/js/translated/order.js:1955
#: templates/js/translated/order.js:1963 templates/js/translated/order.js:2044
#: templates/js/translated/part.js:179 templates/js/translated/stock.js:565
#: templates/js/translated/stock.js:730 templates/js/translated/stock.js:937
#: templates/js/translated/stock.js:1808 templates/js/translated/stock.js:2693
msgid "Location"
msgstr ""

#: build/serializers.py:370
msgid "Location for completed build outputs"
msgstr ""

#: build/serializers.py:376 build/templates/build/build_base.html:142
#: build/templates/build/detail.html:63 order/models.py:557
#: order/serializers.py:247 stock/templates/stock/item_base.html:189
#: templates/js/translated/barcode.js:140 templates/js/translated/build.js:1954
#: templates/js/translated/order.js:591 templates/js/translated/order.js:840
#: templates/js/translated/order.js:1263 templates/js/translated/stock.js:1783
#: templates/js/translated/stock.js:2770 templates/js/translated/stock.js:2919
msgid "Status"
msgstr ""

#: build/serializers.py:428
msgid "Accept Unallocated"
msgstr ""

#: build/serializers.py:429
msgid "Accept that stock items have not been fully allocated to this build order"
msgstr ""

#: build/serializers.py:439 templates/js/translated/build.js:150
msgid "Required stock has not been fully allocated"
msgstr ""

#: build/serializers.py:444
msgid "Accept Incomplete"
msgstr ""

#: build/serializers.py:445
msgid "Accept that the required number of build outputs have not been completed"
msgstr ""

#: build/serializers.py:455 templates/js/translated/build.js:154
msgid "Required build quantity has not been completed"
<<<<<<< HEAD
msgstr ""

#: build/serializers.py:464
msgid "Build order has incomplete outputs"
msgstr ""

#: build/serializers.py:467 build/templates/build/build_base.html:95
msgid "No build outputs have been created for this build order"
msgstr ""

=======
msgstr ""

#: build/serializers.py:464
msgid "Build order has incomplete outputs"
msgstr ""

#: build/serializers.py:467 build/templates/build/build_base.html:95
msgid "No build outputs have been created for this build order"
msgstr ""

>>>>>>> ebd811eb
#: build/serializers.py:495 build/serializers.py:544 part/models.py:2829
#: part/models.py:2988
msgid "BOM Item"
msgstr ""

#: build/serializers.py:505
msgid "Build output"
msgstr ""

#: build/serializers.py:514
msgid "Build output must point to the same build"
msgstr ""

#: build/serializers.py:561
msgid "bom_item.part must point to the same part as the build order"
msgstr ""

#: build/serializers.py:576 stock/serializers.py:642
msgid "Item must be in stock"
msgstr ""

#: build/serializers.py:632 order/serializers.py:747
#, python-brace-format
msgid "Available quantity ({q}) exceeded"
msgstr ""

#: build/serializers.py:638
msgid "Build output must be specified for allocation of tracked parts"
msgstr ""

#: build/serializers.py:645
msgid "Build output cannot be specified for allocation of untracked parts"
msgstr ""

#: build/serializers.py:673 order/serializers.py:990
msgid "Allocation items must be provided"
msgstr ""

#: build/tasks.py:98
msgid "Stock required for build order"
msgstr ""

#: build/templates/build/build_base.html:39
#: order/templates/order/order_base.html:28
#: order/templates/order/sales_order_base.html:38
msgid "Print actions"
msgstr ""

#: build/templates/build/build_base.html:43
msgid "Print build order report"
msgstr ""

#: build/templates/build/build_base.html:50
msgid "Build actions"
msgstr ""

#: build/templates/build/build_base.html:54
msgid "Edit Build"
msgstr ""

#: build/templates/build/build_base.html:56
#: build/templates/build/build_base.html:220 build/views.py:53
msgid "Cancel Build"
msgstr ""

#: build/templates/build/build_base.html:59
msgid "Delete Build"
msgstr ""

#: build/templates/build/build_base.html:64
#: build/templates/build/build_base.html:65
msgid "Complete Build"
msgstr ""

#: build/templates/build/build_base.html:87
msgid "Build Description"
msgstr ""

#: build/templates/build/build_base.html:101
#, python-format
msgid "This Build Order is allocated to Sales Order %(link)s"
msgstr ""

#: build/templates/build/build_base.html:108
#, python-format
msgid "This Build Order is a child of Build Order %(link)s"
msgstr ""

#: build/templates/build/build_base.html:115
msgid "Build Order is ready to mark as completed"
msgstr ""

#: build/templates/build/build_base.html:120
msgid "Build Order cannot be completed as outstanding outputs remain"
msgstr ""

#: build/templates/build/build_base.html:125
msgid "Required build quantity has not yet been completed"
msgstr ""

#: build/templates/build/build_base.html:130
msgid "Stock has not been fully allocated to this Build Order"
msgstr ""

#: build/templates/build/build_base.html:151
#: build/templates/build/detail.html:132
#: order/templates/order/order_base.html:156
#: order/templates/order/sales_order_base.html:163
#: report/templates/report/inventree_build_order_base.html:126
#: templates/js/translated/build.js:1991 templates/js/translated/order.js:854
#: templates/js/translated/order.js:1276
msgid "Target Date"
msgstr ""

#: build/templates/build/build_base.html:156
#, python-format
msgid "This build was due on %(target)s"
msgstr ""

#: build/templates/build/build_base.html:156
#: build/templates/build/build_base.html:201
#: order/templates/order/order_base.html:98
#: order/templates/order/sales_order_base.html:93
#: templates/js/translated/table_filters.js:294
#: templates/js/translated/table_filters.js:335
#: templates/js/translated/table_filters.js:356
msgid "Overdue"
msgstr ""

#: build/templates/build/build_base.html:163
#: build/templates/build/detail.html:68 build/templates/build/detail.html:143
#: order/templates/order/sales_order_base.html:170
#: templates/js/translated/build.js:1940
#: templates/js/translated/table_filters.js:365
msgid "Completed"
msgstr ""

#: build/templates/build/build_base.html:176
#: build/templates/build/detail.html:95 order/models.py:947
#: order/models.py:1043 order/templates/order/sales_order_base.html:9
#: order/templates/order/sales_order_base.html:28
#: report/templates/report/inventree_build_order_base.html:136
#: report/templates/report/inventree_so_report.html:77
#: stock/templates/stock/item_base.html:309
#: templates/js/translated/order.js:1218 templates/js/translated/stock.js:2428
msgid "Sales Order"
msgstr ""

#: build/templates/build/build_base.html:183
#: build/templates/build/detail.html:109
#: report/templates/report/inventree_build_order_base.html:153
msgid "Issued By"
msgstr ""

#: build/templates/build/build_base.html:228
msgid "Incomplete Outputs"
msgstr ""

#: build/templates/build/build_base.html:229
msgid "Build Order cannot be completed as incomplete build outputs remain"
msgstr ""

#: build/templates/build/cancel.html:5
msgid "Are you sure you wish to cancel this build?"
msgstr ""

#: build/templates/build/detail.html:16
msgid "Build Details"
msgstr ""

#: build/templates/build/detail.html:39
msgid "Stock Source"
msgstr ""

#: build/templates/build/detail.html:44
msgid "Stock can be taken from any available location."
msgstr ""

#: build/templates/build/detail.html:50 order/models.py:898 stock/forms.py:133
#: templates/js/translated/order.js:592 templates/js/translated/order.js:1138
msgid "Destination"
msgstr ""

#: build/templates/build/detail.html:57
msgid "Destination location not specified"
msgstr ""

#: build/templates/build/detail.html:74 templates/js/translated/build.js:929
msgid "Allocated Parts"
msgstr ""

#: build/templates/build/detail.html:81
#: stock/templates/stock/item_base.html:333
#: templates/js/translated/stock.js:1797 templates/js/translated/stock.js:2926
#: templates/js/translated/table_filters.js:151
#: templates/js/translated/table_filters.js:238
msgid "Batch"
msgstr ""

#: build/templates/build/detail.html:127
#: order/templates/order/order_base.html:143
#: order/templates/order/sales_order_base.html:157
#: templates/js/translated/build.js:1962
msgid "Created"
msgstr ""

#: build/templates/build/detail.html:138
msgid "No target date set"
msgstr ""

#: build/templates/build/detail.html:147
msgid "Build not complete"
msgstr ""

#: build/templates/build/detail.html:158 build/templates/build/sidebar.html:17
msgid "Child Build Orders"
msgstr ""

#: build/templates/build/detail.html:173
msgid "Allocate Stock to Build"
msgstr ""

#: build/templates/build/detail.html:177 templates/js/translated/build.js:1484
msgid "Unallocate stock"
msgstr ""

#: build/templates/build/detail.html:178
msgid "Unallocate Stock"
msgstr ""

#: build/templates/build/detail.html:180
msgid "Allocate stock to build"
msgstr ""

#: build/templates/build/detail.html:181 build/templates/build/sidebar.html:8
msgid "Allocate Stock"
msgstr ""

#: build/templates/build/detail.html:184
msgid "Order required parts"
msgstr ""

#: build/templates/build/detail.html:185
#: company/templates/company/detail.html:38
#: company/templates/company/detail.html:85 order/views.py:463
#: part/templates/part/category.html:177
msgid "Order Parts"
msgstr ""

#: build/templates/build/detail.html:197
msgid "Untracked stock has been fully allocated for this Build Order"
msgstr ""

#: build/templates/build/detail.html:201
msgid "Untracked stock has not been fully allocated for this Build Order"
msgstr ""

#: build/templates/build/detail.html:208
msgid "Allocate selected items"
msgstr ""

#: build/templates/build/detail.html:218
msgid "This Build Order does not have any associated untracked BOM items"
msgstr ""

#: build/templates/build/detail.html:227
msgid "Incomplete Build Outputs"
msgstr ""

#: build/templates/build/detail.html:231
msgid "Create new build output"
msgstr ""

#: build/templates/build/detail.html:232
msgid "New Build Output"
msgstr ""

#: build/templates/build/detail.html:246
msgid "Output Actions"
msgstr ""

#: build/templates/build/detail.html:250
msgid "Complete selected build outputs"
msgstr ""

#: build/templates/build/detail.html:251
msgid "Complete outputs"
msgstr ""

#: build/templates/build/detail.html:253
msgid "Delete selected build outputs"
msgstr ""

#: build/templates/build/detail.html:254
msgid "Delete outputs"
msgstr ""

#: build/templates/build/detail.html:270
msgid "Completed Build Outputs"
msgstr ""

#: build/templates/build/detail.html:282 build/templates/build/sidebar.html:19
#: order/templates/order/po_sidebar.html:9
#: order/templates/order/purchase_order_detail.html:60
#: order/templates/order/sales_order_detail.html:107
#: order/templates/order/so_sidebar.html:15 part/templates/part/detail.html:216
#: part/templates/part/part_sidebar.html:55 stock/templates/stock/item.html:112
#: stock/templates/stock/stock_sidebar.html:23
msgid "Attachments"
msgstr ""

#: build/templates/build/detail.html:298
msgid "Build Notes"
msgstr ""

#: build/templates/build/detail.html:302 build/templates/build/detail.html:478
#: company/templates/company/detail.html:188
#: company/templates/company/detail.html:215
#: order/templates/order/purchase_order_detail.html:80
#: order/templates/order/purchase_order_detail.html:108
#: order/templates/order/sales_order_detail.html:127
#: order/templates/order/sales_order_detail.html:186
#: part/templates/part/detail.html:144 stock/templates/stock/item.html:132
#: stock/templates/stock/item.html:230
msgid "Edit Notes"
msgstr ""

#: build/templates/build/detail.html:502
msgid "Allocation Complete"
msgstr ""

#: build/templates/build/detail.html:503
msgid "All untracked stock items have been allocated"
msgstr ""

#: build/templates/build/index.html:18 part/templates/part/detail.html:323
msgid "New Build Order"
msgstr ""

#: build/templates/build/index.html:37 build/templates/build/index.html:38
msgid "Print Build Orders"
msgstr ""

#: build/templates/build/index.html:44
#: order/templates/order/purchase_orders.html:34
#: order/templates/order/sales_orders.html:37
msgid "Display calendar view"
msgstr ""

#: build/templates/build/index.html:47
#: order/templates/order/purchase_orders.html:37
#: order/templates/order/sales_orders.html:40
msgid "Display list view"
msgstr ""

#: build/templates/build/sidebar.html:5
msgid "Build Order Details"
msgstr ""

#: build/templates/build/sidebar.html:12
msgid "Pending Items"
msgstr ""

#: build/templates/build/sidebar.html:15
msgid "Completed Items"
msgstr ""

#: build/views.py:73
msgid "Build was cancelled"
msgstr ""

#: build/views.py:114
msgid "Delete Build Order"
msgstr ""

#: common/files.py:65
msgid "Unsupported file format: {ext.upper()}"
msgstr ""

#: common/files.py:67
msgid "Error reading file (invalid encoding)"
msgstr ""

#: common/files.py:72
msgid "Error reading file (invalid format)"
msgstr ""

#: common/files.py:74
msgid "Error reading file (incorrect dimension)"
msgstr ""

#: common/files.py:76
msgid "Error reading file (data could be corrupted)"
msgstr ""

#: common/forms.py:34
msgid "File"
msgstr ""

#: common/forms.py:35
msgid "Select file to upload"
msgstr ""

#: common/forms.py:50
msgid "{name.title()} File"
msgstr ""

#: common/forms.py:51
#, python-brace-format
msgid "Select {name} file to upload"
msgstr ""

#: common/models.py:352
msgid "Settings key (must be unique - case insensitive)"
msgstr ""

#: common/models.py:354
msgid "Settings value"
msgstr ""

#: common/models.py:388
msgid "Chosen value is not a valid option"
msgstr ""

#: common/models.py:408
msgid "Value must be a boolean value"
msgstr ""

#: common/models.py:419
msgid "Value must be an integer value"
msgstr ""

#: common/models.py:442
msgid "Key string must be unique"
msgstr ""

#: common/models.py:561
msgid "No group"
msgstr ""

#: common/models.py:603
msgid "Restart required"
msgstr ""

#: common/models.py:604
msgid "A setting has been changed which requires a server restart"
msgstr ""

#: common/models.py:611
msgid "InvenTree Instance Name"
msgstr ""

#: common/models.py:613
msgid "String descriptor for the server instance"
msgstr ""

#: common/models.py:617
msgid "Use instance name"
msgstr ""

#: common/models.py:618
msgid "Use the instance name in the title-bar"
msgstr ""

#: common/models.py:624 company/models.py:100 company/models.py:101
msgid "Company name"
msgstr ""

#: common/models.py:625
msgid "Internal company name"
msgstr ""

#: common/models.py:630
msgid "Base URL"
msgstr ""

#: common/models.py:631
msgid "Base URL for server instance"
msgstr ""

#: common/models.py:637
msgid "Default Currency"
msgstr ""

#: common/models.py:638
msgid "Default currency"
msgstr ""

#: common/models.py:644
msgid "Download from URL"
msgstr ""

#: common/models.py:645
msgid "Allow download of remote images and files from external URL"
msgstr ""

#: common/models.py:651 templates/InvenTree/settings/sidebar.html:31
msgid "Barcode Support"
msgstr ""

#: common/models.py:652
msgid "Enable barcode scanner support"
msgstr ""

#: common/models.py:658
msgid "IPN Regex"
msgstr ""

#: common/models.py:659
msgid "Regular expression pattern for matching Part IPN"
msgstr ""

#: common/models.py:663
msgid "Allow Duplicate IPN"
msgstr ""

#: common/models.py:664
msgid "Allow multiple parts to share the same IPN"
msgstr ""

#: common/models.py:670
msgid "Allow Editing IPN"
msgstr ""

#: common/models.py:671
msgid "Allow changing the IPN value while editing a part"
msgstr ""

#: common/models.py:677
msgid "Copy Part BOM Data"
msgstr ""

#: common/models.py:678
msgid "Copy BOM data by default when duplicating a part"
msgstr ""

#: common/models.py:684
msgid "Copy Part Parameter Data"
msgstr ""

#: common/models.py:685
msgid "Copy parameter data by default when duplicating a part"
msgstr ""

#: common/models.py:691
msgid "Copy Part Test Data"
msgstr ""

#: common/models.py:692
msgid "Copy test data by default when duplicating a part"
msgstr ""

#: common/models.py:698
msgid "Copy Category Parameter Templates"
msgstr ""

#: common/models.py:699
msgid "Copy category parameter templates when creating a part"
msgstr ""

#: common/models.py:705 part/models.py:2525 report/models.py:187
#: templates/js/translated/table_filters.js:38
#: templates/js/translated/table_filters.js:417
msgid "Template"
msgstr ""

#: common/models.py:706
msgid "Parts are templates by default"
msgstr ""

#: common/models.py:712 part/models.py:951 templates/js/translated/bom.js:1300
#: templates/js/translated/table_filters.js:168
#: templates/js/translated/table_filters.js:429
msgid "Assembly"
msgstr ""

#: common/models.py:713
msgid "Parts can be assembled from other components by default"
msgstr ""

#: common/models.py:719 part/models.py:957
#: templates/js/translated/table_filters.js:433
msgid "Component"
msgstr ""

#: common/models.py:720
msgid "Parts can be used as sub-components by default"
msgstr ""

#: common/models.py:726 part/models.py:968
msgid "Purchaseable"
msgstr ""

#: common/models.py:727
msgid "Parts are purchaseable by default"
msgstr ""

#: common/models.py:733 part/models.py:973
#: templates/js/translated/table_filters.js:441
msgid "Salable"
msgstr ""

#: common/models.py:734
msgid "Parts are salable by default"
msgstr ""

#: common/models.py:740 part/models.py:963
#: templates/js/translated/table_filters.js:46
#: templates/js/translated/table_filters.js:100
#: templates/js/translated/table_filters.js:445
msgid "Trackable"
msgstr ""

#: common/models.py:741
msgid "Parts are trackable by default"
msgstr ""

#: common/models.py:747 part/models.py:983
#: part/templates/part/part_base.html:147
#: templates/js/translated/table_filters.js:42
msgid "Virtual"
msgstr ""

#: common/models.py:748
msgid "Parts are virtual by default"
msgstr ""

#: common/models.py:754
msgid "Show Import in Views"
msgstr ""

#: common/models.py:755
msgid "Display the import wizard in some part views"
msgstr ""

#: common/models.py:761
msgid "Show Price in Forms"
msgstr ""

#: common/models.py:762
msgid "Display part price in some forms"
msgstr ""

#: common/models.py:773
msgid "Show Price in BOM"
msgstr ""

#: common/models.py:774
msgid "Include pricing information in BOM tables"
msgstr ""

#: common/models.py:785
msgid "Show Price History"
msgstr ""

#: common/models.py:786
msgid "Display historical pricing for Part"
msgstr ""

#: common/models.py:792
msgid "Show related parts"
msgstr ""

#: common/models.py:793
msgid "Display related parts for a part"
msgstr ""

#: common/models.py:799
msgid "Create initial stock"
msgstr ""

#: common/models.py:800
msgid "Create initial stock on part creation"
msgstr ""

#: common/models.py:806
msgid "Internal Prices"
msgstr ""

#: common/models.py:807
msgid "Enable internal prices for parts"
msgstr ""

#: common/models.py:813
msgid "Internal Price as BOM-Price"
msgstr ""

#: common/models.py:814
msgid "Use the internal price (if set) in BOM-price calculations"
msgstr ""

#: common/models.py:820
msgid "Part Name Display Format"
msgstr ""

#: common/models.py:821
msgid "Format to display the part name"
msgstr ""

#: common/models.py:828
msgid "Enable Reports"
msgstr ""

#: common/models.py:829
msgid "Enable generation of reports"
msgstr ""

#: common/models.py:835 templates/stats.html:25
msgid "Debug Mode"
msgstr ""

#: common/models.py:836
msgid "Generate reports in debug mode (HTML output)"
msgstr ""

#: common/models.py:842
msgid "Page Size"
msgstr ""

#: common/models.py:843
msgid "Default page size for PDF reports"
msgstr ""

#: common/models.py:853
msgid "Test Reports"
msgstr ""

#: common/models.py:854
msgid "Enable generation of test reports"
msgstr ""

#: common/models.py:860
msgid "Stock Expiry"
msgstr ""

#: common/models.py:861
msgid "Enable stock expiry functionality"
msgstr ""

#: common/models.py:867
msgid "Sell Expired Stock"
msgstr ""

#: common/models.py:868
msgid "Allow sale of expired stock"
msgstr ""

#: common/models.py:874
msgid "Stock Stale Time"
msgstr ""

#: common/models.py:875
msgid "Number of days stock items are considered stale before expiring"
msgstr ""

#: common/models.py:877
msgid "days"
msgstr ""

#: common/models.py:882
msgid "Build Expired Stock"
msgstr ""

#: common/models.py:883
msgid "Allow building with expired stock"
msgstr ""

#: common/models.py:889
msgid "Stock Ownership Control"
msgstr ""

#: common/models.py:890
msgid "Enable ownership control over stock locations and items"
msgstr ""

#: common/models.py:896
msgid "Build Order Reference Prefix"
msgstr ""

#: common/models.py:897
msgid "Prefix value for build order reference"
msgstr ""

#: common/models.py:902
msgid "Build Order Reference Regex"
msgstr ""

#: common/models.py:903
msgid "Regular expression pattern for matching build order reference"
msgstr ""

#: common/models.py:907
msgid "Sales Order Reference Prefix"
msgstr ""

#: common/models.py:908
msgid "Prefix value for sales order reference"
msgstr ""

#: common/models.py:913
msgid "Purchase Order Reference Prefix"
msgstr ""

#: common/models.py:914
msgid "Prefix value for purchase order reference"
msgstr ""

#: common/models.py:920
msgid "Enable password forgot"
msgstr ""

#: common/models.py:921
msgid "Enable password forgot function on the login pages"
msgstr ""

#: common/models.py:926
msgid "Enable registration"
msgstr ""

#: common/models.py:927
msgid "Enable self-registration for users on the login pages"
msgstr ""

#: common/models.py:932
msgid "Enable SSO"
msgstr ""

#: common/models.py:933
msgid "Enable SSO on the login pages"
msgstr ""

#: common/models.py:938
msgid "Email required"
msgstr ""

#: common/models.py:939
msgid "Require user to supply mail on signup"
msgstr ""

#: common/models.py:944
msgid "Auto-fill SSO users"
msgstr ""

#: common/models.py:945
msgid "Automatically fill out user-details from SSO account-data"
msgstr ""

#: common/models.py:950
msgid "Mail twice"
msgstr ""

#: common/models.py:951
msgid "On signup ask users twice for their mail"
msgstr ""

#: common/models.py:956
msgid "Password twice"
msgstr ""

#: common/models.py:957
msgid "On signup ask users twice for their password"
msgstr ""

#: common/models.py:962
msgid "Group on signup"
msgstr ""

#: common/models.py:963
msgid "Group to which new users are assigned on registration"
msgstr ""

#: common/models.py:968
msgid "Enforce MFA"
msgstr ""

#: common/models.py:969
msgid "Users must use multifactor security."
msgstr ""

#: common/models.py:976
msgid "Enable URL integration"
msgstr ""

#: common/models.py:977
msgid "Enable plugins to add URL routes"
msgstr ""

#: common/models.py:983
msgid "Enable navigation integration"
msgstr ""

#: common/models.py:984
msgid "Enable plugins to integrate into navigation"
msgstr ""

#: common/models.py:990
msgid "Enable app integration"
msgstr ""

#: common/models.py:991
msgid "Enable plugins to add apps"
msgstr ""

#: common/models.py:997
msgid "Enable schedule integration"
msgstr ""

#: common/models.py:998
msgid "Enable plugins to run scheduled tasks"
msgstr ""

#: common/models.py:1004
msgid "Enable event integration"
msgstr ""

#: common/models.py:1005
msgid "Enable plugins to respond to internal events"
msgstr ""

#: common/models.py:1020 common/models.py:1228
msgid "Settings key (must be unique - case insensitive"
msgstr ""

#: common/models.py:1051
msgid "Show subscribed parts"
msgstr ""

#: common/models.py:1052
msgid "Show subscribed parts on the homepage"
msgstr ""

#: common/models.py:1057
msgid "Show subscribed categories"
msgstr ""

#: common/models.py:1058
msgid "Show subscribed part categories on the homepage"
msgstr ""

#: common/models.py:1063
msgid "Show latest parts"
msgstr ""

#: common/models.py:1064
msgid "Show latest parts on the homepage"
msgstr ""

#: common/models.py:1069
msgid "Recent Part Count"
msgstr ""

#: common/models.py:1070
msgid "Number of recent parts to display on index page"
msgstr ""

#: common/models.py:1076
msgid "Show unvalidated BOMs"
msgstr ""

#: common/models.py:1077
msgid "Show BOMs that await validation on the homepage"
msgstr ""

#: common/models.py:1082
msgid "Show recent stock changes"
msgstr ""

#: common/models.py:1083
msgid "Show recently changed stock items on the homepage"
msgstr ""

#: common/models.py:1088
msgid "Recent Stock Count"
msgstr ""

#: common/models.py:1089
msgid "Number of recent stock items to display on index page"
msgstr ""

#: common/models.py:1094
msgid "Show low stock"
msgstr ""

#: common/models.py:1095
msgid "Show low stock items on the homepage"
msgstr ""

#: common/models.py:1100
msgid "Show depleted stock"
msgstr ""

#: common/models.py:1101
msgid "Show depleted stock items on the homepage"
msgstr ""

#: common/models.py:1106
msgid "Show needed stock"
msgstr ""

#: common/models.py:1107
msgid "Show stock items needed for builds on the homepage"
msgstr ""

#: common/models.py:1112
msgid "Show expired stock"
msgstr ""

#: common/models.py:1113
msgid "Show expired stock items on the homepage"
msgstr ""

#: common/models.py:1118
msgid "Show stale stock"
msgstr ""

#: common/models.py:1119
msgid "Show stale stock items on the homepage"
msgstr ""

#: common/models.py:1124
msgid "Show pending builds"
msgstr ""

#: common/models.py:1125
msgid "Show pending builds on the homepage"
msgstr ""

#: common/models.py:1130
msgid "Show overdue builds"
msgstr ""

#: common/models.py:1131
msgid "Show overdue builds on the homepage"
msgstr ""

#: common/models.py:1136
msgid "Show outstanding POs"
msgstr ""

#: common/models.py:1137
msgid "Show outstanding POs on the homepage"
msgstr ""

#: common/models.py:1142
msgid "Show overdue POs"
msgstr ""

#: common/models.py:1143
msgid "Show overdue POs on the homepage"
msgstr ""

#: common/models.py:1148
msgid "Show outstanding SOs"
msgstr ""

#: common/models.py:1149
msgid "Show outstanding SOs on the homepage"
msgstr ""

#: common/models.py:1154
msgid "Show overdue SOs"
msgstr ""

#: common/models.py:1155
msgid "Show overdue SOs on the homepage"
msgstr ""

#: common/models.py:1161
msgid "Inline label display"
msgstr ""

#: common/models.py:1162
msgid "Display PDF labels in the browser, instead of downloading as a file"
msgstr ""

#: common/models.py:1168
msgid "Inline report display"
msgstr ""

#: common/models.py:1169
msgid "Display PDF reports in the browser, instead of downloading as a file"
msgstr ""

#: common/models.py:1175
msgid "Search Preview Results"
msgstr ""

#: common/models.py:1176
msgid "Number of results to show in search preview window"
msgstr ""

#: common/models.py:1182
msgid "Search Show Stock"
msgstr ""

#: common/models.py:1183
msgid "Display stock levels in search preview window"
msgstr ""

#: common/models.py:1189
msgid "Hide Inactive Parts"
msgstr ""

#: common/models.py:1190
msgid "Hide inactive parts in search preview window"
msgstr ""

#: common/models.py:1196
msgid "Show Quantity in Forms"
msgstr ""

#: common/models.py:1197
msgid "Display available part quantity in some forms"
msgstr ""

#: common/models.py:1203
msgid "Escape Key Closes Forms"
msgstr ""

#: common/models.py:1204
msgid "Use the escape key to close modal forms"
msgstr ""

#: common/models.py:1210
msgid "Fixed Navbar"
msgstr ""

#: common/models.py:1211
msgid "InvenTree navbar position is fixed to the top of the screen"
msgstr ""

#: common/models.py:1276 company/forms.py:43
msgid "Price break quantity"
msgstr ""

#: common/models.py:1283 company/serializers.py:264
#: company/templates/company/supplier_part.html:256
#: templates/js/translated/part.js:915 templates/js/translated/part.js:1867
msgid "Price"
msgstr ""

#: common/models.py:1284
msgid "Unit price at specified quantity"
msgstr ""

#: common/models.py:1441 common/models.py:1580
msgid "Endpoint"
msgstr ""

#: common/models.py:1442
msgid "Endpoint at which this webhook is received"
msgstr ""

#: common/models.py:1451
msgid "Name for this webhook"
msgstr ""

#: common/models.py:1456 part/models.py:978 plugin/models.py:46
#: templates/js/translated/table_filters.js:34
#: templates/js/translated/table_filters.js:96
#: templates/js/translated/table_filters.js:290
#: templates/js/translated/table_filters.js:412
msgid "Active"
msgstr ""

#: common/models.py:1457
msgid "Is this webhook active"
msgstr ""

#: common/models.py:1471
msgid "Token"
msgstr ""

#: common/models.py:1472
msgid "Token for access"
msgstr ""

#: common/models.py:1479
msgid "Secret"
msgstr ""

#: common/models.py:1480
msgid "Shared secret for HMAC"
msgstr ""

#: common/models.py:1547
msgid "Message ID"
msgstr ""

#: common/models.py:1548
msgid "Unique identifier for this message"
msgstr ""

#: common/models.py:1556
msgid "Host"
msgstr ""

#: common/models.py:1557
msgid "Host from which this message was received"
msgstr ""

#: common/models.py:1564
msgid "Header"
msgstr ""

#: common/models.py:1565
msgid "Header of this message"
msgstr ""

#: common/models.py:1571
msgid "Body"
msgstr ""

#: common/models.py:1572
msgid "Body of this message"
msgstr ""

#: common/models.py:1581
msgid "Endpoint on which this message was received"
msgstr ""

#: common/models.py:1586
msgid "Worked on"
msgstr ""

#: common/models.py:1587
msgid "Was the work on this message finished?"
msgstr ""

#: common/views.py:93 order/templates/order/order_wizard/po_upload.html:49
#: order/templates/order/purchase_order_detail.html:24 order/views.py:243
#: part/templates/part/import_wizard/part_upload.html:47 part/views.py:210
#: templates/patterns/wizard/upload.html:35
msgid "Upload File"
msgstr ""

#: common/views.py:94 order/views.py:244
#: part/templates/part/import_wizard/ajax_match_fields.html:45
#: part/templates/part/import_wizard/match_fields.html:52 part/views.py:211
#: templates/patterns/wizard/match_fields.html:51
msgid "Match Fields"
msgstr ""

#: common/views.py:95
msgid "Match Items"
msgstr ""

#: common/views.py:440
msgid "Fields matching failed"
msgstr ""

#: common/views.py:495
msgid "Parts imported"
msgstr ""

#: common/views.py:517 order/templates/order/order_wizard/match_parts.html:19
#: order/templates/order/order_wizard/po_upload.html:47
#: part/templates/part/import_wizard/match_fields.html:27
#: part/templates/part/import_wizard/match_references.html:19
#: part/templates/part/import_wizard/part_upload.html:45
#: templates/patterns/wizard/match_fields.html:26
#: templates/patterns/wizard/upload.html:33
msgid "Previous Step"
msgstr ""

#: company/forms.py:24 part/forms.py:46
#: templates/InvenTree/settings/mixins/urls.html:14
msgid "URL"
msgstr ""

#: company/forms.py:25 part/forms.py:47
msgid "Image URL"
msgstr ""

#: company/models.py:105
msgid "Company description"
msgstr ""

#: company/models.py:106
msgid "Description of the company"
msgstr ""

#: company/models.py:112 company/templates/company/company_base.html:97
#: templates/InvenTree/settings/plugin_settings.html:55
#: templates/js/translated/company.js:349
msgid "Website"
msgstr ""

#: company/models.py:113
msgid "Company website URL"
msgstr ""

#: company/models.py:117 company/templates/company/company_base.html:115
msgid "Address"
msgstr ""

#: company/models.py:118
msgid "Company address"
msgstr ""

#: company/models.py:121
msgid "Phone number"
msgstr ""

#: company/models.py:122
msgid "Contact phone number"
msgstr ""

#: company/models.py:125 company/templates/company/company_base.html:129
#: templates/InvenTree/settings/user.html:48
msgid "Email"
msgstr ""

#: company/models.py:125
msgid "Contact email address"
msgstr ""

#: company/models.py:128 company/templates/company/company_base.html:136
msgid "Contact"
msgstr ""

#: company/models.py:129
msgid "Point of contact"
msgstr ""

#: company/models.py:131
msgid "Link to external company information"
msgstr ""

#: company/models.py:139 part/models.py:870
msgid "Image"
msgstr ""

#: company/models.py:144
msgid "is customer"
msgstr ""

#: company/models.py:144
msgid "Do you sell items to this company?"
msgstr ""

#: company/models.py:146
msgid "is supplier"
msgstr ""

#: company/models.py:146
msgid "Do you purchase items from this company?"
msgstr ""

#: company/models.py:148
msgid "is manufacturer"
msgstr ""

#: company/models.py:148
msgid "Does this company manufacture parts?"
msgstr ""

#: company/models.py:152 company/serializers.py:270
#: company/templates/company/company_base.html:103 stock/serializers.py:179
msgid "Currency"
msgstr ""

#: company/models.py:155
msgid "Default currency used for this company"
msgstr ""

#: company/models.py:320 company/models.py:535 stock/models.py:471
#: stock/templates/stock/item_base.html:144 templates/js/translated/bom.js:541
msgid "Base Part"
msgstr ""

#: company/models.py:324 company/models.py:539
msgid "Select part"
msgstr ""

#: company/models.py:335 company/templates/company/company_base.html:73
#: company/templates/company/manufacturer_part.html:91
#: company/templates/company/supplier_part.html:97
#: stock/templates/stock/item_base.html:382
#: templates/js/translated/company.js:333
#: templates/js/translated/company.js:517
#: templates/js/translated/company.js:800 templates/js/translated/part.js:234
#: templates/js/translated/table_filters.js:384
msgid "Manufacturer"
msgstr ""

#: company/models.py:336 templates/js/translated/part.js:235
msgid "Select manufacturer"
msgstr ""

#: company/models.py:342 company/templates/company/manufacturer_part.html:96
#: company/templates/company/supplier_part.html:105
#: templates/js/translated/company.js:533
#: templates/js/translated/company.js:818 templates/js/translated/order.js:1038
#: templates/js/translated/part.js:245 templates/js/translated/part.js:895
msgid "MPN"
msgstr ""

#: company/models.py:343 templates/js/translated/part.js:246
msgid "Manufacturer Part Number"
msgstr ""

#: company/models.py:349
msgid "URL for external manufacturer part link"
msgstr ""

#: company/models.py:355
msgid "Manufacturer part description"
msgstr ""

#: company/models.py:409 company/models.py:558
#: company/templates/company/manufacturer_part.html:6
#: company/templates/company/manufacturer_part.html:23
#: stock/templates/stock/item_base.html:392
msgid "Manufacturer Part"
msgstr ""

#: company/models.py:416
msgid "Parameter name"
msgstr ""

#: company/models.py:422
#: report/templates/report/inventree_test_report_base.html:95
#: stock/models.py:1988 templates/js/translated/company.js:647
#: templates/js/translated/part.js:715 templates/js/translated/stock.js:1332
msgid "Value"
msgstr ""

#: company/models.py:423
msgid "Parameter value"
msgstr ""

#: company/models.py:429 part/models.py:945 part/models.py:2493
#: part/templates/part/part_base.html:288
#: templates/InvenTree/settings/settings.html:324
#: templates/js/translated/company.js:653 templates/js/translated/part.js:721
msgid "Units"
msgstr ""

#: company/models.py:430
msgid "Parameter units"
msgstr ""

#: company/models.py:502
msgid "Linked manufacturer part must reference the same base part"
msgstr ""

#: company/models.py:545 company/templates/company/company_base.html:78
#: company/templates/company/supplier_part.html:87 order/models.py:227
#: order/templates/order/order_base.html:112
#: order/templates/order/order_wizard/select_pos.html:30 part/bom.py:237
#: part/bom.py:265 stock/templates/stock/item_base.html:399
#: templates/js/translated/company.js:337
#: templates/js/translated/company.js:774 templates/js/translated/order.js:823
#: templates/js/translated/part.js:215 templates/js/translated/part.js:863
#: templates/js/translated/table_filters.js:388
msgid "Supplier"
msgstr ""

#: company/models.py:546 templates/js/translated/part.js:216
msgid "Select supplier"
msgstr ""

#: company/models.py:551 company/templates/company/supplier_part.html:91
#: part/bom.py:238 part/bom.py:266 templates/js/translated/order.js:1025
#: templates/js/translated/part.js:226 templates/js/translated/part.js:881
msgid "SKU"
msgstr ""

#: company/models.py:552 templates/js/translated/part.js:227
msgid "Supplier stock keeping unit"
msgstr ""

#: company/models.py:559
msgid "Select manufacturer part"
msgstr ""

#: company/models.py:565
msgid "URL for external supplier part link"
msgstr ""

#: company/models.py:571
msgid "Supplier part description"
msgstr ""

#: company/models.py:576 company/templates/company/supplier_part.html:119
#: part/models.py:2717 part/templates/part/upload_bom.html:59
#: report/templates/report/inventree_po_report.html:93
#: report/templates/report/inventree_so_report.html:93 stock/serializers.py:409
msgid "Note"
msgstr ""

#: company/models.py:580 part/models.py:1817
msgid "base cost"
msgstr ""

#: company/models.py:580 part/models.py:1817
msgid "Minimum charge (e.g. stocking fee)"
msgstr ""

#: company/models.py:582 company/templates/company/supplier_part.html:112
#: stock/models.py:495 stock/templates/stock/item_base.html:340
#: templates/js/translated/company.js:850 templates/js/translated/stock.js:1923
msgid "Packaging"
msgstr ""

#: company/models.py:582
msgid "Part packaging"
msgstr ""

#: company/models.py:584 part/models.py:1819
msgid "multiple"
msgstr ""

#: company/models.py:584
msgid "Order multiple"
msgstr ""

#: company/serializers.py:70
msgid "Default currency used for this supplier"
msgstr ""

#: company/serializers.py:71
msgid "Currency Code"
msgstr ""

#: company/templates/company/company_base.html:8
#: company/templates/company/company_base.html:12
#: templates/InvenTree/search.html:176 templates/js/translated/company.js:322
msgid "Company"
msgstr ""

#: company/templates/company/company_base.html:22
#: templates/js/translated/order.js:279
msgid "Create Purchase Order"
msgstr ""

#: company/templates/company/company_base.html:26
msgid "Company actions"
msgstr ""

#: company/templates/company/company_base.html:31
msgid "Edit company information"
msgstr ""

#: company/templates/company/company_base.html:32
#: templates/js/translated/company.js:265
msgid "Edit Company"
msgstr ""

#: company/templates/company/company_base.html:36
msgid "Delete company"
msgstr ""

#: company/templates/company/company_base.html:37
#: company/templates/company/company_base.html:159
msgid "Delete Company"
msgstr ""

#: company/templates/company/company_base.html:53
#: part/templates/part/part_thumb.html:12
msgid "Upload new image"
msgstr ""

#: company/templates/company/company_base.html:56
#: part/templates/part/part_thumb.html:14
msgid "Download image from URL"
msgstr ""

#: company/templates/company/company_base.html:83 order/models.py:552
#: order/templates/order/sales_order_base.html:115 stock/models.py:514
#: stock/models.py:515 stock/serializers.py:683
#: stock/templates/stock/item_base.html:292
#: templates/js/translated/company.js:329 templates/js/translated/order.js:1240
#: templates/js/translated/stock.js:2734
#: templates/js/translated/table_filters.js:392
msgid "Customer"
msgstr ""

#: company/templates/company/company_base.html:108
msgid "Uses default currency"
msgstr ""

#: company/templates/company/company_base.html:122
msgid "Phone"
msgstr ""

#: company/templates/company/company_base.html:205
#: part/templates/part/part_base.html:471
msgid "Upload Image"
msgstr ""

#: company/templates/company/detail.html:15
#: company/templates/company/manufacturer_part_sidebar.html:7
#: templates/InvenTree/search.html:118
msgid "Supplier Parts"
msgstr ""

#: company/templates/company/detail.html:19
#: order/templates/order/order_wizard/select_parts.html:44
msgid "Create new supplier part"
msgstr ""

#: company/templates/company/detail.html:20
#: company/templates/company/manufacturer_part.html:118
#: part/templates/part/detail.html:356
msgid "New Supplier Part"
msgstr ""

#: company/templates/company/detail.html:32
#: company/templates/company/detail.html:79
#: company/templates/company/manufacturer_part.html:127
#: company/templates/company/manufacturer_part.html:156
#: part/templates/part/category.html:171 part/templates/part/detail.html:365
#: part/templates/part/detail.html:394
msgid "Options"
msgstr ""

#: company/templates/company/detail.html:37
#: company/templates/company/detail.html:84
#: part/templates/part/category.html:177
msgid "Order parts"
msgstr ""

#: company/templates/company/detail.html:42
#: company/templates/company/detail.html:89
msgid "Delete parts"
msgstr ""

#: company/templates/company/detail.html:43
#: company/templates/company/detail.html:90
msgid "Delete Parts"
msgstr ""

#: company/templates/company/detail.html:62 templates/InvenTree/search.html:103
msgid "Manufacturer Parts"
msgstr ""

#: company/templates/company/detail.html:66
msgid "Create new manufacturer part"
msgstr ""

#: company/templates/company/detail.html:67 part/templates/part/detail.html:384
msgid "New Manufacturer Part"
msgstr ""

#: company/templates/company/detail.html:107
msgid "Supplier Stock"
msgstr ""

#: company/templates/company/detail.html:117
#: company/templates/company/sidebar.html:12
#: company/templates/company/supplier_part_sidebar.html:7
#: order/templates/order/order_base.html:13
#: order/templates/order/purchase_orders.html:8
#: order/templates/order/purchase_orders.html:12
#: part/templates/part/detail.html:85 part/templates/part/part_sidebar.html:40
#: templates/InvenTree/index.html:252 templates/InvenTree/search.html:197
#: templates/InvenTree/settings/sidebar.html:45 templates/navbar.html:47
#: users/models.py:45
msgid "Purchase Orders"
msgstr ""

#: company/templates/company/detail.html:121
#: order/templates/order/purchase_orders.html:17
msgid "Create new purchase order"
msgstr ""

#: company/templates/company/detail.html:122
#: order/templates/order/purchase_orders.html:18
msgid "New Purchase Order"
msgstr ""

#: company/templates/company/detail.html:143
#: company/templates/company/sidebar.html:20
#: order/templates/order/sales_order_base.html:13
#: order/templates/order/sales_orders.html:8
#: order/templates/order/sales_orders.html:15
#: part/templates/part/detail.html:108 part/templates/part/part_sidebar.html:44
#: templates/InvenTree/index.html:283 templates/InvenTree/search.html:217
#: templates/InvenTree/settings/sidebar.html:47 templates/navbar.html:58
#: users/models.py:46
msgid "Sales Orders"
msgstr ""

#: company/templates/company/detail.html:147
#: order/templates/order/sales_orders.html:20
msgid "Create new sales order"
msgstr ""

#: company/templates/company/detail.html:148
#: order/templates/order/sales_orders.html:21
msgid "New Sales Order"
msgstr ""

#: company/templates/company/detail.html:168
#: templates/js/translated/build.js:1281
msgid "Assigned Stock"
msgstr ""

#: company/templates/company/detail.html:184
msgid "Company Notes"
msgstr ""

#: company/templates/company/detail.html:384
#: company/templates/company/manufacturer_part.html:215
#: part/templates/part/detail.html:438
msgid "Delete Supplier Parts?"
msgstr ""

#: company/templates/company/detail.html:385
#: company/templates/company/manufacturer_part.html:216
#: part/templates/part/detail.html:439
msgid "All selected supplier parts will be deleted"
msgstr ""

#: company/templates/company/index.html:8
msgid "Supplier List"
msgstr ""

#: company/templates/company/manufacturer_part.html:14 company/views.py:55
#: part/templates/part/prices.html:167 templates/InvenTree/search.html:178
#: templates/navbar.html:46
msgid "Manufacturers"
msgstr ""

#: company/templates/company/manufacturer_part.html:35
#: company/templates/company/supplier_part.html:34
#: company/templates/company/supplier_part.html:159
#: part/templates/part/detail.html:88 part/templates/part/part_base.html:76
msgid "Order part"
msgstr ""

#: company/templates/company/manufacturer_part.html:40
#: templates/js/translated/company.js:565
msgid "Edit manufacturer part"
msgstr ""

#: company/templates/company/manufacturer_part.html:44
#: templates/js/translated/company.js:566
msgid "Delete manufacturer part"
msgstr ""

#: company/templates/company/manufacturer_part.html:66
#: company/templates/company/supplier_part.html:63
msgid "Internal Part"
msgstr ""

#: company/templates/company/manufacturer_part.html:114
#: company/templates/company/supplier_part.html:15 company/views.py:49
#: part/templates/part/part_sidebar.html:38 part/templates/part/prices.html:163
#: templates/InvenTree/search.html:188 templates/navbar.html:45
msgid "Suppliers"
msgstr ""

#: company/templates/company/manufacturer_part.html:129
#: part/templates/part/detail.html:367
msgid "Delete supplier parts"
msgstr ""

#: company/templates/company/manufacturer_part.html:129
#: company/templates/company/manufacturer_part.html:158
#: company/templates/company/manufacturer_part.html:254
#: part/templates/part/detail.html:367 part/templates/part/detail.html:396
#: templates/js/translated/company.js:426 templates/js/translated/helpers.js:31
#: users/models.py:217
msgid "Delete"
msgstr ""

#: company/templates/company/manufacturer_part.html:143
#: company/templates/company/manufacturer_part_sidebar.html:5
#: part/templates/part/category_sidebar.html:17
#: part/templates/part/detail.html:190 part/templates/part/part_sidebar.html:9
msgid "Parameters"
msgstr ""

#: company/templates/company/manufacturer_part.html:147
#: part/templates/part/detail.html:195
#: templates/InvenTree/settings/category.html:12
#: templates/InvenTree/settings/part.html:66
msgid "New Parameter"
msgstr ""

#: company/templates/company/manufacturer_part.html:158
msgid "Delete parameters"
msgstr ""

#: company/templates/company/manufacturer_part.html:191
#: part/templates/part/detail.html:895
msgid "Add Parameter"
msgstr ""

#: company/templates/company/manufacturer_part.html:239
msgid "Selected parameters will be deleted"
msgstr ""

#: company/templates/company/manufacturer_part.html:251
msgid "Delete Parameters"
msgstr ""

#: company/templates/company/sidebar.html:6
msgid "Manufactured Parts"
msgstr ""

#: company/templates/company/sidebar.html:10
msgid "Supplied Parts"
msgstr ""

#: company/templates/company/sidebar.html:16
msgid "Supplied Stock Items"
msgstr ""

#: company/templates/company/sidebar.html:22
msgid "Assigned Stock Items"
msgstr ""

#: company/templates/company/supplier_part.html:7
#: company/templates/company/supplier_part.html:24 stock/models.py:479
#: stock/templates/stock/item_base.html:404
#: templates/js/translated/company.js:790 templates/js/translated/stock.js:1880
msgid "Supplier Part"
msgstr ""

#: company/templates/company/supplier_part.html:38
#: templates/js/translated/company.js:863
msgid "Edit supplier part"
msgstr ""

#: company/templates/company/supplier_part.html:42
#: templates/js/translated/company.js:864
msgid "Delete supplier part"
msgstr ""

#: company/templates/company/supplier_part.html:138
#: company/templates/company/supplier_part_navbar.html:12
msgid "Supplier Part Stock"
msgstr ""

#: company/templates/company/supplier_part.html:141
#: part/templates/part/detail.html:24 stock/templates/stock/location.html:166
msgid "Create new stock item"
msgstr ""

#: company/templates/company/supplier_part.html:142
#: part/templates/part/detail.html:25 stock/templates/stock/location.html:167
#: templates/js/translated/stock.js:369
msgid "New Stock Item"
msgstr ""

#: company/templates/company/supplier_part.html:155
#: company/templates/company/supplier_part_navbar.html:19
msgid "Supplier Part Orders"
msgstr ""

#: company/templates/company/supplier_part.html:160
#: part/templates/part/detail.html:89
msgid "Order Part"
msgstr ""

#: company/templates/company/supplier_part.html:179
#: part/templates/part/prices.html:7
msgid "Pricing Information"
msgstr ""

#: company/templates/company/supplier_part.html:184
#: company/templates/company/supplier_part.html:290
#: part/templates/part/prices.html:271 part/views.py:1319
msgid "Add Price Break"
msgstr ""

#: company/templates/company/supplier_part.html:210
msgid "No price break information found"
msgstr ""

#: company/templates/company/supplier_part.html:224 part/views.py:1381
msgid "Delete Price Break"
msgstr ""

#: company/templates/company/supplier_part.html:238 part/views.py:1367
msgid "Edit Price Break"
msgstr ""

#: company/templates/company/supplier_part.html:263
msgid "Edit price break"
msgstr ""

#: company/templates/company/supplier_part.html:264
msgid "Delete price break"
msgstr ""

#: company/templates/company/supplier_part_navbar.html:15
#: part/templates/part/part_sidebar.html:15
#: stock/templates/stock/loc_link.html:3 stock/templates/stock/location.html:18
#: stock/templates/stock/stock_app_base.html:10
#: templates/InvenTree/search.html:150
#: templates/InvenTree/settings/sidebar.html:41
#: templates/js/translated/bom.js:553 templates/js/translated/part.js:495
#: templates/js/translated/part.js:630 templates/js/translated/part.js:1125
#: templates/js/translated/part.js:1286 templates/js/translated/stock.js:936
#: templates/js/translated/stock.js:1712 templates/navbar.html:28
msgid "Stock"
msgstr ""

#: company/templates/company/supplier_part_navbar.html:22
msgid "Orders"
msgstr ""

#: company/templates/company/supplier_part_navbar.html:26
#: company/templates/company/supplier_part_sidebar.html:9
msgid "Supplier Part Pricing"
msgstr ""

#: company/templates/company/supplier_part_navbar.html:29
#: part/templates/part/part_sidebar.html:30
msgid "Pricing"
msgstr ""

#: company/templates/company/supplier_part_sidebar.html:5
#: stock/templates/stock/location.html:137
#: stock/templates/stock/location.html:151
#: stock/templates/stock/location.html:163
#: stock/templates/stock/location_sidebar.html:7
#: templates/InvenTree/search.html:152 templates/js/translated/stock.js:2633
#: templates/stats.html:105 templates/stats.html:114 users/models.py:43
msgid "Stock Items"
msgstr ""

#: company/views.py:50
msgid "New Supplier"
msgstr ""

#: company/views.py:56
msgid "New Manufacturer"
msgstr ""

#: company/views.py:61 templates/InvenTree/search.html:208
#: templates/navbar.html:57
msgid "Customers"
msgstr ""

#: company/views.py:62
msgid "New Customer"
msgstr ""

#: company/views.py:69
msgid "Companies"
msgstr ""

#: company/views.py:70
msgid "New Company"
msgstr ""

#: company/views.py:129 part/views.py:591
msgid "Download Image"
msgstr ""

#: company/views.py:158 part/views.py:623
msgid "Image size exceeds maximum allowable size for download"
msgstr ""

#: company/views.py:165 part/views.py:630
#, python-brace-format
msgid "Invalid response: {code}"
msgstr ""

#: company/views.py:174 part/views.py:639
msgid "Supplied URL is not a valid image file"
msgstr ""

#: label/api.py:57 report/api.py:203
msgid "No valid objects provided to template"
msgstr ""

#: label/models.py:113
msgid "Label name"
msgstr ""

#: label/models.py:120
msgid "Label description"
msgstr ""

#: label/models.py:127
msgid "Label"
msgstr ""

#: label/models.py:128
msgid "Label template file"
msgstr ""

#: label/models.py:134 report/models.py:298
msgid "Enabled"
msgstr ""

#: label/models.py:135
msgid "Label template is enabled"
msgstr ""

#: label/models.py:140
msgid "Width [mm]"
msgstr ""

#: label/models.py:141
msgid "Label width, specified in mm"
msgstr ""

#: label/models.py:147
msgid "Height [mm]"
msgstr ""

#: label/models.py:148
msgid "Label height, specified in mm"
msgstr ""

#: label/models.py:154 report/models.py:291
msgid "Filename Pattern"
msgstr ""

#: label/models.py:155
msgid "Pattern for generating label filenames"
msgstr ""

#: label/models.py:258
msgid "Query filters (comma-separated list of key=value pairs),"
msgstr ""

#: label/models.py:259 label/models.py:319 label/models.py:366
#: report/models.py:322 report/models.py:459 report/models.py:497
msgid "Filters"
msgstr ""

#: label/models.py:318
msgid "Query filters (comma-separated list of key=value pairs"
msgstr ""

#: label/models.py:365
msgid "Part query filters (comma-separated value of key=value pairs)"
msgstr ""

#: order/forms.py:24 order/templates/order/order_base.html:52
msgid "Place order"
msgstr ""

#: order/forms.py:35 order/templates/order/order_base.html:60
msgid "Mark order as complete"
msgstr ""

#: order/forms.py:46 order/forms.py:57 order/templates/order/order_base.html:47
#: order/templates/order/sales_order_base.html:60
msgid "Cancel order"
msgstr ""

#: order/models.py:125
msgid "Order description"
msgstr ""

#: order/models.py:127
msgid "Link to external page"
msgstr ""

#: order/models.py:135
msgid "Created By"
msgstr ""

#: order/models.py:142
msgid "User or group responsible for this order"
msgstr ""

#: order/models.py:147
msgid "Order notes"
msgstr ""

#: order/models.py:214 order/models.py:542
msgid "Order reference"
msgstr ""

#: order/models.py:219 order/models.py:557
msgid "Purchase order status"
msgstr ""

#: order/models.py:228
msgid "Company from which the items are being ordered"
msgstr ""

#: order/models.py:231 order/templates/order/order_base.html:118
#: templates/js/translated/order.js:832
msgid "Supplier Reference"
msgstr ""

#: order/models.py:231
msgid "Supplier order reference code"
msgstr ""

#: order/models.py:238
msgid "received by"
msgstr ""

#: order/models.py:243
msgid "Issue Date"
msgstr ""

#: order/models.py:244
msgid "Date order was issued"
msgstr ""

#: order/models.py:249
msgid "Target Delivery Date"
msgstr ""

#: order/models.py:250
msgid "Expected date for order delivery. Order will be overdue after this date."
msgstr ""

#: order/models.py:256
msgid "Date order was completed"
msgstr ""

#: order/models.py:285
msgid "Part supplier must match PO supplier"
msgstr ""

#: order/models.py:420
msgid "Quantity must be a positive number"
msgstr ""

#: order/models.py:553
msgid "Company to which the items are being sold"
msgstr ""

#: order/models.py:559
msgid "Customer Reference "
msgstr ""

#: order/models.py:559
msgid "Customer order reference code"
msgstr ""

#: order/models.py:564
msgid "Target date for order completion. Order will be overdue after this date."
msgstr ""

#: order/models.py:567 order/models.py:1048
#: templates/js/translated/order.js:1281 templates/js/translated/order.js:1429
msgid "Shipment Date"
msgstr ""

#: order/models.py:574
msgid "shipped by"
msgstr ""

#: order/models.py:640
msgid "Order cannot be completed as no parts have been assigned"
<<<<<<< HEAD
msgstr ""

#: order/models.py:644
msgid "Only a pending order can be marked as complete"
msgstr ""

#: order/models.py:647
msgid "Order cannot be completed as there are incomplete shipments"
msgstr ""

=======
msgstr ""

#: order/models.py:644
msgid "Only a pending order can be marked as complete"
msgstr ""

#: order/models.py:647
msgid "Order cannot be completed as there are incomplete shipments"
msgstr ""

>>>>>>> ebd811eb
#: order/models.py:650
msgid "Order cannot be completed as there are incomplete line items"
msgstr ""

#: order/models.py:806
msgid "Item quantity"
msgstr ""

#: order/models.py:812
msgid "Line item reference"
msgstr ""

#: order/models.py:814
msgid "Line item notes"
msgstr ""

#: order/models.py:842
msgid "Supplier part must match supplier"
msgstr ""

#: order/models.py:855 order/models.py:946 order/models.py:1042
#: templates/js/translated/order.js:1820 templates/js/translated/stock.js:2395
msgid "Order"
msgstr ""

#: order/models.py:856 order/templates/order/order_base.html:9
#: order/templates/order/order_base.html:18
#: report/templates/report/inventree_po_report.html:77
#: stock/templates/stock/item_base.html:354
#: templates/js/translated/order.js:801 templates/js/translated/part.js:838
#: templates/js/translated/stock.js:1857 templates/js/translated/stock.js:2715
msgid "Purchase Order"
msgstr ""

#: order/models.py:877
msgid "Supplier part"
msgstr ""

#: order/models.py:884 order/templates/order/order_base.html:163
#: templates/js/translated/order.js:589 templates/js/translated/order.js:1118
#: templates/js/translated/part.js:910 templates/js/translated/part.js:937
#: templates/js/translated/table_filters.js:312
msgid "Received"
msgstr ""

#: order/models.py:885
msgid "Number of items received"
msgstr ""

#: order/models.py:892 part/templates/part/prices.html:176 stock/models.py:608
#: stock/serializers.py:170 stock/templates/stock/item_base.html:361
#: templates/js/translated/stock.js:1911
msgid "Purchase Price"
msgstr ""

#: order/models.py:893
msgid "Unit purchase price"
msgstr ""

#: order/models.py:901
msgid "Where does the Purchaser want this item to be stored?"
msgstr ""

#: order/models.py:956 part/templates/part/part_pricing.html:112
#: part/templates/part/prices.html:116 part/templates/part/prices.html:284
msgid "Sale Price"
msgstr ""

#: order/models.py:957
msgid "Unit sale price"
msgstr ""

#: order/models.py:962
msgid "Shipped quantity"
<<<<<<< HEAD
msgstr ""

#: order/models.py:1049
msgid "Date of shipment"
msgstr ""

#: order/models.py:1056
msgid "Checked By"
msgstr ""

#: order/models.py:1057
msgid "User who checked this shipment"
msgstr ""

#: order/models.py:1065
msgid "Shipment number"
msgstr ""

#: order/models.py:1072
msgid "Shipment notes"
msgstr ""

#: order/models.py:1079
msgid "Tracking Number"
msgstr ""

#: order/models.py:1080
msgid "Shipment tracking information"
msgstr ""

#: order/models.py:1090
msgid "Shipment has already been sent"
msgstr ""

#: order/models.py:1093
msgid "Shipment has no allocated stock items"
msgstr ""

#: order/models.py:1171 order/models.py:1173
msgid "Stock item has not been assigned"
msgstr ""

#: order/models.py:1177
msgid "Cannot allocate stock item to a line with a different part"
msgstr ""

=======
msgstr ""

#: order/models.py:1049
msgid "Date of shipment"
msgstr ""

#: order/models.py:1056
msgid "Checked By"
msgstr ""

#: order/models.py:1057
msgid "User who checked this shipment"
msgstr ""

#: order/models.py:1065
msgid "Shipment number"
msgstr ""

#: order/models.py:1072
msgid "Shipment notes"
msgstr ""

#: order/models.py:1079
msgid "Tracking Number"
msgstr ""

#: order/models.py:1080
msgid "Shipment tracking information"
msgstr ""

#: order/models.py:1090
msgid "Shipment has already been sent"
msgstr ""

#: order/models.py:1093
msgid "Shipment has no allocated stock items"
msgstr ""

#: order/models.py:1171 order/models.py:1173
msgid "Stock item has not been assigned"
msgstr ""

#: order/models.py:1177
msgid "Cannot allocate stock item to a line with a different part"
msgstr ""

>>>>>>> ebd811eb
#: order/models.py:1179
msgid "Cannot allocate stock to a line without a part"
msgstr ""

#: order/models.py:1182
msgid "Allocation quantity cannot exceed stock quantity"
msgstr ""

#: order/models.py:1186
msgid "StockItem is over-allocated"
msgstr ""

#: order/models.py:1192 order/serializers.py:740
msgid "Quantity must be 1 for serialized stock item"
msgstr ""

#: order/models.py:1195
msgid "Sales order does not match shipment"
msgstr ""

#: order/models.py:1196
msgid "Shipment does not match sales order"
msgstr ""

#: order/models.py:1204
msgid "Line"
msgstr ""

#: order/models.py:1212 order/serializers.py:831 order/serializers.py:959
#: templates/js/translated/model_renderers.js:285
msgid "Shipment"
msgstr ""

#: order/models.py:1213
msgid "Sales order shipment reference"
msgstr ""

#: order/models.py:1225
msgid "Item"
msgstr ""

#: order/models.py:1226
msgid "Select stock item to allocate"
msgstr ""

#: order/models.py:1229
msgid "Enter stock allocation quantity"
msgstr ""

#: order/serializers.py:173
msgid "Purchase price currency"
msgstr ""

#: order/serializers.py:211 order/serializers.py:796
msgid "Line Item"
msgstr ""

#: order/serializers.py:217
msgid "Line item does not match purchase order"
msgstr ""

#: order/serializers.py:227 order/serializers.py:295
msgid "Select destination location for received items"
msgstr ""

#: order/serializers.py:251
msgid "Barcode Hash"
msgstr ""

#: order/serializers.py:252
msgid "Unique identifier field"
msgstr ""

#: order/serializers.py:269
msgid "Barcode is already in use"
msgstr ""

#: order/serializers.py:307
msgid "Line items must be provided"
msgstr ""

#: order/serializers.py:324
msgid "Destination location must be specified"
msgstr ""

#: order/serializers.py:335
msgid "Supplied barcode values must be unique"
msgstr ""

#: order/serializers.py:587
msgid "Sale price currency"
msgstr ""

#: order/serializers.py:655
msgid "No shipment details provided"
msgstr ""

#: order/serializers.py:705 order/serializers.py:808
msgid "Line item is not associated with this order"
msgstr ""

#: order/serializers.py:727
msgid "Quantity must be positive"
msgstr ""

#: order/serializers.py:821
msgid "Enter serial numbers to allocate"
msgstr ""

#: order/serializers.py:845 order/serializers.py:970
msgid "Shipment has already been shipped"
msgstr ""

#: order/serializers.py:848 order/serializers.py:973
msgid "Shipment is not associated with this order"
msgstr ""

#: order/serializers.py:900
msgid "No match found for the following serial numbers"
msgstr ""

#: order/serializers.py:910
msgid "The following serial numbers are already allocated"
msgstr ""

#: order/templates/order/delete_attachment.html:5
#: stock/templates/stock/attachment_delete.html:5
msgid "Are you sure you want to delete this attachment?"
msgstr ""

#: order/templates/order/order_base.html:33
msgid "Print purchase order report"
msgstr ""

#: order/templates/order/order_base.html:35
#: order/templates/order/sales_order_base.html:45
msgid "Export order to file"
msgstr ""

#: order/templates/order/order_base.html:41
#: order/templates/order/sales_order_base.html:54
msgid "Order actions"
msgstr ""

#: order/templates/order/order_base.html:45
#: order/templates/order/sales_order_base.html:58
msgid "Edit order"
msgstr ""

#: order/templates/order/order_base.html:56
msgid "Receive items"
msgstr ""

#: order/templates/order/order_base.html:58
#: order/templates/order/purchase_order_detail.html:31
msgid "Receive Items"
msgstr ""

#: order/templates/order/order_base.html:62
#: order/templates/order/sales_order_base.html:67 order/views.py:181
msgid "Complete Order"
msgstr ""

#: order/templates/order/order_base.html:84
#: order/templates/order/sales_order_base.html:79
msgid "Order Reference"
msgstr ""

#: order/templates/order/order_base.html:89
#: order/templates/order/sales_order_base.html:84
msgid "Order Description"
msgstr ""

#: order/templates/order/order_base.html:94
#: order/templates/order/sales_order_base.html:89
#: templates/js/translated/stock.js:2451
msgid "Order Status"
msgstr ""

#: order/templates/order/order_base.html:124
#: order/templates/order/sales_order_base.html:128
msgid "Completed Line Items"
msgstr ""

#: order/templates/order/order_base.html:130
#: order/templates/order/sales_order_base.html:134
#: order/templates/order/sales_order_base.html:144
msgid "Incomplete"
msgstr ""

#: order/templates/order/order_base.html:149
#: report/templates/report/inventree_build_order_base.html:122
msgid "Issued"
msgstr ""

#: order/templates/order/order_base.html:219
msgid "Edit Purchase Order"
msgstr ""

#: order/templates/order/order_cancel.html:8
msgid "Cancelling this order means that the order and line items will no longer be editable."
msgstr ""

#: order/templates/order/order_complete.html:7
msgid "Mark this order as complete?"
msgstr ""

#: order/templates/order/order_complete.html:10
msgid "This order has line items which have not been marked as received."
msgstr ""

#: order/templates/order/order_complete.html:11
msgid "Completing this order means that the order and line items will no longer be editable."
msgstr ""

#: order/templates/order/order_issue.html:8
msgid "After placing this purchase order, line items will no longer be editable."
msgstr ""

#: order/templates/order/order_wizard/match_parts.html:12
#: part/templates/part/import_wizard/ajax_match_references.html:12
#: part/templates/part/import_wizard/match_references.html:12
msgid "Errors exist in the submitted data"
msgstr ""

#: order/templates/order/order_wizard/match_parts.html:21
#: part/templates/part/import_wizard/match_fields.html:29
#: part/templates/part/import_wizard/match_references.html:21
#: templates/patterns/wizard/match_fields.html:28
msgid "Submit Selections"
msgstr ""

#: order/templates/order/order_wizard/match_parts.html:28
#: part/templates/part/import_wizard/ajax_match_references.html:21
#: part/templates/part/import_wizard/match_references.html:28
msgid "Row"
msgstr ""

#: order/templates/order/order_wizard/match_parts.html:29
msgid "Select Supplier Part"
msgstr ""

#: order/templates/order/order_wizard/match_parts.html:52
#: part/templates/part/import_wizard/ajax_match_fields.html:64
#: part/templates/part/import_wizard/ajax_match_references.html:42
#: part/templates/part/import_wizard/match_fields.html:71
#: part/templates/part/import_wizard/match_references.html:49
#: templates/js/translated/bom.js:76 templates/js/translated/build.js:380
#: templates/js/translated/build.js:528 templates/js/translated/build.js:1547
#: templates/js/translated/order.js:537 templates/js/translated/order.js:1488
#: templates/js/translated/stock.js:602 templates/js/translated/stock.js:770
#: templates/patterns/wizard/match_fields.html:70
msgid "Remove row"
msgstr ""

#: order/templates/order/order_wizard/po_upload.html:8
msgid "Return to Orders"
msgstr ""

#: order/templates/order/order_wizard/po_upload.html:17
msgid "Upload File for Purchase Order"
msgstr ""

#: order/templates/order/order_wizard/po_upload.html:25
#: part/templates/part/import_wizard/ajax_part_upload.html:10
#: part/templates/part/import_wizard/part_upload.html:23
#: templates/patterns/wizard/upload.html:11
#, python-format
msgid "Step %(step)s of %(count)s"
msgstr ""

#: order/templates/order/order_wizard/po_upload.html:55
msgid "Order is already processed. Files cannot be uploaded."
msgstr ""

#: order/templates/order/order_wizard/select_parts.html:11
msgid "Step 1 of 2 - Select Part Suppliers"
msgstr ""

#: order/templates/order/order_wizard/select_parts.html:16
msgid "Select suppliers"
msgstr ""

#: order/templates/order/order_wizard/select_parts.html:20
msgid "No purchaseable parts selected"
msgstr ""

#: order/templates/order/order_wizard/select_parts.html:33
msgid "Select Supplier"
msgstr ""

#: order/templates/order/order_wizard/select_parts.html:57
msgid "No price"
msgstr ""

#: order/templates/order/order_wizard/select_parts.html:65
#, python-format
msgid "Select a supplier for <em>%(name)s</em>"
msgstr ""

#: order/templates/order/order_wizard/select_parts.html:77
#: part/templates/part/set_category.html:32
msgid "Remove part"
msgstr ""

#: order/templates/order/order_wizard/select_pos.html:8
msgid "Step 2 of 2 - Select Purchase Orders"
msgstr ""

#: order/templates/order/order_wizard/select_pos.html:12
msgid "Select existing purchase orders, or create new orders."
msgstr ""

#: order/templates/order/order_wizard/select_pos.html:31
#: templates/js/translated/order.js:859 templates/js/translated/order.js:1286
#: templates/js/translated/order.js:1416
msgid "Items"
msgstr ""

#: order/templates/order/order_wizard/select_pos.html:32
msgid "Select Purchase Order"
msgstr ""

#: order/templates/order/order_wizard/select_pos.html:45
#, python-format
msgid "Create new purchase order for %(name)s"
msgstr ""

#: order/templates/order/order_wizard/select_pos.html:68
#, python-format
msgid "Select a purchase order for %(name)s"
msgstr ""

#: order/templates/order/po_sidebar.html:5
#: order/templates/order/so_sidebar.html:5
#: report/templates/report/inventree_po_report.html:85
#: report/templates/report/inventree_so_report.html:85
msgid "Line Items"
msgstr ""

#: order/templates/order/po_sidebar.html:7
msgid "Received Stock"
msgstr ""

#: order/templates/order/purchase_order_detail.html:18
msgid "Purchase Order Items"
msgstr ""

#: order/templates/order/purchase_order_detail.html:27
#: order/templates/order/purchase_order_detail.html:181
#: order/templates/order/sales_order_detail.html:23
#: order/templates/order/sales_order_detail.html:244
msgid "Add Line Item"
msgstr ""

#: order/templates/order/purchase_order_detail.html:30
msgid "Receive selected items"
msgstr ""

#: order/templates/order/purchase_order_detail.html:50
msgid "Received Items"
msgstr ""

#: order/templates/order/purchase_order_detail.html:76
#: order/templates/order/sales_order_detail.html:123
msgid "Order Notes"
msgstr ""

#: order/templates/order/purchase_orders.html:30
#: order/templates/order/sales_orders.html:33
msgid "Print Order Reports"
msgstr ""

#: order/templates/order/sales_order_base.html:43
msgid "Print sales order report"
msgstr ""

#: order/templates/order/sales_order_base.html:47
msgid "Print packing list"
msgstr ""

#: order/templates/order/sales_order_base.html:66
#: order/templates/order/sales_order_base.html:229
msgid "Complete Sales Order"
msgstr ""

#: order/templates/order/sales_order_base.html:102
msgid "This Sales Order has not been fully allocated"
msgstr ""

#: order/templates/order/sales_order_base.html:122
#: templates/js/translated/order.js:1253
msgid "Customer Reference"
msgstr ""

#: order/templates/order/sales_order_base.html:140
#: order/templates/order/sales_order_detail.html:78
#: order/templates/order/so_sidebar.html:11
msgid "Completed Shipments"
msgstr ""

#: order/templates/order/sales_order_base.html:215
msgid "Edit Sales Order"
msgstr ""

#: order/templates/order/sales_order_cancel.html:8
#: stock/templates/stock/stockitem_convert.html:13
msgid "Warning"
msgstr ""

#: order/templates/order/sales_order_cancel.html:9
msgid "Cancelling this order means that the order will no longer be editable."
msgstr ""

#: order/templates/order/sales_order_detail.html:18
msgid "Sales Order Items"
msgstr ""

#: order/templates/order/sales_order_detail.html:44
#: order/templates/order/so_sidebar.html:8
msgid "Pending Shipments"
msgstr ""

#: order/templates/order/sales_order_detail.html:48
#: templates/js/translated/bom.js:945 templates/js/translated/build.js:1465
msgid "Actions"
msgstr ""

#: order/templates/order/sales_order_detail.html:57
msgid "New Shipment"
msgstr ""

#: order/views.py:99
msgid "Cancel Order"
msgstr ""

#: order/views.py:108 order/views.py:134
msgid "Confirm order cancellation"
msgstr ""

#: order/views.py:111 order/views.py:137
msgid "Order cannot be cancelled"
msgstr ""

#: order/views.py:125
msgid "Cancel sales order"
msgstr ""

#: order/views.py:151
msgid "Issue Order"
msgstr ""

#: order/views.py:160
msgid "Confirm order placement"
msgstr ""

#: order/views.py:170
msgid "Purchase order issued"
msgstr ""

#: order/views.py:197
msgid "Confirm order completion"
msgstr ""

#: order/views.py:208
msgid "Purchase order completed"
msgstr ""

#: order/views.py:245
msgid "Match Supplier Parts"
msgstr ""

#: order/views.py:489
msgid "Update prices"
msgstr ""

#: order/views.py:747
#, python-brace-format
msgid "Ordered {n} parts"
msgstr ""

#: order/views.py:858
msgid "Sales order not found"
msgstr ""

#: order/views.py:864
msgid "Price not found"
msgstr ""

#: order/views.py:867
#, python-brace-format
msgid "Updated {part} unit-price to {price}"
msgstr ""

#: order/views.py:872
#, python-brace-format
msgid "Updated {part} unit-price to {price} and quantity to {qty}"
msgstr ""

#: part/api.py:499
msgid "Valid"
msgstr ""

#: part/api.py:500
msgid "Validate entire Bill of Materials"
msgstr ""

#: part/api.py:505
msgid "This option must be selected"
msgstr ""

#: part/api.py:847
msgid "Must be greater than zero"
msgstr ""

#: part/api.py:851
msgid "Must be a valid quantity"
msgstr ""

#: part/api.py:866
msgid "Specify location for initial part stock"
msgstr ""

#: part/api.py:897 part/api.py:901 part/api.py:916 part/api.py:920
msgid "This field is required"
msgstr ""

#: part/bom.py:125 part/models.py:83 part/models.py:879
#: part/templates/part/category.html:108 part/templates/part/part_base.html:338
msgid "Default Location"
msgstr ""

#: part/bom.py:126 templates/email/low_stock_notification.html:17
msgid "Total Stock"
msgstr ""

#: part/bom.py:127 part/templates/part/part_base.html:185
msgid "Available Stock"
msgstr ""

#: part/bom.py:128 part/templates/part/part_base.html:203
#: templates/js/translated/part.js:1301
msgid "On Order"
msgstr ""

#: part/forms.py:84
msgid "Select part category"
msgstr ""

#: part/forms.py:121
msgid "Add parameter template to same level categories"
msgstr ""

#: part/forms.py:125
msgid "Add parameter template to all categories"
msgstr ""

#: part/forms.py:145
msgid "Input quantity for price calculation"
msgstr ""

#: part/models.py:84
msgid "Default location for parts in this category"
msgstr ""

#: part/models.py:87
msgid "Default keywords"
msgstr ""

#: part/models.py:87
msgid "Default keywords for parts in this category"
msgstr ""

#: part/models.py:97 part/models.py:2569 part/templates/part/category.html:15
#: part/templates/part/part_app_base.html:10
msgid "Part Category"
msgstr ""

#: part/models.py:98 part/templates/part/category.html:128
#: templates/InvenTree/search.html:95 templates/stats.html:96
#: users/models.py:40
msgid "Part Categories"
msgstr ""

#: part/models.py:360 part/templates/part/cat_link.html:3
#: part/templates/part/category.html:17 part/templates/part/category.html:133
#: part/templates/part/category.html:153
#: part/templates/part/category_sidebar.html:9
#: templates/InvenTree/index.html:85 templates/InvenTree/search.html:82
#: templates/InvenTree/settings/sidebar.html:37
#: templates/js/translated/part.js:1663 templates/navbar.html:21
#: templates/stats.html:92 templates/stats.html:101 users/models.py:41
msgid "Parts"
msgstr ""

#: part/models.py:452
msgid "Invalid choice for parent part"
msgstr ""

#: part/models.py:532 part/models.py:544
#, python-brace-format
msgid "Part '{p1}' is  used in BOM for '{p2}' (recursive)"
msgstr ""

#: part/models.py:674
msgid "Next available serial numbers are"
msgstr ""

#: part/models.py:678
msgid "Next available serial number is"
msgstr ""

#: part/models.py:683
msgid "Most recent serial number is"
msgstr ""

#: part/models.py:778
msgid "Duplicate IPN not allowed in part settings"
msgstr ""

#: part/models.py:803 part/models.py:2622
msgid "Part name"
msgstr ""

#: part/models.py:810
msgid "Is Template"
msgstr ""

#: part/models.py:811
msgid "Is this part a template part?"
msgstr ""

#: part/models.py:821
msgid "Is this part a variant of another part?"
msgstr ""

#: part/models.py:822
msgid "Variant Of"
msgstr ""

#: part/models.py:828
msgid "Part description"
msgstr ""

#: part/models.py:833 part/templates/part/category.html:86
#: part/templates/part/part_base.html:302
msgid "Keywords"
msgstr ""

#: part/models.py:834
msgid "Part keywords to improve visibility in search results"
msgstr ""

#: part/models.py:841 part/models.py:2319 part/models.py:2568
#: part/templates/part/part_base.html:265
#: part/templates/part/set_category.html:15
#: templates/InvenTree/settings/settings.html:223
#: templates/js/translated/part.js:1268
msgid "Category"
msgstr ""

#: part/models.py:842
msgid "Part category"
msgstr ""

#: part/models.py:847 part/templates/part/part_base.html:274
#: templates/js/translated/part.js:618 templates/js/translated/part.js:1221
#: templates/js/translated/stock.js:1684
msgid "IPN"
msgstr ""

#: part/models.py:848
msgid "Internal Part Number"
msgstr ""

#: part/models.py:854
msgid "Part revision or version number"
msgstr ""

#: part/models.py:855 part/templates/part/part_base.html:281
#: report/models.py:200 templates/js/translated/part.js:622
msgid "Revision"
msgstr ""

#: part/models.py:877
msgid "Where is this item normally stored?"
msgstr ""

#: part/models.py:924 part/templates/part/part_base.html:347
msgid "Default Supplier"
msgstr ""

#: part/models.py:925
msgid "Default supplier part"
msgstr ""

#: part/models.py:932
msgid "Default Expiry"
msgstr ""

#: part/models.py:933
msgid "Expiry time (in days) for stock items of this part"
msgstr ""

#: part/models.py:938 part/templates/part/part_base.html:196
msgid "Minimum Stock"
msgstr ""

#: part/models.py:939
msgid "Minimum allowed stock level"
msgstr ""

#: part/models.py:946
msgid "Stock keeping units for this part"
msgstr ""

#: part/models.py:952
msgid "Can this part be built from other parts?"
msgstr ""

#: part/models.py:958
msgid "Can this part be used to build other parts?"
msgstr ""

#: part/models.py:964
msgid "Does this part have tracking for unique items?"
msgstr ""

#: part/models.py:969
msgid "Can this part be purchased from external suppliers?"
msgstr ""

#: part/models.py:974
msgid "Can this part be sold to customers?"
msgstr ""

#: part/models.py:979
msgid "Is this part active?"
msgstr ""

#: part/models.py:984
msgid "Is this a virtual part, such as a software product or license?"
msgstr ""

#: part/models.py:989
msgid "Part notes - supports Markdown formatting"
msgstr ""

#: part/models.py:992
msgid "BOM checksum"
msgstr ""

#: part/models.py:992
msgid "Stored BOM checksum"
msgstr ""

#: part/models.py:995
msgid "BOM checked by"
msgstr ""

#: part/models.py:997
msgid "BOM checked date"
msgstr ""

#: part/models.py:1001
msgid "Creation User"
msgstr ""

#: part/models.py:1819
msgid "Sell multiple"
msgstr ""

#: part/models.py:2369
msgid "Test templates can only be created for trackable parts"
msgstr ""

#: part/models.py:2386
msgid "Test with this name already exists for this part"
msgstr ""

#: part/models.py:2406 templates/js/translated/part.js:1714
#: templates/js/translated/stock.js:1312
msgid "Test Name"
msgstr ""

#: part/models.py:2407
msgid "Enter a name for the test"
msgstr ""

#: part/models.py:2412
msgid "Test Description"
msgstr ""

#: part/models.py:2413
msgid "Enter description for this test"
msgstr ""

#: part/models.py:2418 templates/js/translated/part.js:1723
#: templates/js/translated/table_filters.js:276
msgid "Required"
msgstr ""

#: part/models.py:2419
msgid "Is this test required to pass?"
msgstr ""

#: part/models.py:2424 templates/js/translated/part.js:1731
msgid "Requires Value"
msgstr ""

#: part/models.py:2425
msgid "Does this test require a value when adding a test result?"
msgstr ""

#: part/models.py:2430 templates/js/translated/part.js:1738
msgid "Requires Attachment"
msgstr ""

#: part/models.py:2431
msgid "Does this test require a file attachment when adding a test result?"
msgstr ""

#: part/models.py:2442
#, python-brace-format
msgid "Illegal character in template name ({c})"
msgstr ""

#: part/models.py:2478
msgid "Parameter template name must be unique"
msgstr ""

#: part/models.py:2486
msgid "Parameter Name"
msgstr ""

#: part/models.py:2493
msgid "Parameter Units"
msgstr ""

#: part/models.py:2523
msgid "Parent Part"
msgstr ""

#: part/models.py:2525 part/models.py:2574 part/models.py:2575
#: templates/InvenTree/settings/settings.html:218
msgid "Parameter Template"
msgstr ""

#: part/models.py:2527
msgid "Data"
msgstr ""

#: part/models.py:2527
msgid "Parameter Value"
msgstr ""

#: part/models.py:2579 templates/InvenTree/settings/settings.html:227
msgid "Default Value"
msgstr ""

#: part/models.py:2580
msgid "Default Parameter Value"
msgstr ""

#: part/models.py:2614
msgid "Part ID or part name"
msgstr ""

#: part/models.py:2617 templates/js/translated/model_renderers.js:182
msgid "Part ID"
msgstr ""

#: part/models.py:2618
msgid "Unique part ID value"
msgstr ""

#: part/models.py:2621
msgid "Part Name"
msgstr ""

#: part/models.py:2625
msgid "Part IPN"
msgstr ""

#: part/models.py:2626
msgid "Part IPN value"
msgstr ""

#: part/models.py:2629
msgid "Level"
msgstr ""

#: part/models.py:2630
msgid "BOM level"
msgstr ""

#: part/models.py:2690
msgid "Select parent part"
msgstr ""

#: part/models.py:2698
msgid "Sub part"
msgstr ""

#: part/models.py:2699
msgid "Select part to be used in BOM"
msgstr ""

#: part/models.py:2705
msgid "BOM quantity for this BOM item"
msgstr ""

#: part/models.py:2707 part/templates/part/upload_bom.html:58
#: templates/js/translated/bom.js:791 templates/js/translated/bom.js:865
#: templates/js/translated/table_filters.js:92
msgid "Optional"
msgstr ""

#: part/models.py:2707
msgid "This BOM item is optional"
msgstr ""

#: part/models.py:2710 part/templates/part/upload_bom.html:55
msgid "Overage"
msgstr ""

#: part/models.py:2711
msgid "Estimated build wastage quantity (absolute or percentage)"
msgstr ""

#: part/models.py:2714
msgid "BOM item reference"
msgstr ""

#: part/models.py:2717
msgid "BOM item notes"
msgstr ""

#: part/models.py:2719
msgid "Checksum"
msgstr ""

#: part/models.py:2719
msgid "BOM line checksum"
msgstr ""

#: part/models.py:2723 part/templates/part/upload_bom.html:57
#: templates/js/translated/bom.js:882
#: templates/js/translated/table_filters.js:68
#: templates/js/translated/table_filters.js:88
msgid "Inherited"
msgstr ""

#: part/models.py:2724
msgid "This BOM item is inherited by BOMs for variant parts"
msgstr ""

#: part/models.py:2729 part/templates/part/upload_bom.html:56
#: templates/js/translated/bom.js:874
msgid "Allow Variants"
msgstr ""

#: part/models.py:2730
msgid "Stock items for variant parts can be used for this BOM item"
msgstr ""

#: part/models.py:2815 stock/models.py:357
msgid "Quantity must be integer value for trackable parts"
msgstr ""

#: part/models.py:2824 part/models.py:2826
msgid "Sub part must be specified"
msgstr ""

#: part/models.py:2955
msgid "BOM Item Substitute"
msgstr ""

#: part/models.py:2977
msgid "Substitute part cannot be the same as the master part"
msgstr ""

#: part/models.py:2989
msgid "Parent BOM item"
msgstr ""

#: part/models.py:2997
msgid "Substitute part"
msgstr ""

#: part/models.py:3008
msgid "Part 1"
msgstr ""

#: part/models.py:3012
msgid "Part 2"
msgstr ""

#: part/models.py:3012
msgid "Select Related Part"
msgstr ""

#: part/models.py:3044
msgid "Error creating relationship: check that the part is not related to itself and that the relationship is unique"
msgstr ""

#: part/serializers.py:667
msgid "Select part to copy BOM from"
msgstr ""

#: part/serializers.py:678
msgid "Remove Existing Data"
msgstr ""

#: part/serializers.py:679
msgid "Remove existing BOM items before copying"
msgstr ""

#: part/serializers.py:684
msgid "Include Inherited"
msgstr ""

#: part/serializers.py:685
msgid "Include BOM items which are inherited from templated parts"
msgstr ""

#: part/serializers.py:690
msgid "Skip Invalid Rows"
msgstr ""

#: part/serializers.py:691
msgid "Enable this option to skip invalid rows"
msgstr ""

#: part/serializers.py:734
msgid "Clear Existing BOM"
msgstr ""

#: part/serializers.py:735
msgid "Delete existing BOM items before uploading"
msgstr ""

#: part/serializers.py:762
msgid "No part column specified"
msgstr ""

#: part/serializers.py:805
msgid "Multiple matching parts found"
msgstr ""

#: part/serializers.py:808
msgid "No matching part found"
msgstr ""

#: part/serializers.py:811
msgid "Part is not designated as a component"
msgstr ""

#: part/serializers.py:820
msgid "Quantity not provided"
msgstr ""

#: part/serializers.py:828
msgid "Invalid quantity"
msgstr ""

#: part/serializers.py:847
msgid "At least one BOM item is required"
msgstr ""

#: part/tasks.py:58
msgid "Low stock notification"
msgstr ""

#: part/templates/part/bom.html:6
msgid "You do not have permission to edit the BOM."
msgstr ""

#: part/templates/part/bom.html:15
#, python-format
msgid "The BOM for <em>%(part)s</em> has changed, and must be validated.<br>"
msgstr ""

#: part/templates/part/bom.html:17
#, python-format
msgid "The BOM for <em>%(part)s</em> was last checked by %(checker)s on %(check_date)s"
msgstr ""

#: part/templates/part/bom.html:21
#, python-format
msgid "The BOM for <em>%(part)s</em> has not been validated."
msgstr ""

#: part/templates/part/bom.html:30 part/templates/part/detail.html:273
msgid "BOM actions"
msgstr ""

#: part/templates/part/bom.html:34
msgid "Delete Items"
msgstr ""

#: part/templates/part/category.html:28 part/templates/part/category.html:32
msgid "You are subscribed to notifications for this category"
msgstr ""

#: part/templates/part/category.html:36
msgid "Subscribe to notifications for this category"
msgstr ""

#: part/templates/part/category.html:42
msgid "Category Actions"
msgstr ""

#: part/templates/part/category.html:47
msgid "Edit category"
msgstr ""

#: part/templates/part/category.html:48
msgid "Edit Category"
msgstr ""

#: part/templates/part/category.html:52
msgid "Delete category"
msgstr ""

#: part/templates/part/category.html:53
msgid "Delete Category"
msgstr ""

#: part/templates/part/category.html:61
msgid "Create new part category"
msgstr ""

#: part/templates/part/category.html:62
msgid "New Category"
msgstr ""

#: part/templates/part/category.html:80 part/templates/part/category.html:93
msgid "Category Path"
msgstr ""

#: part/templates/part/category.html:94
msgid "Top level part category"
msgstr ""

#: part/templates/part/category.html:114 part/templates/part/category.html:205
#: part/templates/part/category_sidebar.html:7
msgid "Subcategories"
msgstr ""

#: part/templates/part/category.html:119
msgid "Parts (Including subcategories)"
msgstr ""

#: part/templates/part/category.html:156
msgid "Export Part Data"
msgstr ""

#: part/templates/part/category.html:157 part/templates/part/category.html:181
msgid "Export"
msgstr ""

#: part/templates/part/category.html:160
msgid "Create new part"
msgstr ""

#: part/templates/part/category.html:161 templates/js/translated/bom.js:365
msgid "New Part"
msgstr ""

#: part/templates/part/category.html:175
msgid "Set category"
msgstr ""

#: part/templates/part/category.html:175
msgid "Set Category"
msgstr ""

#: part/templates/part/category.html:179
msgid "Print Labels"
msgstr ""

#: part/templates/part/category.html:181
msgid "Export Data"
msgstr ""

#: part/templates/part/category.html:195
msgid "Part Parameters"
msgstr ""

#: part/templates/part/category.html:288
msgid "Create Part Category"
msgstr ""

#: part/templates/part/category.html:315
msgid "Create Part"
msgstr ""

#: part/templates/part/category_delete.html:5
msgid "Are you sure you want to delete category"
msgstr ""

#: part/templates/part/category_delete.html:8
#, python-format
msgid "This category contains %(count)s child categories"
msgstr ""

#: part/templates/part/category_delete.html:9
msgid "If this category is deleted, these child categories will be moved to the"
msgstr ""

#: part/templates/part/category_delete.html:11
msgid "category"
msgstr ""

#: part/templates/part/category_delete.html:13
msgid "top level Parts category"
msgstr ""

#: part/templates/part/category_delete.html:25
#, python-format
msgid "This category contains %(count)s parts"
msgstr ""

#: part/templates/part/category_delete.html:27
#, python-format
msgid "If this category is deleted, these parts will be moved to the parent category %(path)s"
msgstr ""

#: part/templates/part/category_delete.html:29
msgid "If this category is deleted, these parts will be moved to the top-level category Teile"
msgstr ""

#: part/templates/part/category_sidebar.html:13
msgid "Import Parts"
msgstr ""

#: part/templates/part/copy_part.html:9 templates/js/translated/part.js:348
msgid "Duplicate Part"
msgstr ""

#: part/templates/part/copy_part.html:10
#, python-format
msgid "Make a copy of part '%(full_name)s'."
msgstr ""

#: part/templates/part/copy_part.html:14
#: part/templates/part/create_part.html:11
msgid "Possible Matching Parts"
msgstr ""

#: part/templates/part/copy_part.html:15
#: part/templates/part/create_part.html:12
msgid "The new part may be a duplicate of these existing parts"
msgstr ""

#: part/templates/part/create_part.html:17
#, python-format
msgid "%(full_name)s - <em>%(desc)s</em> (%(match_per)s%% match)"
msgstr ""

#: part/templates/part/detail.html:21
msgid "Part Stock"
msgstr ""

#: part/templates/part/detail.html:33
#, python-format
msgid "Showing stock for all variants of <em>%(full_name)s</em>"
msgstr ""

#: part/templates/part/detail.html:43
msgid "Part Stock Allocations"
msgstr ""

#: part/templates/part/detail.html:60
msgid "Part Test Templates"
msgstr ""

#: part/templates/part/detail.html:65
msgid "Add Test Template"
msgstr ""

#: part/templates/part/detail.html:122
msgid "Sales Order Allocations"
msgstr ""

#: part/templates/part/detail.html:162
msgid "Part Variants"
msgstr ""

#: part/templates/part/detail.html:166
msgid "Create new variant"
msgstr ""

#: part/templates/part/detail.html:167
msgid "New Variant"
msgstr ""

#: part/templates/part/detail.html:194
msgid "Add new parameter"
msgstr ""

#: part/templates/part/detail.html:231 part/templates/part/part_sidebar.html:52
msgid "Related Parts"
msgstr ""

#: part/templates/part/detail.html:235 part/templates/part/detail.html:236
msgid "Add Related"
msgstr ""

#: part/templates/part/detail.html:256 part/templates/part/part_sidebar.html:18
msgid "Bill of Materials"
msgstr ""

#: part/templates/part/detail.html:261
msgid "Export actions"
msgstr ""

#: part/templates/part/detail.html:265 templates/js/translated/bom.js:283
msgid "Export BOM"
msgstr ""

#: part/templates/part/detail.html:267
msgid "Print BOM Report"
msgstr ""

#: part/templates/part/detail.html:277
msgid "Upload BOM"
msgstr ""

#: part/templates/part/detail.html:279 templates/js/translated/part.js:272
msgid "Copy BOM"
msgstr ""

#: part/templates/part/detail.html:281
msgid "Validate BOM"
msgstr ""

#: part/templates/part/detail.html:286
msgid "New BOM Item"
msgstr ""

#: part/templates/part/detail.html:287
msgid "Add BOM Item"
msgstr ""

#: part/templates/part/detail.html:300
msgid "Assemblies"
msgstr ""

#: part/templates/part/detail.html:317
msgid "Part Builds"
msgstr ""

#: part/templates/part/detail.html:342
msgid "Build Order Allocations"
msgstr ""

#: part/templates/part/detail.html:352
msgid "Part Suppliers"
msgstr ""

#: part/templates/part/detail.html:380
msgid "Part Manufacturers"
msgstr ""

#: part/templates/part/detail.html:396
msgid "Delete manufacturer parts"
msgstr ""

#: part/templates/part/detail.html:578
msgid "Delete selected BOM items?"
msgstr ""

#: part/templates/part/detail.html:579
msgid "All selected BOM items will be deleted"
msgstr ""

#: part/templates/part/detail.html:628
msgid "Create BOM Item"
msgstr ""

#: part/templates/part/detail.html:685
msgid "Related Part"
msgstr ""

#: part/templates/part/detail.html:693
msgid "Add Related Part"
msgstr ""

#: part/templates/part/detail.html:788
msgid "Add Test Result Template"
msgstr ""

#: part/templates/part/detail.html:845
msgid "Edit Part Notes"
msgstr ""

#: part/templates/part/detail.html:958
#, python-format
msgid "Purchase Unit Price - %(currency)s"
msgstr ""

#: part/templates/part/detail.html:970
#, python-format
msgid "Unit Price-Cost Difference - %(currency)s"
msgstr ""

#: part/templates/part/detail.html:982
#, python-format
msgid "Supplier Unit Cost - %(currency)s"
msgstr ""

#: part/templates/part/detail.html:1071
#, python-format
msgid "Unit Price - %(currency)s"
msgstr ""

#: part/templates/part/import_wizard/ajax_match_fields.html:9
#: part/templates/part/import_wizard/match_fields.html:9
#: templates/patterns/wizard/match_fields.html:8
msgid "Missing selections for the following required columns"
msgstr ""

#: part/templates/part/import_wizard/ajax_match_fields.html:20
#: part/templates/part/import_wizard/match_fields.html:20
#: templates/patterns/wizard/match_fields.html:19
msgid "Duplicate selections found, see below. Fix them then retry submitting."
msgstr ""

#: part/templates/part/import_wizard/ajax_match_fields.html:28
#: part/templates/part/import_wizard/match_fields.html:35
#: templates/patterns/wizard/match_fields.html:34
msgid "File Fields"
msgstr ""

#: part/templates/part/import_wizard/ajax_match_fields.html:35
#: part/templates/part/import_wizard/match_fields.html:42
#: templates/patterns/wizard/match_fields.html:41
msgid "Remove column"
msgstr ""

#: part/templates/part/import_wizard/ajax_match_fields.html:53
#: part/templates/part/import_wizard/match_fields.html:60
#: templates/patterns/wizard/match_fields.html:59
msgid "Duplicate selection"
msgstr ""

#: part/templates/part/import_wizard/ajax_part_upload.html:29
#: part/templates/part/import_wizard/part_upload.html:53
msgid "Unsuffitient privileges."
msgstr ""

#: part/templates/part/import_wizard/part_upload.html:8
msgid "Return to Parts"
msgstr ""

#: part/templates/part/import_wizard/part_upload.html:16
msgid "Import Parts from File"
msgstr ""

#: part/templates/part/part_app_base.html:12
msgid "Part List"
msgstr ""

#: part/templates/part/part_base.html:27 part/templates/part/part_base.html:31
msgid "You are subscribed to notifications for this part"
msgstr ""

#: part/templates/part/part_base.html:35
msgid "Subscribe to notifications for this part"
msgstr ""

#: part/templates/part/part_base.html:43
#: stock/templates/stock/item_base.html:35
#: stock/templates/stock/location.html:33
msgid "Barcode actions"
msgstr ""

#: part/templates/part/part_base.html:45
#: stock/templates/stock/item_base.html:39
#: stock/templates/stock/location.html:35 templates/qr_button.html:1
msgid "Show QR Code"
msgstr ""

#: part/templates/part/part_base.html:46
#: stock/templates/stock/item_base.html:55
#: stock/templates/stock/location.html:36
msgid "Print Label"
msgstr ""

#: part/templates/part/part_base.html:51
msgid "Show pricing information"
msgstr ""

#: part/templates/part/part_base.html:56
#: stock/templates/stock/item_base.html:112
#: stock/templates/stock/location.html:44
msgid "Stock actions"
msgstr ""

#: part/templates/part/part_base.html:63
msgid "Count part stock"
msgstr ""

#: part/templates/part/part_base.html:69
msgid "Transfer part stock"
msgstr ""

#: part/templates/part/part_base.html:84
msgid "Part actions"
msgstr ""

#: part/templates/part/part_base.html:87
msgid "Duplicate part"
msgstr ""

#: part/templates/part/part_base.html:90
msgid "Edit part"
msgstr ""

#: part/templates/part/part_base.html:93
msgid "Delete part"
msgstr ""

#: part/templates/part/part_base.html:112
msgid "Part is a template part (variants can be made from this part)"
msgstr ""

#: part/templates/part/part_base.html:116
msgid "Part can be assembled from other parts"
msgstr ""

#: part/templates/part/part_base.html:120
msgid "Part can be used in assemblies"
msgstr ""

#: part/templates/part/part_base.html:124
msgid "Part stock is tracked by serial number"
msgstr ""

#: part/templates/part/part_base.html:128
msgid "Part can be purchased from external suppliers"
msgstr ""

#: part/templates/part/part_base.html:132
msgid "Part can be sold to customers"
msgstr ""

#: part/templates/part/part_base.html:138
#: part/templates/part/part_base.html:146
msgid "Part is virtual (not a physical part)"
msgstr ""

#: part/templates/part/part_base.html:139
#: templates/js/translated/company.js:508
#: templates/js/translated/company.js:765
#: templates/js/translated/model_renderers.js:175
#: templates/js/translated/part.js:533 templates/js/translated/part.js:610
msgid "Inactive"
msgstr ""

#: part/templates/part/part_base.html:156
#: part/templates/part/part_base.html:579
msgid "Show Part Details"
msgstr ""

#: part/templates/part/part_base.html:173
#, python-format
msgid "This part is a variant of %(link)s"
msgstr ""

#: part/templates/part/part_base.html:190 templates/js/translated/order.js:2217
#: templates/js/translated/table_filters.js:193
msgid "In Stock"
msgstr ""

#: part/templates/part/part_base.html:210 templates/InvenTree/index.html:178
msgid "Required for Build Orders"
msgstr ""

#: part/templates/part/part_base.html:217
msgid "Required for Sales Orders"
msgstr ""

#: part/templates/part/part_base.html:224
msgid "Allocated to Orders"
msgstr ""

#: part/templates/part/part_base.html:239 templates/js/translated/bom.js:903
msgid "Can Build"
msgstr ""

#: part/templates/part/part_base.html:245 templates/js/translated/part.js:1132
#: templates/js/translated/part.js:1305
msgid "Building"
msgstr ""

#: part/templates/part/part_base.html:295
msgid "Minimum stock level"
msgstr ""

#: part/templates/part/part_base.html:324
msgid "Latest Serial Number"
msgstr ""

#: part/templates/part/part_base.html:328
#: stock/templates/stock/item_base.html:168
msgid "Search for serial number"
msgstr ""

#: part/templates/part/part_base.html:449 part/templates/part/prices.html:144
msgid "Calculate"
msgstr ""

#: part/templates/part/part_base.html:492
msgid "No matching images found"
msgstr ""

#: part/templates/part/part_base.html:573
msgid "Hide Part Details"
msgstr ""

#: part/templates/part/part_pricing.html:22 part/templates/part/prices.html:21
msgid "Supplier Pricing"
msgstr ""

#: part/templates/part/part_pricing.html:26
#: part/templates/part/part_pricing.html:52
#: part/templates/part/part_pricing.html:100
#: part/templates/part/part_pricing.html:115 part/templates/part/prices.html:25
#: part/templates/part/prices.html:52 part/templates/part/prices.html:103
#: part/templates/part/prices.html:120
msgid "Unit Cost"
msgstr ""

#: part/templates/part/part_pricing.html:32
#: part/templates/part/part_pricing.html:58
#: part/templates/part/part_pricing.html:104
#: part/templates/part/part_pricing.html:119 part/templates/part/prices.html:32
#: part/templates/part/prices.html:59 part/templates/part/prices.html:108
#: part/templates/part/prices.html:125
msgid "Total Cost"
msgstr ""

#: part/templates/part/part_pricing.html:40 part/templates/part/prices.html:40
#: templates/js/translated/bom.js:857
msgid "No supplier pricing available"
msgstr ""

#: part/templates/part/part_pricing.html:48 part/templates/part/prices.html:49
#: part/templates/part/prices.html:243
msgid "BOM Pricing"
msgstr ""

#: part/templates/part/part_pricing.html:65 part/templates/part/prices.html:69
msgid "Unit Purchase Price"
msgstr ""

#: part/templates/part/part_pricing.html:71 part/templates/part/prices.html:76
msgid "Total Purchase Price"
msgstr ""

#: part/templates/part/part_pricing.html:81 part/templates/part/prices.html:86
msgid "Note: BOM pricing is incomplete for this part"
msgstr ""

#: part/templates/part/part_pricing.html:88 part/templates/part/prices.html:93
msgid "No BOM pricing available"
msgstr ""

#: part/templates/part/part_pricing.html:97 part/templates/part/prices.html:102
msgid "Internal Price"
msgstr ""

#: part/templates/part/part_pricing.html:128
#: part/templates/part/prices.html:134
msgid "No pricing information is available for this part."
msgstr ""

#: part/templates/part/part_sidebar.html:12
msgid "Variants"
msgstr ""

#: part/templates/part/part_sidebar.html:26
msgid "Used In"
msgstr ""

#: part/templates/part/part_sidebar.html:34
#: stock/templates/stock/stock_sidebar.html:8
msgid "Allocations"
msgstr ""

#: part/templates/part/part_sidebar.html:48
msgid "Test Templates"
msgstr ""

#: part/templates/part/part_thumb.html:11
msgid "Select from existing images"
msgstr ""

#: part/templates/part/partial_delete.html:9
#, python-format
msgid "Part '<strong>%(full_name)s</strong>' cannot be deleted as it is still marked as <strong>active</strong>.\n"
"    <br>Disable the \"Active\" part attribute and re-try.\n"
"    "
msgstr ""

#: part/templates/part/partial_delete.html:17
#, python-format
msgid "Are you sure you want to delete part '<strong>%(full_name)s</strong>'?"
msgstr ""

#: part/templates/part/partial_delete.html:22
#, python-format
msgid "This part is used in BOMs for %(count)s other parts. If you delete this part, the BOMs for the following parts will be updated"
msgstr ""

#: part/templates/part/partial_delete.html:32
#, python-format
msgid "There are %(count)s stock entries defined for this part. If you delete this part, the following stock entries will also be deleted:"
msgstr ""

#: part/templates/part/partial_delete.html:43
#, python-format
msgid "There are %(count)s manufacturers defined for this part. If you delete this part, the following manufacturer parts will also be deleted:"
msgstr ""

#: part/templates/part/partial_delete.html:54
#, python-format
msgid "There are %(count)s suppliers defined for this part. If you delete this part, the following supplier parts will also be deleted:"
msgstr ""

#: part/templates/part/partial_delete.html:65
#, python-format
msgid "There are %(count)s unique parts tracked for '%(full_name)s'. Deleting this part will permanently remove this tracking information."
msgstr ""

#: part/templates/part/prices.html:16
msgid "Pricing ranges"
msgstr ""

#: part/templates/part/prices.html:22
msgid "Show supplier cost"
msgstr ""

#: part/templates/part/prices.html:23
msgid "Show purchase price"
msgstr ""

#: part/templates/part/prices.html:50
msgid "Show BOM cost"
msgstr ""

#: part/templates/part/prices.html:117
msgid "Show sale cost"
msgstr ""

#: part/templates/part/prices.html:118
msgid "Show sale price"
msgstr ""

#: part/templates/part/prices.html:140
msgid "Calculation parameters"
msgstr ""

#: part/templates/part/prices.html:155 templates/js/translated/bom.js:851
msgid "Supplier Cost"
msgstr ""

#: part/templates/part/prices.html:156 part/templates/part/prices.html:177
#: part/templates/part/prices.html:201 part/templates/part/prices.html:231
#: part/templates/part/prices.html:257 part/templates/part/prices.html:285
msgid "Jump to overview"
msgstr ""

#: part/templates/part/prices.html:181
msgid "Stock Pricing"
msgstr ""

#: part/templates/part/prices.html:190
msgid "No stock pricing history is available for this part."
msgstr ""

#: part/templates/part/prices.html:200
msgid "Internal Cost"
msgstr ""

#: part/templates/part/prices.html:215 part/views.py:1390
msgid "Add Internal Price Break"
msgstr ""

#: part/templates/part/prices.html:230
msgid "BOM Cost"
msgstr ""

#: part/templates/part/prices.html:256
msgid "Sale Cost"
msgstr ""

#: part/templates/part/prices.html:296
msgid "No sale pice history available for this part."
msgstr ""

#: part/templates/part/set_category.html:9
msgid "Set category for the following parts"
msgstr ""

#: part/templates/part/stock_count.html:7 templates/js/translated/bom.js:813
#: templates/js/translated/part.js:497 templates/js/translated/part.js:1122
#: templates/js/translated/part.js:1309
msgid "No Stock"
msgstr ""

#: part/templates/part/stock_count.html:9 templates/InvenTree/index.html:158
msgid "Low Stock"
msgstr ""

#: part/templates/part/upload_bom.html:8
msgid "Return to BOM"
msgstr ""

#: part/templates/part/upload_bom.html:13
msgid "Upload Bill of Materials"
msgstr ""

#: part/templates/part/upload_bom.html:19
msgid "BOM upload requirements"
msgstr ""

#: part/templates/part/upload_bom.html:23
#: part/templates/part/upload_bom.html:90
msgid "Upload BOM File"
msgstr ""

#: part/templates/part/upload_bom.html:29
msgid "Submit BOM Data"
msgstr ""

#: part/templates/part/upload_bom.html:37
msgid "Requirements for BOM upload"
msgstr ""

#: part/templates/part/upload_bom.html:39
msgid "The BOM file must contain the required named columns as provided in the "
msgstr ""

#: part/templates/part/upload_bom.html:39
msgid "BOM Upload Template"
msgstr ""

#: part/templates/part/upload_bom.html:40
msgid "Each part must already exist in the database"
msgstr ""

#: part/templates/part/variant_part.html:9
msgid "Create new part variant"
msgstr ""

#: part/templates/part/variant_part.html:10
#, python-format
msgid "Create a new variant of template <em>'%(full_name)s'</em>."
msgstr ""

#: part/templatetags/inventree_extras.py:125
msgid "Unknown database"
msgstr ""

#: part/views.py:90
msgid "Set Part Category"
msgstr ""

#: part/views.py:140
#, python-brace-format
msgid "Set category for {n} parts"
msgstr ""

#: part/views.py:212
msgid "Match References"
msgstr ""

#: part/views.py:509
msgid "None"
msgstr ""

#: part/views.py:568
msgid "Part QR Code"
msgstr ""

#: part/views.py:670
msgid "Select Part Image"
msgstr ""

#: part/views.py:696
msgid "Updated part image"
msgstr ""

#: part/views.py:699
msgid "Part image not found"
msgstr ""

#: part/views.py:850
msgid "Confirm Part Deletion"
msgstr ""

#: part/views.py:857
msgid "Part was deleted"
msgstr ""

#: part/views.py:866
msgid "Part Pricing"
msgstr ""

#: part/views.py:1015
msgid "Create Part Parameter Template"
msgstr ""

#: part/views.py:1025
msgid "Edit Part Parameter Template"
msgstr ""

#: part/views.py:1032
msgid "Delete Part Parameter Template"
msgstr ""

#: part/views.py:1091 templates/js/translated/part.js:315
msgid "Edit Part Category"
msgstr ""

#: part/views.py:1129
msgid "Delete Part Category"
msgstr ""

#: part/views.py:1135
msgid "Part category was deleted"
msgstr ""

#: part/views.py:1144
msgid "Create Category Parameter Template"
msgstr ""

#: part/views.py:1245
msgid "Edit Category Parameter Template"
msgstr ""

#: part/views.py:1301
msgid "Delete Category Parameter Template"
msgstr ""

#: part/views.py:1323
msgid "Added new price break"
msgstr ""

#: part/views.py:1399
msgid "Edit Internal Price Break"
msgstr ""

#: part/views.py:1407
msgid "Delete Internal Price Break"
msgstr ""

#: plugin/integration.py:138
msgid "No author found"
msgstr ""

#: plugin/integration.py:152
msgid "No date found"
msgstr ""

#: plugin/models.py:26
msgid "Plugin Configuration"
msgstr ""

#: plugin/models.py:27
msgid "Plugin Configurations"
msgstr ""

#: plugin/models.py:32
msgid "Key"
msgstr ""

#: plugin/models.py:33
msgid "Key of plugin"
msgstr ""

#: plugin/models.py:41
msgid "PluginName of the plugin"
msgstr ""

#: plugin/models.py:47
msgid "Is the plugin active"
msgstr ""

#: plugin/models.py:199
msgid "Plugin"
msgstr ""

#: plugin/samples/integration/sample.py:42
msgid "Enable PO"
msgstr ""

#: plugin/samples/integration/sample.py:43
msgid "Enable PO functionality in InvenTree interface"
msgstr ""

#: plugin/samples/integration/sample.py:48
msgid "API Key"
msgstr ""

#: plugin/samples/integration/sample.py:49
msgid "Key required for accessing external API"
msgstr ""

#: plugin/samples/integration/sample.py:52
msgid "Numerical"
msgstr ""

#: plugin/samples/integration/sample.py:53
msgid "A numerical setting"
msgstr ""

#: plugin/samples/integration/sample.py:58
msgid "Choice Setting"
msgstr ""

#: plugin/samples/integration/sample.py:59
msgid "A setting with multiple choices"
msgstr ""

#: plugin/serializers.py:50
msgid "Source URL"
msgstr ""

#: plugin/serializers.py:51
msgid "Source for the package - this can be a custom registry or a VCS path"
msgstr ""

#: plugin/serializers.py:56
msgid "Package Name"
msgstr ""

#: plugin/serializers.py:57
msgid "Name for the Plugin Package - can also contain a version indicator"
msgstr ""

#: plugin/serializers.py:60
msgid "Confirm plugin installation"
msgstr ""

#: plugin/serializers.py:61
msgid "This will install this plugin now into the current instance. The instance will go into maintenance."
msgstr ""

#: plugin/serializers.py:76
msgid "Installation not confirmed"
msgstr ""

#: plugin/serializers.py:78
msgid "Either packagename of URL must be provided"
msgstr ""

#: report/api.py:234 report/api.py:278
#, python-brace-format
msgid "Template file '{filename}' is missing or does not exist"
msgstr ""

#: report/models.py:182
msgid "Template name"
msgstr ""

#: report/models.py:188
msgid "Report template file"
msgstr ""

#: report/models.py:195
msgid "Report template description"
msgstr ""

#: report/models.py:201
msgid "Report revision number (auto-increments)"
msgstr ""

#: report/models.py:292
msgid "Pattern for generating report filenames"
msgstr ""

#: report/models.py:299
msgid "Report template is enabled"
msgstr ""

#: report/models.py:323
msgid "StockItem query filters (comma-separated list of key=value pairs)"
msgstr ""

#: report/models.py:331
msgid "Include Installed Tests"
msgstr ""

#: report/models.py:332
msgid "Include test results for stock items installed inside assembled item"
msgstr ""

#: report/models.py:382
msgid "Build Filters"
msgstr ""

#: report/models.py:383
msgid "Build query filters (comma-separated list of key=value pairs"
msgstr ""

#: report/models.py:425
msgid "Part Filters"
msgstr ""

#: report/models.py:426
msgid "Part query filters (comma-separated list of key=value pairs"
msgstr ""

#: report/models.py:460
msgid "Purchase order query filters"
msgstr ""

#: report/models.py:498
msgid "Sales order query filters"
msgstr ""

#: report/models.py:548
msgid "Snippet"
msgstr ""

#: report/models.py:549
msgid "Report snippet file"
msgstr ""

#: report/models.py:553
msgid "Snippet file description"
msgstr ""

#: report/models.py:588
msgid "Asset"
msgstr ""

#: report/models.py:589
msgid "Report asset file"
msgstr ""

#: report/models.py:592
msgid "Asset file description"
msgstr ""

#: report/templates/report/inventree_build_order_base.html:147
msgid "Required For"
msgstr ""

#: report/templates/report/inventree_test_report_base.html:21
msgid "Stock Item Test Report"
msgstr ""

#: report/templates/report/inventree_test_report_base.html:79
#: stock/models.py:519 stock/templates/stock/item_base.html:158
#: templates/js/translated/build.js:373 templates/js/translated/build.js:521
#: templates/js/translated/build.js:919 templates/js/translated/build.js:1295
#: templates/js/translated/model_renderers.js:95
#: templates/js/translated/order.js:99 templates/js/translated/order.js:1945
#: templates/js/translated/order.js:2034 templates/js/translated/stock.js:424
msgid "Serial Number"
msgstr ""

#: report/templates/report/inventree_test_report_base.html:88
msgid "Test Results"
msgstr ""

#: report/templates/report/inventree_test_report_base.html:93
#: stock/models.py:1976
msgid "Test"
msgstr ""

#: report/templates/report/inventree_test_report_base.html:94
#: stock/models.py:1982
msgid "Result"
msgstr ""

#: report/templates/report/inventree_test_report_base.html:97
#: templates/InvenTree/settings/plugin.html:50
#: templates/InvenTree/settings/plugin_settings.html:38
#: templates/js/translated/order.js:849 templates/js/translated/stock.js:2649
msgid "Date"
msgstr ""

#: report/templates/report/inventree_test_report_base.html:108
msgid "Pass"
msgstr ""

#: report/templates/report/inventree_test_report_base.html:110
msgid "Fail"
msgstr ""

#: report/templates/report/inventree_test_report_base.html:123
#: stock/templates/stock/stock_sidebar.html:16
msgid "Installed Items"
msgstr ""

#: report/templates/report/inventree_test_report_base.html:137
#: templates/js/translated/stock.js:587 templates/js/translated/stock.js:757
#: templates/js/translated/stock.js:2909
msgid "Serial"
msgstr ""

#: stock/api.py:501
msgid "Quantity is required"
msgstr ""

#: stock/api.py:508
msgid "Valid part must be supplied"
msgstr ""

#: stock/api.py:533
msgid "Serial numbers cannot be supplied for a non-trackable part"
msgstr ""

#: stock/forms.py:74 stock/forms.py:198 stock/models.py:576
#: stock/templates/stock/item_base.html:195
#: templates/js/translated/stock.js:1833
msgid "Expiry Date"
msgstr ""

#: stock/forms.py:75 stock/forms.py:199
msgid "Expiration date for this stock item"
msgstr ""

#: stock/forms.py:78
msgid "Enter unique serial numbers (or leave blank)"
msgstr ""

#: stock/forms.py:133
msgid "Destination for serialized stock (by default, will remain in current location)"
msgstr ""

#: stock/forms.py:135
msgid "Serial numbers"
msgstr ""

#: stock/forms.py:135
msgid "Unique serial numbers (must match quantity)"
msgstr ""

#: stock/forms.py:137 stock/forms.py:171
msgid "Add transaction note (optional)"
msgstr ""

#: stock/forms.py:169
msgid "Destination location for uninstalled items"
msgstr ""

#: stock/forms.py:173
msgid "Confirm uninstall"
msgstr ""

#: stock/forms.py:173
msgid "Confirm removal of installed stock items"
msgstr ""

#: stock/models.py:62 stock/models.py:613
#: stock/templates/stock/item_base.html:418
msgid "Owner"
msgstr ""

#: stock/models.py:63 stock/models.py:614
msgid "Select Owner"
msgstr ""

#: stock/models.py:338
msgid "StockItem with this serial number already exists"
msgstr ""

#: stock/models.py:374
#, python-brace-format
msgid "Part type ('{pf}') must be {pe}"
msgstr ""

#: stock/models.py:384 stock/models.py:393
msgid "Quantity must be 1 for item with a serial number"
msgstr ""

#: stock/models.py:385
msgid "Serial number cannot be set if quantity greater than 1"
msgstr ""

#: stock/models.py:407
msgid "Item cannot belong to itself"
msgstr ""

#: stock/models.py:413
msgid "Item must have a build reference if is_building=True"
msgstr ""

#: stock/models.py:420
msgid "Build reference does not point to the same part object"
msgstr ""

#: stock/models.py:463
msgid "Parent Stock Item"
msgstr ""

#: stock/models.py:472
msgid "Base part"
msgstr ""

#: stock/models.py:480
msgid "Select a matching supplier part for this stock item"
msgstr ""

#: stock/models.py:486 stock/templates/stock/location.html:16
#: stock/templates/stock/stock_app_base.html:8
msgid "Stock Location"
msgstr ""

#: stock/models.py:489
msgid "Where is this stock item located?"
msgstr ""

#: stock/models.py:496
msgid "Packaging this stock item is stored in"
msgstr ""

#: stock/models.py:502 stock/templates/stock/item_base.html:300
msgid "Installed In"
msgstr ""

#: stock/models.py:505
msgid "Is this item installed in another item?"
msgstr ""

#: stock/models.py:521
msgid "Serial number for this item"
msgstr ""

#: stock/models.py:535
msgid "Batch code for this stock item"
msgstr ""

#: stock/models.py:539
msgid "Stock Quantity"
msgstr ""

#: stock/models.py:548
msgid "Source Build"
msgstr ""

#: stock/models.py:550
msgid "Build for this stock item"
msgstr ""

#: stock/models.py:561
msgid "Source Purchase Order"
msgstr ""

#: stock/models.py:564
msgid "Purchase order for this stock item"
msgstr ""

#: stock/models.py:570
msgid "Destination Sales Order"
msgstr ""

#: stock/models.py:577
msgid "Expiry date for stock item. Stock will be considered expired after this date"
msgstr ""

#: stock/models.py:590
msgid "Delete on deplete"
msgstr ""

#: stock/models.py:590
msgid "Delete this Stock Item when stock is depleted"
msgstr ""

#: stock/models.py:600 stock/templates/stock/item.html:128
msgid "Stock Item Notes"
msgstr ""

#: stock/models.py:609
msgid "Single unit purchase price at time of purchase"
msgstr ""

#: stock/models.py:1096
msgid "Part is not set as trackable"
msgstr ""

#: stock/models.py:1102
msgid "Quantity must be integer"
msgstr ""

#: stock/models.py:1108
#, python-brace-format
msgid "Quantity must not exceed available stock quantity ({n})"
msgstr ""

#: stock/models.py:1111
msgid "Serial numbers must be a list of integers"
msgstr ""

#: stock/models.py:1114
msgid "Quantity does not match serial numbers"
msgstr ""

#: stock/models.py:1121
#, python-brace-format
msgid "Serial numbers already exist: {exists}"
msgstr ""

#: stock/models.py:1192
msgid "Stock item has been assigned to a sales order"
msgstr ""

#: stock/models.py:1195
msgid "Stock item is installed in another item"
msgstr ""

#: stock/models.py:1198
msgid "Stock item contains other items"
msgstr ""

#: stock/models.py:1201
msgid "Stock item has been assigned to a customer"
msgstr ""

#: stock/models.py:1204
msgid "Stock item is currently in production"
msgstr ""

#: stock/models.py:1207
msgid "Serialized stock cannot be merged"
msgstr ""

#: stock/models.py:1214 stock/serializers.py:832
msgid "Duplicate stock items"
msgstr ""

#: stock/models.py:1218
msgid "Stock items must refer to the same part"
msgstr ""

#: stock/models.py:1222
msgid "Stock items must refer to the same supplier part"
msgstr ""

#: stock/models.py:1226
msgid "Stock status codes must match"
msgstr ""

#: stock/models.py:1397
msgid "StockItem cannot be moved as it is not in stock"
msgstr ""

#: stock/models.py:1896
msgid "Entry notes"
msgstr ""

#: stock/models.py:1953
msgid "Value must be provided for this test"
msgstr ""

#: stock/models.py:1959
msgid "Attachment must be uploaded for this test"
msgstr ""

#: stock/models.py:1977
msgid "Test name"
msgstr ""

#: stock/models.py:1983
msgid "Test result"
msgstr ""

#: stock/models.py:1989
msgid "Test output value"
msgstr ""

#: stock/models.py:1996
msgid "Test result attachment"
msgstr ""

#: stock/models.py:2002
msgid "Test notes"
msgstr ""

#: stock/serializers.py:173
msgid "Purchase price of this stock item"
msgstr ""

#: stock/serializers.py:180
msgid "Purchase currency of this stock item"
msgstr ""

#: stock/serializers.py:294
msgid "Enter number of stock items to serialize"
msgstr ""

#: stock/serializers.py:309
#, python-brace-format
msgid "Quantity must not exceed available stock quantity ({q})"
msgstr ""

#: stock/serializers.py:315
msgid "Enter serial numbers for new items"
msgstr ""

#: stock/serializers.py:326 stock/serializers.py:789 stock/serializers.py:1030
msgid "Destination stock location"
msgstr ""

#: stock/serializers.py:333
msgid "Optional note field"
msgstr ""

#: stock/serializers.py:346
msgid "Serial numbers cannot be assigned to this part"
msgstr ""

#: stock/serializers.py:363 stock/views.py:1108
msgid "Serial numbers already exist"
msgstr ""

#: stock/serializers.py:405
msgid "Select stock item to install"
msgstr ""

#: stock/serializers.py:421
msgid "Stock item is unavailable"
msgstr ""

#: stock/serializers.py:428
msgid "Selected part is not in the Bill of Materials"
msgstr ""

#: stock/serializers.py:646
msgid "Part must be salable"
msgstr ""

#: stock/serializers.py:650
msgid "Item is allocated to a sales order"
msgstr ""

#: stock/serializers.py:654
msgid "Item is allocated to a build order"
msgstr ""

#: stock/serializers.py:684
msgid "Customer to assign stock items"
msgstr ""

#: stock/serializers.py:690
msgid "Selected company is not a customer"
msgstr ""

#: stock/serializers.py:698
msgid "Stock assignment notes"
msgstr ""

#: stock/serializers.py:708 stock/serializers.py:938
msgid "A list of stock items must be provided"
msgstr ""

#: stock/serializers.py:796
msgid "Stock merging notes"
msgstr ""

#: stock/serializers.py:801
msgid "Allow mismatched suppliers"
msgstr ""

#: stock/serializers.py:802
msgid "Allow stock items with different supplier parts to be merged"
msgstr ""

#: stock/serializers.py:807
msgid "Allow mismatched status"
msgstr ""

#: stock/serializers.py:808
msgid "Allow stock items with different status codes to be merged"
msgstr ""

#: stock/serializers.py:818
msgid "At least two stock items must be provided"
msgstr ""

#: stock/serializers.py:900
msgid "StockItem primary key value"
msgstr ""

#: stock/serializers.py:928
msgid "Stock transaction notes"
msgstr ""

#: stock/templates/stock/item.html:18
msgid "Stock Tracking Information"
msgstr ""

#: stock/templates/stock/item.html:29
msgid "New Entry"
msgstr ""

#: stock/templates/stock/item.html:48
msgid "Stock Item Allocations"
msgstr ""

#: stock/templates/stock/item.html:64
msgid "Child Stock Items"
msgstr ""

#: stock/templates/stock/item.html:72
msgid "This stock item does not have any child items"
msgstr ""

#: stock/templates/stock/item.html:81
#: stock/templates/stock/stock_sidebar.html:12
msgid "Test Data"
msgstr ""

#: stock/templates/stock/item.html:85 stock/templates/stock/item_base.html:57
msgid "Test Report"
msgstr ""

#: stock/templates/stock/item.html:89
msgid "Delete Test Data"
msgstr ""

#: stock/templates/stock/item.html:93
msgid "Add Test Data"
msgstr ""

#: stock/templates/stock/item.html:150
msgid "Installed Stock Items"
msgstr ""

#: stock/templates/stock/item.html:154 templates/js/translated/stock.js:3018
msgid "Install Stock Item"
msgstr ""

#: stock/templates/stock/item.html:304 templates/js/translated/stock.js:1480
msgid "Add Test Result"
msgstr ""

#: stock/templates/stock/item_base.html:42
#: templates/js/translated/barcode.js:330
#: templates/js/translated/barcode.js:335
msgid "Unlink Barcode"
msgstr ""

#: stock/templates/stock/item_base.html:44
msgid "Link Barcode"
msgstr ""

#: stock/templates/stock/item_base.html:46 templates/stock_table.html:24
msgid "Scan to Location"
msgstr ""

#: stock/templates/stock/item_base.html:53
msgid "Printing actions"
msgstr ""

#: stock/templates/stock/item_base.html:72
msgid "Stock adjustment actions"
msgstr ""

#: stock/templates/stock/item_base.html:76
#: stock/templates/stock/location.html:51 templates/stock_table.html:50
msgid "Count stock"
msgstr ""

#: stock/templates/stock/item_base.html:79 templates/stock_table.html:48
msgid "Add stock"
msgstr ""

#: stock/templates/stock/item_base.html:82 templates/stock_table.html:49
msgid "Remove stock"
msgstr ""

#: stock/templates/stock/item_base.html:85
msgid "Serialize stock"
msgstr ""

#: stock/templates/stock/item_base.html:89
#: stock/templates/stock/location.html:57
msgid "Transfer stock"
msgstr ""

#: stock/templates/stock/item_base.html:92 templates/stock_table.html:54
msgid "Assign to customer"
msgstr ""

#: stock/templates/stock/item_base.html:95
msgid "Return to stock"
msgstr ""

#: stock/templates/stock/item_base.html:98
msgid "Uninstall stock item"
msgstr ""

#: stock/templates/stock/item_base.html:98
msgid "Uninstall"
msgstr ""

#: stock/templates/stock/item_base.html:102
msgid "Install stock item"
msgstr ""

#: stock/templates/stock/item_base.html:102
msgid "Install"
msgstr ""

#: stock/templates/stock/item_base.html:117
msgid "Convert to variant"
msgstr ""

#: stock/templates/stock/item_base.html:120
msgid "Duplicate stock item"
msgstr ""

#: stock/templates/stock/item_base.html:122
msgid "Edit stock item"
msgstr ""

#: stock/templates/stock/item_base.html:125
msgid "Delete stock item"
msgstr ""

#: stock/templates/stock/item_base.html:163
msgid "previous page"
msgstr ""

#: stock/templates/stock/item_base.html:163
msgid "Navigate to previous serial number"
msgstr ""

#: stock/templates/stock/item_base.html:172
msgid "next page"
msgstr ""

#: stock/templates/stock/item_base.html:172
msgid "Navigate to next serial number"
msgstr ""

#: stock/templates/stock/item_base.html:199
#, python-format
msgid "This StockItem expired on %(item.expiry_date)s"
msgstr ""

#: stock/templates/stock/item_base.html:199
#: templates/js/translated/table_filters.js:252
msgid "Expired"
msgstr ""

#: stock/templates/stock/item_base.html:201
#, python-format
msgid "This StockItem expires on %(item.expiry_date)s"
msgstr ""

#: stock/templates/stock/item_base.html:201
#: templates/js/translated/table_filters.js:258
msgid "Stale"
msgstr ""

#: stock/templates/stock/item_base.html:208
#: templates/js/translated/stock.js:1846
msgid "Last Updated"
msgstr ""

#: stock/templates/stock/item_base.html:213
msgid "Last Stocktake"
msgstr ""

#: stock/templates/stock/item_base.html:217
msgid "No stocktake performed"
msgstr ""

#: stock/templates/stock/item_base.html:235
msgid "You are not in the list of owners of this item. This stock item cannot be edited."
msgstr ""

#: stock/templates/stock/item_base.html:242
msgid "This stock item is in production and cannot be edited."
msgstr ""

#: stock/templates/stock/item_base.html:243
msgid "Edit the stock item from the build view."
msgstr ""

#: stock/templates/stock/item_base.html:256
msgid "This stock item has not passed all required tests"
msgstr ""

#: stock/templates/stock/item_base.html:264
msgid "This stock item is allocated to Sales Order"
msgstr ""

#: stock/templates/stock/item_base.html:272
msgid "This stock item is allocated to Build Order"
msgstr ""

#: stock/templates/stock/item_base.html:278
msgid "This stock item is serialized - it has a unique serial number and the quantity cannot be adjusted."
msgstr ""

#: stock/templates/stock/item_base.html:319
#: templates/js/translated/build.js:1317
msgid "No location set"
msgstr ""

#: stock/templates/stock/item_base.html:326
msgid "Barcode Identifier"
msgstr ""

#: stock/templates/stock/item_base.html:368
msgid "Parent Item"
msgstr ""

#: stock/templates/stock/item_base.html:386
msgid "No manufacturer set"
msgstr ""

#: stock/templates/stock/item_base.html:411
msgid "Tests"
msgstr ""

#: stock/templates/stock/item_base.html:492
msgid "Edit Stock Status"
msgstr ""

#: stock/templates/stock/item_delete.html:9
msgid "Are you sure you want to delete this stock item?"
msgstr ""

#: stock/templates/stock/item_delete.html:12
#, python-format
msgid "This will remove <strong>%(qty)s</strong> units of <strong>%(full_name)s</strong> from stock."
msgstr ""

#: stock/templates/stock/item_serialize.html:5
msgid "Create serialized items from this stock item."
msgstr ""

#: stock/templates/stock/item_serialize.html:7
msgid "Select quantity to serialize, and unique serial numbers."
msgstr ""

#: stock/templates/stock/location.html:37
msgid "Check-in Items"
msgstr ""

#: stock/templates/stock/location.html:65
msgid "Location actions"
msgstr ""

#: stock/templates/stock/location.html:67
msgid "Edit location"
msgstr ""

#: stock/templates/stock/location.html:69
msgid "Delete location"
msgstr ""

#: stock/templates/stock/location.html:79
msgid "Create new stock location"
msgstr ""

#: stock/templates/stock/location.html:80
msgid "New Location"
msgstr ""

#: stock/templates/stock/location.html:99
#: stock/templates/stock/location.html:105
msgid "Location Path"
msgstr ""

#: stock/templates/stock/location.html:106
msgid "Top level stock location"
msgstr ""

#: stock/templates/stock/location.html:119
msgid "You are not in the list of owners of this location. This stock location cannot be edited."
msgstr ""

#: stock/templates/stock/location.html:132
#: stock/templates/stock/location.html:179
#: stock/templates/stock/location_sidebar.html:5
msgid "Sublocations"
msgstr ""

#: stock/templates/stock/location.html:146 templates/InvenTree/search.html:164
#: templates/stats.html:109 users/models.py:42
msgid "Stock Locations"
msgstr ""

#: stock/templates/stock/location.html:186 templates/stock_table.html:30
msgid "Printing Actions"
msgstr ""

#: stock/templates/stock/location.html:190 templates/stock_table.html:34
msgid "Print labels"
msgstr ""

#: stock/templates/stock/location_delete.html:7
msgid "Are you sure you want to delete this stock location?"
msgstr ""

#: stock/templates/stock/stock_app_base.html:16
msgid "Loading..."
msgstr ""

#: stock/templates/stock/stock_sidebar.html:5
msgid "Stock Tracking"
msgstr ""

#: stock/templates/stock/stock_sidebar.html:20
msgid "Child Items"
msgstr ""

#: stock/templates/stock/stock_uninstall.html:8
msgid "The following stock items will be uninstalled"
msgstr ""

#: stock/templates/stock/stockitem_convert.html:7 stock/views.py:730
msgid "Convert Stock Item"
msgstr ""

#: stock/templates/stock/stockitem_convert.html:8
#, python-format
msgid "This stock item is current an instance of <em>%(part)s</em>"
msgstr ""

#: stock/templates/stock/stockitem_convert.html:9
msgid "It can be converted to one of the part variants listed below."
msgstr ""

#: stock/templates/stock/stockitem_convert.html:14
msgid "This action cannot be easily undone"
msgstr ""

#: stock/templates/stock/tracking_delete.html:6
msgid "Are you sure you want to delete this stock tracking entry?"
msgstr ""

#: stock/views.py:162 templates/js/translated/stock.js:140
msgid "Edit Stock Location"
msgstr ""

#: stock/views.py:269 stock/views.py:709 stock/views.py:835 stock/views.py:1117
msgid "Owner is required (ownership control is enabled)"
msgstr ""

#: stock/views.py:284
msgid "Stock Location QR code"
msgstr ""

#: stock/views.py:303
msgid "Return to Stock"
msgstr ""

#: stock/views.py:312
msgid "Specify a valid location"
msgstr ""

#: stock/views.py:323
msgid "Stock item returned from customer"
msgstr ""

#: stock/views.py:334
msgid "Delete All Test Data"
msgstr ""

#: stock/views.py:351
msgid "Confirm test data deletion"
msgstr ""

#: stock/views.py:352
msgid "Check the confirmation box"
msgstr ""

#: stock/views.py:456
msgid "Stock Item QR Code"
msgstr ""

#: stock/views.py:481
msgid "Uninstall Stock Items"
msgstr ""

#: stock/views.py:578 templates/js/translated/stock.js:1075
msgid "Confirm stock adjustment"
msgstr ""

#: stock/views.py:589
msgid "Uninstalled stock items"
msgstr ""

#: stock/views.py:611 templates/js/translated/stock.js:333
msgid "Edit Stock Item"
msgstr ""

#: stock/views.py:761
msgid "Create new Stock Location"
msgstr ""

#: stock/views.py:862
msgid "Create new Stock Item"
msgstr ""

#: stock/views.py:1004 templates/js/translated/stock.js:313
msgid "Duplicate Stock Item"
msgstr ""

#: stock/views.py:1086
msgid "Quantity cannot be negative"
msgstr ""

#: stock/views.py:1186
msgid "Delete Stock Location"
msgstr ""

#: stock/views.py:1199
msgid "Delete Stock Item"
msgstr ""

#: stock/views.py:1210
msgid "Delete Stock Tracking Entry"
msgstr ""

#: stock/views.py:1217
msgid "Edit Stock Tracking Entry"
msgstr ""

#: stock/views.py:1226
msgid "Add Stock Tracking Entry"
msgstr ""

#: templates/403.html:5 templates/403.html:11
msgid "Permission Denied"
msgstr ""

#: templates/403.html:14
msgid "You do not have permission to view this page."
msgstr ""

#: templates/404.html:5 templates/404.html:11
msgid "Page Not Found"
msgstr ""

#: templates/404.html:14
msgid "The requested page does not exist"
msgstr ""

#: templates/500.html:5 templates/500.html:11
msgid "Internal Server Error"
msgstr ""

#: templates/500.html:14
msgid "The InvenTree server raised an internal error"
msgstr ""

#: templates/500.html:15
msgid "Refer to the error log in the admin interface for further details"
msgstr ""

#: templates/503.html:10 templates/503.html:35
msgid "Site is in Maintenance"
msgstr ""

#: templates/503.html:41
msgid "The site is currently in maintenance and should be up again soon!"
msgstr ""

#: templates/InvenTree/index.html:7
msgid "Index"
msgstr ""

#: templates/InvenTree/index.html:88
msgid "Subscribed Parts"
msgstr ""

#: templates/InvenTree/index.html:98
msgid "Subscribed Categories"
msgstr ""

#: templates/InvenTree/index.html:108
msgid "Latest Parts"
msgstr ""

#: templates/InvenTree/index.html:119
msgid "BOM Waiting Validation"
msgstr ""

#: templates/InvenTree/index.html:145
msgid "Recently Updated"
msgstr ""

#: templates/InvenTree/index.html:168
msgid "Depleted Stock"
msgstr ""

#: templates/InvenTree/index.html:191
msgid "Expired Stock"
msgstr ""

#: templates/InvenTree/index.html:202
msgid "Stale Stock"
msgstr ""

#: templates/InvenTree/index.html:224
msgid "Build Orders In Progress"
msgstr ""

#: templates/InvenTree/index.html:235
msgid "Overdue Build Orders"
msgstr ""

#: templates/InvenTree/index.html:255
msgid "Outstanding Purchase Orders"
msgstr ""

#: templates/InvenTree/index.html:266
msgid "Overdue Purchase Orders"
msgstr ""

#: templates/InvenTree/index.html:286
msgid "Outstanding Sales Orders"
msgstr ""

#: templates/InvenTree/index.html:297
msgid "Overdue Sales Orders"
msgstr ""

#: templates/InvenTree/search.html:8
msgid "Search Results"
msgstr ""

#: templates/InvenTree/settings/barcode.html:8
msgid "Barcode Settings"
msgstr ""

#: templates/InvenTree/settings/build.html:8
msgid "Build Order Settings"
msgstr ""

#: templates/InvenTree/settings/category.html:7
msgid "Category Settings"
msgstr ""

#: templates/InvenTree/settings/currencies.html:8
msgid "Currency Settings"
msgstr ""

#: templates/InvenTree/settings/currencies.html:19
msgid "Base Currency"
msgstr ""

#: templates/InvenTree/settings/currencies.html:24
msgid "Exchange Rates"
msgstr ""

#: templates/InvenTree/settings/currencies.html:38
msgid "Last Update"
msgstr ""

#: templates/InvenTree/settings/currencies.html:44
msgid "Never"
msgstr ""

#: templates/InvenTree/settings/currencies.html:49
msgid "Update Now"
msgstr ""

#: templates/InvenTree/settings/global.html:9
msgid "Server Settings"
msgstr ""

#: templates/InvenTree/settings/login.html:9
#: templates/InvenTree/settings/sidebar.html:29
msgid "Login Settings"
msgstr ""

#: templates/InvenTree/settings/login.html:21 templates/account/signup.html:5
msgid "Signup"
msgstr ""

#: templates/InvenTree/settings/mixins/settings.html:5
#: templates/InvenTree/settings/settings.html:12 templates/navbar.html:113
msgid "Settings"
msgstr ""

#: templates/InvenTree/settings/mixins/urls.html:5
msgid "URLs"
msgstr ""

#: templates/InvenTree/settings/mixins/urls.html:8
#, python-format
msgid "The Base-URL for this plugin is <a href=\"/%(base)s\" target=\"_blank\"><strong>%(base)s</strong></a>."
msgstr ""

#: templates/InvenTree/settings/mixins/urls.html:23
msgid "Open in new tab"
msgstr ""

#: templates/InvenTree/settings/part.html:7
msgid "Part Settings"
msgstr ""

#: templates/InvenTree/settings/part.html:44
msgid "Part Import"
msgstr ""

#: templates/InvenTree/settings/part.html:48
msgid "Import Part"
msgstr ""

#: templates/InvenTree/settings/part.html:62
msgid "Part Parameter Templates"
msgstr ""

#: templates/InvenTree/settings/plugin.html:10
msgid "Plugin Settings"
msgstr ""

#: templates/InvenTree/settings/plugin.html:16
msgid "Changing the settings below require you to immediatly restart InvenTree. Do not change this while under active usage."
msgstr ""

#: templates/InvenTree/settings/plugin.html:33
msgid "Plugins"
msgstr ""

#: templates/InvenTree/settings/plugin.html:38
#: templates/js/translated/plugin.js:15
msgid "Install Plugin"
msgstr ""

#: templates/InvenTree/settings/plugin.html:47 templates/navbar.html:111
#: users/models.py:39
msgid "Admin"
msgstr ""

#: templates/InvenTree/settings/plugin.html:49
#: templates/InvenTree/settings/plugin_settings.html:28
msgid "Author"
msgstr ""

#: templates/InvenTree/settings/plugin.html:51
#: templates/InvenTree/settings/plugin_settings.html:43
msgid "Version"
msgstr ""

#: templates/InvenTree/settings/plugin.html:92
msgid "Inactive plugins"
msgstr ""

#: templates/InvenTree/settings/plugin.html:115
msgid "Plugin Error Stack"
msgstr ""

#: templates/InvenTree/settings/plugin.html:124
msgid "Stage"
msgstr ""

#: templates/InvenTree/settings/plugin.html:126
msgid "Message"
msgstr ""

#: templates/InvenTree/settings/plugin_settings.html:10
#, python-format
msgid "Plugin details for %(name)s"
msgstr ""

#: templates/InvenTree/settings/plugin_settings.html:17
msgid "Plugin information"
msgstr ""

#: templates/InvenTree/settings/plugin_settings.html:48
msgid "no version information supplied"
msgstr ""

#: templates/InvenTree/settings/plugin_settings.html:62
msgid "License"
msgstr ""

#: templates/InvenTree/settings/plugin_settings.html:71
msgid "The code information is pulled from the latest git commit for this plugin. It might not reflect official version numbers or information but the actual code running."
msgstr ""

#: templates/InvenTree/settings/plugin_settings.html:77
msgid "Package information"
msgstr ""

#: templates/InvenTree/settings/plugin_settings.html:83
msgid "Installation method"
msgstr ""

#: templates/InvenTree/settings/plugin_settings.html:86
msgid "This plugin was installed as a package"
msgstr ""

#: templates/InvenTree/settings/plugin_settings.html:88
msgid "This plugin was found in a local InvenTree path"
msgstr ""

#: templates/InvenTree/settings/plugin_settings.html:94
msgid "Installation path"
msgstr ""

#: templates/InvenTree/settings/plugin_settings.html:100
msgid "Commit Author"
msgstr ""

#: templates/InvenTree/settings/plugin_settings.html:104
#: templates/about.html:47
msgid "Commit Date"
msgstr ""

#: templates/InvenTree/settings/plugin_settings.html:108
#: templates/about.html:40
msgid "Commit Hash"
msgstr ""

#: templates/InvenTree/settings/plugin_settings.html:112
msgid "Commit Message"
msgstr ""

#: templates/InvenTree/settings/plugin_settings.html:117
msgid "Sign Status"
msgstr ""

#: templates/InvenTree/settings/plugin_settings.html:122
msgid "Sign Key"
msgstr ""

#: templates/InvenTree/settings/po.html:7
msgid "Purchase Order Settings"
msgstr ""

#: templates/InvenTree/settings/report.html:8
#: templates/InvenTree/settings/user_reports.html:9
msgid "Report Settings"
msgstr ""

#: templates/InvenTree/settings/setting.html:33
msgid "No value set"
msgstr ""

#: templates/InvenTree/settings/setting.html:38
msgid "Edit setting"
msgstr ""

#: templates/InvenTree/settings/settings.html:115
msgid "Edit Plugin Setting"
msgstr ""

#: templates/InvenTree/settings/settings.html:117
msgid "Edit Global Setting"
msgstr ""

#: templates/InvenTree/settings/settings.html:119
msgid "Edit User Setting"
msgstr ""

#: templates/InvenTree/settings/settings.html:208
msgid "No category parameter templates found"
msgstr ""

#: templates/InvenTree/settings/settings.html:230
#: templates/InvenTree/settings/settings.html:329
msgid "Edit Template"
msgstr ""

#: templates/InvenTree/settings/settings.html:231
#: templates/InvenTree/settings/settings.html:330
msgid "Delete Template"
msgstr ""

#: templates/InvenTree/settings/settings.html:309
msgid "No part parameter templates found"
msgstr ""

#: templates/InvenTree/settings/settings.html:313
msgid "ID"
msgstr ""

#: templates/InvenTree/settings/sidebar.html:6
#: templates/InvenTree/settings/user_settings.html:9
msgid "User Settings"
msgstr ""

#: templates/InvenTree/settings/sidebar.html:9
#: templates/InvenTree/settings/user.html:12
msgid "Account Settings"
msgstr ""

#: templates/InvenTree/settings/sidebar.html:11
#: templates/InvenTree/settings/user_display.html:9
msgid "Display Settings"
msgstr ""

#: templates/InvenTree/settings/sidebar.html:13
msgid "Home Page"
msgstr ""

#: templates/InvenTree/settings/sidebar.html:15
#: templates/InvenTree/settings/user_search.html:9
msgid "Search Settings"
msgstr ""

#: templates/InvenTree/settings/sidebar.html:17
msgid "Label Printing"
msgstr ""

#: templates/InvenTree/settings/sidebar.html:19
#: templates/InvenTree/settings/sidebar.html:35
msgid "Reporting"
msgstr ""

#: templates/InvenTree/settings/sidebar.html:24
msgid "Global Settings"
msgstr ""

#: templates/InvenTree/settings/sidebar.html:27
msgid "Server Configuration"
msgstr ""

#: templates/InvenTree/settings/sidebar.html:33
msgid "Currencies"
msgstr ""

#: templates/InvenTree/settings/sidebar.html:39
msgid "Categories"
msgstr ""

#: templates/InvenTree/settings/so.html:7
msgid "Sales Order Settings"
msgstr ""

#: templates/InvenTree/settings/stock.html:7
msgid "Stock Settings"
msgstr ""

#: templates/InvenTree/settings/user.html:18
#: templates/account/password_reset_from_key.html:4
#: templates/account/password_reset_from_key.html:7
msgid "Change Password"
msgstr ""

#: templates/InvenTree/settings/user.html:22
#: templates/js/translated/helpers.js:26
msgid "Edit"
msgstr ""

#: templates/InvenTree/settings/user.html:32
msgid "Username"
msgstr ""

#: templates/InvenTree/settings/user.html:36
msgid "First Name"
msgstr ""

#: templates/InvenTree/settings/user.html:40
msgid "Last Name"
msgstr ""

#: templates/InvenTree/settings/user.html:54
msgid "The following email addresses are associated with your account:"
msgstr ""

#: templates/InvenTree/settings/user.html:75
msgid "Verified"
msgstr ""

#: templates/InvenTree/settings/user.html:77
msgid "Unverified"
msgstr ""

#: templates/InvenTree/settings/user.html:79
msgid "Primary"
msgstr ""

#: templates/InvenTree/settings/user.html:85
msgid "Make Primary"
msgstr ""

#: templates/InvenTree/settings/user.html:86
msgid "Re-send Verification"
msgstr ""

#: templates/InvenTree/settings/user.html:87
#: templates/InvenTree/settings/user.html:149
msgid "Remove"
msgstr ""

#: templates/InvenTree/settings/user.html:95
#: templates/InvenTree/settings/user.html:201
msgid "Warning:"
msgstr ""

#: templates/InvenTree/settings/user.html:96
msgid "You currently do not have any email address set up. You should really add an email address so you can receive notifications, reset your password, etc."
msgstr ""

#: templates/InvenTree/settings/user.html:104
msgid "Add Email Address"
msgstr ""

#: templates/InvenTree/settings/user.html:109
msgid "Add Email"
msgstr ""

#: templates/InvenTree/settings/user.html:117
msgid "Social Accounts"
msgstr ""

#: templates/InvenTree/settings/user.html:122
msgid "You can sign in to your account using any of the following third party accounts:"
msgstr ""

#: templates/InvenTree/settings/user.html:157
msgid "You currently have no social network accounts connected to this account."
msgstr ""

#: templates/InvenTree/settings/user.html:162
msgid "Add a 3rd Party Account"
msgstr ""

#: templates/InvenTree/settings/user.html:172
msgid "Multifactor"
msgstr ""

#: templates/InvenTree/settings/user.html:177
msgid "You have these factors available:"
msgstr ""

#: templates/InvenTree/settings/user.html:187
msgid "TOTP"
msgstr ""

#: templates/InvenTree/settings/user.html:193
msgid "Static"
msgstr ""

#: templates/InvenTree/settings/user.html:202
msgid "You currently do not have any factors set up."
msgstr ""

#: templates/InvenTree/settings/user.html:209
msgid "Change factors"
msgstr ""

#: templates/InvenTree/settings/user.html:210
msgid "Setup multifactor"
msgstr ""

#: templates/InvenTree/settings/user.html:212
msgid "Remove multifactor"
msgstr ""

#: templates/InvenTree/settings/user.html:220
msgid "Active Sessions"
msgstr ""

#: templates/InvenTree/settings/user.html:226
msgid "Log out active sessions (except this one)"
msgstr ""

#: templates/InvenTree/settings/user.html:227
msgid "Log Out Active Sessions"
msgstr ""

#: templates/InvenTree/settings/user.html:236
msgid "<em>unknown on unknown</em>"
msgstr ""

#: templates/InvenTree/settings/user.html:237
msgid "<em>unknown</em>"
msgstr ""

#: templates/InvenTree/settings/user.html:241
msgid "IP Address"
msgstr ""

#: templates/InvenTree/settings/user.html:242
msgid "Device"
msgstr ""

#: templates/InvenTree/settings/user.html:243
msgid "Last Activity"
msgstr ""

#: templates/InvenTree/settings/user.html:252
#, python-format
msgid "%(time)s ago (this session)"
msgstr ""

#: templates/InvenTree/settings/user.html:254
#, python-format
msgid "%(time)s ago"
msgstr ""

#: templates/InvenTree/settings/user.html:266
msgid "Do you really want to remove the selected email address?"
msgstr ""

#: templates/InvenTree/settings/user_display.html:25
msgid "Theme Settings"
msgstr ""

#: templates/InvenTree/settings/user_display.html:35
msgid "Select theme"
msgstr ""

#: templates/InvenTree/settings/user_display.html:46
msgid "Set Theme"
msgstr ""

#: templates/InvenTree/settings/user_display.html:54
msgid "Language Settings"
msgstr ""

#: templates/InvenTree/settings/user_display.html:63
msgid "Select language"
msgstr ""

#: templates/InvenTree/settings/user_display.html:79
#, python-format
msgid "%(lang_translated)s%% translated"
msgstr ""

#: templates/InvenTree/settings/user_display.html:81
msgid "No translations available"
msgstr ""

#: templates/InvenTree/settings/user_display.html:88
msgid "Set Language"
msgstr ""

#: templates/InvenTree/settings/user_display.html:91
msgid "Some languages are not complete"
msgstr ""

#: templates/InvenTree/settings/user_display.html:93
msgid "Show only sufficent"
msgstr ""

#: templates/InvenTree/settings/user_display.html:95
msgid "and hidden."
msgstr ""

#: templates/InvenTree/settings/user_display.html:95
msgid "Show them too"
msgstr ""

#: templates/InvenTree/settings/user_display.html:101
msgid "Help the translation efforts!"
msgstr ""

#: templates/InvenTree/settings/user_display.html:102
#, python-format
msgid "Native language translation of the InvenTree web application is <a href=\"%(link)s\">community contributed via crowdin</a>. Contributions are welcomed and encouraged."
msgstr ""

#: templates/InvenTree/settings/user_homepage.html:9
msgid "Home Page Settings"
msgstr ""

#: templates/InvenTree/settings/user_labels.html:9
msgid "Label Settings"
msgstr ""

#: templates/about.html:10
msgid "InvenTree Version Information"
msgstr ""

#: templates/about.html:11 templates/about.html:105
#: templates/js/translated/bom.js:132 templates/js/translated/bom.js:620
#: templates/js/translated/modals.js:53 templates/js/translated/modals.js:584
#: templates/js/translated/modals.js:678 templates/js/translated/modals.js:986
#: templates/modals.html:15 templates/modals.html:27 templates/modals.html:39
#: templates/modals.html:50
msgid "Close"
msgstr ""

#: templates/about.html:20
msgid "InvenTree Version"
msgstr ""

#: templates/about.html:25
msgid "Development Version"
msgstr ""

#: templates/about.html:28
msgid "Up to Date"
msgstr ""

#: templates/about.html:30
msgid "Update Available"
msgstr ""

#: templates/about.html:53
msgid "InvenTree Documentation"
msgstr ""

#: templates/about.html:58
msgid "API Version"
msgstr ""

#: templates/about.html:63
msgid "Python Version"
msgstr ""

#: templates/about.html:68
msgid "Django Version"
msgstr ""

#: templates/about.html:73
msgid "View Code on GitHub"
msgstr ""

#: templates/about.html:78
msgid "Credits"
msgstr ""

#: templates/about.html:83
msgid "Mobile App"
msgstr ""

#: templates/about.html:88
msgid "Submit Bug Report"
msgstr ""

#: templates/about.html:95 templates/clip.html:4
msgid "copy to clipboard"
msgstr ""

#: templates/about.html:95
msgid "copy version information"
msgstr ""

#: templates/account/email_confirm.html:6
#: templates/account/email_confirm.html:10
msgid "Confirm Email Address"
msgstr ""

#: templates/account/email_confirm.html:16
#, python-format
msgid "Please confirm that <a href=\"mailto:%(email)s\">%(email)s</a> is an email address for user %(user_display)s."
msgstr ""

#: templates/account/email_confirm.html:27
#, python-format
msgid "This email confirmation link expired or is invalid. Please <a href=\"%(email_url)s\">issue a new email confirmation request</a>."
msgstr ""

#: templates/account/login.html:6 templates/account/login.html:16
#: templates/account/login.html:39
msgid "Sign In"
msgstr ""

#: templates/account/login.html:21
#, python-format
msgid "Please sign in with one\n"
"of your existing third party accounts or  <a class=\"btn btn-primary btn-small\" href=\"%(signup_url)s\">sign up</a>\n"
"for a account and sign in below:"
msgstr ""

#: templates/account/login.html:25
#, python-format
msgid "If you have not created an account yet, then please\n"
"<a href=\"%(signup_url)s\">sign up</a> first."
msgstr ""

#: templates/account/login.html:42
msgid "Forgot Password?"
msgstr ""

#: templates/account/login.html:47
msgid "InvenTree demo instance"
msgstr ""

#: templates/account/login.html:47
msgid "Click here for login details"
msgstr ""

#: templates/account/login.html:55
msgid "or use SSO"
msgstr ""

#: templates/account/logout.html:5 templates/account/logout.html:8
#: templates/account/logout.html:20
msgid "Sign Out"
msgstr ""

#: templates/account/logout.html:10
msgid "Are you sure you want to sign out?"
msgstr ""

#: templates/account/logout.html:19
msgid "Back to Site"
msgstr ""

#: templates/account/password_reset.html:5
#: templates/account/password_reset.html:12
msgid "Password Reset"
msgstr ""

#: templates/account/password_reset.html:18
msgid "Forgotten your password? Enter your email address below, and we'll send you an email allowing you to reset it."
msgstr ""

#: templates/account/password_reset.html:23
msgid "Reset My Password"
msgstr ""

#: templates/account/password_reset.html:27 templates/account/signup.html:36
msgid "This function is currently disabled. Please contact an administrator."
msgstr ""

#: templates/account/password_reset_from_key.html:7
msgid "Bad Token"
msgstr ""

#: templates/account/password_reset_from_key.html:11
#, python-format
msgid "The password reset link was invalid, possibly because it has already been used.  Please request a <a href=\"%(passwd_reset_url)s\">new password reset</a>."
msgstr ""

#: templates/account/password_reset_from_key.html:18
msgid "Change password"
msgstr ""

#: templates/account/password_reset_from_key.html:22
msgid "Your password is now changed."
msgstr ""

#: templates/account/signup.html:11 templates/account/signup.html:22
msgid "Sign Up"
msgstr ""

#: templates/account/signup.html:13
#, python-format
msgid "Already have an account? Then please <a href=\"%(login_url)s\">sign in</a>."
msgstr ""

#: templates/account/signup.html:27
msgid "Or use a SSO-provider for signup"
msgstr ""

#: templates/admin_button.html:2
msgid "View in administration panel"
msgstr ""

#: templates/allauth_2fa/authenticate.html:5
msgid "Two-Factor Authentication"
msgstr ""

#: templates/allauth_2fa/authenticate.html:12
msgid "Authenticate"
msgstr ""

#: templates/allauth_2fa/backup_tokens.html:6
msgid "Two-Factor Authentication Backup Tokens"
msgstr ""

#: templates/allauth_2fa/backup_tokens.html:17
msgid "Backup tokens have been generated, but are not revealed here for security reasons. Press the button below to generate new ones."
msgstr ""

#: templates/allauth_2fa/backup_tokens.html:20
msgid "No tokens. Press the button below to generate some."
msgstr ""

#: templates/allauth_2fa/backup_tokens.html:27
msgid "Generate backup tokens"
msgstr ""

#: templates/allauth_2fa/backup_tokens.html:31
#: templates/allauth_2fa/setup.html:40
msgid "Back to settings"
msgstr ""

#: templates/allauth_2fa/remove.html:6
msgid "Disable Two-Factor Authentication"
msgstr ""

#: templates/allauth_2fa/remove.html:9
msgid "Are you sure?"
msgstr ""

#: templates/allauth_2fa/remove.html:14
msgid "Disable Two-Factor"
msgstr ""

#: templates/allauth_2fa/setup.html:6
msgid "Setup Two-Factor Authentication"
msgstr ""

#: templates/allauth_2fa/setup.html:10
msgid "Step 1"
msgstr ""

#: templates/allauth_2fa/setup.html:14
msgid "Scan the QR code below with a token generator of your choice (for instance Google Authenticator)."
msgstr ""

#: templates/allauth_2fa/setup.html:23
msgid "Step 2"
msgstr ""

#: templates/allauth_2fa/setup.html:27
msgid "Input a token generated by the app:"
msgstr ""

#: templates/allauth_2fa/setup.html:35
msgid "Verify"
msgstr ""

#: templates/attachment_button.html:4 templates/js/translated/attachment.js:54
msgid "Add Link"
msgstr ""

#: templates/attachment_button.html:7 templates/js/translated/attachment.js:36
msgid "Add Attachment"
msgstr ""

#: templates/base.html:97
msgid "Server Restart Required"
msgstr ""

#: templates/base.html:100
msgid "A configuration option has been changed which requires a server restart"
msgstr ""

#: templates/base.html:100
msgid "Contact your system administrator for further information"
msgstr ""

#: templates/email/build_order_required_stock.html:7
msgid "Stock is required for the following build order"
msgstr ""

#: templates/email/build_order_required_stock.html:8
#, python-format
msgid "Build order %(build)s - building %(quantity)s x %(part)s"
msgstr ""

#: templates/email/build_order_required_stock.html:10
msgid "Click on the following link to view this build order"
msgstr ""

#: templates/email/build_order_required_stock.html:14
msgid "The following parts are low on required stock"
msgstr ""

#: templates/email/build_order_required_stock.html:18
#: templates/js/translated/bom.js:1335
msgid "Required Quantity"
msgstr ""

#: templates/email/build_order_required_stock.html:19
#: templates/email/low_stock_notification.html:18
#: templates/js/translated/bom.js:804 templates/js/translated/build.js:1411
#: templates/js/translated/build.js:2048
#: templates/js/translated/table_filters.js:178
msgid "Available"
msgstr ""

#: templates/email/build_order_required_stock.html:38
#: templates/email/low_stock_notification.html:31
msgid "You are receiving this email because you are subscribed to notifications for this part "
msgstr ""

#: templates/email/email.html:35
msgid "InvenTree version"
msgstr ""

#: templates/email/low_stock_notification.html:7
#, python-format
msgid " The available stock for %(part)s has fallen below the configured minimum level"
msgstr ""

#: templates/email/low_stock_notification.html:9
msgid "Click on the following link to view this part"
msgstr ""

#: templates/email/low_stock_notification.html:19
msgid "Minimum Quantity"
msgstr ""

#: templates/image_download.html:8
msgid "Specify URL for downloading image"
msgstr ""

#: templates/image_download.html:11
msgid "Must be a valid image URL"
msgstr ""

#: templates/image_download.html:12
msgid "Remote server must be accessible"
msgstr ""

#: templates/image_download.html:13
msgid "Remote image must not exceed maximum allowable file size"
msgstr ""

#: templates/js/translated/api.js:185 templates/js/translated/modals.js:1056
msgid "No Response"
msgstr ""

#: templates/js/translated/api.js:186 templates/js/translated/modals.js:1057
msgid "No response from the InvenTree server"
msgstr ""

#: templates/js/translated/api.js:192
msgid "Error 400: Bad request"
msgstr ""

#: templates/js/translated/api.js:193
msgid "API request returned error code 400"
msgstr ""

#: templates/js/translated/api.js:197 templates/js/translated/modals.js:1066
msgid "Error 401: Not Authenticated"
msgstr ""

#: templates/js/translated/api.js:198 templates/js/translated/modals.js:1067
msgid "Authentication credentials not supplied"
msgstr ""

#: templates/js/translated/api.js:202 templates/js/translated/modals.js:1071
msgid "Error 403: Permission Denied"
msgstr ""

#: templates/js/translated/api.js:203 templates/js/translated/modals.js:1072
msgid "You do not have the required permissions to access this function"
msgstr ""

#: templates/js/translated/api.js:207 templates/js/translated/modals.js:1076
msgid "Error 404: Resource Not Found"
msgstr ""

#: templates/js/translated/api.js:208 templates/js/translated/modals.js:1077
msgid "The requested resource could not be located on the server"
msgstr ""

#: templates/js/translated/api.js:212
msgid "Error 405: Method Not Allowed"
msgstr ""

#: templates/js/translated/api.js:213
msgid "HTTP method not allowed at URL"
msgstr ""

#: templates/js/translated/api.js:217 templates/js/translated/modals.js:1081
msgid "Error 408: Timeout"
msgstr ""

#: templates/js/translated/api.js:218 templates/js/translated/modals.js:1082
msgid "Connection timeout while requesting data from server"
msgstr ""

#: templates/js/translated/api.js:221
msgid "Unhandled Error Code"
msgstr ""

#: templates/js/translated/api.js:222
msgid "Error code"
msgstr ""

#: templates/js/translated/attachment.js:78
msgid "No attachments found"
msgstr ""

#: templates/js/translated/attachment.js:100
msgid "Edit Attachment"
msgstr ""

#: templates/js/translated/attachment.js:110
msgid "Confirm Delete"
msgstr ""

#: templates/js/translated/attachment.js:111
msgid "Delete Attachment"
msgstr ""

#: templates/js/translated/attachment.js:167
msgid "Upload Date"
msgstr ""

#: templates/js/translated/attachment.js:180
msgid "Edit attachment"
msgstr ""

#: templates/js/translated/attachment.js:187
msgid "Delete attachment"
msgstr ""

#: templates/js/translated/barcode.js:29
msgid "Scan barcode data here using wedge scanner"
msgstr ""

#: templates/js/translated/barcode.js:31
msgid "Enter barcode data"
msgstr ""

#: templates/js/translated/barcode.js:35
msgid "Barcode"
msgstr ""

#: templates/js/translated/barcode.js:53
msgid "Enter optional notes for stock transfer"
msgstr ""

#: templates/js/translated/barcode.js:54
msgid "Enter notes"
msgstr ""

#: templates/js/translated/barcode.js:92
msgid "Server error"
msgstr ""

#: templates/js/translated/barcode.js:113
msgid "Unknown response from server"
msgstr ""

#: templates/js/translated/barcode.js:140
#: templates/js/translated/modals.js:1046
msgid "Invalid server response"
msgstr ""

#: templates/js/translated/barcode.js:233
msgid "Scan barcode data below"
msgstr ""

#: templates/js/translated/barcode.js:280 templates/navbar.html:94
msgid "Scan Barcode"
msgstr ""

#: templates/js/translated/barcode.js:291
msgid "No URL in response"
msgstr ""

#: templates/js/translated/barcode.js:309
msgid "Link Barcode to Stock Item"
msgstr ""

#: templates/js/translated/barcode.js:332
msgid "This will remove the association between this stock item and the barcode"
msgstr ""

#: templates/js/translated/barcode.js:338
msgid "Unlink"
msgstr ""

#: templates/js/translated/barcode.js:397 templates/js/translated/stock.js:1027
msgid "Remove stock item"
msgstr ""

#: templates/js/translated/barcode.js:439
msgid "Check Stock Items into Location"
msgstr ""

#: templates/js/translated/barcode.js:443
#: templates/js/translated/barcode.js:573
msgid "Check In"
msgstr ""

#: templates/js/translated/barcode.js:485
#: templates/js/translated/barcode.js:612
msgid "Error transferring stock"
msgstr ""

#: templates/js/translated/barcode.js:507
msgid "Stock Item already scanned"
msgstr ""

#: templates/js/translated/barcode.js:511
msgid "Stock Item already in this location"
msgstr ""

#: templates/js/translated/barcode.js:518
msgid "Added stock item"
msgstr ""

#: templates/js/translated/barcode.js:525
msgid "Barcode does not match Stock Item"
msgstr ""

#: templates/js/translated/barcode.js:568
msgid "Check Into Location"
msgstr ""

#: templates/js/translated/barcode.js:633
msgid "Barcode does not match a valid location"
msgstr ""

#: templates/js/translated/bom.js:75
msgid "Display row data"
msgstr ""

#: templates/js/translated/bom.js:131
msgid "Row Data"
msgstr ""

#: templates/js/translated/bom.js:249
msgid "Download BOM Template"
msgstr ""

#: templates/js/translated/bom.js:252 templates/js/translated/bom.js:286
#: templates/js/translated/order.js:369 templates/js/translated/stock.js:519
msgid "Format"
msgstr ""

#: templates/js/translated/bom.js:253 templates/js/translated/bom.js:287
#: templates/js/translated/order.js:370 templates/js/translated/stock.js:520
msgid "Select file format"
msgstr ""

#: templates/js/translated/bom.js:294
msgid "Cascading"
msgstr ""

#: templates/js/translated/bom.js:295
msgid "Download cascading / multi-level BOM"
msgstr ""

#: templates/js/translated/bom.js:300
msgid "Levels"
msgstr ""

#: templates/js/translated/bom.js:301
msgid "Select maximum number of BOM levels to export (0 = all levels)"
msgstr ""

#: templates/js/translated/bom.js:307
msgid "Include Parameter Data"
msgstr ""

#: templates/js/translated/bom.js:308
msgid "Include part  parameter data in exported BOM"
msgstr ""

#: templates/js/translated/bom.js:313
msgid "Include Stock Data"
msgstr ""

#: templates/js/translated/bom.js:314
msgid "Include part stock data in exported BOM"
msgstr ""

#: templates/js/translated/bom.js:319
msgid "Include Manufacturer Data"
msgstr ""

#: templates/js/translated/bom.js:320
msgid "Include part manufacturer data in exported BOM"
msgstr ""

#: templates/js/translated/bom.js:325
msgid "Include Supplier Data"
msgstr ""

#: templates/js/translated/bom.js:326
msgid "Include part supplier data in exported BOM"
msgstr ""

#: templates/js/translated/bom.js:509
msgid "Remove substitute part"
msgstr ""

#: templates/js/translated/bom.js:565
msgid "Select and add a new substitute part using the input below"
msgstr ""

#: templates/js/translated/bom.js:576
msgid "Are you sure you wish to remove this substitute part link?"
msgstr ""

#: templates/js/translated/bom.js:582
msgid "Remove Substitute Part"
msgstr ""

#: templates/js/translated/bom.js:621
msgid "Add Substitute"
msgstr ""

#: templates/js/translated/bom.js:622
msgid "Edit BOM Item Substitutes"
msgstr ""

#: templates/js/translated/bom.js:741
msgid "Substitutes Available"
msgstr ""

#: templates/js/translated/bom.js:745 templates/js/translated/build.js:1393
msgid "Variant stock allowed"
msgstr ""

#: templates/js/translated/bom.js:750
msgid "Open subassembly"
msgstr ""

#: templates/js/translated/bom.js:822
msgid "Substitutes"
msgstr ""

#: templates/js/translated/bom.js:837
msgid "Purchase Price Range"
msgstr ""

#: templates/js/translated/bom.js:844
msgid "Purchase Price Average"
msgstr ""

#: templates/js/translated/bom.js:893 templates/js/translated/bom.js:982
msgid "View BOM"
msgstr ""

#: templates/js/translated/bom.js:953
msgid "Validate BOM Item"
msgstr ""

#: templates/js/translated/bom.js:955
msgid "This line has been validated"
msgstr ""

#: templates/js/translated/bom.js:957
msgid "Edit substitute parts"
msgstr ""

#: templates/js/translated/bom.js:959 templates/js/translated/bom.js:1138
msgid "Edit BOM Item"
msgstr ""

#: templates/js/translated/bom.js:961 templates/js/translated/bom.js:1121
msgid "Delete BOM Item"
msgstr ""

#: templates/js/translated/bom.js:1060 templates/js/translated/build.js:1137
msgid "No BOM items found"
msgstr ""

#: templates/js/translated/bom.js:1116
msgid "Are you sure you want to delete this BOM item?"
msgstr ""

#: templates/js/translated/bom.js:1318 templates/js/translated/build.js:1377
msgid "Required Part"
msgstr ""

#: templates/js/translated/bom.js:1340
msgid "Inherited from parent BOM"
msgstr ""

#: templates/js/translated/build.js:85
msgid "Edit Build Order"
msgstr ""

#: templates/js/translated/build.js:119
msgid "Create Build Order"
msgstr ""

#: templates/js/translated/build.js:140
msgid "Build order is ready to be completed"
msgstr ""

#: templates/js/translated/build.js:145
msgid "Build Order is incomplete"
msgstr ""

#: templates/js/translated/build.js:173
msgid "Complete Build Order"
msgstr ""

#: templates/js/translated/build.js:214 templates/js/translated/stock.js:93
#: templates/js/translated/stock.js:182
msgid "Next available serial number"
msgstr ""

#: templates/js/translated/build.js:216 templates/js/translated/stock.js:95
#: templates/js/translated/stock.js:184
msgid "Latest serial number"
msgstr ""

#: templates/js/translated/build.js:225
msgid "The Bill of Materials contains trackable parts"
msgstr ""

#: templates/js/translated/build.js:226
msgid "Build outputs must be generated individually"
msgstr ""

#: templates/js/translated/build.js:234
msgid "Trackable parts can have serial numbers specified"
msgstr ""

#: templates/js/translated/build.js:235
msgid "Enter serial numbers to generate multiple single build outputs"
msgstr ""

#: templates/js/translated/build.js:242
msgid "Create Build Output"
msgstr ""

#: templates/js/translated/build.js:273
msgid "Allocate stock items to this build output"
msgstr ""

#: templates/js/translated/build.js:284
msgid "Unallocate stock from build output"
msgstr ""

#: templates/js/translated/build.js:293
msgid "Complete build output"
msgstr ""

#: templates/js/translated/build.js:301
msgid "Delete build output"
msgstr ""

#: templates/js/translated/build.js:324
msgid "Are you sure you wish to unallocate stock items from this build?"
msgstr ""

#: templates/js/translated/build.js:342
msgid "Unallocate Stock Items"
msgstr ""

#: templates/js/translated/build.js:360 templates/js/translated/build.js:508
msgid "Select Build Outputs"
msgstr ""

#: templates/js/translated/build.js:361 templates/js/translated/build.js:509
msgid "At least one build output must be selected"
msgstr ""

#: templates/js/translated/build.js:415 templates/js/translated/build.js:563
msgid "Output"
msgstr ""

#: templates/js/translated/build.js:431
msgid "Complete Build Outputs"
msgstr ""

#: templates/js/translated/build.js:576
msgid "Delete Build Outputs"
msgstr ""

#: templates/js/translated/build.js:665
msgid "No build order allocations found"
msgstr ""

#: templates/js/translated/build.js:703 templates/js/translated/order.js:1848
msgid "Location not specified"
msgstr ""

#: templates/js/translated/build.js:885
msgid "No active build outputs found"
msgstr ""

#: templates/js/translated/build.js:1334 templates/js/translated/build.js:2059
#: templates/js/translated/order.js:1982
msgid "Edit stock allocation"
msgstr ""

#: templates/js/translated/build.js:1336 templates/js/translated/build.js:2060
#: templates/js/translated/order.js:1983
msgid "Delete stock allocation"
msgstr ""

#: templates/js/translated/build.js:1354
msgid "Edit Allocation"
msgstr ""

#: templates/js/translated/build.js:1364
msgid "Remove Allocation"
msgstr ""

#: templates/js/translated/build.js:1389
msgid "Substitute parts available"
msgstr ""

#: templates/js/translated/build.js:1406
msgid "Quantity Per"
msgstr ""

#: templates/js/translated/build.js:1416 templates/js/translated/build.js:1656
#: templates/js/translated/build.js:2055 templates/js/translated/order.js:2227
msgid "Allocated"
msgstr ""

#: templates/js/translated/build.js:1472 templates/js/translated/order.js:2307
msgid "Build stock"
msgstr ""

#: templates/js/translated/build.js:1476 templates/stock_table.html:53
msgid "Order stock"
msgstr ""

#: templates/js/translated/build.js:1479 templates/js/translated/order.js:2300
msgid "Allocate stock"
msgstr ""

#: templates/js/translated/build.js:1558 templates/js/translated/order.js:1499
msgid "Specify stock allocation quantity"
msgstr ""

#: templates/js/translated/build.js:1629 templates/js/translated/label.js:134
#: templates/js/translated/order.js:1550 templates/js/translated/report.js:225
msgid "Select Parts"
msgstr ""

#: templates/js/translated/build.js:1630 templates/js/translated/order.js:1551
msgid "You must select at least one part to allocate"
msgstr ""

#: templates/js/translated/build.js:1644 templates/js/translated/order.js:1565
msgid "Select source location (leave blank to take from all locations)"
msgstr ""

#: templates/js/translated/build.js:1673 templates/js/translated/order.js:1600
msgid "Confirm stock allocation"
msgstr ""

#: templates/js/translated/build.js:1674
msgid "Allocate Stock Items to Build Order"
msgstr ""

#: templates/js/translated/build.js:1685 templates/js/translated/order.js:1613
msgid "No matching stock locations"
msgstr ""

#: templates/js/translated/build.js:1757 templates/js/translated/order.js:1690
msgid "No matching stock items"
msgstr ""

#: templates/js/translated/build.js:1875
msgid "No builds matching query"
msgstr ""

#: templates/js/translated/build.js:1892 templates/js/translated/part.js:1213
#: templates/js/translated/part.js:1624 templates/js/translated/stock.js:1644
#: templates/js/translated/stock.js:2603
msgid "Select"
msgstr ""

#: templates/js/translated/build.js:1912
msgid "Build order is overdue"
msgstr ""

#: templates/js/translated/build.js:1973 templates/js/translated/stock.js:2822
msgid "No user information"
msgstr ""

#: templates/js/translated/build.js:1985
msgid "No information"
msgstr ""

#: templates/js/translated/build.js:2036
msgid "No parts allocated for"
msgstr ""

#: templates/js/translated/company.js:65
msgid "Add Manufacturer"
msgstr ""

#: templates/js/translated/company.js:78 templates/js/translated/company.js:177
msgid "Add Manufacturer Part"
msgstr ""

#: templates/js/translated/company.js:99
msgid "Edit Manufacturer Part"
msgstr ""

#: templates/js/translated/company.js:108
msgid "Delete Manufacturer Part"
msgstr ""

#: templates/js/translated/company.js:165 templates/js/translated/order.js:248
msgid "Add Supplier"
msgstr ""

#: templates/js/translated/company.js:193
msgid "Add Supplier Part"
msgstr ""

#: templates/js/translated/company.js:208
msgid "Edit Supplier Part"
msgstr ""

#: templates/js/translated/company.js:218
msgid "Delete Supplier Part"
msgstr ""

#: templates/js/translated/company.js:286
msgid "Add new Company"
msgstr ""

#: templates/js/translated/company.js:363
msgid "Parts Supplied"
msgstr ""

#: templates/js/translated/company.js:372
msgid "Parts Manufactured"
msgstr ""

#: templates/js/translated/company.js:387
msgid "No company information found"
msgstr ""

#: templates/js/translated/company.js:406
msgid "The following manufacturer parts will be deleted"
msgstr ""

#: templates/js/translated/company.js:423
msgid "Delete Manufacturer Parts"
msgstr ""

#: templates/js/translated/company.js:480
msgid "No manufacturer parts found"
msgstr ""

#: templates/js/translated/company.js:500
#: templates/js/translated/company.js:757 templates/js/translated/part.js:517
#: templates/js/translated/part.js:602
msgid "Template part"
msgstr ""

#: templates/js/translated/company.js:504
#: templates/js/translated/company.js:761 templates/js/translated/part.js:521
#: templates/js/translated/part.js:606
msgid "Assembled part"
msgstr ""

#: templates/js/translated/company.js:631 templates/js/translated/part.js:696
msgid "No parameters found"
msgstr ""

#: templates/js/translated/company.js:668 templates/js/translated/part.js:738
msgid "Edit parameter"
msgstr ""

#: templates/js/translated/company.js:669 templates/js/translated/part.js:739
msgid "Delete parameter"
msgstr ""

#: templates/js/translated/company.js:688 templates/js/translated/part.js:756
msgid "Edit Parameter"
msgstr ""

#: templates/js/translated/company.js:699 templates/js/translated/part.js:768
msgid "Delete Parameter"
msgstr ""

#: templates/js/translated/company.js:737
msgid "No supplier parts found"
msgstr ""

#: templates/js/translated/filters.js:178
#: templates/js/translated/filters.js:429
msgid "true"
msgstr ""

#: templates/js/translated/filters.js:182
#: templates/js/translated/filters.js:430
msgid "false"
msgstr ""

#: templates/js/translated/filters.js:204
msgid "Select filter"
msgstr ""

#: templates/js/translated/filters.js:286
msgid "Reload data"
msgstr ""

#: templates/js/translated/filters.js:290
msgid "Add new filter"
msgstr ""

#: templates/js/translated/filters.js:293
msgid "Clear all filters"
msgstr ""

#: templates/js/translated/filters.js:338
msgid "Create filter"
msgstr ""

#: templates/js/translated/forms.js:351 templates/js/translated/forms.js:366
#: templates/js/translated/forms.js:380 templates/js/translated/forms.js:394
msgid "Action Prohibited"
msgstr ""

#: templates/js/translated/forms.js:353
msgid "Create operation not allowed"
msgstr ""

#: templates/js/translated/forms.js:368
msgid "Update operation not allowed"
msgstr ""

#: templates/js/translated/forms.js:382
msgid "Delete operation not allowed"
msgstr ""

#: templates/js/translated/forms.js:396
msgid "View operation not allowed"
msgstr ""

#: templates/js/translated/forms.js:681
msgid "Enter a valid number"
msgstr ""

#: templates/js/translated/forms.js:1129 templates/modals.html:19
#: templates/modals.html:43
msgid "Form errors exist"
msgstr ""

#: templates/js/translated/forms.js:1558
msgid "No results found"
msgstr ""

#: templates/js/translated/forms.js:1768
msgid "Searching"
msgstr ""

#: templates/js/translated/forms.js:2013
msgid "Clear input"
msgstr ""

#: templates/js/translated/forms.js:2479
msgid "File Column"
msgstr ""

#: templates/js/translated/forms.js:2479
msgid "Field Name"
msgstr ""

#: templates/js/translated/forms.js:2491
msgid "Select Columns"
msgstr ""

#: templates/js/translated/helpers.js:19
msgid "YES"
msgstr ""

#: templates/js/translated/helpers.js:21
msgid "NO"
msgstr ""

#: templates/js/translated/label.js:29 templates/js/translated/report.js:118
#: templates/js/translated/stock.js:1051
msgid "Select Stock Items"
msgstr ""

#: templates/js/translated/label.js:30
msgid "Stock item(s) must be selected before printing labels"
msgstr ""

#: templates/js/translated/label.js:48 templates/js/translated/label.js:98
#: templates/js/translated/label.js:153
msgid "No Labels Found"
msgstr ""

#: templates/js/translated/label.js:49
msgid "No labels found which match selected stock item(s)"
msgstr ""

#: templates/js/translated/label.js:80
msgid "Select Stock Locations"
msgstr ""

#: templates/js/translated/label.js:81
msgid "Stock location(s) must be selected before printing labels"
msgstr ""

#: templates/js/translated/label.js:99
msgid "No labels found which match selected stock location(s)"
msgstr ""

#: templates/js/translated/label.js:135
msgid "Part(s) must be selected before printing labels"
msgstr ""

#: templates/js/translated/label.js:154
msgid "No labels found which match the selected part(s)"
msgstr ""

#: templates/js/translated/label.js:228
msgid "stock items selected"
msgstr ""

#: templates/js/translated/label.js:236
msgid "Select Label"
msgstr ""

#: templates/js/translated/label.js:251
msgid "Select Label Template"
msgstr ""

#: templates/js/translated/modals.js:76 templates/js/translated/modals.js:120
#: templates/js/translated/modals.js:610
msgid "Cancel"
msgstr ""

#: templates/js/translated/modals.js:77 templates/js/translated/modals.js:119
#: templates/js/translated/modals.js:677 templates/js/translated/modals.js:985
#: templates/modals.html:28 templates/modals.html:51
msgid "Submit"
msgstr ""

#: templates/js/translated/modals.js:118
msgid "Form Title"
msgstr ""

#: templates/js/translated/modals.js:392
msgid "Waiting for server..."
msgstr ""

#: templates/js/translated/modals.js:551
msgid "Show Error Information"
msgstr ""

#: templates/js/translated/modals.js:609
msgid "Accept"
msgstr ""

#: templates/js/translated/modals.js:666
msgid "Loading Data"
msgstr ""

#: templates/js/translated/modals.js:937
msgid "Invalid response from server"
msgstr ""

#: templates/js/translated/modals.js:937
msgid "Form data missing from server response"
msgstr ""

#: templates/js/translated/modals.js:949
msgid "Error posting form data"
msgstr ""

#: templates/js/translated/modals.js:1046
msgid "JSON response missing form data"
msgstr ""

#: templates/js/translated/modals.js:1061
msgid "Error 400: Bad Request"
msgstr ""

#: templates/js/translated/modals.js:1062
msgid "Server returned error code 400"
msgstr ""

#: templates/js/translated/modals.js:1085
msgid "Error requesting form data"
msgstr ""

#: templates/js/translated/model_renderers.js:40
msgid "Company ID"
msgstr ""

#: templates/js/translated/model_renderers.js:77
msgid "Stock ID"
msgstr ""

#: templates/js/translated/model_renderers.js:130
msgid "Location ID"
msgstr ""

#: templates/js/translated/model_renderers.js:147
msgid "Build ID"
msgstr ""

#: templates/js/translated/model_renderers.js:249
#: templates/js/translated/model_renderers.js:270
msgid "Order ID"
msgstr ""

#: templates/js/translated/model_renderers.js:287
msgid "Shipment ID"
msgstr ""

#: templates/js/translated/model_renderers.js:307
msgid "Category ID"
msgstr ""

#: templates/js/translated/model_renderers.js:344
msgid "Manufacturer Part ID"
msgstr ""

#: templates/js/translated/model_renderers.js:373
msgid "Supplier Part ID"
msgstr ""

#: templates/js/translated/order.js:75
msgid "No stock items have been allocated to this shipment"
msgstr ""

#: templates/js/translated/order.js:80
msgid "The following stock items will be shipped"
msgstr ""

#: templates/js/translated/order.js:120
msgid "Complete Shipment"
msgstr ""

#: templates/js/translated/order.js:126
msgid "Confirm Shipment"
msgstr ""

#: templates/js/translated/order.js:181
msgid "Create New Shipment"
msgstr ""

#: templates/js/translated/order.js:206
msgid "Add Customer"
msgstr ""

#: templates/js/translated/order.js:231
msgid "Create Sales Order"
msgstr ""

#: templates/js/translated/order.js:366
msgid "Export Order"
msgstr ""

#: templates/js/translated/order.js:460
msgid "Select Line Items"
msgstr ""

#: templates/js/translated/order.js:461
msgid "At least one line item must be selected"
msgstr ""

#: templates/js/translated/order.js:486
msgid "Quantity to receive"
msgstr ""

#: templates/js/translated/order.js:520 templates/js/translated/stock.js:2255
msgid "Stock Status"
msgstr ""

#: templates/js/translated/order.js:587
msgid "Order Code"
msgstr ""

#: templates/js/translated/order.js:588
msgid "Ordered"
msgstr ""

#: templates/js/translated/order.js:590
msgid "Receive"
msgstr ""

#: templates/js/translated/order.js:609
msgid "Confirm receipt of items"
msgstr ""

#: templates/js/translated/order.js:610
msgid "Receive Purchase Order Items"
msgstr ""

#: templates/js/translated/order.js:790 templates/js/translated/part.js:809
msgid "No purchase orders found"
msgstr ""

#: templates/js/translated/order.js:815 templates/js/translated/order.js:1230
msgid "Order is overdue"
msgstr ""

#: templates/js/translated/order.js:936 templates/js/translated/order.js:2356
msgid "Edit Line Item"
msgstr ""

#: templates/js/translated/order.js:948 templates/js/translated/order.js:2367
msgid "Delete Line Item"
msgstr ""

#: templates/js/translated/order.js:987
msgid "No line items found"
msgstr ""

#: templates/js/translated/order.js:1014 templates/js/translated/order.js:2138
msgid "Total"
msgstr ""

#: templates/js/translated/order.js:1068 templates/js/translated/order.js:2163
#: templates/js/translated/part.js:1841 templates/js/translated/part.js:2052
msgid "Unit Price"
msgstr ""

#: templates/js/translated/order.js:1083 templates/js/translated/order.js:2179
msgid "Total Price"
msgstr ""

#: templates/js/translated/order.js:1161 templates/js/translated/order.js:2313
msgid "Edit line item"
msgstr ""

#: templates/js/translated/order.js:1162 templates/js/translated/order.js:2317
msgid "Delete line item"
msgstr ""

#: templates/js/translated/order.js:1166 templates/js/translated/part.js:942
msgid "Receive line item"
msgstr ""

#: templates/js/translated/order.js:1206
msgid "No sales orders found"
msgstr ""

#: templates/js/translated/order.js:1244
msgid "Invalid Customer"
msgstr ""

#: templates/js/translated/order.js:1322
msgid "Edit shipment"
msgstr ""

#: templates/js/translated/order.js:1325
msgid "Complete shipment"
msgstr ""

#: templates/js/translated/order.js:1330
msgid "Delete shipment"
msgstr ""

#: templates/js/translated/order.js:1350
msgid "Edit Shipment"
msgstr ""

#: templates/js/translated/order.js:1367
msgid "Delete Shipment"
msgstr ""

#: templates/js/translated/order.js:1401
msgid "No matching shipments found"
msgstr ""

#: templates/js/translated/order.js:1411
msgid "Shipment Reference"
msgstr ""

#: templates/js/translated/order.js:1435
msgid "Not shipped"
msgstr ""

#: templates/js/translated/order.js:1441
msgid "Tracking"
msgstr ""

#: templates/js/translated/order.js:1601
msgid "Allocate Stock Items to Sales Order"
msgstr ""

#: templates/js/translated/order.js:1809
msgid "No sales order allocations found"
msgstr ""

#: templates/js/translated/order.js:1898
msgid "Edit Stock Allocation"
msgstr ""

#: templates/js/translated/order.js:1915
msgid "Confirm Delete Operation"
msgstr ""

#: templates/js/translated/order.js:1916
msgid "Delete Stock Allocation"
msgstr ""

#: templates/js/translated/order.js:1959 templates/js/translated/order.js:2048
#: templates/js/translated/stock.js:1560
msgid "Shipped to customer"
msgstr ""

#: templates/js/translated/order.js:1967 templates/js/translated/order.js:2057
msgid "Stock location not specified"
msgstr ""

#: templates/js/translated/order.js:2297
msgid "Allocate serial numbers"
msgstr ""

#: templates/js/translated/order.js:2303
msgid "Purchase stock"
msgstr ""

#: templates/js/translated/order.js:2310 templates/js/translated/order.js:2476
msgid "Calculate price"
msgstr ""

#: templates/js/translated/order.js:2321
msgid "Cannot be deleted as items have been shipped"
msgstr ""

#: templates/js/translated/order.js:2324
msgid "Cannot be deleted as items have been allocated"
msgstr ""

#: templates/js/translated/order.js:2382
msgid "Allocate Serial Numbers"
msgstr ""

#: templates/js/translated/order.js:2484
msgid "Update Unit Price"
msgstr ""

#: templates/js/translated/order.js:2498
msgid "No matching line items"
msgstr ""

#: templates/js/translated/part.js:54
msgid "Part Attributes"
msgstr ""

#: templates/js/translated/part.js:58
msgid "Part Creation Options"
msgstr ""

#: templates/js/translated/part.js:62
msgid "Part Duplication Options"
msgstr ""

#: templates/js/translated/part.js:66
msgid "Supplier Options"
msgstr ""

#: templates/js/translated/part.js:80
msgid "Add Part Category"
msgstr ""

#: templates/js/translated/part.js:164
msgid "Create Initial Stock"
msgstr ""

#: templates/js/translated/part.js:165
msgid "Create an initial stock item for this part"
msgstr ""

#: templates/js/translated/part.js:172
msgid "Initial Stock Quantity"
msgstr ""

#: templates/js/translated/part.js:173
msgid "Specify initial stock quantity for this part"
msgstr ""

#: templates/js/translated/part.js:180
msgid "Select destination stock location"
msgstr ""

#: templates/js/translated/part.js:198
msgid "Copy Category Parameters"
msgstr ""

#: templates/js/translated/part.js:199
msgid "Copy parameter templates from selected part category"
msgstr ""

#: templates/js/translated/part.js:207
msgid "Add Supplier Data"
msgstr ""

#: templates/js/translated/part.js:208
msgid "Create initial supplier data for this part"
msgstr ""

#: templates/js/translated/part.js:264
msgid "Copy Image"
msgstr ""

#: templates/js/translated/part.js:265
msgid "Copy image from original part"
msgstr ""

#: templates/js/translated/part.js:273
msgid "Copy bill of materials from original part"
msgstr ""

#: templates/js/translated/part.js:280
msgid "Copy Parameters"
msgstr ""

#: templates/js/translated/part.js:281
msgid "Copy parameter data from original part"
msgstr ""

#: templates/js/translated/part.js:294
msgid "Parent part category"
msgstr ""

#: templates/js/translated/part.js:338
msgid "Edit Part"
msgstr ""

#: templates/js/translated/part.js:340
msgid "Part edited"
msgstr ""

#: templates/js/translated/part.js:351
msgid "Create Part Variant"
msgstr ""

#: templates/js/translated/part.js:418
msgid "You are subscribed to notifications for this item"
msgstr ""

#: templates/js/translated/part.js:420
msgid "You have subscribed to notifications for this item"
msgstr ""

#: templates/js/translated/part.js:425
msgid "Subscribe to notifications for this item"
msgstr ""

#: templates/js/translated/part.js:427
msgid "You have unsubscribed to notifications for this item"
msgstr ""

#: templates/js/translated/part.js:444
msgid "Validating the BOM will mark each line item as valid"
msgstr ""

#: templates/js/translated/part.js:454
msgid "Validate Bill of Materials"
msgstr ""

#: templates/js/translated/part.js:457
msgid "Validated Bill of Materials"
msgstr ""

#: templates/js/translated/part.js:481
msgid "Copy Bill of Materials"
msgstr ""

#: templates/js/translated/part.js:509 templates/js/translated/part.js:594
msgid "Trackable part"
msgstr ""

#: templates/js/translated/part.js:513 templates/js/translated/part.js:598
msgid "Virtual part"
msgstr ""

#: templates/js/translated/part.js:525
msgid "Subscribed part"
msgstr ""

#: templates/js/translated/part.js:529
msgid "Salable part"
msgstr ""

#: templates/js/translated/part.js:644
msgid "No variants found"
msgstr ""

#: templates/js/translated/part.js:1012
msgid "Delete part relationship"
msgstr ""

#: templates/js/translated/part.js:1036
msgid "Delete Part Relationship"
msgstr ""

#: templates/js/translated/part.js:1103 templates/js/translated/part.js:1363
msgid "No parts found"
msgstr ""

#: templates/js/translated/part.js:1273
msgid "No category"
msgstr ""

#: templates/js/translated/part.js:1296
#: templates/js/translated/table_filters.js:425
msgid "Low stock"
msgstr ""

#: templates/js/translated/part.js:1387 templates/js/translated/part.js:1559
#: templates/js/translated/stock.js:2564
msgid "Display as list"
msgstr ""

#: templates/js/translated/part.js:1403
msgid "Display as grid"
msgstr ""

#: templates/js/translated/part.js:1578 templates/js/translated/stock.js:2583
msgid "Display as tree"
msgstr ""

#: templates/js/translated/part.js:1642
msgid "Subscribed category"
msgstr ""

#: templates/js/translated/part.js:1656 templates/js/translated/stock.js:2627
msgid "Path"
msgstr ""

#: templates/js/translated/part.js:1700
msgid "No test templates matching query"
msgstr ""

#: templates/js/translated/part.js:1751 templates/js/translated/stock.js:1271
msgid "Edit test result"
msgstr ""

#: templates/js/translated/part.js:1752 templates/js/translated/stock.js:1272
#: templates/js/translated/stock.js:1518
msgid "Delete test result"
msgstr ""

#: templates/js/translated/part.js:1758
msgid "This test is defined for a parent part"
msgstr ""

#: templates/js/translated/part.js:1780
msgid "Edit Test Result Template"
msgstr ""

#: templates/js/translated/part.js:1794
msgid "Delete Test Result Template"
msgstr ""

#: templates/js/translated/part.js:1819
#, python-brace-format
msgid "No ${human_name} information found"
msgstr ""

#: templates/js/translated/part.js:1874
#, python-brace-format
msgid "Edit ${human_name}"
msgstr ""

#: templates/js/translated/part.js:1875
#, python-brace-format
msgid "Delete ${human_name}"
msgstr ""

#: templates/js/translated/part.js:1976
msgid "Single Price"
msgstr ""

#: templates/js/translated/part.js:1995
msgid "Single Price Difference"
msgstr ""

#: templates/js/translated/plugin.js:22
msgid "The Plugin was installed"
msgstr ""

#: templates/js/translated/report.js:67
msgid "items selected"
msgstr ""

#: templates/js/translated/report.js:75
msgid "Select Report Template"
msgstr ""

#: templates/js/translated/report.js:90
msgid "Select Test Report Template"
msgstr ""

#: templates/js/translated/report.js:119
msgid "Stock item(s) must be selected before printing reports"
msgstr ""

#: templates/js/translated/report.js:136 templates/js/translated/report.js:189
#: templates/js/translated/report.js:243 templates/js/translated/report.js:297
#: templates/js/translated/report.js:351
msgid "No Reports Found"
msgstr ""

#: templates/js/translated/report.js:137
msgid "No report templates found which match selected stock item(s)"
msgstr ""

#: templates/js/translated/report.js:172
msgid "Select Builds"
msgstr ""

#: templates/js/translated/report.js:173
msgid "Build(s) must be selected before printing reports"
msgstr ""

#: templates/js/translated/report.js:190
msgid "No report templates found which match selected build(s)"
msgstr ""

#: templates/js/translated/report.js:226
msgid "Part(s) must be selected before printing reports"
msgstr ""

#: templates/js/translated/report.js:244
msgid "No report templates found which match selected part(s)"
msgstr ""

#: templates/js/translated/report.js:279
msgid "Select Purchase Orders"
msgstr ""

#: templates/js/translated/report.js:280
msgid "Purchase Order(s) must be selected before printing report"
msgstr ""

#: templates/js/translated/report.js:298 templates/js/translated/report.js:352
msgid "No report templates found which match selected orders"
msgstr ""

#: templates/js/translated/report.js:333
msgid "Select Sales Orders"
msgstr ""

#: templates/js/translated/report.js:334
msgid "Sales Order(s) must be selected before printing report"
msgstr ""

#: templates/js/translated/stock.js:75
msgid "Serialize Stock Item"
msgstr ""

#: templates/js/translated/stock.js:103
msgid "Confirm Stock Serialization"
msgstr ""

#: templates/js/translated/stock.js:112
msgid "Parent stock location"
msgstr ""

#: templates/js/translated/stock.js:155
msgid "New Stock Location"
msgstr ""

#: templates/js/translated/stock.js:195
msgid "This part cannot be serialized"
msgstr ""

#: templates/js/translated/stock.js:234
msgid "Enter initial quantity for this stock item"
msgstr ""

#: templates/js/translated/stock.js:240
msgid "Enter serial numbers for new stock (or leave blank)"
msgstr ""

#: templates/js/translated/stock.js:383
msgid "Created new stock item"
msgstr ""

#: templates/js/translated/stock.js:396
msgid "Created multiple stock items"
msgstr ""

#: templates/js/translated/stock.js:421
msgid "Find Serial Number"
msgstr ""

#: templates/js/translated/stock.js:425 templates/js/translated/stock.js:426
msgid "Enter serial number"
msgstr ""

#: templates/js/translated/stock.js:442
msgid "Enter a serial number"
msgstr ""

#: templates/js/translated/stock.js:462
msgid "No matching serial number"
msgstr ""

#: templates/js/translated/stock.js:471
msgid "More than one matching result found"
msgstr ""

#: templates/js/translated/stock.js:516
msgid "Export Stock"
msgstr ""

#: templates/js/translated/stock.js:527
msgid "Include Sublocations"
msgstr ""

#: templates/js/translated/stock.js:528
msgid "Include stock items in sublocations"
msgstr ""

#: templates/js/translated/stock.js:637
msgid "Confirm stock assignment"
msgstr ""

#: templates/js/translated/stock.js:638
msgid "Assign Stock to Customer"
msgstr ""

#: templates/js/translated/stock.js:715
msgid "Warning: Merge operation cannot be reversed"
msgstr ""

#: templates/js/translated/stock.js:716
msgid "Some information will be lost when merging stock items"
msgstr ""

#: templates/js/translated/stock.js:718
msgid "Stock transaction history will be deleted for merged items"
msgstr ""

#: templates/js/translated/stock.js:719
msgid "Supplier part information will be deleted for merged items"
msgstr ""

#: templates/js/translated/stock.js:805
msgid "Confirm stock item merge"
msgstr ""

#: templates/js/translated/stock.js:806
msgid "Merge Stock Items"
msgstr ""

#: templates/js/translated/stock.js:901
msgid "Transfer Stock"
msgstr ""

#: templates/js/translated/stock.js:902
msgid "Move"
msgstr ""

#: templates/js/translated/stock.js:908
msgid "Count Stock"
msgstr ""

#: templates/js/translated/stock.js:909
msgid "Count"
msgstr ""

#: templates/js/translated/stock.js:913
msgid "Remove Stock"
msgstr ""

#: templates/js/translated/stock.js:914
msgid "Take"
msgstr ""

#: templates/js/translated/stock.js:918
msgid "Add Stock"
msgstr ""

#: templates/js/translated/stock.js:919 users/models.py:213
msgid "Add"
msgstr ""

#: templates/js/translated/stock.js:923 templates/stock_table.html:58
msgid "Delete Stock"
msgstr ""

#: templates/js/translated/stock.js:1012
msgid "Quantity cannot be adjusted for serialized stock"
msgstr ""

#: templates/js/translated/stock.js:1012
msgid "Specify stock quantity"
msgstr ""

#: templates/js/translated/stock.js:1052
msgid "You must select at least one available stock item"
msgstr ""

#: templates/js/translated/stock.js:1210
msgid "PASS"
msgstr ""

#: templates/js/translated/stock.js:1212
msgid "FAIL"
msgstr ""

#: templates/js/translated/stock.js:1217
msgid "NO RESULT"
msgstr ""

#: templates/js/translated/stock.js:1264
msgid "Pass test"
msgstr ""

#: templates/js/translated/stock.js:1267
msgid "Add test result"
msgstr ""

#: templates/js/translated/stock.js:1293
msgid "No test results found"
msgstr ""

#: templates/js/translated/stock.js:1349
msgid "Test Date"
msgstr ""

#: templates/js/translated/stock.js:1501
msgid "Edit Test Result"
msgstr ""

#: templates/js/translated/stock.js:1523
msgid "Delete Test Result"
msgstr ""

#: templates/js/translated/stock.js:1552
msgid "In production"
msgstr ""

#: templates/js/translated/stock.js:1556
msgid "Installed in Stock Item"
msgstr ""

#: templates/js/translated/stock.js:1564
msgid "Assigned to Sales Order"
msgstr ""

#: templates/js/translated/stock.js:1570
msgid "No stock location set"
msgstr ""

#: templates/js/translated/stock.js:1728
msgid "Stock item is in production"
msgstr ""

#: templates/js/translated/stock.js:1733
msgid "Stock item assigned to sales order"
msgstr ""

#: templates/js/translated/stock.js:1736
msgid "Stock item assigned to customer"
msgstr ""

#: templates/js/translated/stock.js:1740
msgid "Stock item has expired"
msgstr ""

#: templates/js/translated/stock.js:1742
msgid "Stock item will expire soon"
msgstr ""

#: templates/js/translated/stock.js:1748
msgid "Serialized stock item has been allocated"
msgstr ""

#: templates/js/translated/stock.js:1750
msgid "Stock item has been fully allocated"
msgstr ""

#: templates/js/translated/stock.js:1752
msgid "Stock item has been partially allocated"
msgstr ""

#: templates/js/translated/stock.js:1757
msgid "Stock item has been installed in another item"
msgstr ""

#: templates/js/translated/stock.js:1764
msgid "Stock item has been rejected"
msgstr ""

#: templates/js/translated/stock.js:1766
msgid "Stock item is lost"
msgstr ""

#: templates/js/translated/stock.js:1768
msgid "Stock item is destroyed"
msgstr ""

#: templates/js/translated/stock.js:1772
#: templates/js/translated/table_filters.js:188
msgid "Depleted"
msgstr ""

#: templates/js/translated/stock.js:1822
msgid "Stocktake"
msgstr ""

#: templates/js/translated/stock.js:1895
msgid "Supplier part not specified"
msgstr ""

#: templates/js/translated/stock.js:1933
msgid "No stock items matching query"
msgstr ""

#: templates/js/translated/stock.js:1954 templates/js/translated/stock.js:2002
msgid "items"
msgstr ""

#: templates/js/translated/stock.js:2042
msgid "batches"
msgstr ""

#: templates/js/translated/stock.js:2069
msgid "locations"
msgstr ""

#: templates/js/translated/stock.js:2071
msgid "Undefined location"
msgstr ""

#: templates/js/translated/stock.js:2270
msgid "Set Stock Status"
msgstr ""

#: templates/js/translated/stock.js:2284
msgid "Select Status Code"
msgstr ""

#: templates/js/translated/stock.js:2285
msgid "Status code must be selected"
msgstr ""

#: templates/js/translated/stock.js:2464
msgid "Allocated Quantity"
msgstr ""

#: templates/js/translated/stock.js:2659
msgid "Invalid date"
msgstr ""

#: templates/js/translated/stock.js:2681
msgid "Details"
msgstr ""

#: templates/js/translated/stock.js:2706
msgid "Location no longer exists"
msgstr ""

#: templates/js/translated/stock.js:2725
msgid "Purchase order no longer exists"
msgstr ""

#: templates/js/translated/stock.js:2744
msgid "Customer no longer exists"
msgstr ""

#: templates/js/translated/stock.js:2762
msgid "Stock item no longer exists"
msgstr ""

#: templates/js/translated/stock.js:2785
msgid "Added"
msgstr ""

#: templates/js/translated/stock.js:2793
msgid "Removed"
msgstr ""

#: templates/js/translated/stock.js:2834
msgid "Edit tracking entry"
msgstr ""

#: templates/js/translated/stock.js:2835
msgid "Delete tracking entry"
msgstr ""

#: templates/js/translated/stock.js:2886
msgid "No installed items"
msgstr ""

#: templates/js/translated/stock.js:2937
msgid "Uninstall Stock Item"
msgstr ""

#: templates/js/translated/stock.js:2973
msgid "Install another stock item into this item"
msgstr ""

#: templates/js/translated/stock.js:2974
msgid "Stock items can only be installed if they meet the following criteria"
msgstr ""

#: templates/js/translated/stock.js:2976
msgid "The Stock Item links to a Part which is the BOM for this Stock Item"
msgstr ""

#: templates/js/translated/stock.js:2977
msgid "The Stock Item is currently available in stock"
msgstr ""

#: templates/js/translated/stock.js:2978
msgid "The Stock Item is serialized and does not belong to another item"
msgstr ""

#: templates/js/translated/stock.js:2991
msgid "Select part to install"
msgstr ""

#: templates/js/translated/table_filters.js:56
msgid "Trackable Part"
msgstr ""

#: templates/js/translated/table_filters.js:60
msgid "Assembled Part"
msgstr ""

#: templates/js/translated/table_filters.js:64
msgid "Validated"
msgstr ""

#: templates/js/translated/table_filters.js:72
msgid "Allow Variant Stock"
msgstr ""

#: templates/js/translated/table_filters.js:110
#: templates/js/translated/table_filters.js:183
msgid "Include sublocations"
msgstr ""

#: templates/js/translated/table_filters.js:111
msgid "Include locations"
msgstr ""

#: templates/js/translated/table_filters.js:121
#: templates/js/translated/table_filters.js:122
#: templates/js/translated/table_filters.js:402
msgid "Include subcategories"
msgstr ""

#: templates/js/translated/table_filters.js:126
#: templates/js/translated/table_filters.js:437
msgid "Subscribed"
msgstr ""

#: templates/js/translated/table_filters.js:136
#: templates/js/translated/table_filters.js:218
msgid "Is Serialized"
msgstr ""

#: templates/js/translated/table_filters.js:139
#: templates/js/translated/table_filters.js:225
msgid "Serial number GTE"
msgstr ""

#: templates/js/translated/table_filters.js:140
#: templates/js/translated/table_filters.js:226
msgid "Serial number greater than or equal to"
msgstr ""

#: templates/js/translated/table_filters.js:143
#: templates/js/translated/table_filters.js:229
msgid "Serial number LTE"
msgstr ""

#: templates/js/translated/table_filters.js:144
#: templates/js/translated/table_filters.js:230
msgid "Serial number less than or equal to"
msgstr ""

#: templates/js/translated/table_filters.js:147
#: templates/js/translated/table_filters.js:148
#: templates/js/translated/table_filters.js:221
#: templates/js/translated/table_filters.js:222
msgid "Serial number"
msgstr ""

#: templates/js/translated/table_filters.js:152
#: templates/js/translated/table_filters.js:239
msgid "Batch code"
msgstr ""

#: templates/js/translated/table_filters.js:163
#: templates/js/translated/table_filters.js:374
msgid "Active parts"
msgstr ""

#: templates/js/translated/table_filters.js:164
msgid "Show stock for active parts"
msgstr ""

#: templates/js/translated/table_filters.js:169
msgid "Part is an assembly"
msgstr ""

#: templates/js/translated/table_filters.js:173
msgid "Is allocated"
msgstr ""

#: templates/js/translated/table_filters.js:174
msgid "Item has been allocated"
msgstr ""

#: templates/js/translated/table_filters.js:179
msgid "Stock is available for use"
msgstr ""

#: templates/js/translated/table_filters.js:184
msgid "Include stock in sublocations"
msgstr ""

#: templates/js/translated/table_filters.js:189
msgid "Show stock items which are depleted"
msgstr ""

#: templates/js/translated/table_filters.js:194
msgid "Show items which are in stock"
msgstr ""

#: templates/js/translated/table_filters.js:198
msgid "In Production"
msgstr ""

#: templates/js/translated/table_filters.js:199
msgid "Show items which are in production"
msgstr ""

#: templates/js/translated/table_filters.js:203
msgid "Include Variants"
msgstr ""

#: templates/js/translated/table_filters.js:204
msgid "Include stock items for variant parts"
msgstr ""

#: templates/js/translated/table_filters.js:208
msgid "Installed"
msgstr ""

#: templates/js/translated/table_filters.js:209
msgid "Show stock items which are installed in another item"
msgstr ""

#: templates/js/translated/table_filters.js:214
msgid "Show items which have been assigned to a customer"
msgstr ""

#: templates/js/translated/table_filters.js:234
#: templates/js/translated/table_filters.js:235
msgid "Stock status"
msgstr ""

#: templates/js/translated/table_filters.js:243
msgid "Has purchase price"
msgstr ""

#: templates/js/translated/table_filters.js:244
msgid "Show stock items which have a purchase price set"
msgstr ""

#: templates/js/translated/table_filters.js:253
msgid "Show stock items which have expired"
msgstr ""

#: templates/js/translated/table_filters.js:259
msgid "Show stock which is close to expiring"
msgstr ""

#: templates/js/translated/table_filters.js:285
msgid "Build status"
msgstr ""

#: templates/js/translated/table_filters.js:298
#: templates/js/translated/table_filters.js:339
msgid "Assigned to me"
msgstr ""

#: templates/js/translated/table_filters.js:315
#: templates/js/translated/table_filters.js:326
#: templates/js/translated/table_filters.js:347
msgid "Order status"
msgstr ""

#: templates/js/translated/table_filters.js:331
#: templates/js/translated/table_filters.js:352
msgid "Outstanding"
msgstr ""

#: templates/js/translated/table_filters.js:403
msgid "Include parts in subcategories"
msgstr ""

#: templates/js/translated/table_filters.js:407
msgid "Has IPN"
msgstr ""

#: templates/js/translated/table_filters.js:408
msgid "Part has internal part number"
msgstr ""

#: templates/js/translated/table_filters.js:413
msgid "Show active parts"
msgstr ""

#: templates/js/translated/table_filters.js:421
msgid "Stock available"
msgstr ""

#: templates/js/translated/table_filters.js:449
msgid "Purchasable"
msgstr ""

#: templates/js/translated/tables.js:368
msgid "Loading data"
msgstr ""

#: templates/js/translated/tables.js:371
msgid "rows per page"
msgstr ""

#: templates/js/translated/tables.js:376
msgid "Showing all rows"
msgstr ""

#: templates/js/translated/tables.js:378
msgid "Showing"
msgstr ""

#: templates/js/translated/tables.js:378
msgid "to"
msgstr ""

#: templates/js/translated/tables.js:378
msgid "of"
msgstr ""

#: templates/js/translated/tables.js:378
msgid "rows"
msgstr ""

#: templates/js/translated/tables.js:382 templates/search_form.html:6
#: templates/search_form.html:7
msgid "Search"
msgstr ""

#: templates/js/translated/tables.js:385
msgid "No matching results"
msgstr ""

#: templates/js/translated/tables.js:388
msgid "Hide/Show pagination"
msgstr ""

#: templates/js/translated/tables.js:391
msgid "Refresh"
msgstr ""

#: templates/js/translated/tables.js:394
msgid "Toggle"
msgstr ""

#: templates/js/translated/tables.js:397
msgid "Columns"
msgstr ""

#: templates/js/translated/tables.js:400
msgid "All"
msgstr ""

#: templates/navbar.html:42
msgid "Buy"
msgstr ""

#: templates/navbar.html:54
msgid "Sell"
msgstr ""

#: templates/navbar.html:114
msgid "Logout"
msgstr ""

#: templates/navbar.html:116
msgid "Login"
msgstr ""

#: templates/navbar.html:136
msgid "About InvenTree"
msgstr ""

#: templates/navbar_demo.html:5
msgid "InvenTree demo mode"
msgstr ""

#: templates/qr_code.html:11
msgid "QR data not provided"
msgstr ""

#: templates/registration/logged_out.html:6
msgid "You were logged out successfully."
msgstr ""

#: templates/registration/logged_out.html:8
msgid "Log in again"
msgstr ""

#: templates/stats.html:9
msgid "Server"
msgstr ""

#: templates/stats.html:13
msgid "Instance Name"
msgstr ""

#: templates/stats.html:18
msgid "Database"
msgstr ""

#: templates/stats.html:26
msgid "Server is running in debug mode"
msgstr ""

#: templates/stats.html:33
msgid "Docker Mode"
msgstr ""

#: templates/stats.html:34
msgid "Server is deployed using docker"
msgstr ""

#: templates/stats.html:39
msgid "Plugin Support"
msgstr ""

#: templates/stats.html:43
msgid "Plugin support enabled"
msgstr ""

#: templates/stats.html:45
msgid "Plugin support disabled"
msgstr ""

#: templates/stats.html:52
msgid "Server status"
msgstr ""

#: templates/stats.html:55
msgid "Healthy"
msgstr ""

#: templates/stats.html:57
msgid "Issues detected"
msgstr ""

#: templates/stats.html:64
msgid "Background Worker"
msgstr ""

#: templates/stats.html:67
msgid "Background worker not running"
msgstr ""

#: templates/stats.html:75
msgid "Email Settings"
msgstr ""

#: templates/stats.html:78
msgid "Email settings not configured"
msgstr ""

#: templates/stock_table.html:14
msgid "Export Stock Information"
msgstr ""

#: templates/stock_table.html:20
msgid "Barcode Actions"
msgstr ""

#: templates/stock_table.html:36
msgid "Print test reports"
msgstr ""

#: templates/stock_table.html:43
msgid "Stock Options"
msgstr ""

#: templates/stock_table.html:48
msgid "Add to selected stock items"
msgstr ""

#: templates/stock_table.html:49
msgid "Remove from selected stock items"
msgstr ""

#: templates/stock_table.html:50
msgid "Stocktake selected stock items"
msgstr ""

#: templates/stock_table.html:51
msgid "Move selected stock items"
msgstr ""

#: templates/stock_table.html:51
msgid "Move stock"
msgstr ""

#: templates/stock_table.html:52
msgid "Merge selected stock items"
msgstr ""

#: templates/stock_table.html:52
msgid "Merge stock"
msgstr ""

#: templates/stock_table.html:53
msgid "Order selected items"
msgstr ""

#: templates/stock_table.html:55
msgid "Change status"
msgstr ""

#: templates/stock_table.html:55
msgid "Change stock status"
msgstr ""

#: templates/stock_table.html:58
msgid "Delete selected items"
msgstr ""

#: templates/yesnolabel.html:4
msgid "Yes"
msgstr ""

#: templates/yesnolabel.html:6
msgid "No"
msgstr ""

#: users/admin.py:64
msgid "Users"
msgstr ""

#: users/admin.py:65
msgid "Select which users are assigned to this group"
msgstr ""

#: users/admin.py:187
msgid "The following users are members of multiple groups:"
msgstr ""

#: users/admin.py:210
msgid "Personal info"
msgstr ""

#: users/admin.py:211
msgid "Permissions"
msgstr ""

#: users/admin.py:214
msgid "Important dates"
msgstr ""

#: users/models.py:200
msgid "Permission set"
msgstr ""

#: users/models.py:208
msgid "Group"
msgstr ""

#: users/models.py:211
msgid "View"
msgstr ""

#: users/models.py:211
msgid "Permission to view items"
msgstr ""

#: users/models.py:213
msgid "Permission to add items"
msgstr ""

#: users/models.py:215
msgid "Change"
msgstr ""

#: users/models.py:215
msgid "Permissions to edit items"
msgstr ""

#: users/models.py:217
msgid "Permission to delete items"
msgstr ""
<|MERGE_RESOLUTION|>--- conflicted
+++ resolved
@@ -3,13 +3,8 @@
 msgstr ""
 "Project-Id-Version: inventree\n"
 "Report-Msgid-Bugs-To: \n"
-<<<<<<< HEAD
-"POT-Creation-Date: 2022-02-20 22:01+0000\n"
-"PO-Revision-Date: 2022-02-20 22:02\n"
-=======
 "POT-Creation-Date: 2022-02-22 01:07+0000\n"
 "PO-Revision-Date: 2022-02-22 01:18\n"
->>>>>>> ebd811eb
 "Last-Translator: \n"
 "Language-Team: Swedish\n"
 "Language: sv_SE\n"
@@ -333,56 +328,6 @@
 msgstr "Hebreiska"
 
 #: InvenTree/settings.py:662
-<<<<<<< HEAD
-msgid "Italian"
-msgstr "Italienska"
-
-#: InvenTree/settings.py:663
-msgid "Japanese"
-msgstr "Japanska"
-
-#: InvenTree/settings.py:664
-msgid "Korean"
-msgstr "Koreanska"
-
-#: InvenTree/settings.py:665
-msgid "Dutch"
-msgstr "Nederländska"
-
-#: InvenTree/settings.py:666
-msgid "Norwegian"
-msgstr "Norska"
-
-#: InvenTree/settings.py:667
-msgid "Polish"
-msgstr "Polska"
-
-#: InvenTree/settings.py:668
-msgid "Portugese"
-msgstr ""
-
-#: InvenTree/settings.py:669
-msgid "Russian"
-msgstr "Ryska"
-
-#: InvenTree/settings.py:670
-msgid "Swedish"
-msgstr "Svenska"
-
-#: InvenTree/settings.py:671
-msgid "Thai"
-msgstr "Thailändska"
-
-#: InvenTree/settings.py:672
-msgid "Turkish"
-msgstr "Turkiska"
-
-#: InvenTree/settings.py:673
-msgid "Vietnamese"
-msgstr "Vietnamesiska"
-
-#: InvenTree/settings.py:674
-=======
 msgid "Hungarian"
 msgstr ""
 
@@ -435,7 +380,6 @@
 msgstr "Vietnamesiska"
 
 #: InvenTree/settings.py:675
->>>>>>> ebd811eb
 msgid "Chinese"
 msgstr "Kinesiska"
 
@@ -672,7 +616,6 @@
 
 #: barcodes/api.py:193
 msgid "Barcode already matches Stock Item"
-<<<<<<< HEAD
 msgstr ""
 
 #: barcodes/api.py:197
@@ -687,22 +630,6 @@
 msgid "Barcode hash already matches Stock Item"
 msgstr ""
 
-=======
-msgstr ""
-
-#: barcodes/api.py:197
-msgid "Barcode already matches Stock Location"
-msgstr ""
-
-#: barcodes/api.py:201
-msgid "Barcode already matches Part"
-msgstr ""
-
-#: barcodes/api.py:207 barcodes/api.py:219
-msgid "Barcode hash already matches Stock Item"
-msgstr ""
-
->>>>>>> ebd811eb
 #: barcodes/api.py:225
 msgid "Barcode associated with Stock Item"
 msgstr ""
@@ -1159,7 +1086,6 @@
 
 #: build/serializers.py:455 templates/js/translated/build.js:154
 msgid "Required build quantity has not been completed"
-<<<<<<< HEAD
 msgstr ""
 
 #: build/serializers.py:464
@@ -1170,18 +1096,6 @@
 msgid "No build outputs have been created for this build order"
 msgstr ""
 
-=======
-msgstr ""
-
-#: build/serializers.py:464
-msgid "Build order has incomplete outputs"
-msgstr ""
-
-#: build/serializers.py:467 build/templates/build/build_base.html:95
-msgid "No build outputs have been created for this build order"
-msgstr ""
-
->>>>>>> ebd811eb
 #: build/serializers.py:495 build/serializers.py:544 part/models.py:2829
 #: part/models.py:2988
 msgid "BOM Item"
@@ -3333,7 +3247,6 @@
 
 #: order/models.py:640
 msgid "Order cannot be completed as no parts have been assigned"
-<<<<<<< HEAD
 msgstr ""
 
 #: order/models.py:644
@@ -3344,18 +3257,6 @@
 msgid "Order cannot be completed as there are incomplete shipments"
 msgstr ""
 
-=======
-msgstr ""
-
-#: order/models.py:644
-msgid "Only a pending order can be marked as complete"
-msgstr ""
-
-#: order/models.py:647
-msgid "Order cannot be completed as there are incomplete shipments"
-msgstr ""
-
->>>>>>> ebd811eb
 #: order/models.py:650
 msgid "Order cannot be completed as there are incomplete line items"
 msgstr ""
@@ -3430,7 +3331,6 @@
 
 #: order/models.py:962
 msgid "Shipped quantity"
-<<<<<<< HEAD
 msgstr ""
 
 #: order/models.py:1049
@@ -3477,54 +3377,6 @@
 msgid "Cannot allocate stock item to a line with a different part"
 msgstr ""
 
-=======
-msgstr ""
-
-#: order/models.py:1049
-msgid "Date of shipment"
-msgstr ""
-
-#: order/models.py:1056
-msgid "Checked By"
-msgstr ""
-
-#: order/models.py:1057
-msgid "User who checked this shipment"
-msgstr ""
-
-#: order/models.py:1065
-msgid "Shipment number"
-msgstr ""
-
-#: order/models.py:1072
-msgid "Shipment notes"
-msgstr ""
-
-#: order/models.py:1079
-msgid "Tracking Number"
-msgstr ""
-
-#: order/models.py:1080
-msgid "Shipment tracking information"
-msgstr ""
-
-#: order/models.py:1090
-msgid "Shipment has already been sent"
-msgstr ""
-
-#: order/models.py:1093
-msgid "Shipment has no allocated stock items"
-msgstr ""
-
-#: order/models.py:1171 order/models.py:1173
-msgid "Stock item has not been assigned"
-msgstr ""
-
-#: order/models.py:1177
-msgid "Cannot allocate stock item to a line with a different part"
-msgstr ""
-
->>>>>>> ebd811eb
 #: order/models.py:1179
 msgid "Cannot allocate stock to a line without a part"
 msgstr ""
