#: templates/js/translated/order.js:1973
msgid ""
msgstr ""
"Project-Id-Version: inventree\n"
"Report-Msgid-Bugs-To: \n"
<<<<<<< HEAD
"POT-Creation-Date: 2022-02-20 22:01+0000\n"
"PO-Revision-Date: 2022-02-20 22:02\n"
=======
"POT-Creation-Date: 2022-02-22 01:07+0000\n"
"PO-Revision-Date: 2022-02-22 01:18\n"
>>>>>>> ebd811eb
"Last-Translator: \n"
"Language-Team: Chinese Simplified\n"
"Language: zh_CN\n"
"MIME-Version: 1.0\n"
"Content-Type: text/plain; charset=UTF-8\n"
"Content-Transfer-Encoding: 8bit\n"
"Plural-Forms: nplurals=1; plural=0;\n"
"X-Crowdin-Project: inventree\n"
"X-Crowdin-Project-ID: 452300\n"
"X-Crowdin-Language: zh-CN\n"
"X-Crowdin-File: /[inventree.InvenTree] l10/InvenTree/locale/en/LC_MESSAGES/django.po\n"
"X-Crowdin-File-ID: 138\n"

#: InvenTree/api.py:55
msgid "API endpoint not found"
msgstr "未找到 API 端点"

#: InvenTree/api.py:101
msgid "No action specified"
msgstr "未指定操作"

#: InvenTree/api.py:116
msgid "No matching action found"
msgstr "未找到指定操作"

#: InvenTree/fields.py:100
msgid "Enter date"
msgstr "输入日期"

#: InvenTree/forms.py:126 order/forms.py:24 order/forms.py:35 order/forms.py:46
#: order/forms.py:57 templates/account/email_confirm.html:20
#: templates/js/translated/forms.js:596
msgid "Confirm"
msgstr "确认"

#: InvenTree/forms.py:142
msgid "Confirm delete"
msgstr "确认删除"

#: InvenTree/forms.py:143
msgid "Confirm item deletion"
msgstr "确认删除"

#: InvenTree/forms.py:174
msgid "Enter password"
msgstr "输入密码"

#: InvenTree/forms.py:175
msgid "Enter new password"
msgstr "输入新密码"

#: InvenTree/forms.py:182
msgid "Confirm password"
msgstr "确认密码"

#: InvenTree/forms.py:183
msgid "Confirm new password"
msgstr "确认新密码"

#: InvenTree/forms.py:215
msgid "Select Category"
msgstr "选择分类"

#: InvenTree/forms.py:236
msgid "Email (again)"
msgstr "Email (再次)"

#: InvenTree/forms.py:240
msgid "Email address confirmation"
msgstr "Email 地址确认"

#: InvenTree/forms.py:260
msgid "You must type the same email each time."
msgstr "您必须输入相同的 Email 。"

#: InvenTree/helpers.py:439
#, python-brace-format
msgid "Duplicate serial: {n}"
msgstr "重复的序列号: {n}"

#: InvenTree/helpers.py:446 order/models.py:282 order/models.py:425
#: stock/views.py:1082
msgid "Invalid quantity provided"
msgstr "提供的数量无效"

#: InvenTree/helpers.py:449
msgid "Empty serial number string"
msgstr "空序列号字符串"

#: InvenTree/helpers.py:471 InvenTree/helpers.py:474 InvenTree/helpers.py:477
#: InvenTree/helpers.py:501
#, python-brace-format
msgid "Invalid group: {g}"
msgstr "无效的群组: {g}"

#: InvenTree/helpers.py:510
#, python-brace-format
msgid "Invalid group {group}"
msgstr ""

#: InvenTree/helpers.py:516
#, python-brace-format
msgid "Invalid/no group {group}"
msgstr ""

#: InvenTree/helpers.py:522
msgid "No serial numbers found"
msgstr "未找到序列号"

#: InvenTree/helpers.py:526
#, python-brace-format
msgid "Number of unique serial number ({s}) must match quantity ({q})"
msgstr "唯一序列号 ({s}) 必须匹配数量 ({q})"

#: InvenTree/models.py:176
msgid "Missing file"
msgstr "缺少文件"

#: InvenTree/models.py:177
msgid "Missing external link"
msgstr ""

#: InvenTree/models.py:188 stock/models.py:1995
#: templates/js/translated/attachment.js:119
msgid "Attachment"
msgstr "附件"

#: InvenTree/models.py:189
msgid "Select file to attach"
msgstr "选择附件"

#: InvenTree/models.py:195 company/models.py:131 company/models.py:348
#: company/models.py:564 order/models.py:127 part/models.py:860
#: report/templates/report/inventree_build_order_base.html:165
#: templates/js/translated/company.js:540
#: templates/js/translated/company.js:829 templates/js/translated/part.js:1324
msgid "Link"
msgstr "链接"

#: InvenTree/models.py:196 build/models.py:332 part/models.py:861
#: stock/models.py:529
msgid "Link to external URL"
msgstr "链接到外部 URL"

#: InvenTree/models.py:199 templates/js/translated/attachment.js:163
msgid "Comment"
msgstr "注释"

#: InvenTree/models.py:199
msgid "File comment"
msgstr "文件注释"

#: InvenTree/models.py:205 InvenTree/models.py:206 common/models.py:1235
#: common/models.py:1236 common/models.py:1464 common/models.py:1465
#: part/models.py:2301 part/models.py:2321
#: report/templates/report/inventree_test_report_base.html:96
#: templates/js/translated/stock.js:2816
msgid "User"
msgstr "用户"

#: InvenTree/models.py:209
msgid "upload date"
msgstr "上传日期"

#: InvenTree/models.py:232
msgid "Filename must not be empty"
msgstr "文件名不能为空！"

#: InvenTree/models.py:255
msgid "Invalid attachment directory"
msgstr "非法的附件目录"

#: InvenTree/models.py:265
#, python-brace-format
msgid "Filename contains illegal character '{c}'"
msgstr "文件名包含非法字符 '{c}'"

#: InvenTree/models.py:268
msgid "Filename missing extension"
msgstr "缺少文件名扩展"

#: InvenTree/models.py:275
msgid "Attachment with this filename already exists"
msgstr "使用此文件名的附件已存在"

#: InvenTree/models.py:282
msgid "Error renaming file"
msgstr "重命名文件出错"

#: InvenTree/models.py:317
msgid "Invalid choice"
msgstr "选择无效"

#: InvenTree/models.py:333 InvenTree/models.py:334 common/models.py:1450
#: company/models.py:415 label/models.py:112 part/models.py:804
#: part/models.py:2485 plugin/models.py:40 report/models.py:181
#: templates/InvenTree/settings/mixins/urls.html:13
#: templates/InvenTree/settings/plugin.html:48
#: templates/InvenTree/settings/plugin.html:125
#: templates/InvenTree/settings/plugin_settings.html:23
#: templates/InvenTree/settings/settings.html:319
#: templates/js/translated/company.js:641 templates/js/translated/part.js:567
#: templates/js/translated/part.js:706 templates/js/translated/part.js:1631
#: templates/js/translated/stock.js:2609
msgid "Name"
msgstr "名称"

#: InvenTree/models.py:340 build/models.py:209
#: build/templates/build/detail.html:25 company/models.py:354
#: company/models.py:570 company/templates/company/company_base.html:68
#: company/templates/company/manufacturer_part.html:76
#: company/templates/company/supplier_part.html:73 label/models.py:119
#: order/models.py:125 part/models.py:827 part/templates/part/category.html:74
#: part/templates/part/part_base.html:163
#: part/templates/part/set_category.html:14 report/models.py:194
#: report/models.py:553 report/models.py:592
#: report/templates/report/inventree_build_order_base.html:118
#: stock/templates/stock/location.html:93
#: templates/InvenTree/settings/plugin_settings.html:33
#: templates/js/translated/bom.js:552 templates/js/translated/bom.js:765
#: templates/js/translated/build.js:1920 templates/js/translated/company.js:345
#: templates/js/translated/company.js:551
#: templates/js/translated/company.js:840 templates/js/translated/order.js:836
#: templates/js/translated/order.js:1019 templates/js/translated/order.js:1258
#: templates/js/translated/part.js:626 templates/js/translated/part.js:999
#: templates/js/translated/part.js:1084 templates/js/translated/part.js:1254
#: templates/js/translated/part.js:1650 templates/js/translated/part.js:1719
#: templates/js/translated/stock.js:1701 templates/js/translated/stock.js:2438
#: templates/js/translated/stock.js:2621 templates/js/translated/stock.js:2666
msgid "Description"
msgstr "描述信息"

#: InvenTree/models.py:341
msgid "Description (optional)"
msgstr "描述 (可选)"

#: InvenTree/models.py:349
msgid "parent"
msgstr "上级项"

#: InvenTree/serializers.py:65 part/models.py:2803
msgid "Must be a valid number"
msgstr "必须是有效数字"

#: InvenTree/serializers.py:299
msgid "Filename"
msgstr "文件名"

#: InvenTree/serializers.py:334
msgid "Invalid value"
msgstr ""

#: InvenTree/serializers.py:355
msgid "Data File"
msgstr ""

#: InvenTree/serializers.py:356
msgid "Select data file for upload"
msgstr ""

#: InvenTree/serializers.py:380
msgid "Unsupported file type"
msgstr ""

#: InvenTree/serializers.py:386
msgid "File is too large"
msgstr ""

#: InvenTree/serializers.py:407
msgid "No columns found in file"
msgstr ""

#: InvenTree/serializers.py:410
msgid "No data rows found in file"
msgstr ""

#: InvenTree/serializers.py:533
msgid "No data rows provided"
msgstr ""

#: InvenTree/serializers.py:536
msgid "No data columns supplied"
msgstr ""

#: InvenTree/serializers.py:623
#, python-brace-format
msgid "Missing required column: '{name}'"
msgstr ""

#: InvenTree/serializers.py:632
#, python-brace-format
msgid "Duplicate column: '{col}'"
msgstr ""

#: InvenTree/settings.py:655
msgid "German"
msgstr "德语"

#: InvenTree/settings.py:656
msgid "Greek"
msgstr "希腊语"

#: InvenTree/settings.py:657
msgid "English"
msgstr "英语"

#: InvenTree/settings.py:658
msgid "Spanish"
msgstr "西班牙语"

#: InvenTree/settings.py:659
msgid "Spanish (Mexican)"
msgstr ""

#: InvenTree/settings.py:660
msgid "French"
msgstr "法语"

#: InvenTree/settings.py:661
msgid "Hebrew"
msgstr "希伯来语"

#: InvenTree/settings.py:662
<<<<<<< HEAD
msgid "Italian"
msgstr "意大利语"

#: InvenTree/settings.py:663
msgid "Japanese"
msgstr "日语"

#: InvenTree/settings.py:664
msgid "Korean"
msgstr "韩语"

#: InvenTree/settings.py:665
msgid "Dutch"
msgstr "荷兰语"

#: InvenTree/settings.py:666
msgid "Norwegian"
msgstr "挪威语"

#: InvenTree/settings.py:667
msgid "Polish"
msgstr "波兰语"

#: InvenTree/settings.py:668
msgid "Portugese"
msgstr ""

#: InvenTree/settings.py:669
msgid "Russian"
msgstr "俄语"

#: InvenTree/settings.py:670
msgid "Swedish"
msgstr "瑞典语"

#: InvenTree/settings.py:671
msgid "Thai"
msgstr "泰语"

#: InvenTree/settings.py:672
msgid "Turkish"
msgstr "土耳其语"

#: InvenTree/settings.py:673
msgid "Vietnamese"
msgstr "越南语"

#: InvenTree/settings.py:674
=======
msgid "Hungarian"
msgstr ""

#: InvenTree/settings.py:663
msgid "Italian"
msgstr "意大利语"

#: InvenTree/settings.py:664
msgid "Japanese"
msgstr "日语"

#: InvenTree/settings.py:665
msgid "Korean"
msgstr "韩语"

#: InvenTree/settings.py:666
msgid "Dutch"
msgstr "荷兰语"

#: InvenTree/settings.py:667
msgid "Norwegian"
msgstr "挪威语"

#: InvenTree/settings.py:668
msgid "Polish"
msgstr "波兰语"

#: InvenTree/settings.py:669
msgid "Portugese"
msgstr ""

#: InvenTree/settings.py:670
msgid "Russian"
msgstr "俄语"

#: InvenTree/settings.py:671
msgid "Swedish"
msgstr "瑞典语"

#: InvenTree/settings.py:672
msgid "Thai"
msgstr "泰语"

#: InvenTree/settings.py:673
msgid "Turkish"
msgstr "土耳其语"

#: InvenTree/settings.py:674
msgid "Vietnamese"
msgstr "越南语"

#: InvenTree/settings.py:675
>>>>>>> ebd811eb
msgid "Chinese"
msgstr "中文（简体）"

#: InvenTree/status.py:94
msgid "Background worker check failed"
msgstr "后台工作人员检查失败"

#: InvenTree/status.py:98
msgid "Email backend not configured"
msgstr "未配置电子邮件后端"

#: InvenTree/status.py:101
msgid "InvenTree system health checks failed"
msgstr "InventTree系统健康检查失败"

#: InvenTree/status_codes.py:101 InvenTree/status_codes.py:142
#: InvenTree/status_codes.py:316 templates/js/translated/table_filters.js:308
msgid "Pending"
msgstr "待定"

#: InvenTree/status_codes.py:102
msgid "Placed"
msgstr "已添加"

#: InvenTree/status_codes.py:103 InvenTree/status_codes.py:319
#: order/templates/order/order_base.html:128
#: order/templates/order/sales_order_base.html:132
msgid "Complete"
msgstr "完成"

#: InvenTree/status_codes.py:104 InvenTree/status_codes.py:144
#: InvenTree/status_codes.py:318
msgid "Cancelled"
msgstr "已取消"

#: InvenTree/status_codes.py:105 InvenTree/status_codes.py:145
#: InvenTree/status_codes.py:187
msgid "Lost"
msgstr "丢失"

#: InvenTree/status_codes.py:106 InvenTree/status_codes.py:146
#: InvenTree/status_codes.py:189
msgid "Returned"
msgstr "已退回"

#: InvenTree/status_codes.py:143 order/models.py:961
#: templates/js/translated/order.js:1980 templates/js/translated/order.js:2255
msgid "Shipped"
msgstr "已发货"

#: InvenTree/status_codes.py:183
msgid "OK"
msgstr "OK"

#: InvenTree/status_codes.py:184
msgid "Attention needed"
msgstr "需要关注"

#: InvenTree/status_codes.py:185
msgid "Damaged"
msgstr "破损"

#: InvenTree/status_codes.py:186
msgid "Destroyed"
msgstr "已销毁"

#: InvenTree/status_codes.py:188
msgid "Rejected"
msgstr "Rejected"

#: InvenTree/status_codes.py:272
msgid "Legacy stock tracking entry"
msgstr "旧库存跟踪条目"

#: InvenTree/status_codes.py:274
msgid "Stock item created"
msgstr "库存项已创建"

#: InvenTree/status_codes.py:276
msgid "Edited stock item"
msgstr "已编辑库存项"

#: InvenTree/status_codes.py:277
msgid "Assigned serial number"
msgstr "已分配序列号"

#: InvenTree/status_codes.py:279
msgid "Stock counted"
msgstr "库存计数"

#: InvenTree/status_codes.py:280
msgid "Stock manually added"
msgstr "已手动添加库存"

#: InvenTree/status_codes.py:281
msgid "Stock manually removed"
msgstr "库存手动删除"

#: InvenTree/status_codes.py:283
msgid "Location changed"
msgstr "仓储地点已更改"

#: InvenTree/status_codes.py:285
msgid "Installed into assembly"
msgstr "安装到组装中"

#: InvenTree/status_codes.py:286
msgid "Removed from assembly"
msgstr "已从组装中删除"

#: InvenTree/status_codes.py:288
msgid "Installed component item"
msgstr "已安装组件项"

#: InvenTree/status_codes.py:289
msgid "Removed component item"
msgstr "已删除组件项"

#: InvenTree/status_codes.py:291
msgid "Split from parent item"
msgstr "从父项拆分"

#: InvenTree/status_codes.py:292
msgid "Split child item"
msgstr "拆分子项"

#: InvenTree/status_codes.py:294 templates/js/translated/stock.js:2196
msgid "Merged stock items"
msgstr ""

#: InvenTree/status_codes.py:296 templates/js/translated/table_filters.js:213
msgid "Sent to customer"
msgstr "发送给客户"

#: InvenTree/status_codes.py:297
msgid "Returned from customer"
msgstr "从客户退货"

#: InvenTree/status_codes.py:299
msgid "Build order output created"
msgstr "已创建生产订单输出"

#: InvenTree/status_codes.py:300
msgid "Build order output completed"
msgstr "生产订单输出已完成"

#: InvenTree/status_codes.py:302
msgid "Received against purchase order"
msgstr "收到定购单"

#: InvenTree/status_codes.py:317
msgid "Production"
msgstr "生产中"

#: InvenTree/validators.py:25
msgid "Not a valid currency code"
msgstr "不是有效的货币代码"

#: InvenTree/validators.py:53
msgid "Invalid character in part name"
msgstr "商品名称中存在无效字符"

#: InvenTree/validators.py:66
#, python-brace-format
msgid "IPN must match regex pattern {pat}"
msgstr "IPN 必须匹配正则表达式 {pat}"

#: InvenTree/validators.py:80 InvenTree/validators.py:94
#: InvenTree/validators.py:108
#, python-brace-format
msgid "Reference must match pattern {pattern}"
msgstr "引用必须匹配模板 {pattern}"

#: InvenTree/validators.py:116
#, python-brace-format
msgid "Illegal character in name ({x})"
msgstr "名称中存在非法字符 ({x})"

#: InvenTree/validators.py:137 InvenTree/validators.py:153
msgid "Overage value must not be negative"
msgstr "备损值不能为负数"

#: InvenTree/validators.py:155
msgid "Overage must not exceed 100%"
msgstr "备损不能超过 100%"

#: InvenTree/validators.py:162
msgid "Invalid value for overage"
msgstr ""

#: InvenTree/views.py:538
msgid "Delete Item"
msgstr "删除项"

#: InvenTree/views.py:587
msgid "Check box to confirm item deletion"
msgstr "选中方框以确认项目删除"

#: InvenTree/views.py:602 templates/InvenTree/settings/user.html:21
msgid "Edit User Information"
msgstr "编辑用户信息"

#: InvenTree/views.py:613 templates/InvenTree/settings/user.html:19
msgid "Set Password"
msgstr "设置密码"

#: InvenTree/views.py:632
msgid "Password fields must match"
msgstr "密码字段必须相匹配。"

#: InvenTree/views.py:883 templates/navbar.html:126
msgid "System Information"
msgstr "系统信息"

#: barcodes/api.py:54 barcodes/api.py:152
msgid "Must provide barcode_data parameter"
msgstr "必须提供条码数据参数"

#: barcodes/api.py:128
msgid "No match found for barcode data"
msgstr "未找到匹配条形码数据"

#: barcodes/api.py:130
msgid "Match found for barcode data"
msgstr "找到匹配条形码数据"

#: barcodes/api.py:155
msgid "Must provide stockitem parameter"
msgstr "必须提供库存项参数"

#: barcodes/api.py:162
msgid "No matching stock item found"
msgstr "未找到匹配的库存项"

#: barcodes/api.py:193
msgid "Barcode already matches Stock Item"
msgstr ""

#: barcodes/api.py:197
msgid "Barcode already matches Stock Location"
msgstr ""

#: barcodes/api.py:201
msgid "Barcode already matches Part"
msgstr ""

#: barcodes/api.py:207 barcodes/api.py:219
msgid "Barcode hash already matches Stock Item"
msgstr ""

#: barcodes/api.py:225
msgid "Barcode associated with Stock Item"
msgstr ""

#: build/forms.py:20
msgid "Confirm cancel"
msgstr "确认取消"

#: build/forms.py:20 build/views.py:62
msgid "Confirm build cancellation"
msgstr "确认生产取消"

#: build/models.py:135
msgid "Invalid choice for parent build"
msgstr "上级生产选项无效"

#: build/models.py:139 build/templates/build/build_base.html:9
#: build/templates/build/build_base.html:27
#: report/templates/report/inventree_build_order_base.html:106
#: templates/js/translated/build.js:676 templates/js/translated/stock.js:2414
msgid "Build Order"
msgstr "生产订单"

#: build/models.py:140 build/templates/build/build_base.html:13
#: build/templates/build/index.html:8 build/templates/build/index.html:12
#: order/templates/order/sales_order_detail.html:92
#: order/templates/order/so_sidebar.html:13
#: part/templates/part/part_sidebar.html:21 templates/InvenTree/index.html:221
#: templates/InvenTree/search.html:139
#: templates/InvenTree/settings/sidebar.html:43 users/models.py:44
msgid "Build Orders"
msgstr "生产订单"

#: build/models.py:200
msgid "Build Order Reference"
msgstr "相关生产订单"

#: build/models.py:201 order/models.py:213 order/models.py:541
#: order/models.py:812 part/models.py:2714
#: part/templates/part/upload_bom.html:54
#: report/templates/report/inventree_po_report.html:92
#: report/templates/report/inventree_so_report.html:92
#: templates/js/translated/bom.js:772 templates/js/translated/build.js:1401
#: templates/js/translated/order.js:1050 templates/js/translated/order.js:2144
msgid "Reference"
msgstr "引用"

#: build/models.py:212
msgid "Brief description of the build"
msgstr "生产的简短描述."

#: build/models.py:221 build/templates/build/build_base.html:169
#: build/templates/build/detail.html:88
msgid "Parent Build"
msgstr "上级生产"

#: build/models.py:222
msgid "BuildOrder to which this build is allocated"
msgstr "此次生产匹配的订单"

#: build/models.py:227 build/templates/build/build_base.html:77
#: build/templates/build/detail.html:30 company/models.py:705
#: order/models.py:876 order/models.py:950
#: order/templates/order/order_wizard/select_parts.html:32 part/models.py:359
#: part/models.py:2247 part/models.py:2263 part/models.py:2282
#: part/models.py:2299 part/models.py:2401 part/models.py:2523
#: part/models.py:2613 part/models.py:2689 part/models.py:2996
#: part/serializers.py:666 part/templates/part/part_app_base.html:8
#: part/templates/part/part_pricing.html:12
#: part/templates/part/set_category.html:13
#: part/templates/part/upload_bom.html:52
#: report/templates/report/inventree_build_order_base.html:110
#: report/templates/report/inventree_po_report.html:90
#: report/templates/report/inventree_so_report.html:90
#: templates/InvenTree/search.html:80
#: templates/email/build_order_required_stock.html:17
#: templates/email/low_stock_notification.html:16
#: templates/js/translated/barcode.js:383 templates/js/translated/bom.js:551
#: templates/js/translated/bom.js:730 templates/js/translated/build.js:902
#: templates/js/translated/build.js:1270 templates/js/translated/build.js:1655
#: templates/js/translated/build.js:1925 templates/js/translated/company.js:492
#: templates/js/translated/company.js:749 templates/js/translated/order.js:84
#: templates/js/translated/order.js:586 templates/js/translated/order.js:1004
#: templates/js/translated/order.js:1576 templates/js/translated/order.js:1933
#: templates/js/translated/order.js:2128 templates/js/translated/part.js:984
#: templates/js/translated/part.js:1065 templates/js/translated/part.js:1232
#: templates/js/translated/stock.js:563 templates/js/translated/stock.js:728
#: templates/js/translated/stock.js:935 templates/js/translated/stock.js:1658
#: templates/js/translated/stock.js:2891 templates/js/translated/stock.js:2990
msgid "Part"
msgstr "商品"

#: build/models.py:235
msgid "Select part to build"
msgstr "选择要生产的商品"

#: build/models.py:240
msgid "Sales Order Reference"
msgstr "相关销售订单"

#: build/models.py:244
msgid "SalesOrder to which this build is allocated"
msgstr "此次生产匹配的销售订单"

#: build/models.py:249 templates/js/translated/build.js:1643
#: templates/js/translated/order.js:1564
msgid "Source Location"
msgstr "来源地点"

#: build/models.py:253
msgid "Select location to take stock from for this build (leave blank to take from any stock location)"
msgstr ""

#: build/models.py:258
msgid "Destination Location"
msgstr "目标地点"

#: build/models.py:262
msgid "Select location where the completed items will be stored"
msgstr "选择已完成项目仓储地点"

#: build/models.py:266
msgid "Build Quantity"
msgstr "生产数量"

#: build/models.py:269
msgid "Number of stock items to build"
msgstr "要生产的项目数量"

#: build/models.py:273
msgid "Completed items"
msgstr "已完成项目"

#: build/models.py:275
msgid "Number of stock items which have been completed"
msgstr "已完成的库存项目数量"

#: build/models.py:279 part/templates/part/part_base.html:234
msgid "Build Status"
msgstr "生产状态"

#: build/models.py:283
msgid "Build status code"
msgstr "生产状态代码"

#: build/models.py:287 build/serializers.py:218 stock/models.py:533
msgid "Batch Code"
msgstr "批量代码"

#: build/models.py:291 build/serializers.py:219
msgid "Batch code for this build output"
msgstr "此生产产出的批量代码"

#: build/models.py:294 order/models.py:129 part/models.py:999
#: part/templates/part/part_base.html:313 templates/js/translated/order.js:1271
msgid "Creation Date"
msgstr "创建日期"

#: build/models.py:298 order/models.py:563
msgid "Target completion date"
msgstr "预计完成日期"

#: build/models.py:299
msgid "Target date for build completion. Build will be overdue after this date."
msgstr "生产完成的目标日期。生产将在此日期之后逾期。"

#: build/models.py:302 order/models.py:255
#: templates/js/translated/build.js:1996
msgid "Completion Date"
msgstr "完成日期："

#: build/models.py:308
msgid "completed by"
msgstr "完成人"

#: build/models.py:316 templates/js/translated/build.js:1967
msgid "Issued by"
msgstr "发布者"

#: build/models.py:317
msgid "User who issued this build order"
msgstr "发布此生产订单的用户"

#: build/models.py:325 build/templates/build/build_base.html:190
#: build/templates/build/detail.html:116 order/models.py:143
#: order/templates/order/order_base.html:170
#: order/templates/order/sales_order_base.html:182 part/models.py:1003
#: report/templates/report/inventree_build_order_base.html:159
#: templates/js/translated/build.js:1979 templates/js/translated/order.js:864
msgid "Responsible"
msgstr "责任人"

#: build/models.py:326
msgid "User responsible for this build order"
msgstr "负责此生产订单的用户"

#: build/models.py:331 build/templates/build/detail.html:102
#: company/templates/company/manufacturer_part.html:102
#: company/templates/company/supplier_part.html:126
#: part/templates/part/part_base.html:354 stock/models.py:527
#: stock/templates/stock/item_base.html:375
msgid "External Link"
msgstr "外部链接"

#: build/models.py:336 build/serializers.py:380
#: build/templates/build/sidebar.html:21 company/models.py:142
#: company/models.py:577 company/templates/company/sidebar.html:25
#: order/models.py:147 order/models.py:814 order/models.py:1071
#: order/templates/order/po_sidebar.html:11
#: order/templates/order/so_sidebar.html:17 part/models.py:988
#: part/templates/part/detail.html:140 part/templates/part/part_sidebar.html:57
#: report/templates/report/inventree_build_order_base.html:173
#: stock/forms.py:137 stock/forms.py:171 stock/models.py:599
#: stock/models.py:1895 stock/models.py:2001 stock/serializers.py:332
#: stock/serializers.py:697 stock/serializers.py:795 stock/serializers.py:927
#: stock/templates/stock/stock_sidebar.html:25
#: templates/js/translated/barcode.js:58 templates/js/translated/bom.js:936
#: templates/js/translated/company.js:845 templates/js/translated/order.js:1149
#: templates/js/translated/order.js:1445 templates/js/translated/order.js:2280
#: templates/js/translated/stock.js:1345 templates/js/translated/stock.js:1927
msgid "Notes"
msgstr "备注"

#: build/models.py:337
msgid "Extra build notes"
msgstr "额外的生产备注"

#: build/models.py:756
msgid "No build output specified"
msgstr "未指定生产产出"

#: build/models.py:759
msgid "Build output is already completed"
msgstr "生产产出已完成"

#: build/models.py:762
msgid "Build output does not match Build Order"
msgstr "生产产出与订单不匹配"

#: build/models.py:1154
msgid "Build item must specify a build output, as master part is marked as trackable"
msgstr ""

#: build/models.py:1163
#, python-brace-format
msgid "Allocated quantity ({q}) must not execed available stock quantity ({a})"
msgstr ""

#: build/models.py:1173
msgid "Stock item is over-allocated"
msgstr "库存物品分配过度！"

#: build/models.py:1179 order/models.py:1189
msgid "Allocation quantity must be greater than zero"
msgstr "分配数量必须大于0"

#: build/models.py:1185
msgid "Quantity must be 1 for serialized stock"
msgstr ""

#: build/models.py:1242
msgid "Selected stock item not found in BOM"
msgstr ""

#: build/models.py:1302 stock/templates/stock/item_base.html:347
#: templates/InvenTree/search.html:137 templates/js/translated/build.js:1898
#: templates/navbar.html:35
msgid "Build"
msgstr "生产"

#: build/models.py:1303
msgid "Build to allocate parts"
msgstr ""

#: build/models.py:1319 build/serializers.py:570 order/serializers.py:696
#: order/serializers.py:714 stock/serializers.py:404 stock/serializers.py:635
#: stock/serializers.py:753 stock/templates/stock/item_base.html:9
#: stock/templates/stock/item_base.html:23
#: stock/templates/stock/item_base.html:369
#: templates/js/translated/build.js:687 templates/js/translated/build.js:692
#: templates/js/translated/build.js:1657 templates/js/translated/build.js:2041
#: templates/js/translated/order.js:85 templates/js/translated/order.js:1577
#: templates/js/translated/order.js:1832 templates/js/translated/order.js:1837
#: templates/js/translated/order.js:1940 templates/js/translated/order.js:2030
#: templates/js/translated/stock.js:564 templates/js/translated/stock.js:729
#: templates/js/translated/stock.js:2752
msgid "Stock Item"
msgstr "库存项"

#: build/models.py:1320
msgid "Source stock item"
msgstr "源库存项"

#: build/models.py:1332 build/serializers.py:188
#: build/templates/build/build_base.html:82
#: build/templates/build/detail.html:35 common/models.py:1275
#: company/forms.py:42 company/templates/company/supplier_part.html:251
#: order/models.py:805 order/models.py:1229 order/serializers.py:816
#: order/templates/order/order_wizard/match_parts.html:30
#: order/templates/order/order_wizard/select_parts.html:34 part/forms.py:144
#: part/forms.py:160 part/forms.py:176 part/models.py:2705
#: part/templates/part/detail.html:995 part/templates/part/detail.html:1081
#: part/templates/part/part_pricing.html:16
#: part/templates/part/upload_bom.html:53
#: report/templates/report/inventree_build_order_base.html:114
#: report/templates/report/inventree_po_report.html:91
#: report/templates/report/inventree_so_report.html:91
#: report/templates/report/inventree_test_report_base.html:81
#: report/templates/report/inventree_test_report_base.html:139
#: stock/forms.py:139 stock/serializers.py:293
#: stock/templates/stock/item_base.html:183
#: stock/templates/stock/item_base.html:264
#: stock/templates/stock/item_base.html:272
#: templates/js/translated/barcode.js:385 templates/js/translated/bom.js:780
#: templates/js/translated/build.js:375 templates/js/translated/build.js:523
#: templates/js/translated/build.js:714 templates/js/translated/build.js:911
#: templates/js/translated/build.js:921 templates/js/translated/build.js:1297
#: templates/js/translated/build.js:1658
#: templates/js/translated/model_renderers.js:99
#: templates/js/translated/order.js:101 templates/js/translated/order.js:1056
#: templates/js/translated/order.js:1578 templates/js/translated/order.js:1859
#: templates/js/translated/order.js:1947 templates/js/translated/order.js:2036
#: templates/js/translated/order.js:2150 templates/js/translated/part.js:906
#: templates/js/translated/part.js:1862 templates/js/translated/part.js:1985
#: templates/js/translated/part.js:2063 templates/js/translated/stock.js:392
#: templates/js/translated/stock.js:589 templates/js/translated/stock.js:759
#: templates/js/translated/stock.js:2801 templates/js/translated/stock.js:2903
msgid "Quantity"
msgstr "数量"

#: build/models.py:1333
msgid "Stock quantity to allocate to build"
msgstr ""

#: build/models.py:1341
msgid "Install into"
msgstr "安装到"

#: build/models.py:1342
msgid "Destination stock item"
msgstr ""

#: build/serializers.py:138 build/serializers.py:599
msgid "Build Output"
msgstr ""

#: build/serializers.py:150
msgid "Build output does not match the parent build"
msgstr ""

#: build/serializers.py:154
msgid "Output part does not match BuildOrder part"
msgstr ""

#: build/serializers.py:158
msgid "This build output has already been completed"
msgstr ""

#: build/serializers.py:164
msgid "This build output is not fully allocated"
msgstr ""

#: build/serializers.py:189
msgid "Enter quantity for build output"
msgstr "输入生产产出数量"

#: build/serializers.py:201 build/serializers.py:590 order/models.py:280
#: order/serializers.py:240 part/serializers.py:471 part/serializers.py:826
#: stock/models.py:367 stock/models.py:1105 stock/serializers.py:305
msgid "Quantity must be greater than zero"
msgstr ""

#: build/serializers.py:208
msgid "Integer quantity required for trackable parts"
msgstr ""

#: build/serializers.py:211
msgid "Integer quantity required, as the bill of materials contains trackable parts"
msgstr ""

#: build/serializers.py:225 order/serializers.py:820 stock/forms.py:78
#: stock/serializers.py:314 templates/js/translated/stock.js:239
#: templates/js/translated/stock.js:393
msgid "Serial Numbers"
msgstr "序列号"

#: build/serializers.py:226
msgid "Enter serial numbers for build outputs"
msgstr "输入生产产出的序列号"

#: build/serializers.py:239
msgid "Auto Allocate Serial Numbers"
msgstr ""

#: build/serializers.py:240
msgid "Automatically allocate required items with matching serial numbers"
msgstr ""

#: build/serializers.py:274 stock/api.py:549
msgid "The following serial numbers already exist"
msgstr ""

#: build/serializers.py:327 build/serializers.py:392
msgid "A list of build outputs must be provided"
msgstr ""

#: build/serializers.py:369 order/serializers.py:226 order/serializers.py:294
#: stock/forms.py:169 stock/serializers.py:325 stock/serializers.py:788
#: stock/serializers.py:1029 stock/templates/stock/item_base.html:315
#: templates/js/translated/barcode.js:384
#: templates/js/translated/barcode.js:557 templates/js/translated/build.js:699
#: templates/js/translated/build.js:1309 templates/js/translated/order.js:508
#: templates/js/translated/order.js:1844 templates/js/translated/order.js:1955
#: templates/js/translated/order.js:1963 templates/js/translated/order.js:2044
#: templates/js/translated/part.js:179 templates/js/translated/stock.js:565
#: templates/js/translated/stock.js:730 templates/js/translated/stock.js:937
#: templates/js/translated/stock.js:1808 templates/js/translated/stock.js:2693
msgid "Location"
msgstr "地点"

#: build/serializers.py:370
msgid "Location for completed build outputs"
msgstr ""

#: build/serializers.py:376 build/templates/build/build_base.html:142
#: build/templates/build/detail.html:63 order/models.py:557
#: order/serializers.py:247 stock/templates/stock/item_base.html:189
#: templates/js/translated/barcode.js:140 templates/js/translated/build.js:1954
#: templates/js/translated/order.js:591 templates/js/translated/order.js:840
#: templates/js/translated/order.js:1263 templates/js/translated/stock.js:1783
#: templates/js/translated/stock.js:2770 templates/js/translated/stock.js:2919
msgid "Status"
msgstr "状态"

#: build/serializers.py:428
msgid "Accept Unallocated"
msgstr ""

#: build/serializers.py:429
msgid "Accept that stock items have not been fully allocated to this build order"
msgstr ""

#: build/serializers.py:439 templates/js/translated/build.js:150
msgid "Required stock has not been fully allocated"
msgstr "所需库存尚未完全分配"

#: build/serializers.py:444
msgid "Accept Incomplete"
msgstr ""

#: build/serializers.py:445
msgid "Accept that the required number of build outputs have not been completed"
msgstr ""

#: build/serializers.py:455 templates/js/translated/build.js:154
msgid "Required build quantity has not been completed"
msgstr "所需生产数量尚未完成"
<<<<<<< HEAD

#: build/serializers.py:464
msgid "Build order has incomplete outputs"
msgstr ""

#: build/serializers.py:467 build/templates/build/build_base.html:95
msgid "No build outputs have been created for this build order"
msgstr ""

=======

#: build/serializers.py:464
msgid "Build order has incomplete outputs"
msgstr ""

#: build/serializers.py:467 build/templates/build/build_base.html:95
msgid "No build outputs have been created for this build order"
msgstr ""

>>>>>>> ebd811eb
#: build/serializers.py:495 build/serializers.py:544 part/models.py:2829
#: part/models.py:2988
msgid "BOM Item"
msgstr ""

#: build/serializers.py:505
msgid "Build output"
msgstr ""

#: build/serializers.py:514
msgid "Build output must point to the same build"
msgstr ""

#: build/serializers.py:561
msgid "bom_item.part must point to the same part as the build order"
msgstr ""

#: build/serializers.py:576 stock/serializers.py:642
msgid "Item must be in stock"
msgstr ""

#: build/serializers.py:632 order/serializers.py:747
#, python-brace-format
msgid "Available quantity ({q}) exceeded"
msgstr ""

#: build/serializers.py:638
msgid "Build output must be specified for allocation of tracked parts"
msgstr ""

#: build/serializers.py:645
msgid "Build output cannot be specified for allocation of untracked parts"
msgstr ""

#: build/serializers.py:673 order/serializers.py:990
msgid "Allocation items must be provided"
msgstr ""

#: build/tasks.py:98
msgid "Stock required for build order"
msgstr ""

#: build/templates/build/build_base.html:39
#: order/templates/order/order_base.html:28
#: order/templates/order/sales_order_base.html:38
msgid "Print actions"
msgstr "打印操作"

#: build/templates/build/build_base.html:43
msgid "Print build order report"
msgstr ""

#: build/templates/build/build_base.html:50
msgid "Build actions"
msgstr "生产操作"

#: build/templates/build/build_base.html:54
msgid "Edit Build"
msgstr "编辑生产"

#: build/templates/build/build_base.html:56
#: build/templates/build/build_base.html:220 build/views.py:53
msgid "Cancel Build"
msgstr "取消生产"

#: build/templates/build/build_base.html:59
msgid "Delete Build"
msgstr "删除生产"

#: build/templates/build/build_base.html:64
#: build/templates/build/build_base.html:65
msgid "Complete Build"
msgstr "生产完成"

#: build/templates/build/build_base.html:87
msgid "Build Description"
msgstr ""

#: build/templates/build/build_base.html:101
#, python-format
msgid "This Build Order is allocated to Sales Order %(link)s"
msgstr ""

#: build/templates/build/build_base.html:108
#, python-format
msgid "This Build Order is a child of Build Order %(link)s"
msgstr ""

#: build/templates/build/build_base.html:115
msgid "Build Order is ready to mark as completed"
msgstr ""

#: build/templates/build/build_base.html:120
msgid "Build Order cannot be completed as outstanding outputs remain"
msgstr ""

#: build/templates/build/build_base.html:125
msgid "Required build quantity has not yet been completed"
msgstr "所需生产数量尚未完成"

#: build/templates/build/build_base.html:130
msgid "Stock has not been fully allocated to this Build Order"
msgstr ""

#: build/templates/build/build_base.html:151
#: build/templates/build/detail.html:132
#: order/templates/order/order_base.html:156
#: order/templates/order/sales_order_base.html:163
#: report/templates/report/inventree_build_order_base.html:126
#: templates/js/translated/build.js:1991 templates/js/translated/order.js:854
#: templates/js/translated/order.js:1276
msgid "Target Date"
msgstr "预计日期"

#: build/templates/build/build_base.html:156
#, python-format
msgid "This build was due on %(target)s"
msgstr "此次生产的截止日期为 %(target)s"

#: build/templates/build/build_base.html:156
#: build/templates/build/build_base.html:201
#: order/templates/order/order_base.html:98
#: order/templates/order/sales_order_base.html:93
#: templates/js/translated/table_filters.js:294
#: templates/js/translated/table_filters.js:335
#: templates/js/translated/table_filters.js:356
msgid "Overdue"
msgstr "逾期"

#: build/templates/build/build_base.html:163
#: build/templates/build/detail.html:68 build/templates/build/detail.html:143
#: order/templates/order/sales_order_base.html:170
#: templates/js/translated/build.js:1940
#: templates/js/translated/table_filters.js:365
msgid "Completed"
msgstr "已完成"

#: build/templates/build/build_base.html:176
#: build/templates/build/detail.html:95 order/models.py:947
#: order/models.py:1043 order/templates/order/sales_order_base.html:9
#: order/templates/order/sales_order_base.html:28
#: report/templates/report/inventree_build_order_base.html:136
#: report/templates/report/inventree_so_report.html:77
#: stock/templates/stock/item_base.html:309
#: templates/js/translated/order.js:1218 templates/js/translated/stock.js:2428
msgid "Sales Order"
msgstr "销售订单"

#: build/templates/build/build_base.html:183
#: build/templates/build/detail.html:109
#: report/templates/report/inventree_build_order_base.html:153
msgid "Issued By"
msgstr "发布者"

#: build/templates/build/build_base.html:228
msgid "Incomplete Outputs"
msgstr "未完成输出"

#: build/templates/build/build_base.html:229
msgid "Build Order cannot be completed as incomplete build outputs remain"
msgstr ""

#: build/templates/build/cancel.html:5
msgid "Are you sure you wish to cancel this build?"
msgstr "是否确定取消生产？"

#: build/templates/build/detail.html:16
msgid "Build Details"
msgstr "生产详情"

#: build/templates/build/detail.html:39
msgid "Stock Source"
msgstr ""

#: build/templates/build/detail.html:44
msgid "Stock can be taken from any available location."
msgstr ""

#: build/templates/build/detail.html:50 order/models.py:898 stock/forms.py:133
#: templates/js/translated/order.js:592 templates/js/translated/order.js:1138
msgid "Destination"
msgstr ""

#: build/templates/build/detail.html:57
msgid "Destination location not specified"
msgstr ""

#: build/templates/build/detail.html:74 templates/js/translated/build.js:929
msgid "Allocated Parts"
msgstr ""

#: build/templates/build/detail.html:81
#: stock/templates/stock/item_base.html:333
#: templates/js/translated/stock.js:1797 templates/js/translated/stock.js:2926
#: templates/js/translated/table_filters.js:151
#: templates/js/translated/table_filters.js:238
msgid "Batch"
msgstr ""

#: build/templates/build/detail.html:127
#: order/templates/order/order_base.html:143
#: order/templates/order/sales_order_base.html:157
#: templates/js/translated/build.js:1962
msgid "Created"
msgstr "已创建"

#: build/templates/build/detail.html:138
msgid "No target date set"
msgstr "无预计日期"

#: build/templates/build/detail.html:147
msgid "Build not complete"
msgstr "生产未完成"

#: build/templates/build/detail.html:158 build/templates/build/sidebar.html:17
msgid "Child Build Orders"
msgstr "子生产订单"

#: build/templates/build/detail.html:173
msgid "Allocate Stock to Build"
msgstr "为生产分配库存"

#: build/templates/build/detail.html:177 templates/js/translated/build.js:1484
msgid "Unallocate stock"
msgstr "未分配库存"

#: build/templates/build/detail.html:178
msgid "Unallocate Stock"
msgstr "未分配库存"

#: build/templates/build/detail.html:180
msgid "Allocate stock to build"
msgstr "为生产分配库存"

#: build/templates/build/detail.html:181 build/templates/build/sidebar.html:8
msgid "Allocate Stock"
msgstr "分配库存"

#: build/templates/build/detail.html:184
msgid "Order required parts"
msgstr "订单所需部件"

#: build/templates/build/detail.html:185
#: company/templates/company/detail.html:38
#: company/templates/company/detail.html:85 order/views.py:463
#: part/templates/part/category.html:177
msgid "Order Parts"
msgstr "订购商品"

#: build/templates/build/detail.html:197
msgid "Untracked stock has been fully allocated for this Build Order"
msgstr "未跟踪的库存已完全分配给此生产订单"

#: build/templates/build/detail.html:201
msgid "Untracked stock has not been fully allocated for this Build Order"
msgstr "未跟踪的库存尚未完全分配给此生产订单"

#: build/templates/build/detail.html:208
msgid "Allocate selected items"
msgstr ""

#: build/templates/build/detail.html:218
msgid "This Build Order does not have any associated untracked BOM items"
msgstr ""

#: build/templates/build/detail.html:227
msgid "Incomplete Build Outputs"
msgstr "未完成的生产产出"

#: build/templates/build/detail.html:231
msgid "Create new build output"
msgstr ""

#: build/templates/build/detail.html:232
msgid "New Build Output"
msgstr ""

#: build/templates/build/detail.html:246
msgid "Output Actions"
msgstr ""

#: build/templates/build/detail.html:250
msgid "Complete selected build outputs"
msgstr ""

#: build/templates/build/detail.html:251
msgid "Complete outputs"
msgstr ""
<<<<<<< HEAD

#: build/templates/build/detail.html:253
msgid "Delete selected build outputs"
msgstr ""

#: build/templates/build/detail.html:254
msgid "Delete outputs"
msgstr ""

=======

#: build/templates/build/detail.html:253
msgid "Delete selected build outputs"
msgstr ""

#: build/templates/build/detail.html:254
msgid "Delete outputs"
msgstr ""

>>>>>>> ebd811eb
#: build/templates/build/detail.html:270
msgid "Completed Build Outputs"
msgstr ""

#: build/templates/build/detail.html:282 build/templates/build/sidebar.html:19
#: order/templates/order/po_sidebar.html:9
#: order/templates/order/purchase_order_detail.html:60
#: order/templates/order/sales_order_detail.html:107
#: order/templates/order/so_sidebar.html:15 part/templates/part/detail.html:216
#: part/templates/part/part_sidebar.html:55 stock/templates/stock/item.html:112
#: stock/templates/stock/stock_sidebar.html:23
msgid "Attachments"
msgstr "附件"

#: build/templates/build/detail.html:298
msgid "Build Notes"
msgstr "生产备注"

#: build/templates/build/detail.html:302 build/templates/build/detail.html:478
#: company/templates/company/detail.html:188
#: company/templates/company/detail.html:215
#: order/templates/order/purchase_order_detail.html:80
#: order/templates/order/purchase_order_detail.html:108
#: order/templates/order/sales_order_detail.html:127
#: order/templates/order/sales_order_detail.html:186
#: part/templates/part/detail.html:144 stock/templates/stock/item.html:132
#: stock/templates/stock/item.html:230
msgid "Edit Notes"
msgstr "编辑备注"

#: build/templates/build/detail.html:502
msgid "Allocation Complete"
msgstr ""

#: build/templates/build/detail.html:503
msgid "All untracked stock items have been allocated"
msgstr ""

#: build/templates/build/index.html:18 part/templates/part/detail.html:323
msgid "New Build Order"
msgstr "新建生产订单"

#: build/templates/build/index.html:37 build/templates/build/index.html:38
msgid "Print Build Orders"
msgstr "打印生产订单"

#: build/templates/build/index.html:44
#: order/templates/order/purchase_orders.html:34
#: order/templates/order/sales_orders.html:37
msgid "Display calendar view"
msgstr "显示日历"

#: build/templates/build/index.html:47
#: order/templates/order/purchase_orders.html:37
#: order/templates/order/sales_orders.html:40
msgid "Display list view"
msgstr "列表视图"

#: build/templates/build/sidebar.html:5
msgid "Build Order Details"
msgstr ""

#: build/templates/build/sidebar.html:12
msgid "Pending Items"
msgstr ""

#: build/templates/build/sidebar.html:15
msgid "Completed Items"
msgstr ""

#: build/views.py:73
msgid "Build was cancelled"
msgstr "生产已取消"

#: build/views.py:114
msgid "Delete Build Order"
msgstr "删除生产订单"

#: common/files.py:65
msgid "Unsupported file format: {ext.upper()}"
msgstr "不支持的文件格式： {ext.uper()}"

#: common/files.py:67
msgid "Error reading file (invalid encoding)"
msgstr ""

#: common/files.py:72
msgid "Error reading file (invalid format)"
msgstr ""

#: common/files.py:74
msgid "Error reading file (incorrect dimension)"
msgstr ""

#: common/files.py:76
msgid "Error reading file (data could be corrupted)"
msgstr ""

#: common/forms.py:34
msgid "File"
msgstr ""

#: common/forms.py:35
msgid "Select file to upload"
msgstr ""

#: common/forms.py:50
msgid "{name.title()} File"
msgstr ""

#: common/forms.py:51
#, python-brace-format
msgid "Select {name} file to upload"
msgstr ""

#: common/models.py:352
msgid "Settings key (must be unique - case insensitive)"
msgstr ""

#: common/models.py:354
msgid "Settings value"
msgstr ""

#: common/models.py:388
msgid "Chosen value is not a valid option"
msgstr ""

#: common/models.py:408
msgid "Value must be a boolean value"
msgstr ""

#: common/models.py:419
msgid "Value must be an integer value"
msgstr ""

#: common/models.py:442
msgid "Key string must be unique"
msgstr ""

#: common/models.py:561
msgid "No group"
msgstr ""

#: common/models.py:603
msgid "Restart required"
msgstr ""

#: common/models.py:604
msgid "A setting has been changed which requires a server restart"
msgstr ""

#: common/models.py:611
msgid "InvenTree Instance Name"
msgstr ""

#: common/models.py:613
msgid "String descriptor for the server instance"
msgstr ""

#: common/models.py:617
msgid "Use instance name"
msgstr ""

#: common/models.py:618
msgid "Use the instance name in the title-bar"
msgstr ""

#: common/models.py:624 company/models.py:100 company/models.py:101
msgid "Company name"
msgstr "公司名称"

#: common/models.py:625
msgid "Internal company name"
msgstr "内部公司名称"

#: common/models.py:630
msgid "Base URL"
msgstr ""

#: common/models.py:631
msgid "Base URL for server instance"
msgstr ""

#: common/models.py:637
msgid "Default Currency"
msgstr ""

#: common/models.py:638
msgid "Default currency"
msgstr ""

#: common/models.py:644
msgid "Download from URL"
msgstr ""

#: common/models.py:645
msgid "Allow download of remote images and files from external URL"
msgstr ""

#: common/models.py:651 templates/InvenTree/settings/sidebar.html:31
msgid "Barcode Support"
msgstr ""

#: common/models.py:652
msgid "Enable barcode scanner support"
msgstr "启用条形码扫描支持"

#: common/models.py:658
msgid "IPN Regex"
msgstr ""

#: common/models.py:659
msgid "Regular expression pattern for matching Part IPN"
msgstr ""

#: common/models.py:663
msgid "Allow Duplicate IPN"
msgstr ""

#: common/models.py:664
msgid "Allow multiple parts to share the same IPN"
msgstr ""

#: common/models.py:670
msgid "Allow Editing IPN"
msgstr ""

#: common/models.py:671
msgid "Allow changing the IPN value while editing a part"
msgstr ""

#: common/models.py:677
msgid "Copy Part BOM Data"
msgstr ""

#: common/models.py:678
msgid "Copy BOM data by default when duplicating a part"
msgstr ""

#: common/models.py:684
msgid "Copy Part Parameter Data"
msgstr ""

#: common/models.py:685
msgid "Copy parameter data by default when duplicating a part"
msgstr ""

#: common/models.py:691
msgid "Copy Part Test Data"
msgstr ""

#: common/models.py:692
msgid "Copy test data by default when duplicating a part"
msgstr ""

#: common/models.py:698
msgid "Copy Category Parameter Templates"
msgstr ""

#: common/models.py:699
msgid "Copy category parameter templates when creating a part"
msgstr ""

#: common/models.py:705 part/models.py:2525 report/models.py:187
#: templates/js/translated/table_filters.js:38
#: templates/js/translated/table_filters.js:417
msgid "Template"
msgstr "模板"

#: common/models.py:706
msgid "Parts are templates by default"
msgstr ""

#: common/models.py:712 part/models.py:951 templates/js/translated/bom.js:1300
#: templates/js/translated/table_filters.js:168
#: templates/js/translated/table_filters.js:429
msgid "Assembly"
msgstr "组装"

#: common/models.py:713
msgid "Parts can be assembled from other components by default"
msgstr ""

#: common/models.py:719 part/models.py:957
#: templates/js/translated/table_filters.js:433
msgid "Component"
msgstr "组件"

#: common/models.py:720
msgid "Parts can be used as sub-components by default"
msgstr ""

#: common/models.py:726 part/models.py:968
msgid "Purchaseable"
msgstr "可购买"

#: common/models.py:727
msgid "Parts are purchaseable by default"
msgstr "商品默认可购买"

#: common/models.py:733 part/models.py:973
#: templates/js/translated/table_filters.js:441
msgid "Salable"
msgstr "可销售"

#: common/models.py:734
msgid "Parts are salable by default"
msgstr "商品默认可销售"

#: common/models.py:740 part/models.py:963
#: templates/js/translated/table_filters.js:46
#: templates/js/translated/table_filters.js:100
#: templates/js/translated/table_filters.js:445
msgid "Trackable"
msgstr "可追踪"

#: common/models.py:741
msgid "Parts are trackable by default"
msgstr "商品默认可跟踪"

#: common/models.py:747 part/models.py:983
#: part/templates/part/part_base.html:147
#: templates/js/translated/table_filters.js:42
msgid "Virtual"
msgstr "虚拟"

#: common/models.py:748
msgid "Parts are virtual by default"
msgstr "商品默认是虚拟的"

#: common/models.py:754
msgid "Show Import in Views"
msgstr "视图中显示导入"

#: common/models.py:755
msgid "Display the import wizard in some part views"
msgstr "在一些商品视图中显示导入向导"

#: common/models.py:761
msgid "Show Price in Forms"
msgstr "在表格中显示价格"

#: common/models.py:762
msgid "Display part price in some forms"
msgstr "以某些表格显示商品价格"

#: common/models.py:773
msgid "Show Price in BOM"
msgstr ""

#: common/models.py:774
msgid "Include pricing information in BOM tables"
msgstr ""

#: common/models.py:785
msgid "Show Price History"
msgstr ""

#: common/models.py:786
msgid "Display historical pricing for Part"
msgstr ""

#: common/models.py:792
msgid "Show related parts"
msgstr "显示相关商品"

#: common/models.py:793
msgid "Display related parts for a part"
msgstr ""

#: common/models.py:799
msgid "Create initial stock"
msgstr "创建初始库存"

#: common/models.py:800
msgid "Create initial stock on part creation"
msgstr ""

#: common/models.py:806
msgid "Internal Prices"
msgstr "内部价格"

#: common/models.py:807
msgid "Enable internal prices for parts"
msgstr "启用内部商品价格"

#: common/models.py:813
msgid "Internal Price as BOM-Price"
msgstr "内部价格为BOM价格"

#: common/models.py:814
msgid "Use the internal price (if set) in BOM-price calculations"
msgstr "在 BOM价格计算中使用内部价格(如设置)"

#: common/models.py:820
msgid "Part Name Display Format"
msgstr ""

#: common/models.py:821
msgid "Format to display the part name"
msgstr ""

#: common/models.py:828
msgid "Enable Reports"
msgstr ""

#: common/models.py:829
msgid "Enable generation of reports"
msgstr ""

#: common/models.py:835 templates/stats.html:25
msgid "Debug Mode"
msgstr "调试模式"

#: common/models.py:836
msgid "Generate reports in debug mode (HTML output)"
msgstr "在调试模式生成报告(HTML输出)"

#: common/models.py:842
msgid "Page Size"
msgstr "页面大小"

#: common/models.py:843
msgid "Default page size for PDF reports"
msgstr "PDF 报表默认页面大小"

#: common/models.py:853
msgid "Test Reports"
msgstr "测试报表"

#: common/models.py:854
msgid "Enable generation of test reports"
msgstr "启用生成测试报表"

#: common/models.py:860
msgid "Stock Expiry"
msgstr "库存到期"

#: common/models.py:861
msgid "Enable stock expiry functionality"
msgstr "启用库存到期功能"

#: common/models.py:867
msgid "Sell Expired Stock"
msgstr "销售过期库存"

#: common/models.py:868
msgid "Allow sale of expired stock"
msgstr "允许销售过期库存"

#: common/models.py:874
msgid "Stock Stale Time"
msgstr ""

#: common/models.py:875
msgid "Number of days stock items are considered stale before expiring"
msgstr ""

#: common/models.py:877
msgid "days"
msgstr "天"

#: common/models.py:882
msgid "Build Expired Stock"
msgstr ""

#: common/models.py:883
msgid "Allow building with expired stock"
msgstr ""

#: common/models.py:889
msgid "Stock Ownership Control"
msgstr "库存所有权控制"

#: common/models.py:890
msgid "Enable ownership control over stock locations and items"
msgstr ""

#: common/models.py:896
msgid "Build Order Reference Prefix"
msgstr "生产订单参考前缀"

#: common/models.py:897
msgid "Prefix value for build order reference"
msgstr ""

#: common/models.py:902
msgid "Build Order Reference Regex"
msgstr ""

#: common/models.py:903
msgid "Regular expression pattern for matching build order reference"
msgstr ""

#: common/models.py:907
msgid "Sales Order Reference Prefix"
msgstr ""

#: common/models.py:908
msgid "Prefix value for sales order reference"
msgstr ""

#: common/models.py:913
msgid "Purchase Order Reference Prefix"
msgstr ""

#: common/models.py:914
msgid "Prefix value for purchase order reference"
msgstr ""

#: common/models.py:920
msgid "Enable password forgot"
msgstr ""

#: common/models.py:921
msgid "Enable password forgot function on the login pages"
msgstr ""

#: common/models.py:926
msgid "Enable registration"
msgstr ""

#: common/models.py:927
msgid "Enable self-registration for users on the login pages"
msgstr ""

#: common/models.py:932
msgid "Enable SSO"
msgstr ""

#: common/models.py:933
msgid "Enable SSO on the login pages"
msgstr ""

#: common/models.py:938
msgid "Email required"
msgstr ""

#: common/models.py:939
msgid "Require user to supply mail on signup"
msgstr ""

#: common/models.py:944
msgid "Auto-fill SSO users"
msgstr ""

#: common/models.py:945
msgid "Automatically fill out user-details from SSO account-data"
msgstr ""

#: common/models.py:950
msgid "Mail twice"
msgstr ""

#: common/models.py:951
msgid "On signup ask users twice for their mail"
msgstr ""

#: common/models.py:956
msgid "Password twice"
msgstr ""

#: common/models.py:957
msgid "On signup ask users twice for their password"
msgstr ""

#: common/models.py:962
msgid "Group on signup"
msgstr ""

#: common/models.py:963
msgid "Group to which new users are assigned on registration"
msgstr ""

#: common/models.py:968
msgid "Enforce MFA"
msgstr ""

#: common/models.py:969
msgid "Users must use multifactor security."
msgstr ""

#: common/models.py:976
msgid "Enable URL integration"
msgstr ""

#: common/models.py:977
msgid "Enable plugins to add URL routes"
msgstr ""

#: common/models.py:983
msgid "Enable navigation integration"
msgstr ""

#: common/models.py:984
msgid "Enable plugins to integrate into navigation"
msgstr ""

#: common/models.py:990
msgid "Enable app integration"
msgstr ""
<<<<<<< HEAD

#: common/models.py:991
msgid "Enable plugins to add apps"
msgstr ""

#: common/models.py:997
msgid "Enable schedule integration"
msgstr ""

#: common/models.py:998
msgid "Enable plugins to run scheduled tasks"
msgstr ""

#: common/models.py:1004
msgid "Enable event integration"
msgstr ""

#: common/models.py:1005
msgid "Enable plugins to respond to internal events"
msgstr ""

#: common/models.py:1020 common/models.py:1228
msgid "Settings key (must be unique - case insensitive"
msgstr ""

=======

#: common/models.py:991
msgid "Enable plugins to add apps"
msgstr ""

#: common/models.py:997
msgid "Enable schedule integration"
msgstr ""

#: common/models.py:998
msgid "Enable plugins to run scheduled tasks"
msgstr ""

#: common/models.py:1004
msgid "Enable event integration"
msgstr ""

#: common/models.py:1005
msgid "Enable plugins to respond to internal events"
msgstr ""

#: common/models.py:1020 common/models.py:1228
msgid "Settings key (must be unique - case insensitive"
msgstr ""

>>>>>>> ebd811eb
#: common/models.py:1051
msgid "Show subscribed parts"
msgstr ""

#: common/models.py:1052
msgid "Show subscribed parts on the homepage"
msgstr ""

#: common/models.py:1057
msgid "Show subscribed categories"
msgstr ""

#: common/models.py:1058
msgid "Show subscribed part categories on the homepage"
msgstr ""

#: common/models.py:1063
msgid "Show latest parts"
msgstr "显示最近商品"

#: common/models.py:1064
msgid "Show latest parts on the homepage"
msgstr "在主页上显示最近商品"

#: common/models.py:1069
msgid "Recent Part Count"
msgstr ""

#: common/models.py:1070
msgid "Number of recent parts to display on index page"
msgstr ""

#: common/models.py:1076
msgid "Show unvalidated BOMs"
msgstr ""

#: common/models.py:1077
msgid "Show BOMs that await validation on the homepage"
msgstr ""

#: common/models.py:1082
msgid "Show recent stock changes"
msgstr ""

#: common/models.py:1083
msgid "Show recently changed stock items on the homepage"
msgstr ""

#: common/models.py:1088
msgid "Recent Stock Count"
msgstr ""

#: common/models.py:1089
msgid "Number of recent stock items to display on index page"
msgstr ""

#: common/models.py:1094
msgid "Show low stock"
msgstr ""

#: common/models.py:1095
msgid "Show low stock items on the homepage"
msgstr ""

#: common/models.py:1100
msgid "Show depleted stock"
msgstr ""

#: common/models.py:1101
msgid "Show depleted stock items on the homepage"
msgstr ""

#: common/models.py:1106
msgid "Show needed stock"
msgstr ""

#: common/models.py:1107
msgid "Show stock items needed for builds on the homepage"
msgstr ""

#: common/models.py:1112
msgid "Show expired stock"
msgstr ""

#: common/models.py:1113
msgid "Show expired stock items on the homepage"
msgstr ""

#: common/models.py:1118
msgid "Show stale stock"
msgstr ""

#: common/models.py:1119
msgid "Show stale stock items on the homepage"
msgstr ""

#: common/models.py:1124
msgid "Show pending builds"
msgstr ""

#: common/models.py:1125
msgid "Show pending builds on the homepage"
msgstr ""

#: common/models.py:1130
msgid "Show overdue builds"
msgstr "显示逾期生产"

#: common/models.py:1131
msgid "Show overdue builds on the homepage"
msgstr "在主页上显示逾期的生产"

#: common/models.py:1136
msgid "Show outstanding POs"
msgstr ""

#: common/models.py:1137
msgid "Show outstanding POs on the homepage"
msgstr ""

#: common/models.py:1142
msgid "Show overdue POs"
msgstr ""

#: common/models.py:1143
msgid "Show overdue POs on the homepage"
msgstr ""

#: common/models.py:1148
msgid "Show outstanding SOs"
msgstr ""

#: common/models.py:1149
msgid "Show outstanding SOs on the homepage"
msgstr ""

#: common/models.py:1154
msgid "Show overdue SOs"
msgstr ""

#: common/models.py:1155
msgid "Show overdue SOs on the homepage"
msgstr ""

#: common/models.py:1161
msgid "Inline label display"
msgstr "内嵌标签显示"

#: common/models.py:1162
msgid "Display PDF labels in the browser, instead of downloading as a file"
msgstr "在浏览器中显示 PDF 标签，而不是以文件形式下载"

#: common/models.py:1168
msgid "Inline report display"
msgstr ""

#: common/models.py:1169
msgid "Display PDF reports in the browser, instead of downloading as a file"
msgstr "在浏览器中显示 PDF 报告，而不是以文件形式下载"

#: common/models.py:1175
msgid "Search Preview Results"
msgstr "搜索预览结果"

#: common/models.py:1176
msgid "Number of results to show in search preview window"
msgstr "搜索预览窗口中显示的结果数"

#: common/models.py:1182
msgid "Search Show Stock"
msgstr ""

#: common/models.py:1183
msgid "Display stock levels in search preview window"
msgstr ""

#: common/models.py:1189
msgid "Hide Inactive Parts"
msgstr ""

#: common/models.py:1190
msgid "Hide inactive parts in search preview window"
msgstr ""

#: common/models.py:1196
msgid "Show Quantity in Forms"
msgstr "在表格中显示数量"

#: common/models.py:1197
msgid "Display available part quantity in some forms"
msgstr "在某些表格中显示可用的商品数量"

#: common/models.py:1203
msgid "Escape Key Closes Forms"
msgstr ""

#: common/models.py:1204
msgid "Use the escape key to close modal forms"
msgstr ""

#: common/models.py:1210
msgid "Fixed Navbar"
msgstr ""

#: common/models.py:1211
msgid "InvenTree navbar position is fixed to the top of the screen"
msgstr ""

#: common/models.py:1276 company/forms.py:43
msgid "Price break quantity"
msgstr ""

#: common/models.py:1283 company/serializers.py:264
#: company/templates/company/supplier_part.html:256
#: templates/js/translated/part.js:915 templates/js/translated/part.js:1867
msgid "Price"
msgstr "价格"

#: common/models.py:1284
msgid "Unit price at specified quantity"
msgstr ""

#: common/models.py:1441 common/models.py:1580
msgid "Endpoint"
msgstr ""

#: common/models.py:1442
msgid "Endpoint at which this webhook is received"
msgstr ""

#: common/models.py:1451
msgid "Name for this webhook"
msgstr ""

#: common/models.py:1456 part/models.py:978 plugin/models.py:46
#: templates/js/translated/table_filters.js:34
#: templates/js/translated/table_filters.js:96
#: templates/js/translated/table_filters.js:290
#: templates/js/translated/table_filters.js:412
msgid "Active"
msgstr ""

#: common/models.py:1457
msgid "Is this webhook active"
msgstr ""

#: common/models.py:1471
msgid "Token"
msgstr ""

#: common/models.py:1472
msgid "Token for access"
msgstr ""

#: common/models.py:1479
msgid "Secret"
msgstr ""

#: common/models.py:1480
msgid "Shared secret for HMAC"
msgstr ""

#: common/models.py:1547
msgid "Message ID"
msgstr ""

#: common/models.py:1548
msgid "Unique identifier for this message"
msgstr ""

#: common/models.py:1556
msgid "Host"
msgstr ""

#: common/models.py:1557
msgid "Host from which this message was received"
msgstr ""

#: common/models.py:1564
msgid "Header"
msgstr ""

#: common/models.py:1565
msgid "Header of this message"
msgstr ""

#: common/models.py:1571
msgid "Body"
msgstr ""

#: common/models.py:1572
msgid "Body of this message"
msgstr ""

#: common/models.py:1581
msgid "Endpoint on which this message was received"
msgstr ""

#: common/models.py:1586
msgid "Worked on"
msgstr ""

#: common/models.py:1587
msgid "Was the work on this message finished?"
msgstr ""

#: common/views.py:93 order/templates/order/order_wizard/po_upload.html:49
#: order/templates/order/purchase_order_detail.html:24 order/views.py:243
#: part/templates/part/import_wizard/part_upload.html:47 part/views.py:210
#: templates/patterns/wizard/upload.html:35
msgid "Upload File"
msgstr "上传文件"

#: common/views.py:94 order/views.py:244
#: part/templates/part/import_wizard/ajax_match_fields.html:45
#: part/templates/part/import_wizard/match_fields.html:52 part/views.py:211
#: templates/patterns/wizard/match_fields.html:51
msgid "Match Fields"
msgstr "匹配字段"

#: common/views.py:95
msgid "Match Items"
msgstr "匹配项"

#: common/views.py:440
msgid "Fields matching failed"
msgstr "字段匹配失败"

#: common/views.py:495
msgid "Parts imported"
msgstr "已导入商品"

#: common/views.py:517 order/templates/order/order_wizard/match_parts.html:19
#: order/templates/order/order_wizard/po_upload.html:47
#: part/templates/part/import_wizard/match_fields.html:27
#: part/templates/part/import_wizard/match_references.html:19
#: part/templates/part/import_wizard/part_upload.html:45
#: templates/patterns/wizard/match_fields.html:26
#: templates/patterns/wizard/upload.html:33
msgid "Previous Step"
msgstr ""

#: company/forms.py:24 part/forms.py:46
#: templates/InvenTree/settings/mixins/urls.html:14
msgid "URL"
msgstr "URL"

#: company/forms.py:25 part/forms.py:47
msgid "Image URL"
msgstr "图片URL"

#: company/models.py:105
msgid "Company description"
msgstr "公司简介"

#: company/models.py:106
msgid "Description of the company"
msgstr "公司简介"

#: company/models.py:112 company/templates/company/company_base.html:97
#: templates/InvenTree/settings/plugin_settings.html:55
#: templates/js/translated/company.js:349
msgid "Website"
msgstr "网站"

#: company/models.py:113
msgid "Company website URL"
msgstr "公司网站"

#: company/models.py:117 company/templates/company/company_base.html:115
msgid "Address"
msgstr "地址"

#: company/models.py:118
msgid "Company address"
msgstr "公司地址"

#: company/models.py:121
msgid "Phone number"
msgstr "电话号码"

#: company/models.py:122
msgid "Contact phone number"
msgstr "联系电话"

#: company/models.py:125 company/templates/company/company_base.html:129
#: templates/InvenTree/settings/user.html:48
msgid "Email"
msgstr "电子邮件"

#: company/models.py:125
msgid "Contact email address"
msgstr "联系人电子邮件"

#: company/models.py:128 company/templates/company/company_base.html:136
msgid "Contact"
msgstr "联系人"

#: company/models.py:129
msgid "Point of contact"
msgstr ""

#: company/models.py:131
msgid "Link to external company information"
msgstr "链接到外部公司信息"

#: company/models.py:139 part/models.py:870
msgid "Image"
msgstr "图片"

#: company/models.py:144
msgid "is customer"
msgstr "是客户"

#: company/models.py:144
msgid "Do you sell items to this company?"
msgstr "您是否向该公司出售商品？"

#: company/models.py:146
msgid "is supplier"
msgstr "是供应商"

#: company/models.py:146
msgid "Do you purchase items from this company?"
msgstr "您是否从该公司采购商品？"

#: company/models.py:148
msgid "is manufacturer"
msgstr "是制造商"

#: company/models.py:148
msgid "Does this company manufacture parts?"
msgstr "该公司制造商品吗？"

#: company/models.py:152 company/serializers.py:270
#: company/templates/company/company_base.html:103 stock/serializers.py:179
msgid "Currency"
msgstr "货币"

#: company/models.py:155
msgid "Default currency used for this company"
msgstr "该公司使用的默认货币"

#: company/models.py:320 company/models.py:535 stock/models.py:471
#: stock/templates/stock/item_base.html:144 templates/js/translated/bom.js:541
msgid "Base Part"
msgstr ""

#: company/models.py:324 company/models.py:539
msgid "Select part"
msgstr "选择商品"

#: company/models.py:335 company/templates/company/company_base.html:73
#: company/templates/company/manufacturer_part.html:91
#: company/templates/company/supplier_part.html:97
#: stock/templates/stock/item_base.html:382
#: templates/js/translated/company.js:333
#: templates/js/translated/company.js:517
#: templates/js/translated/company.js:800 templates/js/translated/part.js:234
#: templates/js/translated/table_filters.js:384
msgid "Manufacturer"
msgstr "制造商"

#: company/models.py:336 templates/js/translated/part.js:235
msgid "Select manufacturer"
msgstr "选择制造商"

#: company/models.py:342 company/templates/company/manufacturer_part.html:96
#: company/templates/company/supplier_part.html:105
#: templates/js/translated/company.js:533
#: templates/js/translated/company.js:818 templates/js/translated/order.js:1038
#: templates/js/translated/part.js:245 templates/js/translated/part.js:895
msgid "MPN"
msgstr "MPN"

#: company/models.py:343 templates/js/translated/part.js:246
msgid "Manufacturer Part Number"
msgstr "制造商商品编号"

#: company/models.py:349
msgid "URL for external manufacturer part link"
msgstr ""

#: company/models.py:355
msgid "Manufacturer part description"
msgstr "制造商商品描述"

#: company/models.py:409 company/models.py:558
#: company/templates/company/manufacturer_part.html:6
#: company/templates/company/manufacturer_part.html:23
#: stock/templates/stock/item_base.html:392
msgid "Manufacturer Part"
msgstr "制造商商品"

#: company/models.py:416
msgid "Parameter name"
msgstr "参数名称"

#: company/models.py:422
#: report/templates/report/inventree_test_report_base.html:95
#: stock/models.py:1988 templates/js/translated/company.js:647
#: templates/js/translated/part.js:715 templates/js/translated/stock.js:1332
msgid "Value"
msgstr "数值"

#: company/models.py:423
msgid "Parameter value"
msgstr "参数值"

#: company/models.py:429 part/models.py:945 part/models.py:2493
#: part/templates/part/part_base.html:288
#: templates/InvenTree/settings/settings.html:324
#: templates/js/translated/company.js:653 templates/js/translated/part.js:721
msgid "Units"
msgstr "单位"

#: company/models.py:430
msgid "Parameter units"
msgstr "参数单位"

#: company/models.py:502
msgid "Linked manufacturer part must reference the same base part"
msgstr ""

#: company/models.py:545 company/templates/company/company_base.html:78
#: company/templates/company/supplier_part.html:87 order/models.py:227
#: order/templates/order/order_base.html:112
#: order/templates/order/order_wizard/select_pos.html:30 part/bom.py:237
#: part/bom.py:265 stock/templates/stock/item_base.html:399
#: templates/js/translated/company.js:337
#: templates/js/translated/company.js:774 templates/js/translated/order.js:823
#: templates/js/translated/part.js:215 templates/js/translated/part.js:863
#: templates/js/translated/table_filters.js:388
msgid "Supplier"
msgstr "供应商"

#: company/models.py:546 templates/js/translated/part.js:216
msgid "Select supplier"
msgstr "选择供应商"

#: company/models.py:551 company/templates/company/supplier_part.html:91
#: part/bom.py:238 part/bom.py:266 templates/js/translated/order.js:1025
#: templates/js/translated/part.js:226 templates/js/translated/part.js:881
msgid "SKU"
msgstr "SKU"

#: company/models.py:552 templates/js/translated/part.js:227
msgid "Supplier stock keeping unit"
msgstr ""

#: company/models.py:559
msgid "Select manufacturer part"
msgstr "选择制造商商品"

#: company/models.py:565
msgid "URL for external supplier part link"
msgstr "外部供货商商品链接URL"

#: company/models.py:571
msgid "Supplier part description"
msgstr "供应商商品描述"

#: company/models.py:576 company/templates/company/supplier_part.html:119
#: part/models.py:2717 part/templates/part/upload_bom.html:59
#: report/templates/report/inventree_po_report.html:93
#: report/templates/report/inventree_so_report.html:93 stock/serializers.py:409
msgid "Note"
msgstr "备注"

#: company/models.py:580 part/models.py:1817
msgid "base cost"
msgstr ""

#: company/models.py:580 part/models.py:1817
msgid "Minimum charge (e.g. stocking fee)"
msgstr "最低收费(例如库存费)"

#: company/models.py:582 company/templates/company/supplier_part.html:112
#: stock/models.py:495 stock/templates/stock/item_base.html:340
#: templates/js/translated/company.js:850 templates/js/translated/stock.js:1923
msgid "Packaging"
msgstr "打包"

#: company/models.py:582
msgid "Part packaging"
msgstr "商品打包"

#: company/models.py:584 part/models.py:1819
msgid "multiple"
msgstr ""

#: company/models.py:584
msgid "Order multiple"
msgstr ""

#: company/serializers.py:70
msgid "Default currency used for this supplier"
msgstr "该公司使用的默认货币"

#: company/serializers.py:71
msgid "Currency Code"
msgstr "货币代码"

#: company/templates/company/company_base.html:8
#: company/templates/company/company_base.html:12
#: templates/InvenTree/search.html:176 templates/js/translated/company.js:322
msgid "Company"
msgstr "公司"

#: company/templates/company/company_base.html:22
#: templates/js/translated/order.js:279
msgid "Create Purchase Order"
msgstr "创建采购订单"

#: company/templates/company/company_base.html:26
msgid "Company actions"
msgstr ""

#: company/templates/company/company_base.html:31
msgid "Edit company information"
msgstr "编辑公司信息"

#: company/templates/company/company_base.html:32
#: templates/js/translated/company.js:265
msgid "Edit Company"
msgstr "编辑公司信息"

#: company/templates/company/company_base.html:36
msgid "Delete company"
msgstr ""

#: company/templates/company/company_base.html:37
#: company/templates/company/company_base.html:159
msgid "Delete Company"
msgstr "删除该公司"

#: company/templates/company/company_base.html:53
#: part/templates/part/part_thumb.html:12
msgid "Upload new image"
msgstr "上传新图片"

#: company/templates/company/company_base.html:56
#: part/templates/part/part_thumb.html:14
msgid "Download image from URL"
msgstr "从 URL 下载图片"

#: company/templates/company/company_base.html:83 order/models.py:552
#: order/templates/order/sales_order_base.html:115 stock/models.py:514
#: stock/models.py:515 stock/serializers.py:683
#: stock/templates/stock/item_base.html:292
#: templates/js/translated/company.js:329 templates/js/translated/order.js:1240
#: templates/js/translated/stock.js:2734
#: templates/js/translated/table_filters.js:392
msgid "Customer"
msgstr "客户"

#: company/templates/company/company_base.html:108
msgid "Uses default currency"
msgstr "使用默认货币"

#: company/templates/company/company_base.html:122
msgid "Phone"
msgstr "电话"

#: company/templates/company/company_base.html:205
#: part/templates/part/part_base.html:471
msgid "Upload Image"
msgstr "上传图片"

#: company/templates/company/detail.html:15
#: company/templates/company/manufacturer_part_sidebar.html:7
#: templates/InvenTree/search.html:118
msgid "Supplier Parts"
msgstr "供应商商品"

#: company/templates/company/detail.html:19
#: order/templates/order/order_wizard/select_parts.html:44
msgid "Create new supplier part"
msgstr "创建新的供应商商品"

#: company/templates/company/detail.html:20
#: company/templates/company/manufacturer_part.html:118
#: part/templates/part/detail.html:356
msgid "New Supplier Part"
msgstr "新建供应商商品"

#: company/templates/company/detail.html:32
#: company/templates/company/detail.html:79
#: company/templates/company/manufacturer_part.html:127
#: company/templates/company/manufacturer_part.html:156
#: part/templates/part/category.html:171 part/templates/part/detail.html:365
#: part/templates/part/detail.html:394
msgid "Options"
msgstr "选项"

#: company/templates/company/detail.html:37
#: company/templates/company/detail.html:84
#: part/templates/part/category.html:177
msgid "Order parts"
msgstr "订购商品"

#: company/templates/company/detail.html:42
#: company/templates/company/detail.html:89
msgid "Delete parts"
msgstr "删除商品"

#: company/templates/company/detail.html:43
#: company/templates/company/detail.html:90
msgid "Delete Parts"
msgstr "删除商品"

#: company/templates/company/detail.html:62 templates/InvenTree/search.html:103
msgid "Manufacturer Parts"
msgstr "制造商商品"

#: company/templates/company/detail.html:66
msgid "Create new manufacturer part"
msgstr "新建制造商商品"

#: company/templates/company/detail.html:67 part/templates/part/detail.html:384
msgid "New Manufacturer Part"
msgstr "新建制造商商品"

#: company/templates/company/detail.html:107
msgid "Supplier Stock"
msgstr "供货商库存"

#: company/templates/company/detail.html:117
#: company/templates/company/sidebar.html:12
#: company/templates/company/supplier_part_sidebar.html:7
#: order/templates/order/order_base.html:13
#: order/templates/order/purchase_orders.html:8
#: order/templates/order/purchase_orders.html:12
#: part/templates/part/detail.html:85 part/templates/part/part_sidebar.html:40
#: templates/InvenTree/index.html:252 templates/InvenTree/search.html:197
#: templates/InvenTree/settings/sidebar.html:45 templates/navbar.html:47
#: users/models.py:45
msgid "Purchase Orders"
msgstr "采购订单"

#: company/templates/company/detail.html:121
#: order/templates/order/purchase_orders.html:17
msgid "Create new purchase order"
msgstr "新建采购订单"

#: company/templates/company/detail.html:122
#: order/templates/order/purchase_orders.html:18
msgid "New Purchase Order"
msgstr "新建采购订单"

#: company/templates/company/detail.html:143
#: company/templates/company/sidebar.html:20
#: order/templates/order/sales_order_base.html:13
#: order/templates/order/sales_orders.html:8
#: order/templates/order/sales_orders.html:15
#: part/templates/part/detail.html:108 part/templates/part/part_sidebar.html:44
#: templates/InvenTree/index.html:283 templates/InvenTree/search.html:217
#: templates/InvenTree/settings/sidebar.html:47 templates/navbar.html:58
#: users/models.py:46
msgid "Sales Orders"
msgstr "销售订单"

#: company/templates/company/detail.html:147
#: order/templates/order/sales_orders.html:20
msgid "Create new sales order"
msgstr "新建销售订单"

#: company/templates/company/detail.html:148
#: order/templates/order/sales_orders.html:21
msgid "New Sales Order"
msgstr "新建销售订单"

#: company/templates/company/detail.html:168
#: templates/js/translated/build.js:1281
msgid "Assigned Stock"
msgstr ""

#: company/templates/company/detail.html:184
msgid "Company Notes"
msgstr "公司备注"

#: company/templates/company/detail.html:384
#: company/templates/company/manufacturer_part.html:215
#: part/templates/part/detail.html:438
msgid "Delete Supplier Parts?"
msgstr "删除供应商商品？"

#: company/templates/company/detail.html:385
#: company/templates/company/manufacturer_part.html:216
#: part/templates/part/detail.html:439
msgid "All selected supplier parts will be deleted"
msgstr "删除所有选定的供应商商品"

#: company/templates/company/index.html:8
msgid "Supplier List"
msgstr "供应商列表"

#: company/templates/company/manufacturer_part.html:14 company/views.py:55
#: part/templates/part/prices.html:167 templates/InvenTree/search.html:178
#: templates/navbar.html:46
msgid "Manufacturers"
msgstr "制造商"

#: company/templates/company/manufacturer_part.html:35
#: company/templates/company/supplier_part.html:34
#: company/templates/company/supplier_part.html:159
#: part/templates/part/detail.html:88 part/templates/part/part_base.html:76
msgid "Order part"
msgstr "订购商品"

#: company/templates/company/manufacturer_part.html:40
#: templates/js/translated/company.js:565
msgid "Edit manufacturer part"
msgstr "编辑制造商商品"

#: company/templates/company/manufacturer_part.html:44
#: templates/js/translated/company.js:566
msgid "Delete manufacturer part"
msgstr "删除生产商商品"

#: company/templates/company/manufacturer_part.html:66
#: company/templates/company/supplier_part.html:63
msgid "Internal Part"
msgstr "内部商品"

#: company/templates/company/manufacturer_part.html:114
#: company/templates/company/supplier_part.html:15 company/views.py:49
#: part/templates/part/part_sidebar.html:38 part/templates/part/prices.html:163
#: templates/InvenTree/search.html:188 templates/navbar.html:45
msgid "Suppliers"
msgstr "供应商"

#: company/templates/company/manufacturer_part.html:129
#: part/templates/part/detail.html:367
msgid "Delete supplier parts"
msgstr "删除供应商商品"

#: company/templates/company/manufacturer_part.html:129
#: company/templates/company/manufacturer_part.html:158
#: company/templates/company/manufacturer_part.html:254
#: part/templates/part/detail.html:367 part/templates/part/detail.html:396
#: templates/js/translated/company.js:426 templates/js/translated/helpers.js:31
#: users/models.py:217
msgid "Delete"
msgstr "删除"

#: company/templates/company/manufacturer_part.html:143
#: company/templates/company/manufacturer_part_sidebar.html:5
#: part/templates/part/category_sidebar.html:17
#: part/templates/part/detail.html:190 part/templates/part/part_sidebar.html:9
msgid "Parameters"
msgstr "参数"

#: company/templates/company/manufacturer_part.html:147
#: part/templates/part/detail.html:195
#: templates/InvenTree/settings/category.html:12
#: templates/InvenTree/settings/part.html:66
msgid "New Parameter"
msgstr "新建参数"

#: company/templates/company/manufacturer_part.html:158
msgid "Delete parameters"
msgstr "删除参数"

#: company/templates/company/manufacturer_part.html:191
#: part/templates/part/detail.html:895
msgid "Add Parameter"
msgstr "添加参数"

#: company/templates/company/manufacturer_part.html:239
msgid "Selected parameters will be deleted"
msgstr "所选参数将被删除"

#: company/templates/company/manufacturer_part.html:251
msgid "Delete Parameters"
msgstr "删除参数"

#: company/templates/company/sidebar.html:6
msgid "Manufactured Parts"
msgstr ""
<<<<<<< HEAD

#: company/templates/company/sidebar.html:10
msgid "Supplied Parts"
msgstr ""

#: company/templates/company/sidebar.html:16
msgid "Supplied Stock Items"
msgstr ""

#: company/templates/company/sidebar.html:22
msgid "Assigned Stock Items"
msgstr ""

#: company/templates/company/supplier_part.html:7
#: company/templates/company/supplier_part.html:24 stock/models.py:479
#: stock/templates/stock/item_base.html:404
#: templates/js/translated/company.js:790 templates/js/translated/stock.js:1880
msgid "Supplier Part"
msgstr "供应商商品"

=======

#: company/templates/company/sidebar.html:10
msgid "Supplied Parts"
msgstr ""

#: company/templates/company/sidebar.html:16
msgid "Supplied Stock Items"
msgstr ""

#: company/templates/company/sidebar.html:22
msgid "Assigned Stock Items"
msgstr ""

#: company/templates/company/supplier_part.html:7
#: company/templates/company/supplier_part.html:24 stock/models.py:479
#: stock/templates/stock/item_base.html:404
#: templates/js/translated/company.js:790 templates/js/translated/stock.js:1880
msgid "Supplier Part"
msgstr "供应商商品"

>>>>>>> ebd811eb
#: company/templates/company/supplier_part.html:38
#: templates/js/translated/company.js:863
msgid "Edit supplier part"
msgstr "编辑供应商商品"

#: company/templates/company/supplier_part.html:42
#: templates/js/translated/company.js:864
msgid "Delete supplier part"
msgstr "删除供应商商品"

#: company/templates/company/supplier_part.html:138
#: company/templates/company/supplier_part_navbar.html:12
msgid "Supplier Part Stock"
msgstr "供货商商品库存"

#: company/templates/company/supplier_part.html:141
#: part/templates/part/detail.html:24 stock/templates/stock/location.html:166
msgid "Create new stock item"
msgstr ""

#: company/templates/company/supplier_part.html:142
#: part/templates/part/detail.html:25 stock/templates/stock/location.html:167
#: templates/js/translated/stock.js:369
msgid "New Stock Item"
msgstr ""

#: company/templates/company/supplier_part.html:155
#: company/templates/company/supplier_part_navbar.html:19
msgid "Supplier Part Orders"
msgstr "供应商商品订单"

#: company/templates/company/supplier_part.html:160
#: part/templates/part/detail.html:89
msgid "Order Part"
msgstr "订购商品"

#: company/templates/company/supplier_part.html:179
#: part/templates/part/prices.html:7
msgid "Pricing Information"
msgstr "价格信息"

#: company/templates/company/supplier_part.html:184
#: company/templates/company/supplier_part.html:290
#: part/templates/part/prices.html:271 part/views.py:1319
msgid "Add Price Break"
msgstr ""

#: company/templates/company/supplier_part.html:210
msgid "No price break information found"
msgstr ""

#: company/templates/company/supplier_part.html:224 part/views.py:1381
msgid "Delete Price Break"
msgstr ""

#: company/templates/company/supplier_part.html:238 part/views.py:1367
msgid "Edit Price Break"
msgstr ""

#: company/templates/company/supplier_part.html:263
msgid "Edit price break"
msgstr ""

#: company/templates/company/supplier_part.html:264
msgid "Delete price break"
msgstr ""

#: company/templates/company/supplier_part_navbar.html:15
#: part/templates/part/part_sidebar.html:15
#: stock/templates/stock/loc_link.html:3 stock/templates/stock/location.html:18
#: stock/templates/stock/stock_app_base.html:10
#: templates/InvenTree/search.html:150
#: templates/InvenTree/settings/sidebar.html:41
#: templates/js/translated/bom.js:553 templates/js/translated/part.js:495
#: templates/js/translated/part.js:630 templates/js/translated/part.js:1125
#: templates/js/translated/part.js:1286 templates/js/translated/stock.js:936
#: templates/js/translated/stock.js:1712 templates/navbar.html:28
msgid "Stock"
msgstr "库存"

#: company/templates/company/supplier_part_navbar.html:22
msgid "Orders"
msgstr "订单"

#: company/templates/company/supplier_part_navbar.html:26
#: company/templates/company/supplier_part_sidebar.html:9
msgid "Supplier Part Pricing"
msgstr "供应商商品价格"

#: company/templates/company/supplier_part_navbar.html:29
#: part/templates/part/part_sidebar.html:30
msgid "Pricing"
msgstr "定价"

#: company/templates/company/supplier_part_sidebar.html:5
#: stock/templates/stock/location.html:137
#: stock/templates/stock/location.html:151
#: stock/templates/stock/location.html:163
#: stock/templates/stock/location_sidebar.html:7
#: templates/InvenTree/search.html:152 templates/js/translated/stock.js:2633
#: templates/stats.html:105 templates/stats.html:114 users/models.py:43
msgid "Stock Items"
msgstr "库存项"

#: company/views.py:50
msgid "New Supplier"
msgstr "新增供应商"

#: company/views.py:56
msgid "New Manufacturer"
msgstr "新建制造商"

#: company/views.py:61 templates/InvenTree/search.html:208
#: templates/navbar.html:57
msgid "Customers"
msgstr "客户信息"

#: company/views.py:62
msgid "New Customer"
msgstr "新建客户"

#: company/views.py:69
msgid "Companies"
msgstr "公司"

#: company/views.py:70
msgid "New Company"
msgstr "新建公司信息"

#: company/views.py:129 part/views.py:591
msgid "Download Image"
msgstr "下载图片"

#: company/views.py:158 part/views.py:623
msgid "Image size exceeds maximum allowable size for download"
msgstr "图像大小超过下载允许的最大尺寸"

#: company/views.py:165 part/views.py:630
#, python-brace-format
msgid "Invalid response: {code}"
msgstr "无效响应: {code}"

#: company/views.py:174 part/views.py:639
msgid "Supplied URL is not a valid image file"
msgstr "提供的 URL 不是一个有效的图片文件"

#: label/api.py:57 report/api.py:203
msgid "No valid objects provided to template"
msgstr "没有为模板提供有效对象"

#: label/models.py:113
msgid "Label name"
msgstr "标签名称"

#: label/models.py:120
msgid "Label description"
msgstr "标签说明"

#: label/models.py:127
msgid "Label"
msgstr "标签"

#: label/models.py:128
msgid "Label template file"
msgstr "标签模板文件"

#: label/models.py:134 report/models.py:298
msgid "Enabled"
msgstr "已启用"

#: label/models.py:135
msgid "Label template is enabled"
msgstr "标签模板已启用"

#: label/models.py:140
msgid "Width [mm]"
msgstr "宽度 [mm]"

#: label/models.py:141
msgid "Label width, specified in mm"
msgstr "标注宽度，以毫米为单位。"

#: label/models.py:147
msgid "Height [mm]"
msgstr "高度 [mm]"

#: label/models.py:148
msgid "Label height, specified in mm"
msgstr "标注高度，以毫米为单位。"

#: label/models.py:154 report/models.py:291
msgid "Filename Pattern"
msgstr "文件名样式"

#: label/models.py:155
msgid "Pattern for generating label filenames"
msgstr ""

#: label/models.py:258
msgid "Query filters (comma-separated list of key=value pairs),"
msgstr "查询筛选器 (逗号分隔的键值对列表)"

#: label/models.py:259 label/models.py:319 label/models.py:366
#: report/models.py:322 report/models.py:459 report/models.py:497
msgid "Filters"
msgstr "筛选器"

#: label/models.py:318
msgid "Query filters (comma-separated list of key=value pairs"
msgstr "查询筛选器 (逗号分隔的键值对列表"

#: label/models.py:365
msgid "Part query filters (comma-separated value of key=value pairs)"
msgstr "商品查询筛选器 (逗号分隔的键值对列表)"

#: order/forms.py:24 order/templates/order/order_base.html:52
msgid "Place order"
msgstr ""

#: order/forms.py:35 order/templates/order/order_base.html:60
msgid "Mark order as complete"
msgstr ""

#: order/forms.py:46 order/forms.py:57 order/templates/order/order_base.html:47
#: order/templates/order/sales_order_base.html:60
msgid "Cancel order"
msgstr "取消订单"

#: order/models.py:125
msgid "Order description"
msgstr ""

#: order/models.py:127
msgid "Link to external page"
msgstr ""

#: order/models.py:135
msgid "Created By"
msgstr ""

#: order/models.py:142
msgid "User or group responsible for this order"
msgstr "负责此订单的用户或群组"

#: order/models.py:147
msgid "Order notes"
msgstr ""

#: order/models.py:214 order/models.py:542
msgid "Order reference"
msgstr ""

#: order/models.py:219 order/models.py:557
msgid "Purchase order status"
msgstr ""

#: order/models.py:228
msgid "Company from which the items are being ordered"
msgstr "订购该商品的公司"

#: order/models.py:231 order/templates/order/order_base.html:118
#: templates/js/translated/order.js:832
msgid "Supplier Reference"
msgstr ""

#: order/models.py:231
msgid "Supplier order reference code"
msgstr ""

#: order/models.py:238
msgid "received by"
msgstr ""

#: order/models.py:243
msgid "Issue Date"
msgstr ""

#: order/models.py:244
msgid "Date order was issued"
msgstr ""

#: order/models.py:249
msgid "Target Delivery Date"
msgstr ""

#: order/models.py:250
msgid "Expected date for order delivery. Order will be overdue after this date."
msgstr ""

#: order/models.py:256
msgid "Date order was completed"
msgstr ""

#: order/models.py:285
msgid "Part supplier must match PO supplier"
msgstr ""

#: order/models.py:420
msgid "Quantity must be a positive number"
msgstr "数量必须大于0"

#: order/models.py:553
msgid "Company to which the items are being sold"
msgstr "向其出售该商品的公司"

#: order/models.py:559
msgid "Customer Reference "
msgstr ""

#: order/models.py:559
msgid "Customer order reference code"
msgstr ""

#: order/models.py:564
msgid "Target date for order completion. Order will be overdue after this date."
msgstr ""

#: order/models.py:567 order/models.py:1048
#: templates/js/translated/order.js:1281 templates/js/translated/order.js:1429
msgid "Shipment Date"
msgstr ""

#: order/models.py:574
msgid "shipped by"
msgstr ""

#: order/models.py:640
msgid "Order cannot be completed as no parts have been assigned"
msgstr ""

#: order/models.py:644
msgid "Only a pending order can be marked as complete"
msgstr ""

#: order/models.py:647
msgid "Order cannot be completed as there are incomplete shipments"
msgstr ""

#: order/models.py:650
msgid "Order cannot be completed as there are incomplete line items"
msgstr ""

#: order/models.py:806
msgid "Item quantity"
msgstr ""

#: order/models.py:812
msgid "Line item reference"
msgstr ""

#: order/models.py:814
msgid "Line item notes"
msgstr ""

#: order/models.py:842
msgid "Supplier part must match supplier"
msgstr ""

#: order/models.py:855 order/models.py:946 order/models.py:1042
#: templates/js/translated/order.js:1820 templates/js/translated/stock.js:2395
msgid "Order"
msgstr ""

#: order/models.py:856 order/templates/order/order_base.html:9
#: order/templates/order/order_base.html:18
#: report/templates/report/inventree_po_report.html:77
#: stock/templates/stock/item_base.html:354
#: templates/js/translated/order.js:801 templates/js/translated/part.js:838
#: templates/js/translated/stock.js:1857 templates/js/translated/stock.js:2715
msgid "Purchase Order"
msgstr ""

#: order/models.py:877
msgid "Supplier part"
msgstr "供应商商品"

#: order/models.py:884 order/templates/order/order_base.html:163
#: templates/js/translated/order.js:589 templates/js/translated/order.js:1118
#: templates/js/translated/part.js:910 templates/js/translated/part.js:937
#: templates/js/translated/table_filters.js:312
msgid "Received"
msgstr ""

#: order/models.py:885
msgid "Number of items received"
msgstr ""

#: order/models.py:892 part/templates/part/prices.html:176 stock/models.py:608
#: stock/serializers.py:170 stock/templates/stock/item_base.html:361
#: templates/js/translated/stock.js:1911
msgid "Purchase Price"
msgstr "采购价格"

#: order/models.py:893
msgid "Unit purchase price"
msgstr ""

#: order/models.py:901
msgid "Where does the Purchaser want this item to be stored?"
msgstr ""

#: order/models.py:956 part/templates/part/part_pricing.html:112
#: part/templates/part/prices.html:116 part/templates/part/prices.html:284
msgid "Sale Price"
msgstr "销售价格"

#: order/models.py:957
msgid "Unit sale price"
msgstr ""

#: order/models.py:962
msgid "Shipped quantity"
msgstr ""

#: order/models.py:1049
msgid "Date of shipment"
msgstr ""

#: order/models.py:1056
msgid "Checked By"
msgstr ""

#: order/models.py:1057
msgid "User who checked this shipment"
msgstr ""

#: order/models.py:1065
msgid "Shipment number"
msgstr ""

#: order/models.py:1072
msgid "Shipment notes"
msgstr ""

#: order/models.py:1079
msgid "Tracking Number"
msgstr ""

#: order/models.py:1080
msgid "Shipment tracking information"
msgstr ""

#: order/models.py:1090
msgid "Shipment has already been sent"
msgstr ""

#: order/models.py:1093
msgid "Shipment has no allocated stock items"
msgstr ""

#: order/models.py:1171 order/models.py:1173
msgid "Stock item has not been assigned"
msgstr ""

#: order/models.py:1177
msgid "Cannot allocate stock item to a line with a different part"
msgstr ""

#: order/models.py:1179
msgid "Cannot allocate stock to a line without a part"
msgstr ""

#: order/models.py:1182
msgid "Allocation quantity cannot exceed stock quantity"
msgstr ""

#: order/models.py:1186
msgid "StockItem is over-allocated"
msgstr ""

#: order/models.py:1192 order/serializers.py:740
msgid "Quantity must be 1 for serialized stock item"
msgstr ""

#: order/models.py:1195
msgid "Sales order does not match shipment"
msgstr ""

#: order/models.py:1196
msgid "Shipment does not match sales order"
msgstr ""

#: order/models.py:1204
msgid "Line"
msgstr ""

#: order/models.py:1212 order/serializers.py:831 order/serializers.py:959
#: templates/js/translated/model_renderers.js:285
msgid "Shipment"
msgstr ""

#: order/models.py:1213
msgid "Sales order shipment reference"
msgstr ""

#: order/models.py:1225
msgid "Item"
msgstr ""

#: order/models.py:1226
msgid "Select stock item to allocate"
msgstr ""

#: order/models.py:1229
msgid "Enter stock allocation quantity"
msgstr ""

#: order/serializers.py:173
msgid "Purchase price currency"
msgstr ""

#: order/serializers.py:211 order/serializers.py:796
msgid "Line Item"
msgstr ""

#: order/serializers.py:217
msgid "Line item does not match purchase order"
msgstr ""

#: order/serializers.py:227 order/serializers.py:295
msgid "Select destination location for received items"
msgstr ""

#: order/serializers.py:251
msgid "Barcode Hash"
msgstr ""

#: order/serializers.py:252
msgid "Unique identifier field"
msgstr ""

#: order/serializers.py:269
msgid "Barcode is already in use"
msgstr ""

#: order/serializers.py:307
msgid "Line items must be provided"
msgstr ""

#: order/serializers.py:324
msgid "Destination location must be specified"
msgstr ""

#: order/serializers.py:335
msgid "Supplied barcode values must be unique"
msgstr ""

#: order/serializers.py:587
msgid "Sale price currency"
msgstr ""

#: order/serializers.py:655
msgid "No shipment details provided"
msgstr ""

#: order/serializers.py:705 order/serializers.py:808
msgid "Line item is not associated with this order"
msgstr ""

#: order/serializers.py:727
msgid "Quantity must be positive"
msgstr ""

#: order/serializers.py:821
msgid "Enter serial numbers to allocate"
msgstr ""

#: order/serializers.py:845 order/serializers.py:970
msgid "Shipment has already been shipped"
msgstr ""

#: order/serializers.py:848 order/serializers.py:973
msgid "Shipment is not associated with this order"
msgstr ""

#: order/serializers.py:900
msgid "No match found for the following serial numbers"
msgstr ""

#: order/serializers.py:910
msgid "The following serial numbers are already allocated"
msgstr ""

#: order/templates/order/delete_attachment.html:5
#: stock/templates/stock/attachment_delete.html:5
msgid "Are you sure you want to delete this attachment?"
msgstr ""

#: order/templates/order/order_base.html:33
msgid "Print purchase order report"
msgstr ""

#: order/templates/order/order_base.html:35
#: order/templates/order/sales_order_base.html:45
msgid "Export order to file"
msgstr ""

#: order/templates/order/order_base.html:41
#: order/templates/order/sales_order_base.html:54
msgid "Order actions"
msgstr ""

#: order/templates/order/order_base.html:45
#: order/templates/order/sales_order_base.html:58
msgid "Edit order"
msgstr ""

#: order/templates/order/order_base.html:56
msgid "Receive items"
msgstr ""

#: order/templates/order/order_base.html:58
#: order/templates/order/purchase_order_detail.html:31
msgid "Receive Items"
msgstr ""

#: order/templates/order/order_base.html:62
#: order/templates/order/sales_order_base.html:67 order/views.py:181
msgid "Complete Order"
msgstr ""

#: order/templates/order/order_base.html:84
#: order/templates/order/sales_order_base.html:79
msgid "Order Reference"
msgstr ""

#: order/templates/order/order_base.html:89
#: order/templates/order/sales_order_base.html:84
msgid "Order Description"
msgstr ""

#: order/templates/order/order_base.html:94
#: order/templates/order/sales_order_base.html:89
#: templates/js/translated/stock.js:2451
msgid "Order Status"
msgstr ""

#: order/templates/order/order_base.html:124
#: order/templates/order/sales_order_base.html:128
msgid "Completed Line Items"
msgstr ""

#: order/templates/order/order_base.html:130
#: order/templates/order/sales_order_base.html:134
#: order/templates/order/sales_order_base.html:144
msgid "Incomplete"
msgstr ""

#: order/templates/order/order_base.html:149
#: report/templates/report/inventree_build_order_base.html:122
msgid "Issued"
msgstr ""

#: order/templates/order/order_base.html:219
msgid "Edit Purchase Order"
msgstr ""

#: order/templates/order/order_cancel.html:8
msgid "Cancelling this order means that the order and line items will no longer be editable."
msgstr ""

#: order/templates/order/order_complete.html:7
msgid "Mark this order as complete?"
msgstr ""

#: order/templates/order/order_complete.html:10
msgid "This order has line items which have not been marked as received."
msgstr ""

#: order/templates/order/order_complete.html:11
msgid "Completing this order means that the order and line items will no longer be editable."
msgstr ""

#: order/templates/order/order_issue.html:8
msgid "After placing this purchase order, line items will no longer be editable."
msgstr ""

#: order/templates/order/order_wizard/match_parts.html:12
#: part/templates/part/import_wizard/ajax_match_references.html:12
#: part/templates/part/import_wizard/match_references.html:12
msgid "Errors exist in the submitted data"
msgstr "提交数据中存在错误"

#: order/templates/order/order_wizard/match_parts.html:21
#: part/templates/part/import_wizard/match_fields.html:29
#: part/templates/part/import_wizard/match_references.html:21
#: templates/patterns/wizard/match_fields.html:28
msgid "Submit Selections"
msgstr ""

#: order/templates/order/order_wizard/match_parts.html:28
#: part/templates/part/import_wizard/ajax_match_references.html:21
#: part/templates/part/import_wizard/match_references.html:28
msgid "Row"
msgstr "行"

#: order/templates/order/order_wizard/match_parts.html:29
msgid "Select Supplier Part"
msgstr "选择供应商商品"

#: order/templates/order/order_wizard/match_parts.html:52
#: part/templates/part/import_wizard/ajax_match_fields.html:64
#: part/templates/part/import_wizard/ajax_match_references.html:42
#: part/templates/part/import_wizard/match_fields.html:71
#: part/templates/part/import_wizard/match_references.html:49
#: templates/js/translated/bom.js:76 templates/js/translated/build.js:380
#: templates/js/translated/build.js:528 templates/js/translated/build.js:1547
#: templates/js/translated/order.js:537 templates/js/translated/order.js:1488
#: templates/js/translated/stock.js:602 templates/js/translated/stock.js:770
#: templates/patterns/wizard/match_fields.html:70
msgid "Remove row"
msgstr "移除行"

#: order/templates/order/order_wizard/po_upload.html:8
msgid "Return to Orders"
msgstr ""

#: order/templates/order/order_wizard/po_upload.html:17
msgid "Upload File for Purchase Order"
msgstr ""

#: order/templates/order/order_wizard/po_upload.html:25
#: part/templates/part/import_wizard/ajax_part_upload.html:10
#: part/templates/part/import_wizard/part_upload.html:23
#: templates/patterns/wizard/upload.html:11
#, python-format
msgid "Step %(step)s of %(count)s"
msgstr "步骤 %(step)s / %(count)s"

#: order/templates/order/order_wizard/po_upload.html:55
msgid "Order is already processed. Files cannot be uploaded."
msgstr ""

#: order/templates/order/order_wizard/select_parts.html:11
msgid "Step 1 of 2 - Select Part Suppliers"
msgstr "步骤 1 / 2 - 选择商品供货商"

#: order/templates/order/order_wizard/select_parts.html:16
msgid "Select suppliers"
msgstr "选择供应商"

#: order/templates/order/order_wizard/select_parts.html:20
msgid "No purchaseable parts selected"
msgstr "未选择可购买的商品"

#: order/templates/order/order_wizard/select_parts.html:33
msgid "Select Supplier"
msgstr "选择供应商"

#: order/templates/order/order_wizard/select_parts.html:57
msgid "No price"
msgstr "暂无价格"

#: order/templates/order/order_wizard/select_parts.html:65
#, python-format
msgid "Select a supplier for <em>%(name)s</em>"
msgstr "为 <em>%(name)s</em>选择一个供应商"

#: order/templates/order/order_wizard/select_parts.html:77
#: part/templates/part/set_category.html:32
msgid "Remove part"
msgstr "移除商品"

#: order/templates/order/order_wizard/select_pos.html:8
msgid "Step 2 of 2 - Select Purchase Orders"
msgstr ""

#: order/templates/order/order_wizard/select_pos.html:12
msgid "Select existing purchase orders, or create new orders."
msgstr ""

#: order/templates/order/order_wizard/select_pos.html:31
#: templates/js/translated/order.js:859 templates/js/translated/order.js:1286
#: templates/js/translated/order.js:1416
msgid "Items"
msgstr ""

#: order/templates/order/order_wizard/select_pos.html:32
msgid "Select Purchase Order"
msgstr ""

#: order/templates/order/order_wizard/select_pos.html:45
#, python-format
msgid "Create new purchase order for %(name)s"
msgstr ""

#: order/templates/order/order_wizard/select_pos.html:68
#, python-format
msgid "Select a purchase order for %(name)s"
msgstr ""

#: order/templates/order/po_sidebar.html:5
#: order/templates/order/so_sidebar.html:5
#: report/templates/report/inventree_po_report.html:85
#: report/templates/report/inventree_so_report.html:85
msgid "Line Items"
msgstr ""

#: order/templates/order/po_sidebar.html:7
msgid "Received Stock"
msgstr ""

#: order/templates/order/purchase_order_detail.html:18
msgid "Purchase Order Items"
msgstr ""

#: order/templates/order/purchase_order_detail.html:27
#: order/templates/order/purchase_order_detail.html:181
#: order/templates/order/sales_order_detail.html:23
#: order/templates/order/sales_order_detail.html:244
msgid "Add Line Item"
msgstr ""

#: order/templates/order/purchase_order_detail.html:30
msgid "Receive selected items"
msgstr ""

#: order/templates/order/purchase_order_detail.html:50
msgid "Received Items"
msgstr ""

#: order/templates/order/purchase_order_detail.html:76
#: order/templates/order/sales_order_detail.html:123
msgid "Order Notes"
msgstr ""

#: order/templates/order/purchase_orders.html:30
#: order/templates/order/sales_orders.html:33
msgid "Print Order Reports"
msgstr "打印订单报表"

#: order/templates/order/sales_order_base.html:43
msgid "Print sales order report"
msgstr ""

#: order/templates/order/sales_order_base.html:47
msgid "Print packing list"
msgstr ""

#: order/templates/order/sales_order_base.html:66
#: order/templates/order/sales_order_base.html:229
msgid "Complete Sales Order"
msgstr ""

#: order/templates/order/sales_order_base.html:102
msgid "This Sales Order has not been fully allocated"
msgstr ""

#: order/templates/order/sales_order_base.html:122
#: templates/js/translated/order.js:1253
msgid "Customer Reference"
msgstr ""

#: order/templates/order/sales_order_base.html:140
#: order/templates/order/sales_order_detail.html:78
#: order/templates/order/so_sidebar.html:11
msgid "Completed Shipments"
msgstr ""

#: order/templates/order/sales_order_base.html:215
msgid "Edit Sales Order"
msgstr ""

#: order/templates/order/sales_order_cancel.html:8
#: stock/templates/stock/stockitem_convert.html:13
msgid "Warning"
msgstr "警告"

#: order/templates/order/sales_order_cancel.html:9
msgid "Cancelling this order means that the order will no longer be editable."
msgstr ""

#: order/templates/order/sales_order_detail.html:18
msgid "Sales Order Items"
msgstr ""

#: order/templates/order/sales_order_detail.html:44
#: order/templates/order/so_sidebar.html:8
msgid "Pending Shipments"
msgstr ""

#: order/templates/order/sales_order_detail.html:48
#: templates/js/translated/bom.js:945 templates/js/translated/build.js:1465
msgid "Actions"
msgstr ""

#: order/templates/order/sales_order_detail.html:57
msgid "New Shipment"
msgstr ""

#: order/views.py:99
msgid "Cancel Order"
msgstr "取消订单"

#: order/views.py:108 order/views.py:134
msgid "Confirm order cancellation"
msgstr "确认取消订单"

#: order/views.py:111 order/views.py:137
msgid "Order cannot be cancelled"
msgstr "无法取消订单"

#: order/views.py:125
msgid "Cancel sales order"
msgstr "取消销售订单"

#: order/views.py:151
msgid "Issue Order"
msgstr ""

#: order/views.py:160
msgid "Confirm order placement"
msgstr ""

#: order/views.py:170
msgid "Purchase order issued"
msgstr ""

#: order/views.py:197
msgid "Confirm order completion"
msgstr ""

#: order/views.py:208
msgid "Purchase order completed"
msgstr ""

#: order/views.py:245
msgid "Match Supplier Parts"
msgstr ""

#: order/views.py:489
msgid "Update prices"
msgstr ""

#: order/views.py:747
#, python-brace-format
msgid "Ordered {n} parts"
msgstr ""

#: order/views.py:858
msgid "Sales order not found"
msgstr ""

#: order/views.py:864
msgid "Price not found"
msgstr ""

#: order/views.py:867
#, python-brace-format
msgid "Updated {part} unit-price to {price}"
msgstr ""

#: order/views.py:872
#, python-brace-format
msgid "Updated {part} unit-price to {price} and quantity to {qty}"
msgstr ""

#: part/api.py:499
msgid "Valid"
msgstr ""

#: part/api.py:500
msgid "Validate entire Bill of Materials"
msgstr ""

#: part/api.py:505
msgid "This option must be selected"
msgstr ""

#: part/api.py:847
msgid "Must be greater than zero"
msgstr "必须大于0"

#: part/api.py:851
msgid "Must be a valid quantity"
msgstr "必须是有效的数量"

#: part/api.py:866
msgid "Specify location for initial part stock"
msgstr "指定初始初始商品仓储地点"

#: part/api.py:897 part/api.py:901 part/api.py:916 part/api.py:920
msgid "This field is required"
msgstr "此字段为必填"

#: part/bom.py:125 part/models.py:83 part/models.py:879
#: part/templates/part/category.html:108 part/templates/part/part_base.html:338
msgid "Default Location"
msgstr "默认仓储地点"

#: part/bom.py:126 templates/email/low_stock_notification.html:17
msgid "Total Stock"
msgstr ""

#: part/bom.py:127 part/templates/part/part_base.html:185
msgid "Available Stock"
msgstr "可用库存"

#: part/bom.py:128 part/templates/part/part_base.html:203
#: templates/js/translated/part.js:1301
msgid "On Order"
msgstr ""

#: part/forms.py:84
msgid "Select part category"
msgstr "选择类别"

#: part/forms.py:121
msgid "Add parameter template to same level categories"
msgstr ""

#: part/forms.py:125
msgid "Add parameter template to all categories"
msgstr ""

#: part/forms.py:145
msgid "Input quantity for price calculation"
msgstr ""

#: part/models.py:84
msgid "Default location for parts in this category"
msgstr "此类别商品的默认仓储地点"
<<<<<<< HEAD

#: part/models.py:87
msgid "Default keywords"
msgstr ""

#: part/models.py:87
msgid "Default keywords for parts in this category"
msgstr "此类别商品的默认关键字"

#: part/models.py:97 part/models.py:2569 part/templates/part/category.html:15
#: part/templates/part/part_app_base.html:10
msgid "Part Category"
msgstr "商品类别"

#: part/models.py:98 part/templates/part/category.html:128
#: templates/InvenTree/search.html:95 templates/stats.html:96
#: users/models.py:40
msgid "Part Categories"
msgstr "商品类别"

#: part/models.py:360 part/templates/part/cat_link.html:3
#: part/templates/part/category.html:17 part/templates/part/category.html:133
#: part/templates/part/category.html:153
#: part/templates/part/category_sidebar.html:9
#: templates/InvenTree/index.html:85 templates/InvenTree/search.html:82
#: templates/InvenTree/settings/sidebar.html:37
#: templates/js/translated/part.js:1663 templates/navbar.html:21
#: templates/stats.html:92 templates/stats.html:101 users/models.py:41
msgid "Parts"
msgstr "商品"

#: part/models.py:452
msgid "Invalid choice for parent part"
msgstr ""

=======

#: part/models.py:87
msgid "Default keywords"
msgstr ""

#: part/models.py:87
msgid "Default keywords for parts in this category"
msgstr "此类别商品的默认关键字"

#: part/models.py:97 part/models.py:2569 part/templates/part/category.html:15
#: part/templates/part/part_app_base.html:10
msgid "Part Category"
msgstr "商品类别"

#: part/models.py:98 part/templates/part/category.html:128
#: templates/InvenTree/search.html:95 templates/stats.html:96
#: users/models.py:40
msgid "Part Categories"
msgstr "商品类别"

#: part/models.py:360 part/templates/part/cat_link.html:3
#: part/templates/part/category.html:17 part/templates/part/category.html:133
#: part/templates/part/category.html:153
#: part/templates/part/category_sidebar.html:9
#: templates/InvenTree/index.html:85 templates/InvenTree/search.html:82
#: templates/InvenTree/settings/sidebar.html:37
#: templates/js/translated/part.js:1663 templates/navbar.html:21
#: templates/stats.html:92 templates/stats.html:101 users/models.py:41
msgid "Parts"
msgstr "商品"

#: part/models.py:452
msgid "Invalid choice for parent part"
msgstr ""

>>>>>>> ebd811eb
#: part/models.py:532 part/models.py:544
#, python-brace-format
msgid "Part '{p1}' is  used in BOM for '{p2}' (recursive)"
msgstr ""

#: part/models.py:674
msgid "Next available serial numbers are"
msgstr ""

#: part/models.py:678
msgid "Next available serial number is"
msgstr ""

#: part/models.py:683
msgid "Most recent serial number is"
msgstr ""

#: part/models.py:778
msgid "Duplicate IPN not allowed in part settings"
msgstr "在商品设置中不允许重复的IPN"

#: part/models.py:803 part/models.py:2622
msgid "Part name"
msgstr "商品名称"

#: part/models.py:810
msgid "Is Template"
msgstr ""

#: part/models.py:811
msgid "Is this part a template part?"
msgstr ""

#: part/models.py:821
msgid "Is this part a variant of another part?"
msgstr ""

#: part/models.py:822
msgid "Variant Of"
msgstr ""

#: part/models.py:828
msgid "Part description"
msgstr "商品描述"

#: part/models.py:833 part/templates/part/category.html:86
#: part/templates/part/part_base.html:302
msgid "Keywords"
msgstr "关键词"

#: part/models.py:834
msgid "Part keywords to improve visibility in search results"
msgstr "提高搜索结果可见性的关键字"

#: part/models.py:841 part/models.py:2319 part/models.py:2568
#: part/templates/part/part_base.html:265
#: part/templates/part/set_category.html:15
#: templates/InvenTree/settings/settings.html:223
#: templates/js/translated/part.js:1268
msgid "Category"
msgstr "类别"

#: part/models.py:842
msgid "Part category"
msgstr "商品类别"

#: part/models.py:847 part/templates/part/part_base.html:274
#: templates/js/translated/part.js:618 templates/js/translated/part.js:1221
#: templates/js/translated/stock.js:1684
msgid "IPN"
msgstr ""

#: part/models.py:848
msgid "Internal Part Number"
msgstr "内部商品编号"

#: part/models.py:854
msgid "Part revision or version number"
msgstr "商品版本号"

#: part/models.py:855 part/templates/part/part_base.html:281
#: report/models.py:200 templates/js/translated/part.js:622
msgid "Revision"
msgstr ""

#: part/models.py:877
msgid "Where is this item normally stored?"
msgstr ""

#: part/models.py:924 part/templates/part/part_base.html:347
msgid "Default Supplier"
msgstr ""

#: part/models.py:925
msgid "Default supplier part"
msgstr "默认供应商商品"

#: part/models.py:932
msgid "Default Expiry"
msgstr ""

#: part/models.py:933
msgid "Expiry time (in days) for stock items of this part"
msgstr ""

#: part/models.py:938 part/templates/part/part_base.html:196
msgid "Minimum Stock"
msgstr "最低库存"

#: part/models.py:939
msgid "Minimum allowed stock level"
msgstr ""

#: part/models.py:946
msgid "Stock keeping units for this part"
msgstr ""

#: part/models.py:952
msgid "Can this part be built from other parts?"
msgstr ""

#: part/models.py:958
msgid "Can this part be used to build other parts?"
msgstr ""

#: part/models.py:964
msgid "Does this part have tracking for unique items?"
msgstr ""

#: part/models.py:969
msgid "Can this part be purchased from external suppliers?"
msgstr ""

#: part/models.py:974
msgid "Can this part be sold to customers?"
msgstr "此商品可以销售给客户吗?"

#: part/models.py:979
msgid "Is this part active?"
msgstr ""

#: part/models.py:984
msgid "Is this a virtual part, such as a software product or license?"
msgstr "这是一个虚拟商品，如软件产品或许可证吗？"

#: part/models.py:989
msgid "Part notes - supports Markdown formatting"
msgstr ""

#: part/models.py:992
msgid "BOM checksum"
msgstr ""

#: part/models.py:992
msgid "Stored BOM checksum"
msgstr ""

#: part/models.py:995
msgid "BOM checked by"
msgstr ""

#: part/models.py:997
msgid "BOM checked date"
msgstr ""

#: part/models.py:1001
msgid "Creation User"
msgstr "新建用户"

#: part/models.py:1819
msgid "Sell multiple"
msgstr ""

#: part/models.py:2369
msgid "Test templates can only be created for trackable parts"
msgstr ""

#: part/models.py:2386
msgid "Test with this name already exists for this part"
msgstr ""

#: part/models.py:2406 templates/js/translated/part.js:1714
#: templates/js/translated/stock.js:1312
msgid "Test Name"
msgstr ""

#: part/models.py:2407
msgid "Enter a name for the test"
msgstr ""

#: part/models.py:2412
msgid "Test Description"
msgstr ""

#: part/models.py:2413
msgid "Enter description for this test"
msgstr ""

#: part/models.py:2418 templates/js/translated/part.js:1723
#: templates/js/translated/table_filters.js:276
msgid "Required"
msgstr ""

#: part/models.py:2419
msgid "Is this test required to pass?"
msgstr ""

#: part/models.py:2424 templates/js/translated/part.js:1731
msgid "Requires Value"
msgstr ""

#: part/models.py:2425
msgid "Does this test require a value when adding a test result?"
msgstr ""

#: part/models.py:2430 templates/js/translated/part.js:1738
msgid "Requires Attachment"
msgstr ""

#: part/models.py:2431
msgid "Does this test require a file attachment when adding a test result?"
msgstr ""

#: part/models.py:2442
#, python-brace-format
msgid "Illegal character in template name ({c})"
msgstr ""

#: part/models.py:2478
msgid "Parameter template name must be unique"
msgstr ""

#: part/models.py:2486
msgid "Parameter Name"
msgstr ""

#: part/models.py:2493
msgid "Parameter Units"
msgstr ""

#: part/models.py:2523
msgid "Parent Part"
msgstr ""

#: part/models.py:2525 part/models.py:2574 part/models.py:2575
#: templates/InvenTree/settings/settings.html:218
msgid "Parameter Template"
msgstr "参数模板"

#: part/models.py:2527
msgid "Data"
msgstr ""

#: part/models.py:2527
msgid "Parameter Value"
msgstr ""

#: part/models.py:2579 templates/InvenTree/settings/settings.html:227
msgid "Default Value"
msgstr "默认值"

#: part/models.py:2580
msgid "Default Parameter Value"
msgstr ""

#: part/models.py:2614
msgid "Part ID or part name"
msgstr ""

#: part/models.py:2617 templates/js/translated/model_renderers.js:182
msgid "Part ID"
msgstr "商品ID"

#: part/models.py:2618
msgid "Unique part ID value"
msgstr ""

#: part/models.py:2621
msgid "Part Name"
msgstr ""

#: part/models.py:2625
msgid "Part IPN"
msgstr ""

#: part/models.py:2626
msgid "Part IPN value"
msgstr ""

#: part/models.py:2629
msgid "Level"
msgstr ""

#: part/models.py:2630
msgid "BOM level"
msgstr ""

#: part/models.py:2690
msgid "Select parent part"
msgstr ""

#: part/models.py:2698
msgid "Sub part"
msgstr ""

#: part/models.py:2699
msgid "Select part to be used in BOM"
msgstr ""

#: part/models.py:2705
msgid "BOM quantity for this BOM item"
msgstr ""

#: part/models.py:2707 part/templates/part/upload_bom.html:58
#: templates/js/translated/bom.js:791 templates/js/translated/bom.js:865
#: templates/js/translated/table_filters.js:92
msgid "Optional"
msgstr "可选项"

#: part/models.py:2707
msgid "This BOM item is optional"
msgstr ""

#: part/models.py:2710 part/templates/part/upload_bom.html:55
msgid "Overage"
msgstr ""

#: part/models.py:2711
msgid "Estimated build wastage quantity (absolute or percentage)"
msgstr ""

#: part/models.py:2714
msgid "BOM item reference"
msgstr ""

#: part/models.py:2717
msgid "BOM item notes"
msgstr ""

#: part/models.py:2719
msgid "Checksum"
msgstr ""

#: part/models.py:2719
msgid "BOM line checksum"
msgstr ""

#: part/models.py:2723 part/templates/part/upload_bom.html:57
#: templates/js/translated/bom.js:882
#: templates/js/translated/table_filters.js:68
#: templates/js/translated/table_filters.js:88
msgid "Inherited"
msgstr "继承项"

#: part/models.py:2724
msgid "This BOM item is inherited by BOMs for variant parts"
msgstr ""

#: part/models.py:2729 part/templates/part/upload_bom.html:56
#: templates/js/translated/bom.js:874
msgid "Allow Variants"
msgstr ""

#: part/models.py:2730
msgid "Stock items for variant parts can be used for this BOM item"
msgstr ""

#: part/models.py:2815 stock/models.py:357
msgid "Quantity must be integer value for trackable parts"
msgstr ""

#: part/models.py:2824 part/models.py:2826
msgid "Sub part must be specified"
msgstr ""

#: part/models.py:2955
msgid "BOM Item Substitute"
msgstr ""

#: part/models.py:2977
msgid "Substitute part cannot be the same as the master part"
msgstr ""

#: part/models.py:2989
msgid "Parent BOM item"
msgstr ""

#: part/models.py:2997
msgid "Substitute part"
msgstr ""

#: part/models.py:3008
msgid "Part 1"
msgstr ""

#: part/models.py:3012
msgid "Part 2"
msgstr ""

#: part/models.py:3012
msgid "Select Related Part"
msgstr ""

#: part/models.py:3044
msgid "Error creating relationship: check that the part is not related to itself and that the relationship is unique"
msgstr ""

#: part/serializers.py:667
msgid "Select part to copy BOM from"
msgstr ""

#: part/serializers.py:678
msgid "Remove Existing Data"
msgstr ""

#: part/serializers.py:679
msgid "Remove existing BOM items before copying"
msgstr ""

#: part/serializers.py:684
msgid "Include Inherited"
msgstr ""

#: part/serializers.py:685
msgid "Include BOM items which are inherited from templated parts"
msgstr ""

#: part/serializers.py:690
msgid "Skip Invalid Rows"
msgstr ""

#: part/serializers.py:691
msgid "Enable this option to skip invalid rows"
msgstr ""

#: part/serializers.py:734
msgid "Clear Existing BOM"
msgstr ""

#: part/serializers.py:735
msgid "Delete existing BOM items before uploading"
msgstr ""

#: part/serializers.py:762
msgid "No part column specified"
msgstr ""

#: part/serializers.py:805
msgid "Multiple matching parts found"
msgstr ""

#: part/serializers.py:808
msgid "No matching part found"
msgstr ""

#: part/serializers.py:811
msgid "Part is not designated as a component"
msgstr ""

#: part/serializers.py:820
msgid "Quantity not provided"
msgstr ""

#: part/serializers.py:828
msgid "Invalid quantity"
msgstr ""

#: part/serializers.py:847
msgid "At least one BOM item is required"
msgstr ""

#: part/tasks.py:58
msgid "Low stock notification"
msgstr ""

#: part/templates/part/bom.html:6
msgid "You do not have permission to edit the BOM."
msgstr ""

#: part/templates/part/bom.html:15
#, python-format
msgid "The BOM for <em>%(part)s</em> has changed, and must be validated.<br>"
msgstr ""
<<<<<<< HEAD

#: part/templates/part/bom.html:17
#, python-format
msgid "The BOM for <em>%(part)s</em> was last checked by %(checker)s on %(check_date)s"
msgstr ""

=======

#: part/templates/part/bom.html:17
#, python-format
msgid "The BOM for <em>%(part)s</em> was last checked by %(checker)s on %(check_date)s"
msgstr ""

>>>>>>> ebd811eb
#: part/templates/part/bom.html:21
#, python-format
msgid "The BOM for <em>%(part)s</em> has not been validated."
msgstr ""

#: part/templates/part/bom.html:30 part/templates/part/detail.html:273
msgid "BOM actions"
msgstr ""

#: part/templates/part/bom.html:34
msgid "Delete Items"
msgstr ""

#: part/templates/part/category.html:28 part/templates/part/category.html:32
msgid "You are subscribed to notifications for this category"
msgstr ""

#: part/templates/part/category.html:36
msgid "Subscribe to notifications for this category"
msgstr ""

#: part/templates/part/category.html:42
msgid "Category Actions"
msgstr ""

#: part/templates/part/category.html:47
msgid "Edit category"
msgstr ""

#: part/templates/part/category.html:48
msgid "Edit Category"
msgstr ""

#: part/templates/part/category.html:52
msgid "Delete category"
msgstr ""

#: part/templates/part/category.html:53
msgid "Delete Category"
msgstr ""

#: part/templates/part/category.html:61
msgid "Create new part category"
msgstr "新建商品类别"

#: part/templates/part/category.html:62
msgid "New Category"
msgstr ""

#: part/templates/part/category.html:80 part/templates/part/category.html:93
msgid "Category Path"
msgstr "类别路径"

#: part/templates/part/category.html:94
msgid "Top level part category"
msgstr ""

#: part/templates/part/category.html:114 part/templates/part/category.html:205
#: part/templates/part/category_sidebar.html:7
msgid "Subcategories"
msgstr "子类别"

#: part/templates/part/category.html:119
msgid "Parts (Including subcategories)"
msgstr "商品 (包括子类别)"

#: part/templates/part/category.html:156
msgid "Export Part Data"
msgstr "导出商品数据"

#: part/templates/part/category.html:157 part/templates/part/category.html:181
msgid "Export"
msgstr "导出"

#: part/templates/part/category.html:160
msgid "Create new part"
msgstr "新建商品"

#: part/templates/part/category.html:161 templates/js/translated/bom.js:365
msgid "New Part"
msgstr "新商品"

#: part/templates/part/category.html:175
msgid "Set category"
msgstr "设置类别"

#: part/templates/part/category.html:175
msgid "Set Category"
msgstr "设置类别"

#: part/templates/part/category.html:179
msgid "Print Labels"
msgstr "打印标签"

#: part/templates/part/category.html:181
msgid "Export Data"
msgstr "导出数据"

#: part/templates/part/category.html:195
msgid "Part Parameters"
msgstr "商品参数"

#: part/templates/part/category.html:288
msgid "Create Part Category"
msgstr "创建商品类别"

#: part/templates/part/category.html:315
msgid "Create Part"
msgstr "创建商品"

#: part/templates/part/category_delete.html:5
msgid "Are you sure you want to delete category"
msgstr "您确定要删除此类别吗？"

#: part/templates/part/category_delete.html:8
#, python-format
msgid "This category contains %(count)s child categories"
msgstr "此类别包含 %(count)s 个子类别"

#: part/templates/part/category_delete.html:9
msgid "If this category is deleted, these child categories will be moved to the"
msgstr "如果删除此类别，则这些子类别将被移动到以下位置："

#: part/templates/part/category_delete.html:11
msgid "category"
msgstr "类别"

#: part/templates/part/category_delete.html:13
msgid "top level Parts category"
msgstr "顶层商品类别"

#: part/templates/part/category_delete.html:25
#, python-format
msgid "This category contains %(count)s parts"
msgstr "此类别包含 %(count)s 个商品"

#: part/templates/part/category_delete.html:27
#, python-format
msgid "If this category is deleted, these parts will be moved to the parent category %(path)s"
msgstr "如果删除此类别，这些商品将移至其父类别 %(path)s"

#: part/templates/part/category_delete.html:29
msgid "If this category is deleted, these parts will be moved to the top-level category Teile"
msgstr ""

#: part/templates/part/category_sidebar.html:13
msgid "Import Parts"
msgstr ""

#: part/templates/part/copy_part.html:9 templates/js/translated/part.js:348
msgid "Duplicate Part"
msgstr "复制部件"

#: part/templates/part/copy_part.html:10
#, python-format
msgid "Make a copy of part '%(full_name)s'."
msgstr ""

#: part/templates/part/copy_part.html:14
#: part/templates/part/create_part.html:11
msgid "Possible Matching Parts"
msgstr ""

#: part/templates/part/copy_part.html:15
#: part/templates/part/create_part.html:12
msgid "The new part may be a duplicate of these existing parts"
msgstr ""

#: part/templates/part/create_part.html:17
#, python-format
msgid "%(full_name)s - <em>%(desc)s</em> (%(match_per)s%% match)"
msgstr ""

#: part/templates/part/detail.html:21
msgid "Part Stock"
msgstr "商品库存"

#: part/templates/part/detail.html:33
#, python-format
msgid "Showing stock for all variants of <em>%(full_name)s</em>"
msgstr ""

#: part/templates/part/detail.html:43
msgid "Part Stock Allocations"
msgstr ""

#: part/templates/part/detail.html:60
msgid "Part Test Templates"
msgstr ""

#: part/templates/part/detail.html:65
msgid "Add Test Template"
msgstr ""

#: part/templates/part/detail.html:122
msgid "Sales Order Allocations"
msgstr ""

#: part/templates/part/detail.html:162
msgid "Part Variants"
msgstr ""

#: part/templates/part/detail.html:166
msgid "Create new variant"
msgstr ""

#: part/templates/part/detail.html:167
msgid "New Variant"
msgstr ""

#: part/templates/part/detail.html:194
msgid "Add new parameter"
msgstr ""

#: part/templates/part/detail.html:231 part/templates/part/part_sidebar.html:52
msgid "Related Parts"
msgstr ""

#: part/templates/part/detail.html:235 part/templates/part/detail.html:236
msgid "Add Related"
msgstr ""

#: part/templates/part/detail.html:256 part/templates/part/part_sidebar.html:18
msgid "Bill of Materials"
msgstr ""

#: part/templates/part/detail.html:261
msgid "Export actions"
msgstr ""

#: part/templates/part/detail.html:265 templates/js/translated/bom.js:283
msgid "Export BOM"
msgstr ""

#: part/templates/part/detail.html:267
msgid "Print BOM Report"
msgstr ""

#: part/templates/part/detail.html:277
msgid "Upload BOM"
msgstr ""

#: part/templates/part/detail.html:279 templates/js/translated/part.js:272
msgid "Copy BOM"
msgstr ""

#: part/templates/part/detail.html:281
msgid "Validate BOM"
msgstr ""

#: part/templates/part/detail.html:286
msgid "New BOM Item"
msgstr ""

#: part/templates/part/detail.html:287
msgid "Add BOM Item"
msgstr ""

#: part/templates/part/detail.html:300
msgid "Assemblies"
msgstr ""

#: part/templates/part/detail.html:317
msgid "Part Builds"
msgstr ""

#: part/templates/part/detail.html:342
msgid "Build Order Allocations"
msgstr ""

#: part/templates/part/detail.html:352
msgid "Part Suppliers"
msgstr "商品供应商"

#: part/templates/part/detail.html:380
msgid "Part Manufacturers"
msgstr "商品制造商"

#: part/templates/part/detail.html:396
msgid "Delete manufacturer parts"
msgstr "删除制造商商品"

#: part/templates/part/detail.html:578
msgid "Delete selected BOM items?"
msgstr ""

#: part/templates/part/detail.html:579
msgid "All selected BOM items will be deleted"
msgstr ""

#: part/templates/part/detail.html:628
msgid "Create BOM Item"
msgstr ""

#: part/templates/part/detail.html:685
msgid "Related Part"
msgstr ""

#: part/templates/part/detail.html:693
msgid "Add Related Part"
msgstr ""

#: part/templates/part/detail.html:788
msgid "Add Test Result Template"
msgstr ""

#: part/templates/part/detail.html:845
msgid "Edit Part Notes"
msgstr "编辑商品注释"

#: part/templates/part/detail.html:958
#, python-format
msgid "Purchase Unit Price - %(currency)s"
msgstr ""

#: part/templates/part/detail.html:970
#, python-format
msgid "Unit Price-Cost Difference - %(currency)s"
msgstr ""

#: part/templates/part/detail.html:982
#, python-format
msgid "Supplier Unit Cost - %(currency)s"
msgstr ""

#: part/templates/part/detail.html:1071
#, python-format
msgid "Unit Price - %(currency)s"
msgstr ""

#: part/templates/part/import_wizard/ajax_match_fields.html:9
#: part/templates/part/import_wizard/match_fields.html:9
#: templates/patterns/wizard/match_fields.html:8
msgid "Missing selections for the following required columns"
msgstr ""

#: part/templates/part/import_wizard/ajax_match_fields.html:20
#: part/templates/part/import_wizard/match_fields.html:20
#: templates/patterns/wizard/match_fields.html:19
msgid "Duplicate selections found, see below. Fix them then retry submitting."
msgstr ""

#: part/templates/part/import_wizard/ajax_match_fields.html:28
#: part/templates/part/import_wizard/match_fields.html:35
#: templates/patterns/wizard/match_fields.html:34
msgid "File Fields"
msgstr "文件字段"

#: part/templates/part/import_wizard/ajax_match_fields.html:35
#: part/templates/part/import_wizard/match_fields.html:42
#: templates/patterns/wizard/match_fields.html:41
msgid "Remove column"
msgstr "移除列"

#: part/templates/part/import_wizard/ajax_match_fields.html:53
#: part/templates/part/import_wizard/match_fields.html:60
#: templates/patterns/wizard/match_fields.html:59
msgid "Duplicate selection"
msgstr ""

#: part/templates/part/import_wizard/ajax_part_upload.html:29
#: part/templates/part/import_wizard/part_upload.html:53
msgid "Unsuffitient privileges."
msgstr ""

#: part/templates/part/import_wizard/part_upload.html:8
msgid "Return to Parts"
msgstr ""

#: part/templates/part/import_wizard/part_upload.html:16
msgid "Import Parts from File"
msgstr "从文件导入商品"

#: part/templates/part/part_app_base.html:12
msgid "Part List"
msgstr "商品列表"

#: part/templates/part/part_base.html:27 part/templates/part/part_base.html:31
msgid "You are subscribed to notifications for this part"
msgstr ""

#: part/templates/part/part_base.html:35
msgid "Subscribe to notifications for this part"
msgstr ""

#: part/templates/part/part_base.html:43
#: stock/templates/stock/item_base.html:35
#: stock/templates/stock/location.html:33
msgid "Barcode actions"
msgstr ""

#: part/templates/part/part_base.html:45
#: stock/templates/stock/item_base.html:39
#: stock/templates/stock/location.html:35 templates/qr_button.html:1
msgid "Show QR Code"
msgstr ""

#: part/templates/part/part_base.html:46
#: stock/templates/stock/item_base.html:55
#: stock/templates/stock/location.html:36
msgid "Print Label"
msgstr "打印标签"

#: part/templates/part/part_base.html:51
msgid "Show pricing information"
msgstr ""

#: part/templates/part/part_base.html:56
#: stock/templates/stock/item_base.html:112
#: stock/templates/stock/location.html:44
msgid "Stock actions"
msgstr ""

#: part/templates/part/part_base.html:63
msgid "Count part stock"
msgstr "清点商品库存"

#: part/templates/part/part_base.html:69
msgid "Transfer part stock"
msgstr ""

#: part/templates/part/part_base.html:84
msgid "Part actions"
msgstr ""

#: part/templates/part/part_base.html:87
msgid "Duplicate part"
msgstr "重复的商品"

#: part/templates/part/part_base.html:90
msgid "Edit part"
msgstr "编辑商品"

#: part/templates/part/part_base.html:93
msgid "Delete part"
msgstr "删除商品"

#: part/templates/part/part_base.html:112
msgid "Part is a template part (variants can be made from this part)"
msgstr ""

#: part/templates/part/part_base.html:116
msgid "Part can be assembled from other parts"
msgstr "商品可以由其他部件组装"

#: part/templates/part/part_base.html:120
msgid "Part can be used in assemblies"
msgstr "商品可以用于组装成品"

#: part/templates/part/part_base.html:124
msgid "Part stock is tracked by serial number"
msgstr ""

#: part/templates/part/part_base.html:128
msgid "Part can be purchased from external suppliers"
msgstr "商品可以从外部供应商处购买"

#: part/templates/part/part_base.html:132
msgid "Part can be sold to customers"
msgstr "商品可以销售给客户"

#: part/templates/part/part_base.html:138
#: part/templates/part/part_base.html:146
msgid "Part is virtual (not a physical part)"
msgstr "商品是虚拟的(不是实体零件)"

#: part/templates/part/part_base.html:139
#: templates/js/translated/company.js:508
#: templates/js/translated/company.js:765
#: templates/js/translated/model_renderers.js:175
#: templates/js/translated/part.js:533 templates/js/translated/part.js:610
msgid "Inactive"
msgstr ""

#: part/templates/part/part_base.html:156
#: part/templates/part/part_base.html:579
msgid "Show Part Details"
msgstr ""

#: part/templates/part/part_base.html:173
#, python-format
msgid "This part is a variant of %(link)s"
msgstr ""

#: part/templates/part/part_base.html:190 templates/js/translated/order.js:2217
#: templates/js/translated/table_filters.js:193
msgid "In Stock"
msgstr ""

#: part/templates/part/part_base.html:210 templates/InvenTree/index.html:178
msgid "Required for Build Orders"
msgstr ""

#: part/templates/part/part_base.html:217
msgid "Required for Sales Orders"
msgstr ""

#: part/templates/part/part_base.html:224
msgid "Allocated to Orders"
msgstr ""

#: part/templates/part/part_base.html:239 templates/js/translated/bom.js:903
msgid "Can Build"
msgstr ""

#: part/templates/part/part_base.html:245 templates/js/translated/part.js:1132
#: templates/js/translated/part.js:1305
msgid "Building"
msgstr ""

#: part/templates/part/part_base.html:295
msgid "Minimum stock level"
msgstr ""

#: part/templates/part/part_base.html:324
msgid "Latest Serial Number"
msgstr ""

#: part/templates/part/part_base.html:328
#: stock/templates/stock/item_base.html:168
msgid "Search for serial number"
msgstr ""

#: part/templates/part/part_base.html:449 part/templates/part/prices.html:144
msgid "Calculate"
msgstr ""

#: part/templates/part/part_base.html:492
msgid "No matching images found"
msgstr ""

#: part/templates/part/part_base.html:573
msgid "Hide Part Details"
msgstr ""

#: part/templates/part/part_pricing.html:22 part/templates/part/prices.html:21
msgid "Supplier Pricing"
msgstr ""

#: part/templates/part/part_pricing.html:26
#: part/templates/part/part_pricing.html:52
#: part/templates/part/part_pricing.html:100
#: part/templates/part/part_pricing.html:115 part/templates/part/prices.html:25
#: part/templates/part/prices.html:52 part/templates/part/prices.html:103
#: part/templates/part/prices.html:120
msgid "Unit Cost"
msgstr ""

#: part/templates/part/part_pricing.html:32
#: part/templates/part/part_pricing.html:58
#: part/templates/part/part_pricing.html:104
#: part/templates/part/part_pricing.html:119 part/templates/part/prices.html:32
#: part/templates/part/prices.html:59 part/templates/part/prices.html:108
#: part/templates/part/prices.html:125
msgid "Total Cost"
msgstr ""

#: part/templates/part/part_pricing.html:40 part/templates/part/prices.html:40
#: templates/js/translated/bom.js:857
msgid "No supplier pricing available"
msgstr ""

#: part/templates/part/part_pricing.html:48 part/templates/part/prices.html:49
#: part/templates/part/prices.html:243
msgid "BOM Pricing"
msgstr ""

#: part/templates/part/part_pricing.html:65 part/templates/part/prices.html:69
msgid "Unit Purchase Price"
msgstr ""

#: part/templates/part/part_pricing.html:71 part/templates/part/prices.html:76
msgid "Total Purchase Price"
msgstr ""

#: part/templates/part/part_pricing.html:81 part/templates/part/prices.html:86
msgid "Note: BOM pricing is incomplete for this part"
msgstr "注：此商品BOM价格不完整。"

#: part/templates/part/part_pricing.html:88 part/templates/part/prices.html:93
msgid "No BOM pricing available"
msgstr ""

#: part/templates/part/part_pricing.html:97 part/templates/part/prices.html:102
msgid "Internal Price"
msgstr ""

#: part/templates/part/part_pricing.html:128
#: part/templates/part/prices.html:134
msgid "No pricing information is available for this part."
msgstr "此商品无价格信息可用。"

#: part/templates/part/part_sidebar.html:12
msgid "Variants"
msgstr ""

#: part/templates/part/part_sidebar.html:26
msgid "Used In"
msgstr ""

#: part/templates/part/part_sidebar.html:34
#: stock/templates/stock/stock_sidebar.html:8
msgid "Allocations"
msgstr ""

#: part/templates/part/part_sidebar.html:48
msgid "Test Templates"
msgstr ""

#: part/templates/part/part_thumb.html:11
msgid "Select from existing images"
msgstr ""

#: part/templates/part/partial_delete.html:9
#, python-format
msgid "Part '<strong>%(full_name)s</strong>' cannot be deleted as it is still marked as <strong>active</strong>.\n"
"    <br>Disable the \"Active\" part attribute and re-try.\n"
"    "
msgstr ""

#: part/templates/part/partial_delete.html:17
#, python-format
msgid "Are you sure you want to delete part '<strong>%(full_name)s</strong>'?"
msgstr "您确定要删除商品 '<strong>%(full_name)s</strong> '吗？"

#: part/templates/part/partial_delete.html:22
#, python-format
msgid "This part is used in BOMs for %(count)s other parts. If you delete this part, the BOMs for the following parts will be updated"
msgstr ""

#: part/templates/part/partial_delete.html:32
#, python-format
msgid "There are %(count)s stock entries defined for this part. If you delete this part, the following stock entries will also be deleted:"
msgstr ""

#: part/templates/part/partial_delete.html:43
#, python-format
msgid "There are %(count)s manufacturers defined for this part. If you delete this part, the following manufacturer parts will also be deleted:"
msgstr ""

#: part/templates/part/partial_delete.html:54
#, python-format
msgid "There are %(count)s suppliers defined for this part. If you delete this part, the following supplier parts will also be deleted:"
msgstr ""

#: part/templates/part/partial_delete.html:65
#, python-format
msgid "There are %(count)s unique parts tracked for '%(full_name)s'. Deleting this part will permanently remove this tracking information."
msgstr ""

#: part/templates/part/prices.html:16
msgid "Pricing ranges"
msgstr ""

#: part/templates/part/prices.html:22
msgid "Show supplier cost"
msgstr ""

#: part/templates/part/prices.html:23
msgid "Show purchase price"
msgstr ""

#: part/templates/part/prices.html:50
msgid "Show BOM cost"
msgstr ""

#: part/templates/part/prices.html:117
msgid "Show sale cost"
msgstr ""

#: part/templates/part/prices.html:118
msgid "Show sale price"
msgstr ""

#: part/templates/part/prices.html:140
msgid "Calculation parameters"
msgstr ""

#: part/templates/part/prices.html:155 templates/js/translated/bom.js:851
msgid "Supplier Cost"
msgstr ""

#: part/templates/part/prices.html:156 part/templates/part/prices.html:177
#: part/templates/part/prices.html:201 part/templates/part/prices.html:231
#: part/templates/part/prices.html:257 part/templates/part/prices.html:285
msgid "Jump to overview"
msgstr ""

#: part/templates/part/prices.html:181
msgid "Stock Pricing"
msgstr ""

#: part/templates/part/prices.html:190
msgid "No stock pricing history is available for this part."
msgstr ""

#: part/templates/part/prices.html:200
msgid "Internal Cost"
msgstr ""

#: part/templates/part/prices.html:215 part/views.py:1390
msgid "Add Internal Price Break"
msgstr ""

#: part/templates/part/prices.html:230
msgid "BOM Cost"
msgstr ""

#: part/templates/part/prices.html:256
msgid "Sale Cost"
msgstr ""

#: part/templates/part/prices.html:296
msgid "No sale pice history available for this part."
msgstr ""

#: part/templates/part/set_category.html:9
msgid "Set category for the following parts"
msgstr "为以下商品设置类别"

#: part/templates/part/stock_count.html:7 templates/js/translated/bom.js:813
#: templates/js/translated/part.js:497 templates/js/translated/part.js:1122
#: templates/js/translated/part.js:1309
msgid "No Stock"
msgstr ""

#: part/templates/part/stock_count.html:9 templates/InvenTree/index.html:158
msgid "Low Stock"
msgstr ""

#: part/templates/part/upload_bom.html:8
msgid "Return to BOM"
msgstr ""

#: part/templates/part/upload_bom.html:13
msgid "Upload Bill of Materials"
msgstr ""

#: part/templates/part/upload_bom.html:19
msgid "BOM upload requirements"
msgstr ""

#: part/templates/part/upload_bom.html:23
#: part/templates/part/upload_bom.html:90
msgid "Upload BOM File"
<<<<<<< HEAD
msgstr ""

#: part/templates/part/upload_bom.html:29
msgid "Submit BOM Data"
msgstr ""

#: part/templates/part/upload_bom.html:37
msgid "Requirements for BOM upload"
msgstr ""

#: part/templates/part/upload_bom.html:39
msgid "The BOM file must contain the required named columns as provided in the "
msgstr ""

#: part/templates/part/upload_bom.html:39
msgid "BOM Upload Template"
msgstr ""

#: part/templates/part/upload_bom.html:40
msgid "Each part must already exist in the database"
msgstr "每个商品必须已经存在于数据库"

#: part/templates/part/variant_part.html:9
msgid "Create new part variant"
msgstr ""

#: part/templates/part/variant_part.html:10
#, python-format
msgid "Create a new variant of template <em>'%(full_name)s'</em>."
msgstr ""

#: part/templatetags/inventree_extras.py:125
msgid "Unknown database"
msgstr ""

=======
msgstr ""

#: part/templates/part/upload_bom.html:29
msgid "Submit BOM Data"
msgstr ""

#: part/templates/part/upload_bom.html:37
msgid "Requirements for BOM upload"
msgstr ""

#: part/templates/part/upload_bom.html:39
msgid "The BOM file must contain the required named columns as provided in the "
msgstr ""

#: part/templates/part/upload_bom.html:39
msgid "BOM Upload Template"
msgstr ""

#: part/templates/part/upload_bom.html:40
msgid "Each part must already exist in the database"
msgstr "每个商品必须已经存在于数据库"

#: part/templates/part/variant_part.html:9
msgid "Create new part variant"
msgstr ""

#: part/templates/part/variant_part.html:10
#, python-format
msgid "Create a new variant of template <em>'%(full_name)s'</em>."
msgstr ""

#: part/templatetags/inventree_extras.py:125
msgid "Unknown database"
msgstr ""

>>>>>>> ebd811eb
#: part/views.py:90
msgid "Set Part Category"
msgstr "设置商品类别"

#: part/views.py:140
#, python-brace-format
msgid "Set category for {n} parts"
msgstr "为 {n} 个商品设置类别"

#: part/views.py:212
msgid "Match References"
msgstr ""

#: part/views.py:509
msgid "None"
msgstr ""

#: part/views.py:568
msgid "Part QR Code"
msgstr "商品二维码"

#: part/views.py:670
msgid "Select Part Image"
msgstr "选择商品图像"

#: part/views.py:696
msgid "Updated part image"
msgstr "更新商品图像"

#: part/views.py:699
msgid "Part image not found"
msgstr "未找到商品图像"

#: part/views.py:850
msgid "Confirm Part Deletion"
msgstr "确认删除商品"

#: part/views.py:857
msgid "Part was deleted"
msgstr "商品已删除"

#: part/views.py:866
msgid "Part Pricing"
msgstr "商品价格"

#: part/views.py:1015
msgid "Create Part Parameter Template"
msgstr ""

#: part/views.py:1025
msgid "Edit Part Parameter Template"
msgstr ""

#: part/views.py:1032
msgid "Delete Part Parameter Template"
msgstr ""

#: part/views.py:1091 templates/js/translated/part.js:315
msgid "Edit Part Category"
msgstr "编辑商品类别"

#: part/views.py:1129
msgid "Delete Part Category"
msgstr "删除商品类别"

#: part/views.py:1135
msgid "Part category was deleted"
msgstr "商品类别已删除"

#: part/views.py:1144
msgid "Create Category Parameter Template"
msgstr "创建类别参数模板"

#: part/views.py:1245
msgid "Edit Category Parameter Template"
msgstr "编辑类别参数模板"

#: part/views.py:1301
msgid "Delete Category Parameter Template"
msgstr "删除类别参数模板"

#: part/views.py:1323
msgid "Added new price break"
msgstr ""

#: part/views.py:1399
msgid "Edit Internal Price Break"
msgstr ""

#: part/views.py:1407
msgid "Delete Internal Price Break"
msgstr ""

#: plugin/integration.py:138
msgid "No author found"
msgstr ""

#: plugin/integration.py:152
msgid "No date found"
msgstr ""

#: plugin/models.py:26
msgid "Plugin Configuration"
msgstr ""

#: plugin/models.py:27
msgid "Plugin Configurations"
msgstr ""

#: plugin/models.py:32
msgid "Key"
msgstr ""

#: plugin/models.py:33
msgid "Key of plugin"
msgstr ""

#: plugin/models.py:41
msgid "PluginName of the plugin"
msgstr ""

#: plugin/models.py:47
msgid "Is the plugin active"
msgstr ""

#: plugin/models.py:199
msgid "Plugin"
msgstr ""

#: plugin/samples/integration/sample.py:42
msgid "Enable PO"
msgstr ""

#: plugin/samples/integration/sample.py:43
msgid "Enable PO functionality in InvenTree interface"
msgstr ""

#: plugin/samples/integration/sample.py:48
msgid "API Key"
msgstr ""

#: plugin/samples/integration/sample.py:49
msgid "Key required for accessing external API"
msgstr ""

#: plugin/samples/integration/sample.py:52
msgid "Numerical"
msgstr ""

#: plugin/samples/integration/sample.py:53
msgid "A numerical setting"
msgstr ""

#: plugin/samples/integration/sample.py:58
msgid "Choice Setting"
msgstr ""

#: plugin/samples/integration/sample.py:59
msgid "A setting with multiple choices"
msgstr ""

#: plugin/serializers.py:50
msgid "Source URL"
msgstr ""

#: plugin/serializers.py:51
msgid "Source for the package - this can be a custom registry or a VCS path"
msgstr ""

#: plugin/serializers.py:56
msgid "Package Name"
msgstr ""

#: plugin/serializers.py:57
msgid "Name for the Plugin Package - can also contain a version indicator"
msgstr ""

#: plugin/serializers.py:60
msgid "Confirm plugin installation"
msgstr ""

#: plugin/serializers.py:61
msgid "This will install this plugin now into the current instance. The instance will go into maintenance."
msgstr ""

#: plugin/serializers.py:76
msgid "Installation not confirmed"
msgstr ""

#: plugin/serializers.py:78
msgid "Either packagename of URL must be provided"
msgstr ""

#: report/api.py:234 report/api.py:278
#, python-brace-format
msgid "Template file '{filename}' is missing or does not exist"
msgstr ""

#: report/models.py:182
msgid "Template name"
msgstr ""

#: report/models.py:188
msgid "Report template file"
msgstr ""

#: report/models.py:195
msgid "Report template description"
msgstr ""

#: report/models.py:201
msgid "Report revision number (auto-increments)"
msgstr ""

#: report/models.py:292
msgid "Pattern for generating report filenames"
msgstr ""

#: report/models.py:299
msgid "Report template is enabled"
msgstr ""

#: report/models.py:323
msgid "StockItem query filters (comma-separated list of key=value pairs)"
msgstr ""

#: report/models.py:331
msgid "Include Installed Tests"
msgstr ""

#: report/models.py:332
msgid "Include test results for stock items installed inside assembled item"
msgstr ""

#: report/models.py:382
msgid "Build Filters"
msgstr ""

#: report/models.py:383
msgid "Build query filters (comma-separated list of key=value pairs"
msgstr ""

#: report/models.py:425
msgid "Part Filters"
msgstr "商品过滤器"

#: report/models.py:426
msgid "Part query filters (comma-separated list of key=value pairs"
msgstr ""

#: report/models.py:460
msgid "Purchase order query filters"
msgstr ""

#: report/models.py:498
msgid "Sales order query filters"
msgstr ""

#: report/models.py:548
msgid "Snippet"
msgstr ""

#: report/models.py:549
msgid "Report snippet file"
msgstr ""

#: report/models.py:553
msgid "Snippet file description"
msgstr ""

#: report/models.py:588
msgid "Asset"
msgstr ""

#: report/models.py:589
msgid "Report asset file"
msgstr ""

#: report/models.py:592
msgid "Asset file description"
msgstr ""

#: report/templates/report/inventree_build_order_base.html:147
msgid "Required For"
msgstr ""

#: report/templates/report/inventree_test_report_base.html:21
msgid "Stock Item Test Report"
msgstr ""

#: report/templates/report/inventree_test_report_base.html:79
#: stock/models.py:519 stock/templates/stock/item_base.html:158
#: templates/js/translated/build.js:373 templates/js/translated/build.js:521
#: templates/js/translated/build.js:919 templates/js/translated/build.js:1295
#: templates/js/translated/model_renderers.js:95
#: templates/js/translated/order.js:99 templates/js/translated/order.js:1945
#: templates/js/translated/order.js:2034 templates/js/translated/stock.js:424
msgid "Serial Number"
msgstr "序列号"

#: report/templates/report/inventree_test_report_base.html:88
msgid "Test Results"
msgstr ""

#: report/templates/report/inventree_test_report_base.html:93
#: stock/models.py:1976
msgid "Test"
msgstr ""

#: report/templates/report/inventree_test_report_base.html:94
#: stock/models.py:1982
msgid "Result"
msgstr ""

#: report/templates/report/inventree_test_report_base.html:97
#: templates/InvenTree/settings/plugin.html:50
#: templates/InvenTree/settings/plugin_settings.html:38
#: templates/js/translated/order.js:849 templates/js/translated/stock.js:2649
msgid "Date"
msgstr ""

#: report/templates/report/inventree_test_report_base.html:108
msgid "Pass"
msgstr ""

#: report/templates/report/inventree_test_report_base.html:110
msgid "Fail"
msgstr ""

#: report/templates/report/inventree_test_report_base.html:123
#: stock/templates/stock/stock_sidebar.html:16
msgid "Installed Items"
msgstr ""

#: report/templates/report/inventree_test_report_base.html:137
#: templates/js/translated/stock.js:587 templates/js/translated/stock.js:757
#: templates/js/translated/stock.js:2909
msgid "Serial"
msgstr ""

#: stock/api.py:501
msgid "Quantity is required"
msgstr ""

#: stock/api.py:508
msgid "Valid part must be supplied"
msgstr ""

#: stock/api.py:533
msgid "Serial numbers cannot be supplied for a non-trackable part"
msgstr ""

#: stock/forms.py:74 stock/forms.py:198 stock/models.py:576
#: stock/templates/stock/item_base.html:195
#: templates/js/translated/stock.js:1833
msgid "Expiry Date"
msgstr ""

#: stock/forms.py:75 stock/forms.py:199
msgid "Expiration date for this stock item"
msgstr ""

#: stock/forms.py:78
msgid "Enter unique serial numbers (or leave blank)"
msgstr ""

#: stock/forms.py:133
msgid "Destination for serialized stock (by default, will remain in current location)"
msgstr ""

#: stock/forms.py:135
msgid "Serial numbers"
msgstr ""

#: stock/forms.py:135
msgid "Unique serial numbers (must match quantity)"
msgstr ""

#: stock/forms.py:137 stock/forms.py:171
msgid "Add transaction note (optional)"
msgstr ""

#: stock/forms.py:169
msgid "Destination location for uninstalled items"
msgstr ""

#: stock/forms.py:173
msgid "Confirm uninstall"
msgstr ""

#: stock/forms.py:173
msgid "Confirm removal of installed stock items"
msgstr ""

#: stock/models.py:62 stock/models.py:613
#: stock/templates/stock/item_base.html:418
msgid "Owner"
msgstr ""

#: stock/models.py:63 stock/models.py:614
msgid "Select Owner"
msgstr ""

#: stock/models.py:338
msgid "StockItem with this serial number already exists"
msgstr ""

#: stock/models.py:374
#, python-brace-format
msgid "Part type ('{pf}') must be {pe}"
msgstr "商品类型 ('{pf}') 必须是 {pe}"

#: stock/models.py:384 stock/models.py:393
msgid "Quantity must be 1 for item with a serial number"
msgstr ""

#: stock/models.py:385
msgid "Serial number cannot be set if quantity greater than 1"
msgstr ""

#: stock/models.py:407
msgid "Item cannot belong to itself"
msgstr ""

#: stock/models.py:413
msgid "Item must have a build reference if is_building=True"
msgstr ""

#: stock/models.py:420
msgid "Build reference does not point to the same part object"
msgstr ""

#: stock/models.py:463
msgid "Parent Stock Item"
msgstr ""

#: stock/models.py:472
msgid "Base part"
msgstr ""

#: stock/models.py:480
msgid "Select a matching supplier part for this stock item"
msgstr ""

#: stock/models.py:486 stock/templates/stock/location.html:16
#: stock/templates/stock/stock_app_base.html:8
msgid "Stock Location"
msgstr "仓储地点"

#: stock/models.py:489
msgid "Where is this stock item located?"
msgstr ""

#: stock/models.py:496
msgid "Packaging this stock item is stored in"
msgstr ""

#: stock/models.py:502 stock/templates/stock/item_base.html:300
msgid "Installed In"
msgstr ""

#: stock/models.py:505
msgid "Is this item installed in another item?"
msgstr ""

#: stock/models.py:521
msgid "Serial number for this item"
msgstr ""

#: stock/models.py:535
msgid "Batch code for this stock item"
msgstr ""

#: stock/models.py:539
msgid "Stock Quantity"
msgstr ""

#: stock/models.py:548
msgid "Source Build"
msgstr ""

#: stock/models.py:550
msgid "Build for this stock item"
msgstr ""

#: stock/models.py:561
msgid "Source Purchase Order"
msgstr ""

#: stock/models.py:564
msgid "Purchase order for this stock item"
msgstr ""

#: stock/models.py:570
msgid "Destination Sales Order"
msgstr ""

#: stock/models.py:577
msgid "Expiry date for stock item. Stock will be considered expired after this date"
msgstr ""

#: stock/models.py:590
msgid "Delete on deplete"
msgstr ""

#: stock/models.py:590
msgid "Delete this Stock Item when stock is depleted"
msgstr ""

#: stock/models.py:600 stock/templates/stock/item.html:128
msgid "Stock Item Notes"
msgstr ""

#: stock/models.py:609
msgid "Single unit purchase price at time of purchase"
msgstr ""

#: stock/models.py:1096
msgid "Part is not set as trackable"
msgstr ""

#: stock/models.py:1102
msgid "Quantity must be integer"
msgstr ""

#: stock/models.py:1108
#, python-brace-format
msgid "Quantity must not exceed available stock quantity ({n})"
msgstr ""

#: stock/models.py:1111
msgid "Serial numbers must be a list of integers"
msgstr ""

#: stock/models.py:1114
msgid "Quantity does not match serial numbers"
msgstr ""

#: stock/models.py:1121
#, python-brace-format
msgid "Serial numbers already exist: {exists}"
msgstr ""

#: stock/models.py:1192
msgid "Stock item has been assigned to a sales order"
msgstr ""

#: stock/models.py:1195
msgid "Stock item is installed in another item"
msgstr ""

#: stock/models.py:1198
msgid "Stock item contains other items"
msgstr ""

#: stock/models.py:1201
msgid "Stock item has been assigned to a customer"
msgstr ""

#: stock/models.py:1204
msgid "Stock item is currently in production"
msgstr ""

#: stock/models.py:1207
msgid "Serialized stock cannot be merged"
msgstr ""

#: stock/models.py:1214 stock/serializers.py:832
msgid "Duplicate stock items"
msgstr ""

#: stock/models.py:1218
msgid "Stock items must refer to the same part"
msgstr ""

#: stock/models.py:1222
msgid "Stock items must refer to the same supplier part"
msgstr ""

#: stock/models.py:1226
msgid "Stock status codes must match"
msgstr ""

#: stock/models.py:1397
msgid "StockItem cannot be moved as it is not in stock"
msgstr ""

#: stock/models.py:1896
msgid "Entry notes"
msgstr ""

#: stock/models.py:1953
msgid "Value must be provided for this test"
msgstr ""

#: stock/models.py:1959
msgid "Attachment must be uploaded for this test"
msgstr ""

#: stock/models.py:1977
msgid "Test name"
msgstr ""

#: stock/models.py:1983
msgid "Test result"
msgstr ""

#: stock/models.py:1989
msgid "Test output value"
msgstr ""

#: stock/models.py:1996
msgid "Test result attachment"
msgstr ""

#: stock/models.py:2002
msgid "Test notes"
msgstr ""

#: stock/serializers.py:173
msgid "Purchase price of this stock item"
msgstr ""

#: stock/serializers.py:180
msgid "Purchase currency of this stock item"
msgstr ""

#: stock/serializers.py:294
msgid "Enter number of stock items to serialize"
msgstr ""

#: stock/serializers.py:309
#, python-brace-format
msgid "Quantity must not exceed available stock quantity ({q})"
msgstr ""

#: stock/serializers.py:315
msgid "Enter serial numbers for new items"
msgstr ""

#: stock/serializers.py:326 stock/serializers.py:789 stock/serializers.py:1030
msgid "Destination stock location"
msgstr ""

#: stock/serializers.py:333
msgid "Optional note field"
msgstr ""

#: stock/serializers.py:346
msgid "Serial numbers cannot be assigned to this part"
msgstr ""

#: stock/serializers.py:363 stock/views.py:1108
msgid "Serial numbers already exist"
msgstr "序列号已存在"

#: stock/serializers.py:405
msgid "Select stock item to install"
msgstr ""

#: stock/serializers.py:421
msgid "Stock item is unavailable"
msgstr ""

#: stock/serializers.py:428
msgid "Selected part is not in the Bill of Materials"
msgstr ""

#: stock/serializers.py:646
msgid "Part must be salable"
msgstr ""

#: stock/serializers.py:650
msgid "Item is allocated to a sales order"
msgstr ""

#: stock/serializers.py:654
msgid "Item is allocated to a build order"
msgstr ""

#: stock/serializers.py:684
msgid "Customer to assign stock items"
msgstr ""

#: stock/serializers.py:690
msgid "Selected company is not a customer"
msgstr ""

#: stock/serializers.py:698
msgid "Stock assignment notes"
msgstr ""

#: stock/serializers.py:708 stock/serializers.py:938
msgid "A list of stock items must be provided"
msgstr ""

#: stock/serializers.py:796
msgid "Stock merging notes"
msgstr ""

#: stock/serializers.py:801
msgid "Allow mismatched suppliers"
msgstr ""

#: stock/serializers.py:802
msgid "Allow stock items with different supplier parts to be merged"
msgstr ""

#: stock/serializers.py:807
msgid "Allow mismatched status"
msgstr ""

#: stock/serializers.py:808
msgid "Allow stock items with different status codes to be merged"
msgstr ""

#: stock/serializers.py:818
msgid "At least two stock items must be provided"
msgstr ""

#: stock/serializers.py:900
msgid "StockItem primary key value"
msgstr ""

#: stock/serializers.py:928
msgid "Stock transaction notes"
msgstr ""

#: stock/templates/stock/item.html:18
msgid "Stock Tracking Information"
msgstr ""

#: stock/templates/stock/item.html:29
msgid "New Entry"
msgstr ""

#: stock/templates/stock/item.html:48
msgid "Stock Item Allocations"
msgstr ""

#: stock/templates/stock/item.html:64
msgid "Child Stock Items"
msgstr ""

#: stock/templates/stock/item.html:72
msgid "This stock item does not have any child items"
msgstr ""

#: stock/templates/stock/item.html:81
#: stock/templates/stock/stock_sidebar.html:12
msgid "Test Data"
msgstr ""

#: stock/templates/stock/item.html:85 stock/templates/stock/item_base.html:57
msgid "Test Report"
msgstr ""

#: stock/templates/stock/item.html:89
msgid "Delete Test Data"
msgstr ""

#: stock/templates/stock/item.html:93
msgid "Add Test Data"
msgstr ""

#: stock/templates/stock/item.html:150
msgid "Installed Stock Items"
msgstr ""

#: stock/templates/stock/item.html:154 templates/js/translated/stock.js:3018
msgid "Install Stock Item"
msgstr ""

#: stock/templates/stock/item.html:304 templates/js/translated/stock.js:1480
msgid "Add Test Result"
msgstr ""

#: stock/templates/stock/item_base.html:42
#: templates/js/translated/barcode.js:330
#: templates/js/translated/barcode.js:335
msgid "Unlink Barcode"
msgstr ""

#: stock/templates/stock/item_base.html:44
msgid "Link Barcode"
msgstr ""

#: stock/templates/stock/item_base.html:46 templates/stock_table.html:24
msgid "Scan to Location"
msgstr ""

#: stock/templates/stock/item_base.html:53
msgid "Printing actions"
msgstr ""

#: stock/templates/stock/item_base.html:72
msgid "Stock adjustment actions"
msgstr ""

#: stock/templates/stock/item_base.html:76
#: stock/templates/stock/location.html:51 templates/stock_table.html:50
msgid "Count stock"
msgstr ""

#: stock/templates/stock/item_base.html:79 templates/stock_table.html:48
msgid "Add stock"
msgstr ""

#: stock/templates/stock/item_base.html:82 templates/stock_table.html:49
msgid "Remove stock"
msgstr ""

#: stock/templates/stock/item_base.html:85
msgid "Serialize stock"
msgstr ""

#: stock/templates/stock/item_base.html:89
#: stock/templates/stock/location.html:57
msgid "Transfer stock"
msgstr ""

#: stock/templates/stock/item_base.html:92 templates/stock_table.html:54
msgid "Assign to customer"
msgstr ""

#: stock/templates/stock/item_base.html:95
msgid "Return to stock"
msgstr ""

#: stock/templates/stock/item_base.html:98
msgid "Uninstall stock item"
msgstr ""

#: stock/templates/stock/item_base.html:98
msgid "Uninstall"
msgstr ""

#: stock/templates/stock/item_base.html:102
msgid "Install stock item"
msgstr ""

#: stock/templates/stock/item_base.html:102
msgid "Install"
msgstr ""

#: stock/templates/stock/item_base.html:117
msgid "Convert to variant"
msgstr ""

#: stock/templates/stock/item_base.html:120
msgid "Duplicate stock item"
msgstr ""

#: stock/templates/stock/item_base.html:122
msgid "Edit stock item"
msgstr ""

#: stock/templates/stock/item_base.html:125
msgid "Delete stock item"
msgstr ""

#: stock/templates/stock/item_base.html:163
msgid "previous page"
msgstr ""

#: stock/templates/stock/item_base.html:163
msgid "Navigate to previous serial number"
msgstr ""

#: stock/templates/stock/item_base.html:172
msgid "next page"
msgstr ""

#: stock/templates/stock/item_base.html:172
msgid "Navigate to next serial number"
msgstr ""

#: stock/templates/stock/item_base.html:199
#, python-format
msgid "This StockItem expired on %(item.expiry_date)s"
msgstr ""

#: stock/templates/stock/item_base.html:199
#: templates/js/translated/table_filters.js:252
msgid "Expired"
msgstr ""

#: stock/templates/stock/item_base.html:201
#, python-format
msgid "This StockItem expires on %(item.expiry_date)s"
msgstr ""

#: stock/templates/stock/item_base.html:201
#: templates/js/translated/table_filters.js:258
msgid "Stale"
msgstr ""

#: stock/templates/stock/item_base.html:208
#: templates/js/translated/stock.js:1846
msgid "Last Updated"
msgstr ""

#: stock/templates/stock/item_base.html:213
msgid "Last Stocktake"
msgstr ""

#: stock/templates/stock/item_base.html:217
msgid "No stocktake performed"
msgstr ""

#: stock/templates/stock/item_base.html:235
msgid "You are not in the list of owners of this item. This stock item cannot be edited."
msgstr ""

#: stock/templates/stock/item_base.html:242
msgid "This stock item is in production and cannot be edited."
msgstr "此库存项目正在生产中，无法编辑。"

#: stock/templates/stock/item_base.html:243
msgid "Edit the stock item from the build view."
msgstr ""

#: stock/templates/stock/item_base.html:256
msgid "This stock item has not passed all required tests"
msgstr ""

#: stock/templates/stock/item_base.html:264
msgid "This stock item is allocated to Sales Order"
msgstr ""

#: stock/templates/stock/item_base.html:272
msgid "This stock item is allocated to Build Order"
msgstr ""

#: stock/templates/stock/item_base.html:278
msgid "This stock item is serialized - it has a unique serial number and the quantity cannot be adjusted."
msgstr ""

#: stock/templates/stock/item_base.html:319
#: templates/js/translated/build.js:1317
msgid "No location set"
msgstr "未设置仓储地点"

#: stock/templates/stock/item_base.html:326
msgid "Barcode Identifier"
msgstr ""

#: stock/templates/stock/item_base.html:368
msgid "Parent Item"
msgstr ""

#: stock/templates/stock/item_base.html:386
msgid "No manufacturer set"
msgstr ""

#: stock/templates/stock/item_base.html:411
msgid "Tests"
msgstr ""

#: stock/templates/stock/item_base.html:492
msgid "Edit Stock Status"
msgstr ""

#: stock/templates/stock/item_delete.html:9
msgid "Are you sure you want to delete this stock item?"
msgstr ""

#: stock/templates/stock/item_delete.html:12
#, python-format
msgid "This will remove <strong>%(qty)s</strong> units of <strong>%(full_name)s</strong> from stock."
msgstr ""

#: stock/templates/stock/item_serialize.html:5
msgid "Create serialized items from this stock item."
<<<<<<< HEAD
msgstr ""

#: stock/templates/stock/item_serialize.html:7
msgid "Select quantity to serialize, and unique serial numbers."
msgstr ""

#: stock/templates/stock/location.html:37
msgid "Check-in Items"
msgstr ""

=======
msgstr ""

#: stock/templates/stock/item_serialize.html:7
msgid "Select quantity to serialize, and unique serial numbers."
msgstr ""

#: stock/templates/stock/location.html:37
msgid "Check-in Items"
msgstr ""

>>>>>>> ebd811eb
#: stock/templates/stock/location.html:65
msgid "Location actions"
msgstr "仓储地操作"

#: stock/templates/stock/location.html:67
msgid "Edit location"
msgstr "编辑仓储地"

#: stock/templates/stock/location.html:69
msgid "Delete location"
msgstr "删除仓储地"

#: stock/templates/stock/location.html:79
msgid "Create new stock location"
msgstr "新建仓储地点"

#: stock/templates/stock/location.html:80
msgid "New Location"
msgstr "新建仓储地点"

#: stock/templates/stock/location.html:99
#: stock/templates/stock/location.html:105
msgid "Location Path"
msgstr ""

#: stock/templates/stock/location.html:106
msgid "Top level stock location"
msgstr ""

#: stock/templates/stock/location.html:119
msgid "You are not in the list of owners of this location. This stock location cannot be edited."
msgstr "您不在此仓储地的所有者列表中，无法编辑此仓储地。"

#: stock/templates/stock/location.html:132
#: stock/templates/stock/location.html:179
#: stock/templates/stock/location_sidebar.html:5
msgid "Sublocations"
msgstr ""

#: stock/templates/stock/location.html:146 templates/InvenTree/search.html:164
#: templates/stats.html:109 users/models.py:42
msgid "Stock Locations"
msgstr "仓储地点"

#: stock/templates/stock/location.html:186 templates/stock_table.html:30
msgid "Printing Actions"
msgstr "打印操作"

#: stock/templates/stock/location.html:190 templates/stock_table.html:34
msgid "Print labels"
msgstr "打印标签"

#: stock/templates/stock/location_delete.html:7
msgid "Are you sure you want to delete this stock location?"
msgstr "确实要删除此仓储地点吗?"

#: stock/templates/stock/stock_app_base.html:16
msgid "Loading..."
msgstr ""

#: stock/templates/stock/stock_sidebar.html:5
msgid "Stock Tracking"
msgstr ""

#: stock/templates/stock/stock_sidebar.html:20
msgid "Child Items"
msgstr ""

#: stock/templates/stock/stock_uninstall.html:8
msgid "The following stock items will be uninstalled"
msgstr ""

#: stock/templates/stock/stockitem_convert.html:7 stock/views.py:730
msgid "Convert Stock Item"
msgstr ""

#: stock/templates/stock/stockitem_convert.html:8
#, python-format
msgid "This stock item is current an instance of <em>%(part)s</em>"
msgstr ""

#: stock/templates/stock/stockitem_convert.html:9
msgid "It can be converted to one of the part variants listed below."
msgstr ""

#: stock/templates/stock/stockitem_convert.html:14
msgid "This action cannot be easily undone"
msgstr ""

#: stock/templates/stock/tracking_delete.html:6
msgid "Are you sure you want to delete this stock tracking entry?"
msgstr ""

#: stock/views.py:162 templates/js/translated/stock.js:140
msgid "Edit Stock Location"
msgstr "编辑仓储地点"

#: stock/views.py:269 stock/views.py:709 stock/views.py:835 stock/views.py:1117
msgid "Owner is required (ownership control is enabled)"
msgstr ""

#: stock/views.py:284
msgid "Stock Location QR code"
msgstr "仓储地点二维码"

#: stock/views.py:303
msgid "Return to Stock"
msgstr ""

#: stock/views.py:312
msgid "Specify a valid location"
msgstr "指定一个有效仓储地点"

#: stock/views.py:323
msgid "Stock item returned from customer"
msgstr ""

#: stock/views.py:334
msgid "Delete All Test Data"
msgstr ""

#: stock/views.py:351
msgid "Confirm test data deletion"
msgstr ""

#: stock/views.py:352
msgid "Check the confirmation box"
msgstr "选中确认框"

#: stock/views.py:456
msgid "Stock Item QR Code"
msgstr ""

#: stock/views.py:481
msgid "Uninstall Stock Items"
msgstr ""

#: stock/views.py:578 templates/js/translated/stock.js:1075
msgid "Confirm stock adjustment"
msgstr ""

#: stock/views.py:589
msgid "Uninstalled stock items"
msgstr ""

#: stock/views.py:611 templates/js/translated/stock.js:333
msgid "Edit Stock Item"
msgstr ""

#: stock/views.py:761
msgid "Create new Stock Location"
msgstr "新建仓储地点"

#: stock/views.py:862
msgid "Create new Stock Item"
msgstr ""

#: stock/views.py:1004 templates/js/translated/stock.js:313
msgid "Duplicate Stock Item"
msgstr ""

#: stock/views.py:1086
msgid "Quantity cannot be negative"
msgstr ""

#: stock/views.py:1186
msgid "Delete Stock Location"
msgstr "删除仓储地点"

#: stock/views.py:1199
msgid "Delete Stock Item"
msgstr ""

#: stock/views.py:1210
msgid "Delete Stock Tracking Entry"
msgstr ""

#: stock/views.py:1217
msgid "Edit Stock Tracking Entry"
msgstr ""

#: stock/views.py:1226
msgid "Add Stock Tracking Entry"
msgstr ""

#: templates/403.html:5 templates/403.html:11
msgid "Permission Denied"
msgstr ""

#: templates/403.html:14
msgid "You do not have permission to view this page."
msgstr ""

#: templates/404.html:5 templates/404.html:11
msgid "Page Not Found"
msgstr ""

#: templates/404.html:14
msgid "The requested page does not exist"
msgstr ""

#: templates/500.html:5 templates/500.html:11
msgid "Internal Server Error"
msgstr ""

#: templates/500.html:14
msgid "The InvenTree server raised an internal error"
msgstr ""

#: templates/500.html:15
msgid "Refer to the error log in the admin interface for further details"
msgstr ""

#: templates/503.html:10 templates/503.html:35
msgid "Site is in Maintenance"
msgstr ""

#: templates/503.html:41
msgid "The site is currently in maintenance and should be up again soon!"
msgstr ""

#: templates/InvenTree/index.html:7
msgid "Index"
msgstr ""

#: templates/InvenTree/index.html:88
msgid "Subscribed Parts"
msgstr ""

#: templates/InvenTree/index.html:98
msgid "Subscribed Categories"
msgstr ""

#: templates/InvenTree/index.html:108
msgid "Latest Parts"
msgstr "最近商品"

#: templates/InvenTree/index.html:119
msgid "BOM Waiting Validation"
msgstr ""

#: templates/InvenTree/index.html:145
msgid "Recently Updated"
msgstr ""

#: templates/InvenTree/index.html:168
msgid "Depleted Stock"
msgstr ""

#: templates/InvenTree/index.html:191
msgid "Expired Stock"
msgstr ""

#: templates/InvenTree/index.html:202
msgid "Stale Stock"
msgstr ""

#: templates/InvenTree/index.html:224
msgid "Build Orders In Progress"
msgstr ""

#: templates/InvenTree/index.html:235
msgid "Overdue Build Orders"
msgstr ""

#: templates/InvenTree/index.html:255
msgid "Outstanding Purchase Orders"
msgstr ""

#: templates/InvenTree/index.html:266
msgid "Overdue Purchase Orders"
msgstr ""

#: templates/InvenTree/index.html:286
msgid "Outstanding Sales Orders"
msgstr ""

#: templates/InvenTree/index.html:297
msgid "Overdue Sales Orders"
msgstr ""

#: templates/InvenTree/search.html:8
msgid "Search Results"
msgstr ""

#: templates/InvenTree/settings/barcode.html:8
msgid "Barcode Settings"
msgstr "条形码设置"

#: templates/InvenTree/settings/build.html:8
msgid "Build Order Settings"
msgstr "生产订单设置"

#: templates/InvenTree/settings/category.html:7
msgid "Category Settings"
msgstr "类别设置"

#: templates/InvenTree/settings/currencies.html:8
msgid "Currency Settings"
msgstr "货币设置"

#: templates/InvenTree/settings/currencies.html:19
msgid "Base Currency"
msgstr "基础货币"

#: templates/InvenTree/settings/currencies.html:24
msgid "Exchange Rates"
msgstr "汇率"

#: templates/InvenTree/settings/currencies.html:38
msgid "Last Update"
msgstr "上次更新"

#: templates/InvenTree/settings/currencies.html:44
msgid "Never"
msgstr "从不"

#: templates/InvenTree/settings/currencies.html:49
msgid "Update Now"
msgstr "立即更新"

#: templates/InvenTree/settings/global.html:9
msgid "Server Settings"
msgstr ""

#: templates/InvenTree/settings/login.html:9
#: templates/InvenTree/settings/sidebar.html:29
msgid "Login Settings"
msgstr ""

#: templates/InvenTree/settings/login.html:21 templates/account/signup.html:5
msgid "Signup"
msgstr ""

#: templates/InvenTree/settings/mixins/settings.html:5
#: templates/InvenTree/settings/settings.html:12 templates/navbar.html:113
msgid "Settings"
msgstr "设置"

#: templates/InvenTree/settings/mixins/urls.html:5
msgid "URLs"
msgstr ""

#: templates/InvenTree/settings/mixins/urls.html:8
#, python-format
msgid "The Base-URL for this plugin is <a href=\"/%(base)s\" target=\"_blank\"><strong>%(base)s</strong></a>."
msgstr ""

#: templates/InvenTree/settings/mixins/urls.html:23
msgid "Open in new tab"
msgstr ""

#: templates/InvenTree/settings/part.html:7
msgid "Part Settings"
msgstr "商品设置"

#: templates/InvenTree/settings/part.html:44
msgid "Part Import"
msgstr "商品导入"

#: templates/InvenTree/settings/part.html:48
msgid "Import Part"
msgstr "导入商品"

#: templates/InvenTree/settings/part.html:62
msgid "Part Parameter Templates"
msgstr "商品参数模板"

#: templates/InvenTree/settings/plugin.html:10
msgid "Plugin Settings"
msgstr ""

#: templates/InvenTree/settings/plugin.html:16
msgid "Changing the settings below require you to immediatly restart InvenTree. Do not change this while under active usage."
msgstr ""

#: templates/InvenTree/settings/plugin.html:33
msgid "Plugins"
msgstr ""

#: templates/InvenTree/settings/plugin.html:38
#: templates/js/translated/plugin.js:15
msgid "Install Plugin"
msgstr ""

#: templates/InvenTree/settings/plugin.html:47 templates/navbar.html:111
#: users/models.py:39
msgid "Admin"
msgstr "管理员"

#: templates/InvenTree/settings/plugin.html:49
#: templates/InvenTree/settings/plugin_settings.html:28
msgid "Author"
msgstr ""

#: templates/InvenTree/settings/plugin.html:51
#: templates/InvenTree/settings/plugin_settings.html:43
msgid "Version"
msgstr ""

#: templates/InvenTree/settings/plugin.html:92
msgid "Inactive plugins"
msgstr ""

#: templates/InvenTree/settings/plugin.html:115
msgid "Plugin Error Stack"
msgstr ""

#: templates/InvenTree/settings/plugin.html:124
msgid "Stage"
msgstr ""

#: templates/InvenTree/settings/plugin.html:126
msgid "Message"
msgstr ""

#: templates/InvenTree/settings/plugin_settings.html:10
#, python-format
msgid "Plugin details for %(name)s"
msgstr ""

#: templates/InvenTree/settings/plugin_settings.html:17
msgid "Plugin information"
msgstr ""

#: templates/InvenTree/settings/plugin_settings.html:48
msgid "no version information supplied"
msgstr ""

#: templates/InvenTree/settings/plugin_settings.html:62
msgid "License"
msgstr ""

#: templates/InvenTree/settings/plugin_settings.html:71
msgid "The code information is pulled from the latest git commit for this plugin. It might not reflect official version numbers or information but the actual code running."
msgstr ""

#: templates/InvenTree/settings/plugin_settings.html:77
msgid "Package information"
msgstr ""

#: templates/InvenTree/settings/plugin_settings.html:83
msgid "Installation method"
msgstr ""

#: templates/InvenTree/settings/plugin_settings.html:86
msgid "This plugin was installed as a package"
msgstr ""

#: templates/InvenTree/settings/plugin_settings.html:88
msgid "This plugin was found in a local InvenTree path"
msgstr ""

#: templates/InvenTree/settings/plugin_settings.html:94
msgid "Installation path"
msgstr ""

#: templates/InvenTree/settings/plugin_settings.html:100
msgid "Commit Author"
msgstr ""

#: templates/InvenTree/settings/plugin_settings.html:104
#: templates/about.html:47
msgid "Commit Date"
msgstr ""

#: templates/InvenTree/settings/plugin_settings.html:108
#: templates/about.html:40
msgid "Commit Hash"
msgstr ""

#: templates/InvenTree/settings/plugin_settings.html:112
msgid "Commit Message"
msgstr ""

#: templates/InvenTree/settings/plugin_settings.html:117
msgid "Sign Status"
msgstr ""

#: templates/InvenTree/settings/plugin_settings.html:122
msgid "Sign Key"
msgstr ""

#: templates/InvenTree/settings/po.html:7
msgid "Purchase Order Settings"
msgstr "采购订单设置"

#: templates/InvenTree/settings/report.html:8
#: templates/InvenTree/settings/user_reports.html:9
msgid "Report Settings"
msgstr "报表设置"

#: templates/InvenTree/settings/setting.html:33
msgid "No value set"
msgstr "未设置值"

#: templates/InvenTree/settings/setting.html:38
msgid "Edit setting"
msgstr "编辑设置"

#: templates/InvenTree/settings/settings.html:115
msgid "Edit Plugin Setting"
msgstr ""

#: templates/InvenTree/settings/settings.html:117
msgid "Edit Global Setting"
msgstr ""

#: templates/InvenTree/settings/settings.html:119
msgid "Edit User Setting"
msgstr ""

#: templates/InvenTree/settings/settings.html:208
msgid "No category parameter templates found"
msgstr "未找到类别参数模板"

#: templates/InvenTree/settings/settings.html:230
#: templates/InvenTree/settings/settings.html:329
msgid "Edit Template"
msgstr "编辑模板"

#: templates/InvenTree/settings/settings.html:231
#: templates/InvenTree/settings/settings.html:330
msgid "Delete Template"
msgstr "删除模板"

#: templates/InvenTree/settings/settings.html:309
msgid "No part parameter templates found"
msgstr "未找到商品参数模板"

#: templates/InvenTree/settings/settings.html:313
msgid "ID"
msgstr ""

#: templates/InvenTree/settings/sidebar.html:6
#: templates/InvenTree/settings/user_settings.html:9
msgid "User Settings"
msgstr "用户设置"

#: templates/InvenTree/settings/sidebar.html:9
#: templates/InvenTree/settings/user.html:12
msgid "Account Settings"
msgstr "帐户设置"

#: templates/InvenTree/settings/sidebar.html:11
#: templates/InvenTree/settings/user_display.html:9
msgid "Display Settings"
msgstr ""

#: templates/InvenTree/settings/sidebar.html:13
msgid "Home Page"
msgstr ""

#: templates/InvenTree/settings/sidebar.html:15
#: templates/InvenTree/settings/user_search.html:9
msgid "Search Settings"
msgstr "搜索设置"

#: templates/InvenTree/settings/sidebar.html:17
msgid "Label Printing"
msgstr ""

#: templates/InvenTree/settings/sidebar.html:19
#: templates/InvenTree/settings/sidebar.html:35
msgid "Reporting"
msgstr ""

#: templates/InvenTree/settings/sidebar.html:24
msgid "Global Settings"
msgstr ""

#: templates/InvenTree/settings/sidebar.html:27
msgid "Server Configuration"
msgstr ""

#: templates/InvenTree/settings/sidebar.html:33
msgid "Currencies"
msgstr ""

#: templates/InvenTree/settings/sidebar.html:39
msgid "Categories"
msgstr ""

#: templates/InvenTree/settings/so.html:7
msgid "Sales Order Settings"
msgstr "销售订单设置"

#: templates/InvenTree/settings/stock.html:7
msgid "Stock Settings"
msgstr "库存设置"

#: templates/InvenTree/settings/user.html:18
#: templates/account/password_reset_from_key.html:4
#: templates/account/password_reset_from_key.html:7
msgid "Change Password"
msgstr "更改密码"

#: templates/InvenTree/settings/user.html:22
#: templates/js/translated/helpers.js:26
msgid "Edit"
msgstr "编辑"

#: templates/InvenTree/settings/user.html:32
msgid "Username"
msgstr "用户名"

#: templates/InvenTree/settings/user.html:36
msgid "First Name"
msgstr "名字"

#: templates/InvenTree/settings/user.html:40
msgid "Last Name"
msgstr "姓氏"

#: templates/InvenTree/settings/user.html:54
msgid "The following email addresses are associated with your account:"
msgstr ""

#: templates/InvenTree/settings/user.html:75
msgid "Verified"
msgstr ""

#: templates/InvenTree/settings/user.html:77
msgid "Unverified"
msgstr ""

#: templates/InvenTree/settings/user.html:79
msgid "Primary"
msgstr ""

#: templates/InvenTree/settings/user.html:85
msgid "Make Primary"
msgstr ""

#: templates/InvenTree/settings/user.html:86
msgid "Re-send Verification"
msgstr ""

#: templates/InvenTree/settings/user.html:87
#: templates/InvenTree/settings/user.html:149
msgid "Remove"
msgstr ""

#: templates/InvenTree/settings/user.html:95
#: templates/InvenTree/settings/user.html:201
msgid "Warning:"
msgstr ""

#: templates/InvenTree/settings/user.html:96
msgid "You currently do not have any email address set up. You should really add an email address so you can receive notifications, reset your password, etc."
msgstr ""

#: templates/InvenTree/settings/user.html:104
msgid "Add Email Address"
msgstr ""

#: templates/InvenTree/settings/user.html:109
msgid "Add Email"
msgstr ""

#: templates/InvenTree/settings/user.html:117
msgid "Social Accounts"
msgstr ""

#: templates/InvenTree/settings/user.html:122
msgid "You can sign in to your account using any of the following third party accounts:"
msgstr ""

#: templates/InvenTree/settings/user.html:157
msgid "You currently have no social network accounts connected to this account."
msgstr ""

#: templates/InvenTree/settings/user.html:162
msgid "Add a 3rd Party Account"
msgstr ""

#: templates/InvenTree/settings/user.html:172
msgid "Multifactor"
msgstr ""

#: templates/InvenTree/settings/user.html:177
msgid "You have these factors available:"
msgstr ""

#: templates/InvenTree/settings/user.html:187
msgid "TOTP"
msgstr ""

#: templates/InvenTree/settings/user.html:193
msgid "Static"
msgstr ""

#: templates/InvenTree/settings/user.html:202
msgid "You currently do not have any factors set up."
msgstr ""

#: templates/InvenTree/settings/user.html:209
msgid "Change factors"
msgstr ""

#: templates/InvenTree/settings/user.html:210
msgid "Setup multifactor"
msgstr ""

#: templates/InvenTree/settings/user.html:212
msgid "Remove multifactor"
msgstr ""

#: templates/InvenTree/settings/user.html:220
msgid "Active Sessions"
msgstr ""

#: templates/InvenTree/settings/user.html:226
msgid "Log out active sessions (except this one)"
msgstr ""

#: templates/InvenTree/settings/user.html:227
msgid "Log Out Active Sessions"
msgstr ""

#: templates/InvenTree/settings/user.html:236
msgid "<em>unknown on unknown</em>"
msgstr ""

#: templates/InvenTree/settings/user.html:237
msgid "<em>unknown</em>"
msgstr ""

#: templates/InvenTree/settings/user.html:241
msgid "IP Address"
msgstr ""

#: templates/InvenTree/settings/user.html:242
msgid "Device"
msgstr ""

#: templates/InvenTree/settings/user.html:243
msgid "Last Activity"
msgstr ""

#: templates/InvenTree/settings/user.html:252
#, python-format
msgid "%(time)s ago (this session)"
msgstr ""

#: templates/InvenTree/settings/user.html:254
#, python-format
msgid "%(time)s ago"
msgstr ""

#: templates/InvenTree/settings/user.html:266
msgid "Do you really want to remove the selected email address?"
msgstr ""

#: templates/InvenTree/settings/user_display.html:25
msgid "Theme Settings"
msgstr "主题设置"

#: templates/InvenTree/settings/user_display.html:35
msgid "Select theme"
msgstr ""

#: templates/InvenTree/settings/user_display.html:46
msgid "Set Theme"
msgstr "设置主题"

#: templates/InvenTree/settings/user_display.html:54
msgid "Language Settings"
msgstr "语言设置"

#: templates/InvenTree/settings/user_display.html:63
msgid "Select language"
msgstr ""

#: templates/InvenTree/settings/user_display.html:79
#, python-format
msgid "%(lang_translated)s%% translated"
msgstr "%(lang_translated)s%% 已翻译"

#: templates/InvenTree/settings/user_display.html:81
msgid "No translations available"
msgstr "无可用翻译"

#: templates/InvenTree/settings/user_display.html:88
msgid "Set Language"
msgstr "设置语言"

#: templates/InvenTree/settings/user_display.html:91
msgid "Some languages are not complete"
msgstr ""

#: templates/InvenTree/settings/user_display.html:93
msgid "Show only sufficent"
msgstr ""

#: templates/InvenTree/settings/user_display.html:95
msgid "and hidden."
msgstr ""

#: templates/InvenTree/settings/user_display.html:95
msgid "Show them too"
msgstr ""

#: templates/InvenTree/settings/user_display.html:101
msgid "Help the translation efforts!"
msgstr "帮助翻译工作！"

#: templates/InvenTree/settings/user_display.html:102
#, python-format
msgid "Native language translation of the InvenTree web application is <a href=\"%(link)s\">community contributed via crowdin</a>. Contributions are welcomed and encouraged."
msgstr ""

#: templates/InvenTree/settings/user_homepage.html:9
msgid "Home Page Settings"
msgstr "主页设置"

#: templates/InvenTree/settings/user_labels.html:9
msgid "Label Settings"
msgstr "标签设置"

#: templates/about.html:10
msgid "InvenTree Version Information"
msgstr ""

#: templates/about.html:11 templates/about.html:105
#: templates/js/translated/bom.js:132 templates/js/translated/bom.js:620
#: templates/js/translated/modals.js:53 templates/js/translated/modals.js:584
#: templates/js/translated/modals.js:678 templates/js/translated/modals.js:986
#: templates/modals.html:15 templates/modals.html:27 templates/modals.html:39
#: templates/modals.html:50
msgid "Close"
msgstr ""

#: templates/about.html:20
msgid "InvenTree Version"
msgstr ""

#: templates/about.html:25
msgid "Development Version"
msgstr ""

#: templates/about.html:28
msgid "Up to Date"
msgstr ""

#: templates/about.html:30
msgid "Update Available"
msgstr ""

#: templates/about.html:53
msgid "InvenTree Documentation"
msgstr ""

#: templates/about.html:58
msgid "API Version"
msgstr ""

#: templates/about.html:63
msgid "Python Version"
msgstr ""

#: templates/about.html:68
msgid "Django Version"
msgstr ""

#: templates/about.html:73
msgid "View Code on GitHub"
msgstr ""

#: templates/about.html:78
msgid "Credits"
msgstr ""

#: templates/about.html:83
msgid "Mobile App"
msgstr ""

#: templates/about.html:88
msgid "Submit Bug Report"
msgstr ""

#: templates/about.html:95 templates/clip.html:4
msgid "copy to clipboard"
msgstr ""

#: templates/about.html:95
msgid "copy version information"
msgstr ""

#: templates/account/email_confirm.html:6
#: templates/account/email_confirm.html:10
msgid "Confirm Email Address"
msgstr ""

#: templates/account/email_confirm.html:16
#, python-format
msgid "Please confirm that <a href=\"mailto:%(email)s\">%(email)s</a> is an email address for user %(user_display)s."
msgstr ""

#: templates/account/email_confirm.html:27
#, python-format
msgid "This email confirmation link expired or is invalid. Please <a href=\"%(email_url)s\">issue a new email confirmation request</a>."
msgstr ""

#: templates/account/login.html:6 templates/account/login.html:16
#: templates/account/login.html:39
msgid "Sign In"
msgstr ""

#: templates/account/login.html:21
#, python-format
msgid "Please sign in with one\n"
"of your existing third party accounts or  <a class=\"btn btn-primary btn-small\" href=\"%(signup_url)s\">sign up</a>\n"
"for a account and sign in below:"
msgstr ""

#: templates/account/login.html:25
#, python-format
msgid "If you have not created an account yet, then please\n"
"<a href=\"%(signup_url)s\">sign up</a> first."
msgstr ""

#: templates/account/login.html:42
msgid "Forgot Password?"
msgstr ""

#: templates/account/login.html:47
msgid "InvenTree demo instance"
msgstr ""

#: templates/account/login.html:47
msgid "Click here for login details"
msgstr ""

#: templates/account/login.html:55
msgid "or use SSO"
msgstr ""

#: templates/account/logout.html:5 templates/account/logout.html:8
#: templates/account/logout.html:20
msgid "Sign Out"
msgstr ""

#: templates/account/logout.html:10
msgid "Are you sure you want to sign out?"
msgstr ""

#: templates/account/logout.html:19
msgid "Back to Site"
msgstr ""

#: templates/account/password_reset.html:5
#: templates/account/password_reset.html:12
msgid "Password Reset"
msgstr ""

#: templates/account/password_reset.html:18
msgid "Forgotten your password? Enter your email address below, and we'll send you an email allowing you to reset it."
msgstr ""

#: templates/account/password_reset.html:23
msgid "Reset My Password"
msgstr ""

#: templates/account/password_reset.html:27 templates/account/signup.html:36
msgid "This function is currently disabled. Please contact an administrator."
msgstr ""

#: templates/account/password_reset_from_key.html:7
msgid "Bad Token"
msgstr ""

#: templates/account/password_reset_from_key.html:11
#, python-format
msgid "The password reset link was invalid, possibly because it has already been used.  Please request a <a href=\"%(passwd_reset_url)s\">new password reset</a>."
msgstr ""

#: templates/account/password_reset_from_key.html:18
msgid "Change password"
msgstr ""

#: templates/account/password_reset_from_key.html:22
msgid "Your password is now changed."
msgstr ""

#: templates/account/signup.html:11 templates/account/signup.html:22
msgid "Sign Up"
msgstr ""

#: templates/account/signup.html:13
#, python-format
msgid "Already have an account? Then please <a href=\"%(login_url)s\">sign in</a>."
msgstr ""

#: templates/account/signup.html:27
msgid "Or use a SSO-provider for signup"
msgstr ""

#: templates/admin_button.html:2
msgid "View in administration panel"
msgstr ""

#: templates/allauth_2fa/authenticate.html:5
msgid "Two-Factor Authentication"
msgstr ""

#: templates/allauth_2fa/authenticate.html:12
msgid "Authenticate"
msgstr ""

#: templates/allauth_2fa/backup_tokens.html:6
msgid "Two-Factor Authentication Backup Tokens"
msgstr ""

#: templates/allauth_2fa/backup_tokens.html:17
msgid "Backup tokens have been generated, but are not revealed here for security reasons. Press the button below to generate new ones."
msgstr ""

#: templates/allauth_2fa/backup_tokens.html:20
msgid "No tokens. Press the button below to generate some."
msgstr ""

#: templates/allauth_2fa/backup_tokens.html:27
msgid "Generate backup tokens"
msgstr ""

#: templates/allauth_2fa/backup_tokens.html:31
#: templates/allauth_2fa/setup.html:40
msgid "Back to settings"
msgstr ""

#: templates/allauth_2fa/remove.html:6
msgid "Disable Two-Factor Authentication"
msgstr ""

#: templates/allauth_2fa/remove.html:9
msgid "Are you sure?"
msgstr ""

#: templates/allauth_2fa/remove.html:14
msgid "Disable Two-Factor"
msgstr ""

#: templates/allauth_2fa/setup.html:6
msgid "Setup Two-Factor Authentication"
msgstr ""

#: templates/allauth_2fa/setup.html:10
msgid "Step 1"
msgstr ""

#: templates/allauth_2fa/setup.html:14
msgid "Scan the QR code below with a token generator of your choice (for instance Google Authenticator)."
msgstr ""

#: templates/allauth_2fa/setup.html:23
msgid "Step 2"
msgstr ""

#: templates/allauth_2fa/setup.html:27
msgid "Input a token generated by the app:"
msgstr ""

#: templates/allauth_2fa/setup.html:35
msgid "Verify"
msgstr ""

#: templates/attachment_button.html:4 templates/js/translated/attachment.js:54
msgid "Add Link"
msgstr ""

#: templates/attachment_button.html:7 templates/js/translated/attachment.js:36
msgid "Add Attachment"
msgstr "添加附件"

#: templates/base.html:97
msgid "Server Restart Required"
msgstr ""

#: templates/base.html:100
msgid "A configuration option has been changed which requires a server restart"
msgstr ""

#: templates/base.html:100
msgid "Contact your system administrator for further information"
msgstr ""

#: templates/email/build_order_required_stock.html:7
msgid "Stock is required for the following build order"
msgstr ""

#: templates/email/build_order_required_stock.html:8
#, python-format
msgid "Build order %(build)s - building %(quantity)s x %(part)s"
msgstr ""

#: templates/email/build_order_required_stock.html:10
msgid "Click on the following link to view this build order"
msgstr ""

#: templates/email/build_order_required_stock.html:14
msgid "The following parts are low on required stock"
msgstr ""

#: templates/email/build_order_required_stock.html:18
#: templates/js/translated/bom.js:1335
msgid "Required Quantity"
msgstr ""

#: templates/email/build_order_required_stock.html:19
#: templates/email/low_stock_notification.html:18
#: templates/js/translated/bom.js:804 templates/js/translated/build.js:1411
#: templates/js/translated/build.js:2048
#: templates/js/translated/table_filters.js:178
msgid "Available"
msgstr "空闲"

#: templates/email/build_order_required_stock.html:38
#: templates/email/low_stock_notification.html:31
msgid "You are receiving this email because you are subscribed to notifications for this part "
msgstr ""

#: templates/email/email.html:35
msgid "InvenTree version"
msgstr ""

#: templates/email/low_stock_notification.html:7
#, python-format
msgid " The available stock for %(part)s has fallen below the configured minimum level"
msgstr ""

#: templates/email/low_stock_notification.html:9
msgid "Click on the following link to view this part"
msgstr ""

#: templates/email/low_stock_notification.html:19
msgid "Minimum Quantity"
msgstr ""

#: templates/image_download.html:8
msgid "Specify URL for downloading image"
msgstr ""

#: templates/image_download.html:11
msgid "Must be a valid image URL"
msgstr ""

#: templates/image_download.html:12
msgid "Remote server must be accessible"
msgstr ""

#: templates/image_download.html:13
msgid "Remote image must not exceed maximum allowable file size"
msgstr ""

#: templates/js/translated/api.js:185 templates/js/translated/modals.js:1056
msgid "No Response"
msgstr ""

#: templates/js/translated/api.js:186 templates/js/translated/modals.js:1057
msgid "No response from the InvenTree server"
msgstr ""

#: templates/js/translated/api.js:192
msgid "Error 400: Bad request"
msgstr ""

#: templates/js/translated/api.js:193
msgid "API request returned error code 400"
msgstr ""

#: templates/js/translated/api.js:197 templates/js/translated/modals.js:1066
msgid "Error 401: Not Authenticated"
msgstr ""

#: templates/js/translated/api.js:198 templates/js/translated/modals.js:1067
msgid "Authentication credentials not supplied"
msgstr ""

#: templates/js/translated/api.js:202 templates/js/translated/modals.js:1071
msgid "Error 403: Permission Denied"
msgstr ""

#: templates/js/translated/api.js:203 templates/js/translated/modals.js:1072
msgid "You do not have the required permissions to access this function"
msgstr ""

#: templates/js/translated/api.js:207 templates/js/translated/modals.js:1076
msgid "Error 404: Resource Not Found"
msgstr ""

#: templates/js/translated/api.js:208 templates/js/translated/modals.js:1077
msgid "The requested resource could not be located on the server"
msgstr ""

#: templates/js/translated/api.js:212
msgid "Error 405: Method Not Allowed"
msgstr ""

#: templates/js/translated/api.js:213
msgid "HTTP method not allowed at URL"
msgstr ""

#: templates/js/translated/api.js:217 templates/js/translated/modals.js:1081
msgid "Error 408: Timeout"
msgstr ""

#: templates/js/translated/api.js:218 templates/js/translated/modals.js:1082
msgid "Connection timeout while requesting data from server"
msgstr ""

#: templates/js/translated/api.js:221
msgid "Unhandled Error Code"
msgstr ""

#: templates/js/translated/api.js:222
msgid "Error code"
msgstr ""

#: templates/js/translated/attachment.js:78
msgid "No attachments found"
msgstr ""

#: templates/js/translated/attachment.js:100
msgid "Edit Attachment"
msgstr "编辑附件"

#: templates/js/translated/attachment.js:110
msgid "Confirm Delete"
msgstr ""

#: templates/js/translated/attachment.js:111
msgid "Delete Attachment"
msgstr "删除附件"

#: templates/js/translated/attachment.js:167
msgid "Upload Date"
msgstr ""

#: templates/js/translated/attachment.js:180
msgid "Edit attachment"
msgstr ""

#: templates/js/translated/attachment.js:187
msgid "Delete attachment"
msgstr ""

#: templates/js/translated/barcode.js:29
msgid "Scan barcode data here using wedge scanner"
msgstr ""

#: templates/js/translated/barcode.js:31
msgid "Enter barcode data"
msgstr "输入条形码数据"

#: templates/js/translated/barcode.js:35
msgid "Barcode"
msgstr "条形码"

#: templates/js/translated/barcode.js:53
msgid "Enter optional notes for stock transfer"
msgstr ""

#: templates/js/translated/barcode.js:54
msgid "Enter notes"
msgstr ""

#: templates/js/translated/barcode.js:92
msgid "Server error"
msgstr ""

#: templates/js/translated/barcode.js:113
msgid "Unknown response from server"
msgstr ""

#: templates/js/translated/barcode.js:140
#: templates/js/translated/modals.js:1046
msgid "Invalid server response"
msgstr ""

#: templates/js/translated/barcode.js:233
msgid "Scan barcode data below"
msgstr ""

#: templates/js/translated/barcode.js:280 templates/navbar.html:94
msgid "Scan Barcode"
msgstr "扫描条形码"

#: templates/js/translated/barcode.js:291
msgid "No URL in response"
msgstr ""

#: templates/js/translated/barcode.js:309
msgid "Link Barcode to Stock Item"
msgstr ""

#: templates/js/translated/barcode.js:332
msgid "This will remove the association between this stock item and the barcode"
msgstr ""

#: templates/js/translated/barcode.js:338
msgid "Unlink"
msgstr ""

#: templates/js/translated/barcode.js:397 templates/js/translated/stock.js:1027
msgid "Remove stock item"
msgstr ""

#: templates/js/translated/barcode.js:439
msgid "Check Stock Items into Location"
msgstr ""

#: templates/js/translated/barcode.js:443
#: templates/js/translated/barcode.js:573
msgid "Check In"
msgstr ""

#: templates/js/translated/barcode.js:485
#: templates/js/translated/barcode.js:612
msgid "Error transferring stock"
msgstr ""

#: templates/js/translated/barcode.js:507
msgid "Stock Item already scanned"
msgstr ""

#: templates/js/translated/barcode.js:511
msgid "Stock Item already in this location"
msgstr ""

#: templates/js/translated/barcode.js:518
msgid "Added stock item"
msgstr ""

#: templates/js/translated/barcode.js:525
msgid "Barcode does not match Stock Item"
msgstr ""

#: templates/js/translated/barcode.js:568
msgid "Check Into Location"
msgstr ""

#: templates/js/translated/barcode.js:633
msgid "Barcode does not match a valid location"
msgstr ""

#: templates/js/translated/bom.js:75
msgid "Display row data"
msgstr ""

#: templates/js/translated/bom.js:131
msgid "Row Data"
msgstr ""

#: templates/js/translated/bom.js:249
msgid "Download BOM Template"
msgstr ""

#: templates/js/translated/bom.js:252 templates/js/translated/bom.js:286
#: templates/js/translated/order.js:369 templates/js/translated/stock.js:519
msgid "Format"
msgstr ""

#: templates/js/translated/bom.js:253 templates/js/translated/bom.js:287
#: templates/js/translated/order.js:370 templates/js/translated/stock.js:520
msgid "Select file format"
msgstr ""

#: templates/js/translated/bom.js:294
msgid "Cascading"
msgstr ""

#: templates/js/translated/bom.js:295
msgid "Download cascading / multi-level BOM"
msgstr ""

#: templates/js/translated/bom.js:300
msgid "Levels"
msgstr "等级"

#: templates/js/translated/bom.js:301
msgid "Select maximum number of BOM levels to export (0 = all levels)"
msgstr ""

#: templates/js/translated/bom.js:307
msgid "Include Parameter Data"
msgstr "包含参数数据"

#: templates/js/translated/bom.js:308
msgid "Include part  parameter data in exported BOM"
msgstr ""

#: templates/js/translated/bom.js:313
msgid "Include Stock Data"
msgstr "包括库存数据"

#: templates/js/translated/bom.js:314
msgid "Include part stock data in exported BOM"
msgstr "在导出 BOM 中包括库存数据"

#: templates/js/translated/bom.js:319
msgid "Include Manufacturer Data"
msgstr "包括制造商数据"

#: templates/js/translated/bom.js:320
msgid "Include part manufacturer data in exported BOM"
msgstr "在导出 BOM 中包含制造商数据"

#: templates/js/translated/bom.js:325
msgid "Include Supplier Data"
msgstr "包含供应商数据"

#: templates/js/translated/bom.js:326
msgid "Include part supplier data in exported BOM"
msgstr "在导出 BOM 中包含供应商数据"

#: templates/js/translated/bom.js:509
msgid "Remove substitute part"
msgstr ""

#: templates/js/translated/bom.js:565
msgid "Select and add a new substitute part using the input below"
msgstr ""

#: templates/js/translated/bom.js:576
msgid "Are you sure you wish to remove this substitute part link?"
msgstr ""

#: templates/js/translated/bom.js:582
msgid "Remove Substitute Part"
msgstr ""

#: templates/js/translated/bom.js:621
msgid "Add Substitute"
msgstr ""

#: templates/js/translated/bom.js:622
msgid "Edit BOM Item Substitutes"
msgstr ""

#: templates/js/translated/bom.js:741
msgid "Substitutes Available"
msgstr ""

#: templates/js/translated/bom.js:745 templates/js/translated/build.js:1393
msgid "Variant stock allowed"
msgstr ""

#: templates/js/translated/bom.js:750
msgid "Open subassembly"
msgstr ""

#: templates/js/translated/bom.js:822
msgid "Substitutes"
msgstr ""

#: templates/js/translated/bom.js:837
msgid "Purchase Price Range"
msgstr ""

#: templates/js/translated/bom.js:844
msgid "Purchase Price Average"
msgstr ""

#: templates/js/translated/bom.js:893 templates/js/translated/bom.js:982
msgid "View BOM"
msgstr ""

#: templates/js/translated/bom.js:953
msgid "Validate BOM Item"
msgstr ""

#: templates/js/translated/bom.js:955
msgid "This line has been validated"
msgstr ""

#: templates/js/translated/bom.js:957
msgid "Edit substitute parts"
msgstr ""

#: templates/js/translated/bom.js:959 templates/js/translated/bom.js:1138
msgid "Edit BOM Item"
msgstr ""

#: templates/js/translated/bom.js:961 templates/js/translated/bom.js:1121
msgid "Delete BOM Item"
msgstr ""

#: templates/js/translated/bom.js:1060 templates/js/translated/build.js:1137
msgid "No BOM items found"
msgstr ""

#: templates/js/translated/bom.js:1116
msgid "Are you sure you want to delete this BOM item?"
msgstr ""

#: templates/js/translated/bom.js:1318 templates/js/translated/build.js:1377
msgid "Required Part"
msgstr ""

#: templates/js/translated/bom.js:1340
msgid "Inherited from parent BOM"
msgstr ""

#: templates/js/translated/build.js:85
msgid "Edit Build Order"
msgstr ""

#: templates/js/translated/build.js:119
msgid "Create Build Order"
msgstr ""

#: templates/js/translated/build.js:140
msgid "Build order is ready to be completed"
msgstr ""

#: templates/js/translated/build.js:145
msgid "Build Order is incomplete"
msgstr "生产订单未完成"

#: templates/js/translated/build.js:173
msgid "Complete Build Order"
msgstr "生产订单完成"

#: templates/js/translated/build.js:214 templates/js/translated/stock.js:93
#: templates/js/translated/stock.js:182
msgid "Next available serial number"
msgstr ""

#: templates/js/translated/build.js:216 templates/js/translated/stock.js:95
#: templates/js/translated/stock.js:184
msgid "Latest serial number"
msgstr ""

#: templates/js/translated/build.js:225
msgid "The Bill of Materials contains trackable parts"
msgstr ""

#: templates/js/translated/build.js:226
msgid "Build outputs must be generated individually"
msgstr ""

#: templates/js/translated/build.js:234
msgid "Trackable parts can have serial numbers specified"
msgstr "可追踪商品可以指定序列号"

#: templates/js/translated/build.js:235
msgid "Enter serial numbers to generate multiple single build outputs"
msgstr ""

#: templates/js/translated/build.js:242
msgid "Create Build Output"
msgstr "创建创建生产产出"

#: templates/js/translated/build.js:273
msgid "Allocate stock items to this build output"
msgstr ""

#: templates/js/translated/build.js:284
msgid "Unallocate stock from build output"
msgstr ""

#: templates/js/translated/build.js:293
msgid "Complete build output"
msgstr ""

#: templates/js/translated/build.js:301
msgid "Delete build output"
msgstr ""

#: templates/js/translated/build.js:324
msgid "Are you sure you wish to unallocate stock items from this build?"
msgstr ""

#: templates/js/translated/build.js:342
msgid "Unallocate Stock Items"
msgstr ""

#: templates/js/translated/build.js:360 templates/js/translated/build.js:508
msgid "Select Build Outputs"
msgstr ""

#: templates/js/translated/build.js:361 templates/js/translated/build.js:509
msgid "At least one build output must be selected"
msgstr ""

#: templates/js/translated/build.js:415 templates/js/translated/build.js:563
msgid "Output"
msgstr ""

#: templates/js/translated/build.js:431
msgid "Complete Build Outputs"
msgstr ""

#: templates/js/translated/build.js:576
msgid "Delete Build Outputs"
msgstr ""

#: templates/js/translated/build.js:665
msgid "No build order allocations found"
msgstr ""

#: templates/js/translated/build.js:703 templates/js/translated/order.js:1848
msgid "Location not specified"
msgstr "未指定仓储地点"

#: templates/js/translated/build.js:885
msgid "No active build outputs found"
msgstr ""

#: templates/js/translated/build.js:1334 templates/js/translated/build.js:2059
#: templates/js/translated/order.js:1982
msgid "Edit stock allocation"
msgstr ""

#: templates/js/translated/build.js:1336 templates/js/translated/build.js:2060
#: templates/js/translated/order.js:1983
msgid "Delete stock allocation"
msgstr ""

#: templates/js/translated/build.js:1354
msgid "Edit Allocation"
msgstr ""

#: templates/js/translated/build.js:1364
msgid "Remove Allocation"
msgstr ""

#: templates/js/translated/build.js:1389
msgid "Substitute parts available"
msgstr ""

#: templates/js/translated/build.js:1406
msgid "Quantity Per"
msgstr ""

#: templates/js/translated/build.js:1416 templates/js/translated/build.js:1656
#: templates/js/translated/build.js:2055 templates/js/translated/order.js:2227
msgid "Allocated"
msgstr ""

#: templates/js/translated/build.js:1472 templates/js/translated/order.js:2307
msgid "Build stock"
msgstr ""

#: templates/js/translated/build.js:1476 templates/stock_table.html:53
msgid "Order stock"
msgstr ""

#: templates/js/translated/build.js:1479 templates/js/translated/order.js:2300
msgid "Allocate stock"
msgstr ""

#: templates/js/translated/build.js:1558 templates/js/translated/order.js:1499
msgid "Specify stock allocation quantity"
msgstr ""

#: templates/js/translated/build.js:1629 templates/js/translated/label.js:134
#: templates/js/translated/order.js:1550 templates/js/translated/report.js:225
msgid "Select Parts"
msgstr "选择商品"

#: templates/js/translated/build.js:1630 templates/js/translated/order.js:1551
msgid "You must select at least one part to allocate"
msgstr ""

#: templates/js/translated/build.js:1644 templates/js/translated/order.js:1565
msgid "Select source location (leave blank to take from all locations)"
msgstr ""

#: templates/js/translated/build.js:1673 templates/js/translated/order.js:1600
msgid "Confirm stock allocation"
msgstr "确认库存分配"

#: templates/js/translated/build.js:1674
msgid "Allocate Stock Items to Build Order"
msgstr ""

#: templates/js/translated/build.js:1685 templates/js/translated/order.js:1613
msgid "No matching stock locations"
msgstr ""

#: templates/js/translated/build.js:1757 templates/js/translated/order.js:1690
msgid "No matching stock items"
msgstr ""

#: templates/js/translated/build.js:1875
msgid "No builds matching query"
msgstr ""

#: templates/js/translated/build.js:1892 templates/js/translated/part.js:1213
#: templates/js/translated/part.js:1624 templates/js/translated/stock.js:1644
#: templates/js/translated/stock.js:2603
msgid "Select"
msgstr ""

#: templates/js/translated/build.js:1912
msgid "Build order is overdue"
msgstr ""

#: templates/js/translated/build.js:1973 templates/js/translated/stock.js:2822
msgid "No user information"
msgstr "没有用户信息"

#: templates/js/translated/build.js:1985
msgid "No information"
msgstr ""

#: templates/js/translated/build.js:2036
msgid "No parts allocated for"
msgstr ""

#: templates/js/translated/company.js:65
msgid "Add Manufacturer"
msgstr "添加制造商"

#: templates/js/translated/company.js:78 templates/js/translated/company.js:177
msgid "Add Manufacturer Part"
msgstr "添加制造商商品"

#: templates/js/translated/company.js:99
msgid "Edit Manufacturer Part"
msgstr "编辑制造商商品"

#: templates/js/translated/company.js:108
msgid "Delete Manufacturer Part"
msgstr "删除制造商商品"

#: templates/js/translated/company.js:165 templates/js/translated/order.js:248
msgid "Add Supplier"
msgstr "添加供应商"

#: templates/js/translated/company.js:193
msgid "Add Supplier Part"
msgstr "添加供应商商品"

#: templates/js/translated/company.js:208
msgid "Edit Supplier Part"
msgstr "编辑供应商商品"

#: templates/js/translated/company.js:218
msgid "Delete Supplier Part"
msgstr "删除供应商商品"

#: templates/js/translated/company.js:286
msgid "Add new Company"
msgstr "增加新的公司信息"

#: templates/js/translated/company.js:363
msgid "Parts Supplied"
msgstr ""

#: templates/js/translated/company.js:372
msgid "Parts Manufactured"
msgstr ""

#: templates/js/translated/company.js:387
msgid "No company information found"
msgstr "未找到该公司信息"

#: templates/js/translated/company.js:406
msgid "The following manufacturer parts will be deleted"
msgstr ""

#: templates/js/translated/company.js:423
msgid "Delete Manufacturer Parts"
msgstr "删除制造商商品"

#: templates/js/translated/company.js:480
msgid "No manufacturer parts found"
msgstr ""

#: templates/js/translated/company.js:500
#: templates/js/translated/company.js:757 templates/js/translated/part.js:517
#: templates/js/translated/part.js:602
msgid "Template part"
msgstr ""

#: templates/js/translated/company.js:504
#: templates/js/translated/company.js:761 templates/js/translated/part.js:521
#: templates/js/translated/part.js:606
msgid "Assembled part"
msgstr ""

#: templates/js/translated/company.js:631 templates/js/translated/part.js:696
msgid "No parameters found"
msgstr "无指定参数"

#: templates/js/translated/company.js:668 templates/js/translated/part.js:738
msgid "Edit parameter"
msgstr "编辑参数"

#: templates/js/translated/company.js:669 templates/js/translated/part.js:739
msgid "Delete parameter"
msgstr "删除参数"

#: templates/js/translated/company.js:688 templates/js/translated/part.js:756
msgid "Edit Parameter"
msgstr "编辑参数"

#: templates/js/translated/company.js:699 templates/js/translated/part.js:768
msgid "Delete Parameter"
msgstr "删除参数"

#: templates/js/translated/company.js:737
msgid "No supplier parts found"
msgstr "未找到供应商商品"

#: templates/js/translated/filters.js:178
#: templates/js/translated/filters.js:429
msgid "true"
msgstr ""

#: templates/js/translated/filters.js:182
#: templates/js/translated/filters.js:430
msgid "false"
msgstr ""

#: templates/js/translated/filters.js:204
msgid "Select filter"
msgstr "选择筛选项"

#: templates/js/translated/filters.js:286
msgid "Reload data"
msgstr ""

#: templates/js/translated/filters.js:290
msgid "Add new filter"
msgstr ""

#: templates/js/translated/filters.js:293
msgid "Clear all filters"
msgstr ""

#: templates/js/translated/filters.js:338
msgid "Create filter"
msgstr ""

#: templates/js/translated/forms.js:351 templates/js/translated/forms.js:366
#: templates/js/translated/forms.js:380 templates/js/translated/forms.js:394
msgid "Action Prohibited"
msgstr ""

#: templates/js/translated/forms.js:353
msgid "Create operation not allowed"
msgstr ""

#: templates/js/translated/forms.js:368
msgid "Update operation not allowed"
msgstr ""

#: templates/js/translated/forms.js:382
msgid "Delete operation not allowed"
msgstr ""

#: templates/js/translated/forms.js:396
msgid "View operation not allowed"
msgstr ""

#: templates/js/translated/forms.js:681
msgid "Enter a valid number"
msgstr ""

#: templates/js/translated/forms.js:1129 templates/modals.html:19
#: templates/modals.html:43
msgid "Form errors exist"
msgstr ""

#: templates/js/translated/forms.js:1558
msgid "No results found"
msgstr ""

#: templates/js/translated/forms.js:1768
msgid "Searching"
msgstr ""

#: templates/js/translated/forms.js:2013
msgid "Clear input"
msgstr ""

#: templates/js/translated/forms.js:2479
msgid "File Column"
msgstr ""

#: templates/js/translated/forms.js:2479
msgid "Field Name"
msgstr ""

#: templates/js/translated/forms.js:2491
msgid "Select Columns"
msgstr ""

#: templates/js/translated/helpers.js:19
msgid "YES"
msgstr ""

#: templates/js/translated/helpers.js:21
msgid "NO"
msgstr ""

#: templates/js/translated/label.js:29 templates/js/translated/report.js:118
#: templates/js/translated/stock.js:1051
msgid "Select Stock Items"
msgstr "选择库存项"

#: templates/js/translated/label.js:30
msgid "Stock item(s) must be selected before printing labels"
msgstr "打印标签前必须选择库存项目"

#: templates/js/translated/label.js:48 templates/js/translated/label.js:98
#: templates/js/translated/label.js:153
msgid "No Labels Found"
msgstr "未找到标签"

#: templates/js/translated/label.js:49
msgid "No labels found which match selected stock item(s)"
msgstr "没有找到与选定的库存项匹配的标签"

#: templates/js/translated/label.js:80
msgid "Select Stock Locations"
msgstr "选择仓储地点"

#: templates/js/translated/label.js:81
msgid "Stock location(s) must be selected before printing labels"
msgstr "打印标签前必须选择仓储地点"

#: templates/js/translated/label.js:99
msgid "No labels found which match selected stock location(s)"
msgstr "没有找到匹配选定库存地点的标签"

#: templates/js/translated/label.js:135
msgid "Part(s) must be selected before printing labels"
msgstr "打印标签前必须选择商品"

#: templates/js/translated/label.js:154
msgid "No labels found which match the selected part(s)"
msgstr "没有找到与所选商品相匹配的标签"

#: templates/js/translated/label.js:228
msgid "stock items selected"
msgstr "已选择库存项"

#: templates/js/translated/label.js:236
msgid "Select Label"
msgstr "选择标签"

#: templates/js/translated/label.js:251
msgid "Select Label Template"
msgstr "选择标签模板"

#: templates/js/translated/modals.js:76 templates/js/translated/modals.js:120
#: templates/js/translated/modals.js:610
msgid "Cancel"
msgstr "取消"

#: templates/js/translated/modals.js:77 templates/js/translated/modals.js:119
#: templates/js/translated/modals.js:677 templates/js/translated/modals.js:985
#: templates/modals.html:28 templates/modals.html:51
msgid "Submit"
msgstr ""

#: templates/js/translated/modals.js:118
msgid "Form Title"
msgstr ""

#: templates/js/translated/modals.js:392
msgid "Waiting for server..."
msgstr ""

#: templates/js/translated/modals.js:551
msgid "Show Error Information"
msgstr ""

#: templates/js/translated/modals.js:609
msgid "Accept"
msgstr ""

#: templates/js/translated/modals.js:666
msgid "Loading Data"
msgstr ""

#: templates/js/translated/modals.js:937
msgid "Invalid response from server"
msgstr ""

#: templates/js/translated/modals.js:937
msgid "Form data missing from server response"
msgstr ""

#: templates/js/translated/modals.js:949
msgid "Error posting form data"
msgstr ""

#: templates/js/translated/modals.js:1046
msgid "JSON response missing form data"
msgstr ""

#: templates/js/translated/modals.js:1061
msgid "Error 400: Bad Request"
msgstr ""

#: templates/js/translated/modals.js:1062
msgid "Server returned error code 400"
msgstr ""

#: templates/js/translated/modals.js:1085
msgid "Error requesting form data"
msgstr ""

#: templates/js/translated/model_renderers.js:40
msgid "Company ID"
msgstr "公司ID"

#: templates/js/translated/model_renderers.js:77
msgid "Stock ID"
msgstr ""

#: templates/js/translated/model_renderers.js:130
msgid "Location ID"
msgstr ""

#: templates/js/translated/model_renderers.js:147
msgid "Build ID"
msgstr ""

#: templates/js/translated/model_renderers.js:249
#: templates/js/translated/model_renderers.js:270
msgid "Order ID"
msgstr ""

#: templates/js/translated/model_renderers.js:287
msgid "Shipment ID"
msgstr ""

#: templates/js/translated/model_renderers.js:307
msgid "Category ID"
msgstr "类别 ID"

#: templates/js/translated/model_renderers.js:344
msgid "Manufacturer Part ID"
msgstr "制造商商品ID"

#: templates/js/translated/model_renderers.js:373
msgid "Supplier Part ID"
msgstr "供应商商品ID"

#: templates/js/translated/order.js:75
msgid "No stock items have been allocated to this shipment"
msgstr ""

#: templates/js/translated/order.js:80
msgid "The following stock items will be shipped"
msgstr ""

#: templates/js/translated/order.js:120
msgid "Complete Shipment"
msgstr ""

#: templates/js/translated/order.js:126
msgid "Confirm Shipment"
msgstr ""

#: templates/js/translated/order.js:181
msgid "Create New Shipment"
msgstr ""

#: templates/js/translated/order.js:206
msgid "Add Customer"
msgstr ""

#: templates/js/translated/order.js:231
msgid "Create Sales Order"
msgstr ""

#: templates/js/translated/order.js:366
msgid "Export Order"
msgstr ""

#: templates/js/translated/order.js:460
msgid "Select Line Items"
msgstr ""

#: templates/js/translated/order.js:461
msgid "At least one line item must be selected"
msgstr ""

#: templates/js/translated/order.js:486
msgid "Quantity to receive"
msgstr ""

#: templates/js/translated/order.js:520 templates/js/translated/stock.js:2255
msgid "Stock Status"
msgstr ""

#: templates/js/translated/order.js:587
msgid "Order Code"
msgstr "订单编码"

#: templates/js/translated/order.js:588
msgid "Ordered"
msgstr ""

#: templates/js/translated/order.js:590
msgid "Receive"
msgstr ""

#: templates/js/translated/order.js:609
msgid "Confirm receipt of items"
msgstr ""

#: templates/js/translated/order.js:610
msgid "Receive Purchase Order Items"
msgstr ""

#: templates/js/translated/order.js:790 templates/js/translated/part.js:809
msgid "No purchase orders found"
msgstr ""

#: templates/js/translated/order.js:815 templates/js/translated/order.js:1230
msgid "Order is overdue"
msgstr ""

#: templates/js/translated/order.js:936 templates/js/translated/order.js:2356
msgid "Edit Line Item"
msgstr ""

#: templates/js/translated/order.js:948 templates/js/translated/order.js:2367
msgid "Delete Line Item"
msgstr ""

#: templates/js/translated/order.js:987
msgid "No line items found"
msgstr ""

#: templates/js/translated/order.js:1014 templates/js/translated/order.js:2138
msgid "Total"
msgstr ""

#: templates/js/translated/order.js:1068 templates/js/translated/order.js:2163
#: templates/js/translated/part.js:1841 templates/js/translated/part.js:2052
msgid "Unit Price"
msgstr "单价"

#: templates/js/translated/order.js:1083 templates/js/translated/order.js:2179
msgid "Total Price"
msgstr ""

#: templates/js/translated/order.js:1161 templates/js/translated/order.js:2313
msgid "Edit line item"
msgstr ""

#: templates/js/translated/order.js:1162 templates/js/translated/order.js:2317
msgid "Delete line item"
msgstr ""

#: templates/js/translated/order.js:1166 templates/js/translated/part.js:942
msgid "Receive line item"
msgstr ""

#: templates/js/translated/order.js:1206
msgid "No sales orders found"
msgstr ""

#: templates/js/translated/order.js:1244
msgid "Invalid Customer"
msgstr ""

#: templates/js/translated/order.js:1322
msgid "Edit shipment"
msgstr ""

#: templates/js/translated/order.js:1325
msgid "Complete shipment"
msgstr ""

#: templates/js/translated/order.js:1330
msgid "Delete shipment"
msgstr ""

#: templates/js/translated/order.js:1350
msgid "Edit Shipment"
msgstr ""

#: templates/js/translated/order.js:1367
msgid "Delete Shipment"
msgstr ""

#: templates/js/translated/order.js:1401
msgid "No matching shipments found"
msgstr ""

#: templates/js/translated/order.js:1411
msgid "Shipment Reference"
msgstr ""

#: templates/js/translated/order.js:1435
msgid "Not shipped"
msgstr ""

#: templates/js/translated/order.js:1441
msgid "Tracking"
msgstr ""

#: templates/js/translated/order.js:1601
msgid "Allocate Stock Items to Sales Order"
msgstr ""

#: templates/js/translated/order.js:1809
msgid "No sales order allocations found"
msgstr ""

#: templates/js/translated/order.js:1898
msgid "Edit Stock Allocation"
msgstr ""

#: templates/js/translated/order.js:1915
msgid "Confirm Delete Operation"
msgstr "确认删除操作"

#: templates/js/translated/order.js:1916
msgid "Delete Stock Allocation"
msgstr ""

#: templates/js/translated/order.js:1959 templates/js/translated/order.js:2048
#: templates/js/translated/stock.js:1560
msgid "Shipped to customer"
msgstr ""

#: templates/js/translated/order.js:1967 templates/js/translated/order.js:2057
msgid "Stock location not specified"
msgstr ""

#: templates/js/translated/order.js:2297
msgid "Allocate serial numbers"
msgstr ""

#: templates/js/translated/order.js:2303
msgid "Purchase stock"
msgstr ""

#: templates/js/translated/order.js:2310 templates/js/translated/order.js:2476
msgid "Calculate price"
msgstr ""

#: templates/js/translated/order.js:2321
msgid "Cannot be deleted as items have been shipped"
msgstr ""

#: templates/js/translated/order.js:2324
msgid "Cannot be deleted as items have been allocated"
msgstr ""

#: templates/js/translated/order.js:2382
msgid "Allocate Serial Numbers"
msgstr ""

#: templates/js/translated/order.js:2484
msgid "Update Unit Price"
msgstr ""

#: templates/js/translated/order.js:2498
msgid "No matching line items"
msgstr ""

#: templates/js/translated/part.js:54
msgid "Part Attributes"
msgstr "商品属性"

#: templates/js/translated/part.js:58
msgid "Part Creation Options"
msgstr "商品创建选项"

#: templates/js/translated/part.js:62
msgid "Part Duplication Options"
msgstr "商品重复选项"

#: templates/js/translated/part.js:66
msgid "Supplier Options"
msgstr ""

#: templates/js/translated/part.js:80
msgid "Add Part Category"
msgstr "增加商品类别"

#: templates/js/translated/part.js:164
msgid "Create Initial Stock"
msgstr ""

#: templates/js/translated/part.js:165
msgid "Create an initial stock item for this part"
msgstr ""

#: templates/js/translated/part.js:172
msgid "Initial Stock Quantity"
msgstr ""

#: templates/js/translated/part.js:173
msgid "Specify initial stock quantity for this part"
msgstr ""

#: templates/js/translated/part.js:180
msgid "Select destination stock location"
msgstr ""

#: templates/js/translated/part.js:198
msgid "Copy Category Parameters"
msgstr "复制类别参数"

#: templates/js/translated/part.js:199
msgid "Copy parameter templates from selected part category"
msgstr ""

#: templates/js/translated/part.js:207
msgid "Add Supplier Data"
msgstr ""

#: templates/js/translated/part.js:208
msgid "Create initial supplier data for this part"
msgstr ""

#: templates/js/translated/part.js:264
msgid "Copy Image"
msgstr ""

#: templates/js/translated/part.js:265
msgid "Copy image from original part"
msgstr ""

#: templates/js/translated/part.js:273
msgid "Copy bill of materials from original part"
msgstr ""

#: templates/js/translated/part.js:280
msgid "Copy Parameters"
msgstr ""

#: templates/js/translated/part.js:281
msgid "Copy parameter data from original part"
msgstr ""

#: templates/js/translated/part.js:294
msgid "Parent part category"
msgstr ""

#: templates/js/translated/part.js:338
msgid "Edit Part"
msgstr "编辑商品"

#: templates/js/translated/part.js:340
msgid "Part edited"
msgstr ""

#: templates/js/translated/part.js:351
msgid "Create Part Variant"
msgstr ""

#: templates/js/translated/part.js:418
msgid "You are subscribed to notifications for this item"
msgstr ""

#: templates/js/translated/part.js:420
msgid "You have subscribed to notifications for this item"
msgstr ""

#: templates/js/translated/part.js:425
msgid "Subscribe to notifications for this item"
msgstr ""

#: templates/js/translated/part.js:427
msgid "You have unsubscribed to notifications for this item"
msgstr ""

#: templates/js/translated/part.js:444
msgid "Validating the BOM will mark each line item as valid"
msgstr ""

#: templates/js/translated/part.js:454
msgid "Validate Bill of Materials"
msgstr ""

#: templates/js/translated/part.js:457
msgid "Validated Bill of Materials"
msgstr ""

#: templates/js/translated/part.js:481
msgid "Copy Bill of Materials"
msgstr ""

#: templates/js/translated/part.js:509 templates/js/translated/part.js:594
msgid "Trackable part"
msgstr "可追溯商品"

#: templates/js/translated/part.js:513 templates/js/translated/part.js:598
msgid "Virtual part"
msgstr "虚拟商品"

#: templates/js/translated/part.js:525
msgid "Subscribed part"
msgstr ""

#: templates/js/translated/part.js:529
msgid "Salable part"
msgstr "可销售商品"

#: templates/js/translated/part.js:644
msgid "No variants found"
msgstr ""

#: templates/js/translated/part.js:1012
msgid "Delete part relationship"
msgstr ""

#: templates/js/translated/part.js:1036
msgid "Delete Part Relationship"
msgstr ""

#: templates/js/translated/part.js:1103 templates/js/translated/part.js:1363
msgid "No parts found"
msgstr ""

#: templates/js/translated/part.js:1273
msgid "No category"
msgstr "没有分类"

#: templates/js/translated/part.js:1296
#: templates/js/translated/table_filters.js:425
msgid "Low stock"
msgstr ""

#: templates/js/translated/part.js:1387 templates/js/translated/part.js:1559
#: templates/js/translated/stock.js:2564
msgid "Display as list"
msgstr ""

#: templates/js/translated/part.js:1403
msgid "Display as grid"
msgstr ""

#: templates/js/translated/part.js:1578 templates/js/translated/stock.js:2583
msgid "Display as tree"
msgstr ""

#: templates/js/translated/part.js:1642
msgid "Subscribed category"
msgstr ""

#: templates/js/translated/part.js:1656 templates/js/translated/stock.js:2627
msgid "Path"
msgstr ""

#: templates/js/translated/part.js:1700
msgid "No test templates matching query"
msgstr ""

#: templates/js/translated/part.js:1751 templates/js/translated/stock.js:1271
msgid "Edit test result"
msgstr ""

#: templates/js/translated/part.js:1752 templates/js/translated/stock.js:1272
#: templates/js/translated/stock.js:1518
msgid "Delete test result"
msgstr ""

#: templates/js/translated/part.js:1758
msgid "This test is defined for a parent part"
msgstr ""

#: templates/js/translated/part.js:1780
msgid "Edit Test Result Template"
msgstr ""

#: templates/js/translated/part.js:1794
msgid "Delete Test Result Template"
msgstr ""

#: templates/js/translated/part.js:1819
#, python-brace-format
msgid "No ${human_name} information found"
msgstr ""

#: templates/js/translated/part.js:1874
#, python-brace-format
msgid "Edit ${human_name}"
msgstr ""

#: templates/js/translated/part.js:1875
#, python-brace-format
msgid "Delete ${human_name}"
msgstr ""

#: templates/js/translated/part.js:1976
msgid "Single Price"
msgstr ""

#: templates/js/translated/part.js:1995
msgid "Single Price Difference"
msgstr ""

#: templates/js/translated/plugin.js:22
msgid "The Plugin was installed"
msgstr ""

#: templates/js/translated/report.js:67
msgid "items selected"
msgstr ""

#: templates/js/translated/report.js:75
msgid "Select Report Template"
msgstr ""

#: templates/js/translated/report.js:90
msgid "Select Test Report Template"
msgstr ""

#: templates/js/translated/report.js:119
msgid "Stock item(s) must be selected before printing reports"
msgstr "在打印报表之前必须选择库存项目"

#: templates/js/translated/report.js:136 templates/js/translated/report.js:189
#: templates/js/translated/report.js:243 templates/js/translated/report.js:297
#: templates/js/translated/report.js:351
msgid "No Reports Found"
msgstr "没有找到报表"

#: templates/js/translated/report.js:137
msgid "No report templates found which match selected stock item(s)"
msgstr ""

#: templates/js/translated/report.js:172
msgid "Select Builds"
msgstr ""

#: templates/js/translated/report.js:173
msgid "Build(s) must be selected before printing reports"
msgstr "打印报表前必须选择Build(s)"

#: templates/js/translated/report.js:190
msgid "No report templates found which match selected build(s)"
msgstr ""

#: templates/js/translated/report.js:226
msgid "Part(s) must be selected before printing reports"
msgstr "打印报表前必须选择商品"

#: templates/js/translated/report.js:244
msgid "No report templates found which match selected part(s)"
msgstr ""

#: templates/js/translated/report.js:279
msgid "Select Purchase Orders"
msgstr ""

#: templates/js/translated/report.js:280
msgid "Purchase Order(s) must be selected before printing report"
msgstr ""

#: templates/js/translated/report.js:298 templates/js/translated/report.js:352
msgid "No report templates found which match selected orders"
msgstr ""

#: templates/js/translated/report.js:333
msgid "Select Sales Orders"
msgstr ""

#: templates/js/translated/report.js:334
msgid "Sales Order(s) must be selected before printing report"
msgstr ""

#: templates/js/translated/stock.js:75
msgid "Serialize Stock Item"
msgstr ""

#: templates/js/translated/stock.js:103
msgid "Confirm Stock Serialization"
msgstr ""

#: templates/js/translated/stock.js:112
msgid "Parent stock location"
msgstr ""

#: templates/js/translated/stock.js:155
msgid "New Stock Location"
msgstr ""

#: templates/js/translated/stock.js:195
msgid "This part cannot be serialized"
msgstr ""

#: templates/js/translated/stock.js:234
msgid "Enter initial quantity for this stock item"
msgstr ""

#: templates/js/translated/stock.js:240
msgid "Enter serial numbers for new stock (or leave blank)"
msgstr ""

#: templates/js/translated/stock.js:383
msgid "Created new stock item"
msgstr ""

#: templates/js/translated/stock.js:396
msgid "Created multiple stock items"
msgstr ""

#: templates/js/translated/stock.js:421
msgid "Find Serial Number"
msgstr ""

#: templates/js/translated/stock.js:425 templates/js/translated/stock.js:426
msgid "Enter serial number"
msgstr ""

#: templates/js/translated/stock.js:442
msgid "Enter a serial number"
msgstr ""

#: templates/js/translated/stock.js:462
msgid "No matching serial number"
msgstr ""

#: templates/js/translated/stock.js:471
msgid "More than one matching result found"
msgstr ""

#: templates/js/translated/stock.js:516
msgid "Export Stock"
msgstr ""

#: templates/js/translated/stock.js:527
msgid "Include Sublocations"
msgstr ""

#: templates/js/translated/stock.js:528
msgid "Include stock items in sublocations"
msgstr ""

#: templates/js/translated/stock.js:637
msgid "Confirm stock assignment"
msgstr ""

#: templates/js/translated/stock.js:638
msgid "Assign Stock to Customer"
msgstr ""

#: templates/js/translated/stock.js:715
msgid "Warning: Merge operation cannot be reversed"
msgstr ""

#: templates/js/translated/stock.js:716
msgid "Some information will be lost when merging stock items"
msgstr ""

#: templates/js/translated/stock.js:718
msgid "Stock transaction history will be deleted for merged items"
msgstr ""

#: templates/js/translated/stock.js:719
msgid "Supplier part information will be deleted for merged items"
msgstr ""

#: templates/js/translated/stock.js:805
msgid "Confirm stock item merge"
msgstr ""

#: templates/js/translated/stock.js:806
msgid "Merge Stock Items"
msgstr ""

#: templates/js/translated/stock.js:901
msgid "Transfer Stock"
msgstr ""

#: templates/js/translated/stock.js:902
msgid "Move"
msgstr ""

#: templates/js/translated/stock.js:908
msgid "Count Stock"
msgstr ""

#: templates/js/translated/stock.js:909
msgid "Count"
msgstr ""

#: templates/js/translated/stock.js:913
msgid "Remove Stock"
msgstr ""

#: templates/js/translated/stock.js:914
msgid "Take"
msgstr ""

#: templates/js/translated/stock.js:918
msgid "Add Stock"
msgstr ""

#: templates/js/translated/stock.js:919 users/models.py:213
msgid "Add"
msgstr "添加"

#: templates/js/translated/stock.js:923 templates/stock_table.html:58
msgid "Delete Stock"
msgstr ""

#: templates/js/translated/stock.js:1012
msgid "Quantity cannot be adjusted for serialized stock"
msgstr ""

#: templates/js/translated/stock.js:1012
msgid "Specify stock quantity"
msgstr ""

#: templates/js/translated/stock.js:1052
msgid "You must select at least one available stock item"
msgstr ""

#: templates/js/translated/stock.js:1210
msgid "PASS"
msgstr ""

#: templates/js/translated/stock.js:1212
msgid "FAIL"
msgstr ""

#: templates/js/translated/stock.js:1217
msgid "NO RESULT"
msgstr ""

#: templates/js/translated/stock.js:1264
msgid "Pass test"
msgstr ""

#: templates/js/translated/stock.js:1267
msgid "Add test result"
msgstr ""

#: templates/js/translated/stock.js:1293
msgid "No test results found"
msgstr ""

#: templates/js/translated/stock.js:1349
msgid "Test Date"
msgstr ""

#: templates/js/translated/stock.js:1501
msgid "Edit Test Result"
msgstr ""

#: templates/js/translated/stock.js:1523
msgid "Delete Test Result"
msgstr ""

#: templates/js/translated/stock.js:1552
msgid "In production"
msgstr "正在生产"

#: templates/js/translated/stock.js:1556
msgid "Installed in Stock Item"
msgstr ""

#: templates/js/translated/stock.js:1564
msgid "Assigned to Sales Order"
msgstr ""

#: templates/js/translated/stock.js:1570
msgid "No stock location set"
msgstr "未设置仓储地点"

#: templates/js/translated/stock.js:1728
msgid "Stock item is in production"
msgstr "库存品正在生产"

#: templates/js/translated/stock.js:1733
msgid "Stock item assigned to sales order"
msgstr ""

#: templates/js/translated/stock.js:1736
msgid "Stock item assigned to customer"
msgstr ""

#: templates/js/translated/stock.js:1740
msgid "Stock item has expired"
msgstr ""

#: templates/js/translated/stock.js:1742
msgid "Stock item will expire soon"
msgstr ""

#: templates/js/translated/stock.js:1748
msgid "Serialized stock item has been allocated"
msgstr ""

#: templates/js/translated/stock.js:1750
msgid "Stock item has been fully allocated"
msgstr ""

#: templates/js/translated/stock.js:1752
msgid "Stock item has been partially allocated"
msgstr ""

#: templates/js/translated/stock.js:1757
msgid "Stock item has been installed in another item"
msgstr ""

#: templates/js/translated/stock.js:1764
msgid "Stock item has been rejected"
msgstr ""

#: templates/js/translated/stock.js:1766
msgid "Stock item is lost"
msgstr ""

#: templates/js/translated/stock.js:1768
msgid "Stock item is destroyed"
msgstr ""

#: templates/js/translated/stock.js:1772
#: templates/js/translated/table_filters.js:188
msgid "Depleted"
msgstr ""

#: templates/js/translated/stock.js:1822
msgid "Stocktake"
msgstr ""

#: templates/js/translated/stock.js:1895
msgid "Supplier part not specified"
msgstr ""

#: templates/js/translated/stock.js:1933
msgid "No stock items matching query"
msgstr ""

#: templates/js/translated/stock.js:1954 templates/js/translated/stock.js:2002
msgid "items"
msgstr ""

#: templates/js/translated/stock.js:2042
msgid "batches"
msgstr ""

#: templates/js/translated/stock.js:2069
msgid "locations"
msgstr ""

#: templates/js/translated/stock.js:2071
msgid "Undefined location"
msgstr ""

#: templates/js/translated/stock.js:2270
msgid "Set Stock Status"
msgstr ""

#: templates/js/translated/stock.js:2284
msgid "Select Status Code"
msgstr ""

#: templates/js/translated/stock.js:2285
msgid "Status code must be selected"
msgstr ""

#: templates/js/translated/stock.js:2464
msgid "Allocated Quantity"
msgstr ""

#: templates/js/translated/stock.js:2659
msgid "Invalid date"
msgstr ""

#: templates/js/translated/stock.js:2681
msgid "Details"
msgstr "详情"

#: templates/js/translated/stock.js:2706
msgid "Location no longer exists"
msgstr ""

#: templates/js/translated/stock.js:2725
msgid "Purchase order no longer exists"
msgstr ""

#: templates/js/translated/stock.js:2744
msgid "Customer no longer exists"
msgstr ""

#: templates/js/translated/stock.js:2762
msgid "Stock item no longer exists"
msgstr ""

#: templates/js/translated/stock.js:2785
msgid "Added"
msgstr ""

#: templates/js/translated/stock.js:2793
msgid "Removed"
msgstr ""

#: templates/js/translated/stock.js:2834
msgid "Edit tracking entry"
msgstr ""

#: templates/js/translated/stock.js:2835
msgid "Delete tracking entry"
msgstr ""

#: templates/js/translated/stock.js:2886
msgid "No installed items"
msgstr ""

#: templates/js/translated/stock.js:2937
msgid "Uninstall Stock Item"
msgstr ""

#: templates/js/translated/stock.js:2973
msgid "Install another stock item into this item"
msgstr ""

#: templates/js/translated/stock.js:2974
msgid "Stock items can only be installed if they meet the following criteria"
msgstr ""

#: templates/js/translated/stock.js:2976
msgid "The Stock Item links to a Part which is the BOM for this Stock Item"
msgstr ""

#: templates/js/translated/stock.js:2977
msgid "The Stock Item is currently available in stock"
msgstr ""

#: templates/js/translated/stock.js:2978
msgid "The Stock Item is serialized and does not belong to another item"
msgstr ""

#: templates/js/translated/stock.js:2991
msgid "Select part to install"
msgstr ""

#: templates/js/translated/table_filters.js:56
msgid "Trackable Part"
msgstr "可追溯商品"

#: templates/js/translated/table_filters.js:60
msgid "Assembled Part"
msgstr ""

#: templates/js/translated/table_filters.js:64
msgid "Validated"
msgstr ""

#: templates/js/translated/table_filters.js:72
msgid "Allow Variant Stock"
msgstr ""

#: templates/js/translated/table_filters.js:110
#: templates/js/translated/table_filters.js:183
msgid "Include sublocations"
msgstr ""

#: templates/js/translated/table_filters.js:111
msgid "Include locations"
msgstr ""

#: templates/js/translated/table_filters.js:121
#: templates/js/translated/table_filters.js:122
#: templates/js/translated/table_filters.js:402
msgid "Include subcategories"
msgstr ""

#: templates/js/translated/table_filters.js:126
#: templates/js/translated/table_filters.js:437
msgid "Subscribed"
msgstr ""

#: templates/js/translated/table_filters.js:136
#: templates/js/translated/table_filters.js:218
msgid "Is Serialized"
msgstr ""

#: templates/js/translated/table_filters.js:139
#: templates/js/translated/table_filters.js:225
msgid "Serial number GTE"
msgstr ""

#: templates/js/translated/table_filters.js:140
#: templates/js/translated/table_filters.js:226
msgid "Serial number greater than or equal to"
msgstr ""

#: templates/js/translated/table_filters.js:143
#: templates/js/translated/table_filters.js:229
msgid "Serial number LTE"
msgstr ""

#: templates/js/translated/table_filters.js:144
#: templates/js/translated/table_filters.js:230
msgid "Serial number less than or equal to"
msgstr ""

#: templates/js/translated/table_filters.js:147
#: templates/js/translated/table_filters.js:148
#: templates/js/translated/table_filters.js:221
#: templates/js/translated/table_filters.js:222
msgid "Serial number"
msgstr ""

#: templates/js/translated/table_filters.js:152
#: templates/js/translated/table_filters.js:239
msgid "Batch code"
msgstr ""

#: templates/js/translated/table_filters.js:163
#: templates/js/translated/table_filters.js:374
msgid "Active parts"
msgstr ""

#: templates/js/translated/table_filters.js:164
msgid "Show stock for active parts"
msgstr ""

#: templates/js/translated/table_filters.js:169
msgid "Part is an assembly"
msgstr ""

#: templates/js/translated/table_filters.js:173
msgid "Is allocated"
msgstr ""

#: templates/js/translated/table_filters.js:174
msgid "Item has been allocated"
msgstr ""

#: templates/js/translated/table_filters.js:179
msgid "Stock is available for use"
msgstr ""

#: templates/js/translated/table_filters.js:184
msgid "Include stock in sublocations"
msgstr ""

#: templates/js/translated/table_filters.js:189
msgid "Show stock items which are depleted"
msgstr ""

#: templates/js/translated/table_filters.js:194
msgid "Show items which are in stock"
msgstr ""

#: templates/js/translated/table_filters.js:198
msgid "In Production"
msgstr "正在生产"

#: templates/js/translated/table_filters.js:199
msgid "Show items which are in production"
msgstr "显示正在生产的项目"

#: templates/js/translated/table_filters.js:203
msgid "Include Variants"
msgstr ""

#: templates/js/translated/table_filters.js:204
msgid "Include stock items for variant parts"
msgstr ""

#: templates/js/translated/table_filters.js:208
msgid "Installed"
msgstr ""

#: templates/js/translated/table_filters.js:209
msgid "Show stock items which are installed in another item"
msgstr ""

#: templates/js/translated/table_filters.js:214
msgid "Show items which have been assigned to a customer"
msgstr ""

#: templates/js/translated/table_filters.js:234
#: templates/js/translated/table_filters.js:235
msgid "Stock status"
msgstr ""

#: templates/js/translated/table_filters.js:243
msgid "Has purchase price"
msgstr ""

#: templates/js/translated/table_filters.js:244
msgid "Show stock items which have a purchase price set"
msgstr ""

#: templates/js/translated/table_filters.js:253
msgid "Show stock items which have expired"
msgstr ""

#: templates/js/translated/table_filters.js:259
msgid "Show stock which is close to expiring"
msgstr ""

#: templates/js/translated/table_filters.js:285
msgid "Build status"
msgstr "生产状态"

#: templates/js/translated/table_filters.js:298
#: templates/js/translated/table_filters.js:339
msgid "Assigned to me"
msgstr ""

#: templates/js/translated/table_filters.js:315
#: templates/js/translated/table_filters.js:326
#: templates/js/translated/table_filters.js:347
msgid "Order status"
msgstr ""

#: templates/js/translated/table_filters.js:331
#: templates/js/translated/table_filters.js:352
msgid "Outstanding"
msgstr ""

#: templates/js/translated/table_filters.js:403
msgid "Include parts in subcategories"
msgstr ""

#: templates/js/translated/table_filters.js:407
msgid "Has IPN"
msgstr ""

#: templates/js/translated/table_filters.js:408
msgid "Part has internal part number"
msgstr "商品有内部编号"

#: templates/js/translated/table_filters.js:413
msgid "Show active parts"
msgstr ""

#: templates/js/translated/table_filters.js:421
msgid "Stock available"
msgstr ""

#: templates/js/translated/table_filters.js:449
msgid "Purchasable"
msgstr ""

#: templates/js/translated/tables.js:368
msgid "Loading data"
msgstr ""

#: templates/js/translated/tables.js:371
msgid "rows per page"
msgstr ""

#: templates/js/translated/tables.js:376
msgid "Showing all rows"
msgstr ""

#: templates/js/translated/tables.js:378
msgid "Showing"
msgstr ""

#: templates/js/translated/tables.js:378
msgid "to"
msgstr ""

#: templates/js/translated/tables.js:378
msgid "of"
msgstr ""

#: templates/js/translated/tables.js:378
msgid "rows"
msgstr ""

#: templates/js/translated/tables.js:382 templates/search_form.html:6
#: templates/search_form.html:7
msgid "Search"
msgstr "搜索"

#: templates/js/translated/tables.js:385
msgid "No matching results"
msgstr ""

#: templates/js/translated/tables.js:388
msgid "Hide/Show pagination"
msgstr ""

#: templates/js/translated/tables.js:391
msgid "Refresh"
msgstr ""

#: templates/js/translated/tables.js:394
msgid "Toggle"
msgstr ""

#: templates/js/translated/tables.js:397
msgid "Columns"
msgstr ""

#: templates/js/translated/tables.js:400
msgid "All"
msgstr ""

#: templates/navbar.html:42
msgid "Buy"
msgstr "采购"

#: templates/navbar.html:54
msgid "Sell"
msgstr "销售"

#: templates/navbar.html:114
msgid "Logout"
msgstr ""

#: templates/navbar.html:116
msgid "Login"
msgstr ""

#: templates/navbar.html:136
msgid "About InvenTree"
msgstr ""

#: templates/navbar_demo.html:5
msgid "InvenTree demo mode"
msgstr ""

#: templates/qr_code.html:11
msgid "QR data not provided"
msgstr ""

#: templates/registration/logged_out.html:6
msgid "You were logged out successfully."
msgstr ""

#: templates/registration/logged_out.html:8
msgid "Log in again"
msgstr ""

#: templates/stats.html:9
msgid "Server"
msgstr ""

#: templates/stats.html:13
msgid "Instance Name"
msgstr ""

#: templates/stats.html:18
msgid "Database"
msgstr ""

#: templates/stats.html:26
msgid "Server is running in debug mode"
msgstr ""

#: templates/stats.html:33
msgid "Docker Mode"
msgstr ""

#: templates/stats.html:34
msgid "Server is deployed using docker"
msgstr ""

#: templates/stats.html:39
msgid "Plugin Support"
msgstr ""

#: templates/stats.html:43
msgid "Plugin support enabled"
msgstr ""

#: templates/stats.html:45
msgid "Plugin support disabled"
msgstr ""

#: templates/stats.html:52
msgid "Server status"
msgstr ""

#: templates/stats.html:55
msgid "Healthy"
msgstr ""

#: templates/stats.html:57
msgid "Issues detected"
msgstr ""

#: templates/stats.html:64
msgid "Background Worker"
msgstr ""

#: templates/stats.html:67
msgid "Background worker not running"
msgstr ""

#: templates/stats.html:75
msgid "Email Settings"
msgstr "电子邮件设置"

#: templates/stats.html:78
msgid "Email settings not configured"
msgstr "电子邮件设置未配置"

#: templates/stock_table.html:14
msgid "Export Stock Information"
msgstr ""

#: templates/stock_table.html:20
msgid "Barcode Actions"
msgstr ""

#: templates/stock_table.html:36
msgid "Print test reports"
msgstr "打印测试报表"

#: templates/stock_table.html:43
msgid "Stock Options"
msgstr ""

#: templates/stock_table.html:48
msgid "Add to selected stock items"
msgstr ""

#: templates/stock_table.html:49
msgid "Remove from selected stock items"
msgstr ""

#: templates/stock_table.html:50
msgid "Stocktake selected stock items"
msgstr ""

#: templates/stock_table.html:51
msgid "Move selected stock items"
msgstr ""

#: templates/stock_table.html:51
msgid "Move stock"
msgstr ""

#: templates/stock_table.html:52
msgid "Merge selected stock items"
msgstr ""

#: templates/stock_table.html:52
msgid "Merge stock"
msgstr ""

#: templates/stock_table.html:53
msgid "Order selected items"
msgstr ""

#: templates/stock_table.html:55
msgid "Change status"
msgstr ""

#: templates/stock_table.html:55
msgid "Change stock status"
msgstr ""

#: templates/stock_table.html:58
msgid "Delete selected items"
msgstr ""

#: templates/yesnolabel.html:4
msgid "Yes"
msgstr "确定"

#: templates/yesnolabel.html:6
msgid "No"
msgstr "取消"

#: users/admin.py:64
msgid "Users"
msgstr "用户"

#: users/admin.py:65
msgid "Select which users are assigned to this group"
msgstr "选择分配给该组的用户"

#: users/admin.py:187
msgid "The following users are members of multiple groups:"
msgstr "以下用户是多个群组的成员："

#: users/admin.py:210
msgid "Personal info"
msgstr "个人资料"

#: users/admin.py:211
msgid "Permissions"
msgstr "权限"

#: users/admin.py:214
msgid "Important dates"
msgstr "重要日期"

#: users/models.py:200
msgid "Permission set"
msgstr "权限设置"

#: users/models.py:208
msgid "Group"
msgstr "群组"

#: users/models.py:211
msgid "View"
msgstr "视图"

#: users/models.py:211
msgid "Permission to view items"
msgstr "查看项目权限"

#: users/models.py:213
msgid "Permission to add items"
msgstr "添加项目权限"

#: users/models.py:215
msgid "Change"
msgstr "更改"

#: users/models.py:215
msgid "Permissions to edit items"
msgstr "编辑项目权限"

#: users/models.py:217
msgid "Permission to delete items"
msgstr "删除项目权限"
<|MERGE_RESOLUTION|>--- conflicted
+++ resolved
@@ -3,13 +3,8 @@
 msgstr ""
 "Project-Id-Version: inventree\n"
 "Report-Msgid-Bugs-To: \n"
-<<<<<<< HEAD
-"POT-Creation-Date: 2022-02-20 22:01+0000\n"
-"PO-Revision-Date: 2022-02-20 22:02\n"
-=======
 "POT-Creation-Date: 2022-02-22 01:07+0000\n"
 "PO-Revision-Date: 2022-02-22 01:18\n"
->>>>>>> ebd811eb
 "Last-Translator: \n"
 "Language-Team: Chinese Simplified\n"
 "Language: zh_CN\n"
@@ -333,56 +328,6 @@
 msgstr "希伯来语"
 
 #: InvenTree/settings.py:662
-<<<<<<< HEAD
-msgid "Italian"
-msgstr "意大利语"
-
-#: InvenTree/settings.py:663
-msgid "Japanese"
-msgstr "日语"
-
-#: InvenTree/settings.py:664
-msgid "Korean"
-msgstr "韩语"
-
-#: InvenTree/settings.py:665
-msgid "Dutch"
-msgstr "荷兰语"
-
-#: InvenTree/settings.py:666
-msgid "Norwegian"
-msgstr "挪威语"
-
-#: InvenTree/settings.py:667
-msgid "Polish"
-msgstr "波兰语"
-
-#: InvenTree/settings.py:668
-msgid "Portugese"
-msgstr ""
-
-#: InvenTree/settings.py:669
-msgid "Russian"
-msgstr "俄语"
-
-#: InvenTree/settings.py:670
-msgid "Swedish"
-msgstr "瑞典语"
-
-#: InvenTree/settings.py:671
-msgid "Thai"
-msgstr "泰语"
-
-#: InvenTree/settings.py:672
-msgid "Turkish"
-msgstr "土耳其语"
-
-#: InvenTree/settings.py:673
-msgid "Vietnamese"
-msgstr "越南语"
-
-#: InvenTree/settings.py:674
-=======
 msgid "Hungarian"
 msgstr ""
 
@@ -435,7 +380,6 @@
 msgstr "越南语"
 
 #: InvenTree/settings.py:675
->>>>>>> ebd811eb
 msgid "Chinese"
 msgstr "中文（简体）"
 
@@ -1143,7 +1087,6 @@
 #: build/serializers.py:455 templates/js/translated/build.js:154
 msgid "Required build quantity has not been completed"
 msgstr "所需生产数量尚未完成"
-<<<<<<< HEAD
 
 #: build/serializers.py:464
 msgid "Build order has incomplete outputs"
@@ -1153,17 +1096,6 @@
 msgid "No build outputs have been created for this build order"
 msgstr ""
 
-=======
-
-#: build/serializers.py:464
-msgid "Build order has incomplete outputs"
-msgstr ""
-
-#: build/serializers.py:467 build/templates/build/build_base.html:95
-msgid "No build outputs have been created for this build order"
-msgstr ""
-
->>>>>>> ebd811eb
 #: build/serializers.py:495 build/serializers.py:544 part/models.py:2829
 #: part/models.py:2988
 msgid "BOM Item"
@@ -1452,7 +1384,6 @@
 #: build/templates/build/detail.html:251
 msgid "Complete outputs"
 msgstr ""
-<<<<<<< HEAD
 
 #: build/templates/build/detail.html:253
 msgid "Delete selected build outputs"
@@ -1462,17 +1393,6 @@
 msgid "Delete outputs"
 msgstr ""
 
-=======
-
-#: build/templates/build/detail.html:253
-msgid "Delete selected build outputs"
-msgstr ""
-
-#: build/templates/build/detail.html:254
-msgid "Delete outputs"
-msgstr ""
-
->>>>>>> ebd811eb
 #: build/templates/build/detail.html:270
 msgid "Completed Build Outputs"
 msgstr ""
@@ -2074,7 +1994,6 @@
 #: common/models.py:990
 msgid "Enable app integration"
 msgstr ""
-<<<<<<< HEAD
 
 #: common/models.py:991
 msgid "Enable plugins to add apps"
@@ -2100,33 +2019,6 @@
 msgid "Settings key (must be unique - case insensitive"
 msgstr ""
 
-=======
-
-#: common/models.py:991
-msgid "Enable plugins to add apps"
-msgstr ""
-
-#: common/models.py:997
-msgid "Enable schedule integration"
-msgstr ""
-
-#: common/models.py:998
-msgid "Enable plugins to run scheduled tasks"
-msgstr ""
-
-#: common/models.py:1004
-msgid "Enable event integration"
-msgstr ""
-
-#: common/models.py:1005
-msgid "Enable plugins to respond to internal events"
-msgstr ""
-
-#: common/models.py:1020 common/models.py:1228
-msgid "Settings key (must be unique - case insensitive"
-msgstr ""
-
->>>>>>> ebd811eb
 #: common/models.py:1051
 msgid "Show subscribed parts"
 msgstr ""
@@ -3007,7 +2899,6 @@
 #: company/templates/company/sidebar.html:6
 msgid "Manufactured Parts"
 msgstr ""
-<<<<<<< HEAD
 
 #: company/templates/company/sidebar.html:10
 msgid "Supplied Parts"
@@ -3028,28 +2919,6 @@
 msgid "Supplier Part"
 msgstr "供应商商品"
 
-=======
-
-#: company/templates/company/sidebar.html:10
-msgid "Supplied Parts"
-msgstr ""
-
-#: company/templates/company/sidebar.html:16
-msgid "Supplied Stock Items"
-msgstr ""
-
-#: company/templates/company/sidebar.html:22
-msgid "Assigned Stock Items"
-msgstr ""
-
-#: company/templates/company/supplier_part.html:7
-#: company/templates/company/supplier_part.html:24 stock/models.py:479
-#: stock/templates/stock/item_base.html:404
-#: templates/js/translated/company.js:790 templates/js/translated/stock.js:1880
-msgid "Supplier Part"
-msgstr "供应商商品"
-
->>>>>>> ebd811eb
 #: company/templates/company/supplier_part.html:38
 #: templates/js/translated/company.js:863
 msgid "Edit supplier part"
@@ -4072,7 +3941,6 @@
 #: part/models.py:84
 msgid "Default location for parts in this category"
 msgstr "此类别商品的默认仓储地点"
-<<<<<<< HEAD
 
 #: part/models.py:87
 msgid "Default keywords"
@@ -4108,43 +3976,6 @@
 msgid "Invalid choice for parent part"
 msgstr ""
 
-=======
-
-#: part/models.py:87
-msgid "Default keywords"
-msgstr ""
-
-#: part/models.py:87
-msgid "Default keywords for parts in this category"
-msgstr "此类别商品的默认关键字"
-
-#: part/models.py:97 part/models.py:2569 part/templates/part/category.html:15
-#: part/templates/part/part_app_base.html:10
-msgid "Part Category"
-msgstr "商品类别"
-
-#: part/models.py:98 part/templates/part/category.html:128
-#: templates/InvenTree/search.html:95 templates/stats.html:96
-#: users/models.py:40
-msgid "Part Categories"
-msgstr "商品类别"
-
-#: part/models.py:360 part/templates/part/cat_link.html:3
-#: part/templates/part/category.html:17 part/templates/part/category.html:133
-#: part/templates/part/category.html:153
-#: part/templates/part/category_sidebar.html:9
-#: templates/InvenTree/index.html:85 templates/InvenTree/search.html:82
-#: templates/InvenTree/settings/sidebar.html:37
-#: templates/js/translated/part.js:1663 templates/navbar.html:21
-#: templates/stats.html:92 templates/stats.html:101 users/models.py:41
-msgid "Parts"
-msgstr "商品"
-
-#: part/models.py:452
-msgid "Invalid choice for parent part"
-msgstr ""
-
->>>>>>> ebd811eb
 #: part/models.py:532 part/models.py:544
 #, python-brace-format
 msgid "Part '{p1}' is  used in BOM for '{p2}' (recursive)"
@@ -4628,21 +4459,12 @@
 #, python-format
 msgid "The BOM for <em>%(part)s</em> has changed, and must be validated.<br>"
 msgstr ""
-<<<<<<< HEAD
 
 #: part/templates/part/bom.html:17
 #, python-format
 msgid "The BOM for <em>%(part)s</em> was last checked by %(checker)s on %(check_date)s"
 msgstr ""
 
-=======
-
-#: part/templates/part/bom.html:17
-#, python-format
-msgid "The BOM for <em>%(part)s</em> was last checked by %(checker)s on %(check_date)s"
-msgstr ""
-
->>>>>>> ebd811eb
 #: part/templates/part/bom.html:21
 #, python-format
 msgid "The BOM for <em>%(part)s</em> has not been validated."
@@ -5388,7 +5210,6 @@
 #: part/templates/part/upload_bom.html:23
 #: part/templates/part/upload_bom.html:90
 msgid "Upload BOM File"
-<<<<<<< HEAD
 msgstr ""
 
 #: part/templates/part/upload_bom.html:29
@@ -5424,43 +5245,6 @@
 msgid "Unknown database"
 msgstr ""
 
-=======
-msgstr ""
-
-#: part/templates/part/upload_bom.html:29
-msgid "Submit BOM Data"
-msgstr ""
-
-#: part/templates/part/upload_bom.html:37
-msgid "Requirements for BOM upload"
-msgstr ""
-
-#: part/templates/part/upload_bom.html:39
-msgid "The BOM file must contain the required named columns as provided in the "
-msgstr ""
-
-#: part/templates/part/upload_bom.html:39
-msgid "BOM Upload Template"
-msgstr ""
-
-#: part/templates/part/upload_bom.html:40
-msgid "Each part must already exist in the database"
-msgstr "每个商品必须已经存在于数据库"
-
-#: part/templates/part/variant_part.html:9
-msgid "Create new part variant"
-msgstr ""
-
-#: part/templates/part/variant_part.html:10
-#, python-format
-msgid "Create a new variant of template <em>'%(full_name)s'</em>."
-msgstr ""
-
-#: part/templatetags/inventree_extras.py:125
-msgid "Unknown database"
-msgstr ""
-
->>>>>>> ebd811eb
 #: part/views.py:90
 msgid "Set Part Category"
 msgstr "设置商品类别"
@@ -6435,7 +6219,6 @@
 
 #: stock/templates/stock/item_serialize.html:5
 msgid "Create serialized items from this stock item."
-<<<<<<< HEAD
 msgstr ""
 
 #: stock/templates/stock/item_serialize.html:7
@@ -6446,18 +6229,6 @@
 msgid "Check-in Items"
 msgstr ""
 
-=======
-msgstr ""
-
-#: stock/templates/stock/item_serialize.html:7
-msgid "Select quantity to serialize, and unique serial numbers."
-msgstr ""
-
-#: stock/templates/stock/location.html:37
-msgid "Check-in Items"
-msgstr ""
-
->>>>>>> ebd811eb
 #: stock/templates/stock/location.html:65
 msgid "Location actions"
 msgstr "仓储地操作"
