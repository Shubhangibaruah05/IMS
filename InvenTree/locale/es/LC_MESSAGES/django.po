--- conflicted
+++ resolved
@@ -3,11 +3,7 @@
 "Project-Id-Version: inventree\n"
 "Report-Msgid-Bugs-To: \n"
 "POT-Creation-Date: 2021-06-16 22:40+0000\n"
-<<<<<<< HEAD
-"PO-Revision-Date: 2021-06-16 14:02\n"
-=======
 "PO-Revision-Date: 2021-06-16 22:40\n"
->>>>>>> 0f53a03a
 "Last-Translator: \n"
 "Language-Team: Spanish\n"
 "Language: es_ES\n"
@@ -2153,8 +2149,7 @@
 
 #: company/templates/company/delete.html:12
 #, python-format
-msgid ""
-"There are %(count)s parts sourced from this company.<br>\n"
+msgid "There are %(count)s parts sourced from this company.<br>\n"
 "If this supplier is deleted, these supplier part entries will also be deleted."
 msgstr ""
 
@@ -6142,8 +6137,7 @@
 
 #: templates/InvenTree/settings/appearance.html:29
 #, python-format
-msgid ""
-"\n"
+msgid "\n"
 "        The CSS sheet \"%(invalid_color_theme)s.css\" for the currently selected color theme was not found.<br>\n"
 "        Please select another color theme :)\n"
 "    "
@@ -7596,4 +7590,4 @@
 
 #: users/models.py:187
 msgid "Permission to delete items"
-msgstr ""+msgstr ""
