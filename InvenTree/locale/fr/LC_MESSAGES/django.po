--- conflicted
+++ resolved
@@ -3,13 +3,8 @@
 msgstr ""
 "Project-Id-Version: inventree\n"
 "Report-Msgid-Bugs-To: \n"
-<<<<<<< HEAD
-"POT-Creation-Date: 2022-02-18 20:36+0000\n"
-"PO-Revision-Date: 2022-02-18 20:38\n"
-=======
 "POT-Creation-Date: 2022-02-20 22:01+0000\n"
 "PO-Revision-Date: 2022-02-20 22:02\n"
->>>>>>> f9f10088
 "Last-Translator: \n"
 "Language-Team: French\n"
 "Language: fr_FR\n"
@@ -100,46 +95,26 @@
 msgstr "Chaîne de numéro de série vide"
 
 #: InvenTree/helpers.py:471 InvenTree/helpers.py:474 InvenTree/helpers.py:477
-<<<<<<< HEAD
-#: InvenTree/helpers.py:502
-=======
 #: InvenTree/helpers.py:501
->>>>>>> f9f10088
 #, python-brace-format
 msgid "Invalid group: {g}"
 msgstr "Groupe invalide : {g}"
 
-<<<<<<< HEAD
-#: InvenTree/helpers.py:512
-=======
 #: InvenTree/helpers.py:510
->>>>>>> f9f10088
 #, python-brace-format
 msgid "Invalid group {group}"
 msgstr "Groupe invalide {group}"
 
-<<<<<<< HEAD
-#: InvenTree/helpers.py:518
-=======
 #: InvenTree/helpers.py:516
->>>>>>> f9f10088
 #, python-brace-format
 msgid "Invalid/no group {group}"
 msgstr "Invalide/aucun groupe {group}"
 
-<<<<<<< HEAD
-#: InvenTree/helpers.py:524
-msgid "No serial numbers found"
-msgstr "Aucun numéro de série trouvé"
-
-#: InvenTree/helpers.py:528
-=======
 #: InvenTree/helpers.py:522
 msgid "No serial numbers found"
 msgstr "Aucun numéro de série trouvé"
 
 #: InvenTree/helpers.py:526
->>>>>>> f9f10088
 #, python-brace-format
 msgid "Number of unique serial number ({s}) must match quantity ({q})"
 msgstr "Le nombre de numéros de série uniques ({s}) doit correspondre à la quantité ({q})"
@@ -315,13 +290,6 @@
 msgstr ""
 
 #: InvenTree/serializers.py:623
-<<<<<<< HEAD
-msgid "Missing required column"
-msgstr ""
-
-#: InvenTree/serializers.py:632
-msgid "Duplicate column"
-=======
 #, python-brace-format
 msgid "Missing required column: '{name}'"
 msgstr ""
@@ -329,7 +297,6 @@
 #: InvenTree/serializers.py:632
 #, python-brace-format
 msgid "Duplicate column: '{col}'"
->>>>>>> f9f10088
 msgstr ""
 
 #: InvenTree/settings.py:655
@@ -642,19 +609,11 @@
 #: barcodes/api.py:162
 msgid "No matching stock item found"
 msgstr "Aucun article d'inventaire correspondant trouvé"
-<<<<<<< HEAD
 
 #: barcodes/api.py:193
 msgid "Barcode already matches Stock Item"
 msgstr "Le code-barres correspond déjà à l'objet StockItem"
 
-=======
-
-#: barcodes/api.py:193
-msgid "Barcode already matches Stock Item"
-msgstr "Le code-barres correspond déjà à l'objet StockItem"
-
->>>>>>> f9f10088
 #: barcodes/api.py:197
 msgid "Barcode already matches Stock Location"
 msgstr "Le code-barres correspond déjà à l'objet Stock Location"
@@ -666,19 +625,11 @@
 #: barcodes/api.py:207 barcodes/api.py:219
 msgid "Barcode hash already matches Stock Item"
 msgstr "Le code-barres correspond déjà à l'objet Stock Item"
-<<<<<<< HEAD
 
 #: barcodes/api.py:225
 msgid "Barcode associated with Stock Item"
 msgstr "Code-barres associé à l'article en stock"
 
-=======
-
-#: barcodes/api.py:225
-msgid "Barcode associated with Stock Item"
-msgstr "Code-barres associé à l'article en stock"
-
->>>>>>> f9f10088
 #: build/forms.py:20
 msgid "Confirm cancel"
 msgstr "Confirmer l'annulation"
@@ -1042,11 +993,7 @@
 msgstr "Entrer la quantité désiré pour la fabrication"
 
 #: build/serializers.py:201 build/serializers.py:590 order/models.py:280
-<<<<<<< HEAD
-#: order/serializers.py:240 part/serializers.py:471 part/serializers.py:827
-=======
 #: order/serializers.py:240 part/serializers.py:471 part/serializers.py:826
->>>>>>> f9f10088
 #: stock/models.py:367 stock/models.py:1105 stock/serializers.py:305
 msgid "Quantity must be greater than zero"
 msgstr "La quantité doit être supérieure à zéro"
@@ -1071,23 +1018,13 @@
 
 #: build/serializers.py:239
 msgid "Auto Allocate Serial Numbers"
-<<<<<<< HEAD
 msgstr ""
 
 #: build/serializers.py:240
 msgid "Automatically allocate required items with matching serial numbers"
 msgstr ""
 
-#: build/serializers.py:274 stock/api.py:551
-=======
-msgstr ""
-
-#: build/serializers.py:240
-msgid "Automatically allocate required items with matching serial numbers"
-msgstr ""
-
 #: build/serializers.py:274 stock/api.py:549
->>>>>>> f9f10088
 msgid "The following serial numbers already exist"
 msgstr ""
 
@@ -1443,19 +1380,11 @@
 #: build/templates/build/detail.html:251
 msgid "Complete outputs"
 msgstr ""
-<<<<<<< HEAD
 
 #: build/templates/build/detail.html:253
 msgid "Delete selected build outputs"
 msgstr ""
 
-=======
-
-#: build/templates/build/detail.html:253
-msgid "Delete selected build outputs"
-msgstr ""
-
->>>>>>> f9f10088
 #: build/templates/build/detail.html:254
 msgid "Delete outputs"
 msgstr ""
@@ -1517,7 +1446,6 @@
 #: order/templates/order/sales_orders.html:40
 msgid "Display list view"
 msgstr "Affichage en liste"
-<<<<<<< HEAD
 
 #: build/templates/build/sidebar.html:5
 msgid "Build Order Details"
@@ -1531,21 +1459,6 @@
 msgid "Completed Items"
 msgstr "Articles terminés"
 
-=======
-
-#: build/templates/build/sidebar.html:5
-msgid "Build Order Details"
-msgstr ""
-
-#: build/templates/build/sidebar.html:12
-msgid "Pending Items"
-msgstr "Articles en attente"
-
-#: build/templates/build/sidebar.html:15
-msgid "Completed Items"
-msgstr "Articles terminés"
-
->>>>>>> f9f10088
 #: build/views.py:73
 msgid "Build was cancelled"
 msgstr "La construction a été annulée"
@@ -4506,29 +4419,6 @@
 msgid "No part column specified"
 msgstr ""
 
-<<<<<<< HEAD
-#: part/serializers.py:806
-msgid "Multiple matching parts found"
-msgstr ""
-
-#: part/serializers.py:809
-msgid "No matching part found"
-msgstr ""
-
-#: part/serializers.py:812
-msgid "Part is not designated as a component"
-msgstr ""
-
-#: part/serializers.py:821
-msgid "Quantity not provided"
-msgstr ""
-
-#: part/serializers.py:829
-msgid "Invalid quantity"
-msgstr ""
-
-#: part/serializers.py:848
-=======
 #: part/serializers.py:805
 msgid "Multiple matching parts found"
 msgstr ""
@@ -4550,7 +4440,6 @@
 msgstr ""
 
 #: part/serializers.py:847
->>>>>>> f9f10088
 msgid "At least one BOM item is required"
 msgstr ""
 
@@ -5700,11 +5589,7 @@
 msgid "Valid part must be supplied"
 msgstr ""
 
-<<<<<<< HEAD
-#: stock/api.py:535
-=======
 #: stock/api.py:533
->>>>>>> f9f10088
 msgid "Serial numbers cannot be supplied for a non-trackable part"
 msgstr ""
 
@@ -7368,11 +7253,7 @@
 
 #: templates/allauth_2fa/backup_tokens.html:31
 #: templates/allauth_2fa/setup.html:40
-<<<<<<< HEAD
-msgid "back to settings"
-=======
 msgid "Back to settings"
->>>>>>> f9f10088
 msgstr ""
 
 #: templates/allauth_2fa/remove.html:6
