msgid ""
msgstr ""
"Project-Id-Version: inventree\n"
"Report-Msgid-Bugs-To: \n"
"POT-Creation-Date: 2021-11-28 21:12+0000\n"
<<<<<<< HEAD
"PO-Revision-Date: 2021-11-25 05:07\n"
=======
"PO-Revision-Date: 2021-11-28 21:44\n"
>>>>>>> 28623548
"Last-Translator: \n"
"Language-Team: French\n"
"Language: fr_FR\n"
"MIME-Version: 1.0\n"
"Content-Type: text/plain; charset=UTF-8\n"
"Content-Transfer-Encoding: 8bit\n"
"Plural-Forms: nplurals=2; plural=(n > 1);\n"
"X-Crowdin-Project: inventree\n"
"X-Crowdin-Project-ID: 452300\n"
"X-Crowdin-Language: fr\n"
"X-Crowdin-File: /[inventree.InvenTree] l10/InvenTree/locale/en/LC_MESSAGES/django.po\n"
"X-Crowdin-File-ID: 138\n"

#: InvenTree/api.py:64
msgid "API endpoint not found"
msgstr "Point de terminaison de l'API introuvable"

#: InvenTree/api.py:110
msgid "No action specified"
msgstr "Aucune action spécifiée"

#: InvenTree/api.py:124
msgid "No matching action found"
msgstr "Aucune action correspondante trouvée"

#: InvenTree/fields.py:100
msgid "Enter date"
msgstr "Entrer la date"

#: InvenTree/forms.py:120 build/forms.py:48 build/forms.py:69 build/forms.py:93
#: order/forms.py:26 order/forms.py:37 order/forms.py:48 order/forms.py:59
#: order/forms.py:70 part/forms.py:108 templates/account/email_confirm.html:20
#: templates/js/translated/forms.js:595
msgid "Confirm"
msgstr "Confirmer"

#: InvenTree/forms.py:136
msgid "Confirm delete"
msgstr "Confirmer la suppression"

#: InvenTree/forms.py:137
msgid "Confirm item deletion"
msgstr "Confirmer la suppression de cet élément"

#: InvenTree/forms.py:168
msgid "Enter password"
msgstr "Entrer le mot de passe"

#: InvenTree/forms.py:169
msgid "Enter new password"
msgstr "Entrer le nouveau mot de passe"

#: InvenTree/forms.py:176
msgid "Confirm password"
msgstr "Confirmez le mot de passe"

#: InvenTree/forms.py:177
msgid "Confirm new password"
msgstr "Confirmer le nouveau mot de passe"

#: InvenTree/forms.py:209
msgid "Select Category"
msgstr "Sélectionnez une catégorie"

#: InvenTree/forms.py:230
msgid "Email (again)"
msgstr "Email (encore)"

#: InvenTree/forms.py:234
msgid "Email address confirmation"
msgstr "Confirmation de l'adresse email"

#: InvenTree/forms.py:254
msgid "You must type the same email each time."
msgstr "Vous devez taper le même e-mail à chaque fois."

#: InvenTree/helpers.py:430
#, python-brace-format
msgid "Duplicate serial: {n}"
msgstr "Dupliquer le numéro de série: {n}"

#: InvenTree/helpers.py:437 order/models.py:318 order/models.py:440
#: stock/views.py:1264
msgid "Invalid quantity provided"
msgstr "Quantité fournie invalide"

#: InvenTree/helpers.py:440
msgid "Empty serial number string"
msgstr "Chaîne de numéro de série vide"

#: InvenTree/helpers.py:462 InvenTree/helpers.py:465 InvenTree/helpers.py:468
#: InvenTree/helpers.py:493
#, python-brace-format
msgid "Invalid group: {g}"
msgstr "Groupe invalide : {g}"

#: InvenTree/helpers.py:498
#, python-brace-format
msgid "Duplicate serial: {g}"
msgstr "Numéro de série dupliqué: {g}"

#: InvenTree/helpers.py:506
msgid "No serial numbers found"
msgstr "Aucun numéro de série trouvé"

#: InvenTree/helpers.py:510
#, python-brace-format
msgid "Number of unique serial number ({s}) must match quantity ({q})"
msgstr "Le nombre de numéros de série uniques ({s}) doit correspondre à la quantité ({q})"

#: InvenTree/models.py:114
msgid "Missing file"
msgstr ""

#: InvenTree/models.py:115
<<<<<<< HEAD
#, fuzzy
#| msgid "External Link"
msgid "Missing external link"
msgstr "Lien Externe"
=======
msgid "Missing external link"
msgstr ""
>>>>>>> 28623548

#: InvenTree/models.py:126 stock/models.py:1874
#: templates/js/translated/attachment.js:117
msgid "Attachment"
msgstr "Pièce jointe"

#: InvenTree/models.py:127
msgid "Select file to attach"
msgstr "Sélectionnez un fichier à joindre"

#: InvenTree/models.py:133 company/models.py:131 company/models.py:348
#: company/models.py:564 order/models.py:163 part/models.py:797
#: report/templates/report/inventree_build_order_base.html:165
#: templates/js/translated/company.js:537
#: templates/js/translated/company.js:826 templates/js/translated/part.js:1077
msgid "Link"
msgstr "Lien"

#: InvenTree/models.py:134 build/models.py:330 part/models.py:798
#: stock/models.py:540
msgid "Link to external URL"
msgstr "Lien vers une url externe"

#: InvenTree/models.py:137 templates/js/translated/attachment.js:161
msgid "Comment"
msgstr "Commentaire"

#: InvenTree/models.py:137
msgid "File comment"
msgstr "Commentaire du fichier"

#: InvenTree/models.py:143 InvenTree/models.py:144 common/models.py:1185
#: common/models.py:1186 part/models.py:2205 part/models.py:2225
#: report/templates/report/inventree_test_report_base.html:96
#: templates/js/translated/stock.js:2084
msgid "User"
msgstr "Utilisateur"

#: InvenTree/models.py:147
msgid "upload date"
msgstr "date de chargement"

#: InvenTree/models.py:170
msgid "Filename must not be empty"
msgstr "Le nom de fichier ne doit pas être vide"

#: InvenTree/models.py:193
msgid "Invalid attachment directory"
msgstr "Répertoire de pièce jointe invalide"

#: InvenTree/models.py:203
#, python-brace-format
msgid "Filename contains illegal character '{c}'"
msgstr "Le nom de fichier contient le caractère illégal '{c}'"

#: InvenTree/models.py:206
msgid "Filename missing extension"
msgstr "Extension manquante du nom de fichier"

#: InvenTree/models.py:213
msgid "Attachment with this filename already exists"
msgstr "Une pièce jointe avec ce nom de fichier existe déjà"

#: InvenTree/models.py:220
msgid "Error renaming file"
msgstr "Erreur lors du renommage du fichier"

#: InvenTree/models.py:255
msgid "Invalid choice"
msgstr "Choix invalide"

#: InvenTree/models.py:271 InvenTree/models.py:272 company/models.py:415
#: label/models.py:112 part/models.py:741 part/models.py:2389
#: part/templates/part/detail.html:25 report/models.py:181
#: templates/InvenTree/settings/settings.html:259
#: templates/js/translated/company.js:638 templates/js/translated/part.js:499
#: templates/js/translated/part.js:636 templates/js/translated/part.js:1384
#: templates/js/translated/stock.js:1877
msgid "Name"
msgstr "Nom"

#: InvenTree/models.py:278 build/models.py:207
#: build/templates/build/detail.html:25 company/models.py:354
#: company/models.py:570 company/templates/company/manufacturer_part.html:80
#: company/templates/company/supplier_part.html:81 label/models.py:119
#: order/models.py:161 part/models.py:764 part/templates/part/detail.html:30
#: part/templates/part/set_category.html:14 report/models.py:194
#: report/models.py:553 report/models.py:592
#: report/templates/report/inventree_build_order_base.html:118
#: stock/templates/stock/location.html:108 templates/js/translated/bom.js:215
#: templates/js/translated/bom.js:428 templates/js/translated/build.js:1621
#: templates/js/translated/company.js:345
#: templates/js/translated/company.js:548
#: templates/js/translated/company.js:837 templates/js/translated/order.js:673
#: templates/js/translated/order.js:850 templates/js/translated/order.js:1086
#: templates/js/translated/part.js:558 templates/js/translated/part.js:752
#: templates/js/translated/part.js:837 templates/js/translated/part.js:1007
#: templates/js/translated/part.js:1403 templates/js/translated/part.js:1472
#: templates/js/translated/stock.js:1151 templates/js/translated/stock.js:1889
#: templates/js/translated/stock.js:1934
msgid "Description"
msgstr "Description"

#: InvenTree/models.py:279
msgid "Description (optional)"
msgstr "Description (facultative)"

#: InvenTree/models.py:287
msgid "parent"
msgstr "parent"

#: InvenTree/serializers.py:62 part/models.py:2674
msgid "Must be a valid number"
msgstr "Doit être un nombre valide"

#: InvenTree/serializers.py:285
msgid "Filename"
msgstr "Nom du fichier"

#: InvenTree/settings.py:670
msgid "German"
msgstr "Allemand"

#: InvenTree/settings.py:671
msgid "Greek"
msgstr "Greek"

#: InvenTree/settings.py:672
msgid "English"
msgstr "Anglais"

#: InvenTree/settings.py:673
msgid "Spanish"
msgstr "Spanish"

#: InvenTree/settings.py:674
msgid "Spanish (Mexican)"
msgstr "Espagnol (Mexique)"

#: InvenTree/settings.py:675
msgid "French"
msgstr "Français"

#: InvenTree/settings.py:676
msgid "Hebrew"
msgstr "Hebrew"

#: InvenTree/settings.py:677
msgid "Italian"
msgstr "Italian"

#: InvenTree/settings.py:678
msgid "Japanese"
msgstr "Japanese"

#: InvenTree/settings.py:679
msgid "Korean"
msgstr "Korean"

#: InvenTree/settings.py:680
msgid "Dutch"
msgstr "Dutch"

#: InvenTree/settings.py:681
msgid "Norwegian"
msgstr "Norwegian"

#: InvenTree/settings.py:682
msgid "Polish"
msgstr "Polonais"

#: InvenTree/settings.py:683
msgid "Portugese"
msgstr "Portugais"

#: InvenTree/settings.py:684
msgid "Russian"
msgstr "Russian"

#: InvenTree/settings.py:685
msgid "Swedish"
msgstr "Swedish"

#: InvenTree/settings.py:686
msgid "Thai"
msgstr "Thai"

#: InvenTree/settings.py:687
msgid "Turkish"
msgstr "Turc"

#: InvenTree/settings.py:688
msgid "Vietnamese"
msgstr "Vietnamese"

#: InvenTree/settings.py:689
msgid "Chinese"
msgstr "Chinese"

#: InvenTree/status.py:94
msgid "Background worker check failed"
msgstr "Échec de la vérification du processus d'arrière-plan"

#: InvenTree/status.py:98
msgid "Email backend not configured"
msgstr "Backend d'email non configuré"

#: InvenTree/status.py:101
msgid "InvenTree system health checks failed"
msgstr "Échec des contrôles de santé du système"

#: InvenTree/status_codes.py:101 InvenTree/status_codes.py:142
#: InvenTree/status_codes.py:311
msgid "Pending"
msgstr "En attente"

#: InvenTree/status_codes.py:102
msgid "Placed"
msgstr "Placé"

#: InvenTree/status_codes.py:103 InvenTree/status_codes.py:314
msgid "Complete"
msgstr "Terminé"

#: InvenTree/status_codes.py:104 InvenTree/status_codes.py:144
#: InvenTree/status_codes.py:313
msgid "Cancelled"
msgstr "Annulé"

#: InvenTree/status_codes.py:105 InvenTree/status_codes.py:145
#: InvenTree/status_codes.py:187
msgid "Lost"
msgstr "Perdu"

#: InvenTree/status_codes.py:106 InvenTree/status_codes.py:146
#: InvenTree/status_codes.py:189
msgid "Returned"
msgstr "Retourné"

#: InvenTree/status_codes.py:143
#: order/templates/order/sales_order_base.html:147
msgid "Shipped"
msgstr "Expédié"

#: InvenTree/status_codes.py:183
msgid "OK"
msgstr "OK"

#: InvenTree/status_codes.py:184
msgid "Attention needed"
msgstr "Attention requise"

#: InvenTree/status_codes.py:185
msgid "Damaged"
msgstr "Endommagé"

#: InvenTree/status_codes.py:186
msgid "Destroyed"
msgstr "Détruit"

#: InvenTree/status_codes.py:188
msgid "Rejected"
msgstr "Rejeté"

#: InvenTree/status_codes.py:269
msgid "Legacy stock tracking entry"
msgstr "Ancienne entrée de suivi de stock"

#: InvenTree/status_codes.py:271
msgid "Stock item created"
msgstr "Article en stock créé"

#: InvenTree/status_codes.py:273
msgid "Edited stock item"
msgstr "Article de stock modifié"

#: InvenTree/status_codes.py:274
msgid "Assigned serial number"
msgstr "Numéro de série attribué"

#: InvenTree/status_codes.py:276
msgid "Stock counted"
msgstr "Stock comptabilisé"

#: InvenTree/status_codes.py:277
msgid "Stock manually added"
msgstr "Stock ajouté manuellement"

#: InvenTree/status_codes.py:278
msgid "Stock manually removed"
msgstr "Stock supprimé manuellement"

#: InvenTree/status_codes.py:280
msgid "Location changed"
msgstr "Emplacement modifié"

#: InvenTree/status_codes.py:282
msgid "Installed into assembly"
msgstr "Installé dans l'assemblage"

#: InvenTree/status_codes.py:283
msgid "Removed from assembly"
msgstr "Retiré de l'assemblage"

#: InvenTree/status_codes.py:285
msgid "Installed component item"
msgstr "Composant installé"

#: InvenTree/status_codes.py:286
msgid "Removed component item"
msgstr "Composant retiré"

#: InvenTree/status_codes.py:288
msgid "Split from parent item"
msgstr "Séparer de l'élément parent"

#: InvenTree/status_codes.py:289
msgid "Split child item"
msgstr "Fractionner l'élément enfant"

#: InvenTree/status_codes.py:291 templates/js/translated/table_filters.js:208
msgid "Sent to customer"
msgstr "Envoyé au client"

#: InvenTree/status_codes.py:292
msgid "Returned from customer"
msgstr "Retourné par le client"

#: InvenTree/status_codes.py:294
msgid "Build order output created"
msgstr "La sortie de l'ordre de construction a été créée"

#: InvenTree/status_codes.py:295
msgid "Build order output completed"
msgstr "Sortie de l'ordre de construction terminée"

#: InvenTree/status_codes.py:297
msgid "Received against purchase order"
msgstr "Reçu contre bon de commande"

#: InvenTree/status_codes.py:312
msgid "Production"
msgstr "Fabrication"

#: InvenTree/validators.py:23
msgid "Not a valid currency code"
msgstr "Code de devise invalide"

#: InvenTree/validators.py:51
msgid "Invalid character in part name"
msgstr "Caractère invalide dans le nom de la pièce"

#: InvenTree/validators.py:64
#, python-brace-format
msgid "IPN must match regex pattern {pat}"
msgstr "L'IPN doit correspondre au modèle de regex {pat}"

#: InvenTree/validators.py:78 InvenTree/validators.py:92
#: InvenTree/validators.py:106
#, python-brace-format
msgid "Reference must match pattern {pattern}"
msgstr "La référence doit correspondre au modèle {pattern}"

#: InvenTree/validators.py:114
#, python-brace-format
msgid "Illegal character in name ({x})"
msgstr "Caractère invalide dans le nom ({x})"

#: InvenTree/validators.py:133 InvenTree/validators.py:149
msgid "Overage value must not be negative"
msgstr ""

#: InvenTree/validators.py:151
msgid "Overage must not exceed 100%"
msgstr ""

#: InvenTree/validators.py:158
msgid "Overage must be an integer value or a percentage"
msgstr ""

#: InvenTree/views.py:538
msgid "Delete Item"
msgstr "Supprimer cet élément"

#: InvenTree/views.py:587
msgid "Check box to confirm item deletion"
msgstr "Cochez la case pour confirmer la suppression de l'élément"

#: InvenTree/views.py:602 templates/InvenTree/settings/user.html:21
msgid "Edit User Information"
msgstr "Modifier les informations utilisateur"

#: InvenTree/views.py:613 templates/InvenTree/settings/user.html:19
msgid "Set Password"
msgstr "Définir le mot de passe"

#: InvenTree/views.py:632
msgid "Password fields must match"
msgstr "Les mots de passe doivent correspondre"

#: InvenTree/views.py:883 templates/navbar.html:101
msgid "System Information"
msgstr "Informations système"

#: barcodes/api.py:53 barcodes/api.py:150
msgid "Must provide barcode_data parameter"
msgstr "Le paramètre barcode_data doit être fourni"

#: barcodes/api.py:126
msgid "No match found for barcode data"
msgstr "Aucune correspondance trouvée pour les données du code-barres"

#: barcodes/api.py:128
msgid "Match found for barcode data"
msgstr "Correspondance trouvée pour les données du code-barres"

#: barcodes/api.py:153
msgid "Must provide stockitem parameter"
msgstr "Vous devez fournir le paramètre stockitem"

#: barcodes/api.py:160
msgid "No matching stock item found"
msgstr "Aucun article d'inventaire correspondant trouvé"

#: barcodes/api.py:190
msgid "Barcode already matches StockItem object"
msgstr ""

#: barcodes/api.py:194
msgid "Barcode already matches StockLocation object"
msgstr ""

#: barcodes/api.py:198
msgid "Barcode already matches Part object"
msgstr "Le code-barres correspond déjà à une Pièce"

#: barcodes/api.py:204 barcodes/api.py:216
msgid "Barcode hash already matches StockItem object"
msgstr ""

#: barcodes/api.py:222
msgid "Barcode associated with StockItem"
msgstr ""

#: build/forms.py:36 build/models.py:1283
#: build/templates/build/build_base.html:124
#: build/templates/build/detail.html:35 common/models.py:1225
#: company/forms.py:42 company/templates/company/supplier_part.html:251
#: order/forms.py:102 order/models.py:729 order/models.py:991
#: order/templates/order/order_wizard/match_parts.html:30
#: order/templates/order/order_wizard/select_parts.html:34 part/forms.py:223
#: part/forms.py:239 part/forms.py:255 part/models.py:2576
#: part/templates/part/bom_upload/match_parts.html:31
#: part/templates/part/detail.html:1076 part/templates/part/detail.html:1162
#: part/templates/part/part_pricing.html:16
#: report/templates/report/inventree_build_order_base.html:114
#: report/templates/report/inventree_po_report.html:91
#: report/templates/report/inventree_so_report.html:91
#: report/templates/report/inventree_test_report_base.html:81
#: report/templates/report/inventree_test_report_base.html:139
#: stock/forms.py:156 stock/serializers.py:286
#: stock/templates/stock/item_base.html:256
#: templates/js/translated/barcode.js:385 templates/js/translated/bom.js:443
#: templates/js/translated/build.js:235 templates/js/translated/build.js:435
#: templates/js/translated/build.js:629 templates/js/translated/build.js:639
#: templates/js/translated/build.js:1015 templates/js/translated/build.js:1362
#: templates/js/translated/model_renderers.js:99
#: templates/js/translated/order.js:887 templates/js/translated/order.js:1200
#: templates/js/translated/order.js:1278 templates/js/translated/order.js:1285
#: templates/js/translated/order.js:1374 templates/js/translated/order.js:1474
#: templates/js/translated/part.js:1615 templates/js/translated/part.js:1738
#: templates/js/translated/part.js:1816 templates/js/translated/stock.js:377
#: templates/js/translated/stock.js:2069 templates/js/translated/stock.js:2171
msgid "Quantity"
msgstr "Quantité"

#: build/forms.py:37
msgid "Enter quantity for build output"
msgstr ""

#: build/forms.py:41 order/forms.py:96 stock/forms.py:95
#: stock/serializers.py:307 templates/js/translated/stock.js:224
#: templates/js/translated/stock.js:378
msgid "Serial Numbers"
msgstr "Numéros de série"

#: build/forms.py:43
msgid "Enter serial numbers for build outputs"
msgstr ""

#: build/forms.py:49
msgid "Confirm creation of build output"
msgstr "Confirmer la création de la sortie de l'assemblage"

#: build/forms.py:70
msgid "Confirm deletion of build output"
msgstr ""

#: build/forms.py:94
msgid "Mark build as complete"
msgstr ""

#: build/forms.py:107
msgid "Confirm cancel"
msgstr "Confirmer l'annulation"

#: build/forms.py:107 build/views.py:65
msgid "Confirm build cancellation"
msgstr ""

#: build/models.py:133
msgid "Invalid choice for parent build"
msgstr ""

#: build/models.py:137 build/templates/build/build_base.html:9
#: build/templates/build/build_base.html:27
#: report/templates/report/inventree_build_order_base.html:106
#: templates/js/translated/build.js:397
msgid "Build Order"
msgstr "Ordre de Fabrication"

#: build/models.py:138 build/templates/build/build_base.html:13
#: build/templates/build/index.html:8 build/templates/build/index.html:12
#: order/templates/order/sales_order_detail.html:42
#: order/templates/order/so_sidebar.html:7
#: part/templates/part/part_sidebar.html:22 templates/InvenTree/index.html:221
#: templates/InvenTree/search.html:145
#: templates/InvenTree/settings/sidebar.html:42 users/models.py:44
msgid "Build Orders"
msgstr "Ordres de Fabrication"

#: build/models.py:198
msgid "Build Order Reference"
msgstr "Référence de l' Ordre de Fabrication"

#: build/models.py:199 order/models.py:249 order/models.py:556
#: order/models.py:736 part/models.py:2585
#: part/templates/part/bom_upload/match_parts.html:30
#: report/templates/report/inventree_po_report.html:92
#: report/templates/report/inventree_so_report.html:92
#: templates/js/translated/bom.js:435 templates/js/translated/build.js:1119
#: templates/js/translated/order.js:881 templates/js/translated/order.js:1468
msgid "Reference"
msgstr "Référence"

#: build/models.py:210
msgid "Brief description of the build"
msgstr ""

#: build/models.py:219 build/templates/build/build_base.html:156
#: build/templates/build/detail.html:88
msgid "Parent Build"
msgstr ""

#: build/models.py:220
msgid "BuildOrder to which this build is allocated"
msgstr ""

#: build/models.py:225 build/templates/build/build_base.html:119
#: build/templates/build/detail.html:30 company/models.py:705
#: order/models.py:789 order/models.py:860
#: order/templates/order/order_wizard/select_parts.html:32 part/models.py:357
#: part/models.py:2151 part/models.py:2167 part/models.py:2186
#: part/models.py:2203 part/models.py:2305 part/models.py:2427
#: part/models.py:2560 part/models.py:2867
#: part/templates/part/part_app_base.html:8
#: part/templates/part/part_pricing.html:12
#: part/templates/part/set_category.html:13
#: report/templates/report/inventree_build_order_base.html:110
#: report/templates/report/inventree_po_report.html:90
#: report/templates/report/inventree_so_report.html:90
#: templates/InvenTree/search.html:86
#: templates/email/build_order_required_stock.html:17
#: templates/email/low_stock_notification.html:16
#: templates/js/translated/barcode.js:383 templates/js/translated/bom.js:214
#: templates/js/translated/bom.js:393 templates/js/translated/build.js:620
#: templates/js/translated/build.js:988 templates/js/translated/build.js:1359
#: templates/js/translated/build.js:1626 templates/js/translated/company.js:489
#: templates/js/translated/company.js:746 templates/js/translated/order.js:426
#: templates/js/translated/order.js:835 templates/js/translated/order.js:1452
#: templates/js/translated/part.js:737 templates/js/translated/part.js:818
#: templates/js/translated/part.js:985 templates/js/translated/stock.js:508
#: templates/js/translated/stock.js:1108 templates/js/translated/stock.js:2159
msgid "Part"
msgstr "Pièce"

#: build/models.py:233
msgid "Select part to build"
msgstr "Sélectionnez la pièce à construire"

#: build/models.py:238
msgid "Sales Order Reference"
msgstr ""

#: build/models.py:242
msgid "SalesOrder to which this build is allocated"
msgstr ""

#: build/models.py:247 templates/js/translated/build.js:1347
msgid "Source Location"
msgstr "Emplacement d'origine"

#: build/models.py:251
msgid "Select location to take stock from for this build (leave blank to take from any stock location)"
msgstr ""

#: build/models.py:256
msgid "Destination Location"
msgstr "Emplacement cible"

#: build/models.py:260
msgid "Select location where the completed items will be stored"
msgstr "Sélectionnez l'emplacement où les éléments complétés seront stockés"

#: build/models.py:264
msgid "Build Quantity"
msgstr ""

#: build/models.py:267
msgid "Number of stock items to build"
msgstr ""

#: build/models.py:271
msgid "Completed items"
msgstr ""

#: build/models.py:273
msgid "Number of stock items which have been completed"
msgstr ""

#: build/models.py:277 part/templates/part/part_base.html:216
msgid "Build Status"
msgstr ""

#: build/models.py:281
msgid "Build status code"
msgstr ""

#: build/models.py:285 stock/models.py:544
msgid "Batch Code"
msgstr ""

#: build/models.py:289
msgid "Batch code for this build output"
msgstr ""

#: build/models.py:292 order/models.py:165 part/models.py:936
#: part/templates/part/detail.html:86 templates/js/translated/order.js:1099
msgid "Creation Date"
msgstr "Date de création"

#: build/models.py:296 order/models.py:578
msgid "Target completion date"
msgstr ""

#: build/models.py:297
msgid "Target date for build completion. Build will be overdue after this date."
msgstr ""

#: build/models.py:300 order/models.py:291
#: templates/js/translated/build.js:1697
msgid "Completion Date"
msgstr ""

#: build/models.py:306
msgid "completed by"
msgstr ""

#: build/models.py:314 templates/js/translated/build.js:1668
msgid "Issued by"
msgstr ""

#: build/models.py:315
msgid "User who issued this build order"
msgstr ""

#: build/models.py:323 build/templates/build/build_base.html:177
#: build/templates/build/detail.html:116 order/models.py:179
#: order/templates/order/order_base.html:154
#: order/templates/order/sales_order_base.html:161 part/models.py:940
#: report/templates/report/inventree_build_order_base.html:159
#: templates/js/translated/build.js:1680 templates/js/translated/order.js:700
msgid "Responsible"
msgstr ""

#: build/models.py:324
msgid "User responsible for this build order"
msgstr ""

#: build/models.py:329 build/templates/build/detail.html:102
#: company/templates/company/manufacturer_part.html:87
#: company/templates/company/supplier_part.html:88
#: part/templates/part/detail.html:80 stock/models.py:538
#: stock/templates/stock/item_base.html:346
msgid "External Link"
msgstr "Lien Externe"

#: build/models.py:334 build/serializers.py:201
#: build/templates/build/sidebar.html:21 company/models.py:142
#: company/models.py:577 company/templates/company/sidebar.html:25
#: order/models.py:183 order/models.py:738
#: order/templates/order/po_sidebar.html:11
#: order/templates/order/so_sidebar.html:11 part/models.py:925
#: part/templates/part/detail.html:223 part/templates/part/part_sidebar.html:52
#: report/templates/report/inventree_build_order_base.html:173
#: stock/forms.py:154 stock/forms.py:204 stock/forms.py:238 stock/models.py:610
#: stock/models.py:1774 stock/models.py:1880 stock/serializers.py:325
#: stock/serializers.py:583 stock/templates/stock/stock_sidebar.html:21
#: templates/js/translated/barcode.js:58 templates/js/translated/bom.js:599
#: templates/js/translated/company.js:842 templates/js/translated/order.js:980
#: templates/js/translated/order.js:1578 templates/js/translated/stock.js:891
#: templates/js/translated/stock.js:1370
msgid "Notes"
msgstr "Notes"

#: build/models.py:335
msgid "Extra build notes"
msgstr ""

#: build/models.py:710
msgid "No build output specified"
msgstr ""

#: build/models.py:713
msgid "Build output is already completed"
msgstr ""

#: build/models.py:716
msgid "Build output does not match Build Order"
msgstr ""

#: build/models.py:1108
msgid "Build item must specify a build output, as master part is marked as trackable"
msgstr "L'élément de construction doit spécifier une sortie de construction, la pièce maîtresse étant marquée comme objet traçable"

#: build/models.py:1117
#, python-brace-format
msgid "Allocated quantity ({q}) must not execed available stock quantity ({a})"
msgstr ""

#: build/models.py:1127
msgid "Stock item is over-allocated"
msgstr ""

#: build/models.py:1133 order/models.py:964
msgid "Allocation quantity must be greater than zero"
msgstr ""

#: build/models.py:1139
msgid "Quantity must be 1 for serialized stock"
msgstr ""

#: build/models.py:1193
msgid "Selected stock item not found in BOM"
msgstr ""

#: build/models.py:1253 stock/templates/stock/item_base.html:318
#: templates/InvenTree/search.html:143 templates/js/translated/build.js:1599
#: templates/navbar.html:33
msgid "Build"
msgstr "Assemblage"

#: build/models.py:1254
msgid "Build to allocate parts"
msgstr ""

#: build/models.py:1270 build/serializers.py:328
#: stock/templates/stock/item_base.html:8
#: stock/templates/stock/item_base.html:16
#: stock/templates/stock/item_base.html:340
#: templates/js/translated/build.js:408 templates/js/translated/build.js:413
#: templates/js/translated/build.js:1361 templates/js/translated/build.js:1742
#: templates/js/translated/order.js:1173 templates/js/translated/order.js:1178
#: templates/js/translated/stock.js:2020
msgid "Stock Item"
msgstr "Article en stock"

#: build/models.py:1271
msgid "Source stock item"
msgstr ""

#: build/models.py:1284
msgid "Stock quantity to allocate to build"
msgstr ""

#: build/models.py:1292
msgid "Install into"
msgstr "Installer dans"

#: build/models.py:1293
msgid "Destination stock item"
msgstr ""

#: build/serializers.py:137 build/serializers.py:357
msgid "Build Output"
msgstr "Sortie d'assemblage"

#: build/serializers.py:146
msgid "Build output does not match the parent build"
msgstr ""

#: build/serializers.py:150
msgid "Output part does not match BuildOrder part"
msgstr ""

#: build/serializers.py:154
msgid "This build output has already been completed"
msgstr ""

#: build/serializers.py:158
msgid "This build output is not fully allocated"
msgstr ""

#: build/serializers.py:190 order/serializers.py:219 order/serializers.py:287
#: stock/forms.py:236 stock/serializers.py:318 stock/serializers.py:685
#: stock/templates/stock/item_base.html:286
#: templates/js/translated/barcode.js:384
#: templates/js/translated/barcode.js:557 templates/js/translated/build.js:420
#: templates/js/translated/build.js:1027 templates/js/translated/order.js:348
#: templates/js/translated/order.js:1185 templates/js/translated/order.js:1293
#: templates/js/translated/order.js:1299 templates/js/translated/part.js:181
#: templates/js/translated/stock.js:510 templates/js/translated/stock.js:1251
#: templates/js/translated/stock.js:1961
msgid "Location"
msgstr "Emplacement"

#: build/serializers.py:191
msgid "Location for completed build outputs"
msgstr ""

#: build/serializers.py:197 build/templates/build/build_base.html:129
#: build/templates/build/detail.html:63 order/models.py:572
#: order/serializers.py:240 stock/templates/stock/item_base.html:409
#: templates/js/translated/barcode.js:140 templates/js/translated/build.js:1655
#: templates/js/translated/order.js:431 templates/js/translated/order.js:677
#: templates/js/translated/order.js:1091 templates/js/translated/stock.js:1226
#: templates/js/translated/stock.js:2038 templates/js/translated/stock.js:2187
msgid "Status"
msgstr "État"

#: build/serializers.py:213
msgid "A list of build outputs must be provided"
msgstr ""

#: build/serializers.py:259 build/serializers.py:308 part/models.py:2700
#: part/models.py:2859
msgid "BOM Item"
msgstr ""

#: build/serializers.py:269
msgid "Build output"
msgstr ""

#: build/serializers.py:278
msgid "Build output must point to the same build"
msgstr ""

#: build/serializers.py:319
msgid "bom_item.part must point to the same part as the build order"
msgstr ""

#: build/serializers.py:334
msgid "Item must be in stock"
msgstr "L'article doit être en stock"

#: build/serializers.py:348 order/models.py:316 order/serializers.py:233
#: stock/models.py:381 stock/models.py:1103 stock/serializers.py:298
msgid "Quantity must be greater than zero"
msgstr "La quantité doit être supérieure à zéro"

#: build/serializers.py:390
#, python-brace-format
msgid "Available quantity ({q}) exceeded"
msgstr "Quantité disponible ({q}) dépassée"

#: build/serializers.py:396
msgid "Build output must be specified for allocation of tracked parts"
msgstr ""

#: build/serializers.py:403
msgid "Build output cannot be specified for allocation of untracked parts"
msgstr ""

#: build/serializers.py:431
msgid "Allocation items must be provided"
msgstr ""

#: build/tasks.py:92
msgid "Stock required for build order"
msgstr ""

#: build/templates/build/build_base.html:39
#: order/templates/order/order_base.html:28
#: order/templates/order/sales_order_base.html:38
msgid "Print actions"
msgstr "Actions d'impression"

#: build/templates/build/build_base.html:43
msgid "Print build order report"
msgstr ""

#: build/templates/build/build_base.html:50
msgid "Build actions"
msgstr ""

#: build/templates/build/build_base.html:54
msgid "Edit Build"
msgstr "Modifier l'assemblage"

#: build/templates/build/build_base.html:56
#: build/templates/build/build_base.html:207 build/views.py:56
msgid "Cancel Build"
msgstr "Annuler l'assemblage"

#: build/templates/build/build_base.html:59
msgid "Delete Build"
msgstr "Supprimer l'assemblage"

#: build/templates/build/build_base.html:64
#: build/templates/build/build_base.html:65
#: build/templates/build/build_base.html:223
msgid "Complete Build"
msgstr "Compléter l'assemblage"

#: build/templates/build/build_base.html:79
#, python-format
msgid "This Build Order is allocated to Sales Order %(link)s"
msgstr ""

#: build/templates/build/build_base.html:86
#, python-format
msgid "This Build Order is a child of Build Order %(link)s"
msgstr ""

#: build/templates/build/build_base.html:93
msgid "Build Order is ready to mark as completed"
msgstr ""

#: build/templates/build/build_base.html:98
msgid "Build Order cannot be completed as outstanding outputs remain"
msgstr ""

#: build/templates/build/build_base.html:103
msgid "Required build quantity has not yet been completed"
msgstr ""

#: build/templates/build/build_base.html:108
msgid "Stock has not been fully allocated to this Build Order"
msgstr ""

#: build/templates/build/build_base.html:138
#: build/templates/build/detail.html:132
#: order/templates/order/order_base.html:140
#: order/templates/order/sales_order_base.html:140
#: report/templates/report/inventree_build_order_base.html:126
#: templates/js/translated/build.js:1692 templates/js/translated/order.js:690
#: templates/js/translated/order.js:1104
msgid "Target Date"
msgstr "Date Cible"

#: build/templates/build/build_base.html:143
#, python-format
msgid "This build was due on %(target)s"
msgstr ""

#: build/templates/build/build_base.html:143
#: build/templates/build/build_base.html:188
#: order/templates/order/order_base.html:81
#: order/templates/order/order_base.html:102
#: order/templates/order/sales_order_base.html:78
#: order/templates/order/sales_order_base.html:107
#: templates/js/translated/table_filters.js:294
#: templates/js/translated/table_filters.js:322
#: templates/js/translated/table_filters.js:339
msgid "Overdue"
msgstr "En retard"

#: build/templates/build/build_base.html:150
#: build/templates/build/detail.html:68 build/templates/build/detail.html:143
#: templates/js/translated/build.js:1641
#: templates/js/translated/table_filters.js:304
msgid "Completed"
msgstr "Terminé"

#: build/templates/build/build_base.html:163
#: build/templates/build/detail.html:95 order/models.py:857
#: order/templates/order/sales_order_base.html:9
#: order/templates/order/sales_order_base.html:28
#: order/templates/order/sales_order_ship.html:25
#: report/templates/report/inventree_build_order_base.html:136
#: report/templates/report/inventree_so_report.html:77
#: stock/templates/stock/item_base.html:280
#: templates/js/translated/order.js:1046
msgid "Sales Order"
msgstr "Commandes"

#: build/templates/build/build_base.html:170
#: build/templates/build/detail.html:109
#: report/templates/report/inventree_build_order_base.html:153
msgid "Issued By"
msgstr ""

#: build/templates/build/build_base.html:215
msgid "Incomplete Outputs"
msgstr ""

#: build/templates/build/build_base.html:216
msgid "Build Order cannot be completed as incomplete build outputs remain"
msgstr ""

#: build/templates/build/build_output_create.html:7
msgid "The Bill of Materials contains trackable parts"
msgstr "La BOM contient des pièces traçables"

#: build/templates/build/build_output_create.html:8
msgid "Build outputs must be generated individually."
msgstr ""

#: build/templates/build/build_output_create.html:9
msgid "Multiple build outputs will be created based on the quantity specified."
msgstr ""

#: build/templates/build/build_output_create.html:15
msgid "Trackable parts can have serial numbers specified"
msgstr ""

#: build/templates/build/build_output_create.html:16
msgid "Enter serial numbers to generate multiple single build outputs"
msgstr ""

#: build/templates/build/cancel.html:5
msgid "Are you sure you wish to cancel this build?"
msgstr ""

#: build/templates/build/complete.html:8
msgid "Build Order is complete"
msgstr ""

#: build/templates/build/complete.html:12
msgid "Build Order is incomplete"
msgstr ""

#: build/templates/build/complete.html:15
msgid "Incompleted build outputs remain"
msgstr ""

#: build/templates/build/complete.html:18
msgid "Required build quantity has not been completed"
msgstr ""

#: build/templates/build/complete.html:21
msgid "Required stock has not been fully allocated"
msgstr ""

#: build/templates/build/detail.html:16
msgid "Build Details"
msgstr ""

#: build/templates/build/detail.html:39
msgid "Stock Source"
msgstr ""

#: build/templates/build/detail.html:44
msgid "Stock can be taken from any available location."
msgstr ""

#: build/templates/build/detail.html:50 order/models.py:811 stock/forms.py:150
#: templates/js/translated/order.js:432 templates/js/translated/order.js:969
msgid "Destination"
msgstr "Destination"

#: build/templates/build/detail.html:57
msgid "Destination location not specified"
msgstr ""

#: build/templates/build/detail.html:74 templates/js/translated/build.js:647
msgid "Allocated Parts"
msgstr ""

#: build/templates/build/detail.html:81
#: stock/templates/stock/item_base.html:304
#: templates/js/translated/stock.js:1240 templates/js/translated/stock.js:2194
#: templates/js/translated/table_filters.js:151
#: templates/js/translated/table_filters.js:233
msgid "Batch"
msgstr ""

#: build/templates/build/detail.html:127
#: order/templates/order/order_base.html:127
#: order/templates/order/sales_order_base.html:134
#: templates/js/translated/build.js:1663
msgid "Created"
msgstr "Créé le"

#: build/templates/build/detail.html:138
msgid "No target date set"
msgstr "Pas de date cible définie"

#: build/templates/build/detail.html:147
msgid "Build not complete"
msgstr ""

#: build/templates/build/detail.html:158 build/templates/build/sidebar.html:17
msgid "Child Build Orders"
msgstr ""

#: build/templates/build/detail.html:173
msgid "Allocate Stock to Build"
msgstr ""

#: build/templates/build/detail.html:177 templates/js/translated/build.js:1202
msgid "Unallocate stock"
msgstr ""

#: build/templates/build/detail.html:178
msgid "Unallocate Stock"
msgstr ""

#: build/templates/build/detail.html:180
msgid "Allocate stock to build"
msgstr ""

#: build/templates/build/detail.html:181 build/templates/build/sidebar.html:8
msgid "Allocate Stock"
msgstr ""

#: build/templates/build/detail.html:184
msgid "Order required parts"
msgstr "Commander les pièces requises"

#: build/templates/build/detail.html:185
#: company/templates/company/detail.html:38
#: company/templates/company/detail.html:85 order/views.py:509
#: part/templates/part/category.html:166
msgid "Order Parts"
msgstr "Commander des pièces"

#: build/templates/build/detail.html:197
msgid "Untracked stock has been fully allocated for this Build Order"
msgstr ""

#: build/templates/build/detail.html:201
msgid "Untracked stock has not been fully allocated for this Build Order"
msgstr ""

#: build/templates/build/detail.html:208
msgid "Allocate selected items"
msgstr ""

#: build/templates/build/detail.html:218
msgid "This Build Order does not have any associated untracked BOM items"
msgstr ""

#: build/templates/build/detail.html:227
msgid "Incomplete Build Outputs"
msgstr ""

#: build/templates/build/detail.html:231
msgid "Create new build output"
msgstr ""

#: build/templates/build/detail.html:232
msgid "New Build Output"
msgstr ""

#: build/templates/build/detail.html:246
msgid "Output Actions"
msgstr ""

#: build/templates/build/detail.html:250
msgid "Complete selected items"
msgstr ""

#: build/templates/build/detail.html:251
msgid "Complete outputs"
msgstr ""

#: build/templates/build/detail.html:266
msgid "Completed Build Outputs"
msgstr ""

#: build/templates/build/detail.html:278 build/templates/build/sidebar.html:19
#: order/templates/order/po_sidebar.html:9
#: order/templates/order/purchase_order_detail.html:60
#: order/templates/order/sales_order_detail.html:52
#: order/templates/order/so_sidebar.html:9 part/templates/part/detail.html:300
#: part/templates/part/part_sidebar.html:50 stock/templates/stock/item.html:95
#: stock/templates/stock/stock_sidebar.html:19
msgid "Attachments"
msgstr "Pieces jointes"

#: build/templates/build/detail.html:294
msgid "Build Notes"
msgstr ""

#: build/templates/build/detail.html:298 build/templates/build/detail.html:453
#: company/templates/company/detail.html:188
#: company/templates/company/detail.html:215
#: order/templates/order/purchase_order_detail.html:80
#: order/templates/order/purchase_order_detail.html:108
#: order/templates/order/sales_order_detail.html:72
#: order/templates/order/sales_order_detail.html:99
#: part/templates/part/detail.html:227 stock/templates/stock/item.html:115
#: stock/templates/stock/item.html:205
msgid "Edit Notes"
msgstr "Modifier les notes"

#: build/templates/build/detail.html:477
msgid "Allocation Complete"
msgstr ""

#: build/templates/build/detail.html:478
msgid "All untracked stock items have been allocated"
msgstr ""

#: build/templates/build/index.html:18 part/templates/part/detail.html:407
msgid "New Build Order"
msgstr ""

#: build/templates/build/index.html:37 build/templates/build/index.html:38
msgid "Print Build Orders"
msgstr ""

#: build/templates/build/index.html:44
#: order/templates/order/purchase_orders.html:34
#: order/templates/order/sales_orders.html:37
msgid "Display calendar view"
msgstr ""

#: build/templates/build/index.html:47
#: order/templates/order/purchase_orders.html:37
#: order/templates/order/sales_orders.html:40
msgid "Display list view"
msgstr ""

#: build/templates/build/sidebar.html:5
msgid "Build Order Details"
msgstr ""

#: build/templates/build/sidebar.html:12
msgid "Pending Items"
msgstr "Articles en attente"

#: build/templates/build/sidebar.html:15
msgid "Completed Items"
msgstr ""

#: build/views.py:76
msgid "Build was cancelled"
msgstr ""

#: build/views.py:88
msgid "Create Build Output"
msgstr ""

#: build/views.py:106
msgid "Maximum output quantity is "
msgstr "La quantité maximale de sortie est "

#: build/views.py:122 stock/serializers.py:356 stock/views.py:1290
msgid "Serial numbers already exist"
msgstr ""

#: build/views.py:131
msgid "Serial numbers required for trackable build output"
msgstr ""

#: build/views.py:197
msgid "Delete Build Output"
msgstr ""

#: build/views.py:218
msgid "Confirm unallocation of build stock"
msgstr ""

#: build/views.py:219 stock/views.py:385
msgid "Check the confirmation box"
msgstr ""

#: build/views.py:231
msgid "Build output does not match build"
msgstr ""

#: build/views.py:233
msgid "Build output must be specified"
msgstr ""

#: build/views.py:245
msgid "Build output deleted"
msgstr ""

#: build/views.py:261
msgid "Complete Build Order"
msgstr ""

#: build/views.py:267
msgid "Build order cannot be completed - incomplete outputs remain"
msgstr ""

#: build/views.py:278
msgid "Completed build order"
msgstr ""

#: build/views.py:319
msgid "Delete Build Order"
msgstr ""

#: common/files.py:67
msgid "Unsupported file format: {ext.upper()}"
msgstr "Format de fichier non pris en charge : {ext.upper()}"

#: common/files.py:69
msgid "Error reading file (invalid encoding)"
msgstr ""

#: common/files.py:74
msgid "Error reading file (invalid format)"
msgstr ""

#: common/files.py:76
msgid "Error reading file (incorrect dimension)"
msgstr ""

#: common/files.py:78
msgid "Error reading file (data could be corrupted)"
msgstr ""

#: common/forms.py:34
msgid "File"
msgstr "Fichier"

#: common/forms.py:35
msgid "Select file to upload"
msgstr "Sélectionner un fichier à téléverser"

#: common/forms.py:50
msgid "{name.title()} File"
msgstr "{name.title()} Fichier"

#: common/forms.py:51
#, python-brace-format
msgid "Select {name} file to upload"
msgstr ""

#: common/models.py:340 common/models.py:970 common/models.py:1178
msgid "Settings key (must be unique - case insensitive"
msgstr ""

#: common/models.py:342
msgid "Settings value"
msgstr ""

#: common/models.py:377
msgid "Must be an integer value"
msgstr ""

#: common/models.py:382
msgid "Chosen value is not a valid option"
msgstr ""

#: common/models.py:405
msgid "Value must be a boolean value"
msgstr ""

#: common/models.py:416
msgid "Value must be an integer value"
msgstr ""

#: common/models.py:439
msgid "Key string must be unique"
msgstr ""

#: common/models.py:559
msgid "No group"
msgstr "Pas de groupe"

#: common/models.py:601
msgid "Restart required"
msgstr "Redémarrage nécessaire"

#: common/models.py:602
msgid "A setting has been changed which requires a server restart"
msgstr ""

#: common/models.py:609
msgid "InvenTree Instance Name"
msgstr ""

#: common/models.py:611
msgid "String descriptor for the server instance"
msgstr ""

#: common/models.py:615
msgid "Use instance name"
msgstr ""

#: common/models.py:616
msgid "Use the instance name in the title-bar"
msgstr ""

#: common/models.py:622 company/models.py:100 company/models.py:101
msgid "Company name"
msgstr "Nom de la société"

#: common/models.py:623
msgid "Internal company name"
msgstr ""

#: common/models.py:628
msgid "Base URL"
msgstr ""

#: common/models.py:629
msgid "Base URL for server instance"
msgstr ""

#: common/models.py:635
msgid "Default Currency"
msgstr "Devise par défaut"

#: common/models.py:636
msgid "Default currency"
msgstr "Devises par défaut"

#: common/models.py:642
msgid "Download from URL"
msgstr "Télécharger depuis l'URL"

#: common/models.py:643
msgid "Allow download of remote images and files from external URL"
msgstr ""

#: common/models.py:649 templates/InvenTree/settings/sidebar.html:30
msgid "Barcode Support"
msgstr ""

#: common/models.py:650
msgid "Enable barcode scanner support"
msgstr ""

#: common/models.py:656
msgid "IPN Regex"
msgstr "Regex IPN"

#: common/models.py:657
msgid "Regular expression pattern for matching Part IPN"
msgstr "Expression régulière pour la correspondance avec l'IPN de la Pièce"

#: common/models.py:661
msgid "Allow Duplicate IPN"
msgstr "Autoriser les IPN dupliqués"

#: common/models.py:662
msgid "Allow multiple parts to share the same IPN"
msgstr "Permettre à plusieurs pièces de partager le même IPN"

#: common/models.py:668
msgid "Allow Editing IPN"
msgstr "Autoriser l'édition de l'IPN"

#: common/models.py:669
msgid "Allow changing the IPN value while editing a part"
msgstr "Permettre de modifier la valeur de l'IPN lors de l'édition d'une pièce"

#: common/models.py:675
msgid "Copy Part BOM Data"
msgstr ""

#: common/models.py:676
msgid "Copy BOM data by default when duplicating a part"
msgstr ""

#: common/models.py:682
msgid "Copy Part Parameter Data"
msgstr ""

#: common/models.py:683
msgid "Copy parameter data by default when duplicating a part"
msgstr ""

#: common/models.py:689
msgid "Copy Part Test Data"
msgstr ""

#: common/models.py:690
msgid "Copy test data by default when duplicating a part"
msgstr ""

#: common/models.py:696
msgid "Copy Category Parameter Templates"
msgstr ""

#: common/models.py:697
msgid "Copy category parameter templates when creating a part"
msgstr ""

#: common/models.py:703 part/models.py:2429 report/models.py:187
#: templates/js/translated/table_filters.js:38
#: templates/js/translated/table_filters.js:373
msgid "Template"
msgstr ""

#: common/models.py:704
msgid "Parts are templates by default"
msgstr ""

#: common/models.py:710 part/models.py:888 templates/js/translated/bom.js:956
#: templates/js/translated/table_filters.js:168
#: templates/js/translated/table_filters.js:385
msgid "Assembly"
msgstr ""

#: common/models.py:711
msgid "Parts can be assembled from other components by default"
msgstr ""

#: common/models.py:717 part/models.py:894
#: templates/js/translated/table_filters.js:389
msgid "Component"
msgstr "Composant"

#: common/models.py:718
msgid "Parts can be used as sub-components by default"
msgstr ""

#: common/models.py:724 part/models.py:905
msgid "Purchaseable"
msgstr "Achetable"

#: common/models.py:725
msgid "Parts are purchaseable by default"
msgstr "Les pièces sont achetables par défaut"

#: common/models.py:731 part/models.py:910
#: templates/js/translated/table_filters.js:397
msgid "Salable"
msgstr ""

#: common/models.py:732
msgid "Parts are salable by default"
msgstr ""

#: common/models.py:738 part/models.py:900
#: templates/js/translated/table_filters.js:46
#: templates/js/translated/table_filters.js:100
#: templates/js/translated/table_filters.js:401
msgid "Trackable"
msgstr ""

#: common/models.py:739
msgid "Parts are trackable by default"
msgstr ""

#: common/models.py:745 part/models.py:920
#: part/templates/part/part_base.html:144
#: templates/js/translated/table_filters.js:42
msgid "Virtual"
msgstr ""

#: common/models.py:746
msgid "Parts are virtual by default"
msgstr ""

#: common/models.py:752
msgid "Show Import in Views"
msgstr ""

#: common/models.py:753
msgid "Display the import wizard in some part views"
msgstr "Afficher l'assistant d'importation pour certaine vues de produits"

#: common/models.py:759
msgid "Show Price in Forms"
msgstr ""

#: common/models.py:760
msgid "Display part price in some forms"
msgstr ""

#: common/models.py:771
msgid "Show Price in BOM"
msgstr ""

#: common/models.py:772
msgid "Include pricing information in BOM tables"
msgstr ""

#: common/models.py:778
msgid "Show related parts"
msgstr ""

#: common/models.py:779
msgid "Display related parts for a part"
msgstr ""

#: common/models.py:785
msgid "Create initial stock"
msgstr ""

#: common/models.py:786
msgid "Create initial stock on part creation"
msgstr ""

#: common/models.py:792
msgid "Internal Prices"
msgstr ""

#: common/models.py:793
msgid "Enable internal prices for parts"
msgstr ""

#: common/models.py:799
msgid "Internal Price as BOM-Price"
msgstr ""

#: common/models.py:800
msgid "Use the internal price (if set) in BOM-price calculations"
msgstr ""

#: common/models.py:806
msgid "Part Name Display Format"
msgstr ""

#: common/models.py:807
msgid "Format to display the part name"
msgstr ""

#: common/models.py:814
msgid "Enable Reports"
msgstr ""

#: common/models.py:815
msgid "Enable generation of reports"
msgstr ""

#: common/models.py:821 templates/stats.html:25
msgid "Debug Mode"
msgstr ""

#: common/models.py:822
msgid "Generate reports in debug mode (HTML output)"
msgstr ""

#: common/models.py:828
msgid "Page Size"
msgstr "Taille de la page"

#: common/models.py:829
msgid "Default page size for PDF reports"
msgstr ""

#: common/models.py:839
msgid "Test Reports"
msgstr "Rapports de test"

#: common/models.py:840
msgid "Enable generation of test reports"
msgstr ""

#: common/models.py:846
msgid "Stock Expiry"
msgstr ""

#: common/models.py:847
msgid "Enable stock expiry functionality"
msgstr ""

#: common/models.py:853
msgid "Sell Expired Stock"
msgstr ""

#: common/models.py:854
msgid "Allow sale of expired stock"
msgstr ""

#: common/models.py:860
msgid "Stock Stale Time"
msgstr ""

#: common/models.py:861
msgid "Number of days stock items are considered stale before expiring"
msgstr ""

#: common/models.py:863
msgid "days"
msgstr "jours"

#: common/models.py:868
msgid "Build Expired Stock"
msgstr ""

#: common/models.py:869
msgid "Allow building with expired stock"
msgstr ""

#: common/models.py:875
msgid "Stock Ownership Control"
msgstr ""

#: common/models.py:876
msgid "Enable ownership control over stock locations and items"
msgstr ""

#: common/models.py:882
msgid "Group by Part"
msgstr ""

#: common/models.py:883
msgid "Group stock items by part reference in table views"
msgstr ""

#: common/models.py:889
msgid "Build Order Reference Prefix"
msgstr ""

#: common/models.py:890
msgid "Prefix value for build order reference"
msgstr ""

#: common/models.py:895
msgid "Build Order Reference Regex"
msgstr ""

#: common/models.py:896
msgid "Regular expression pattern for matching build order reference"
msgstr ""

#: common/models.py:900
msgid "Sales Order Reference Prefix"
msgstr ""

#: common/models.py:901
msgid "Prefix value for sales order reference"
msgstr ""

#: common/models.py:906
msgid "Purchase Order Reference Prefix"
msgstr "Préfixe des commandes d'achats"

#: common/models.py:907
msgid "Prefix value for purchase order reference"
msgstr ""

#: common/models.py:913
msgid "Enable password forgot"
msgstr "Activer les mots de passe oubliés"

#: common/models.py:914
msgid "Enable password forgot function on the login pages"
msgstr ""

#: common/models.py:919
msgid "Enable registration"
msgstr "Activer les inscriptions"

#: common/models.py:920
msgid "Enable self-registration for users on the login pages"
msgstr ""

#: common/models.py:925
msgid "Enable SSO"
msgstr "Activer le SSO"

#: common/models.py:926
msgid "Enable SSO on the login pages"
msgstr "Activer le SSO sur les pages de connexion"

#: common/models.py:931
msgid "Email required"
msgstr "Email requis"

#: common/models.py:932
msgid "Require user to supply mail on signup"
msgstr ""

#: common/models.py:937
msgid "Auto-fill SSO users"
msgstr "Saisie automatique des utilisateurs SSO"

#: common/models.py:938
msgid "Automatically fill out user-details from SSO account-data"
msgstr ""

#: common/models.py:943
msgid "Mail twice"
msgstr "Courriel en double"

#: common/models.py:944
msgid "On signup ask users twice for their mail"
msgstr ""

#: common/models.py:949
msgid "Password twice"
msgstr ""

#: common/models.py:950
msgid "On signup ask users twice for their password"
msgstr ""

#: common/models.py:955
msgid "Group on signup"
msgstr ""

#: common/models.py:956
msgid "Group to which new users are assigned on registration"
msgstr ""

#: common/models.py:1001
msgid "Show subscribed parts"
msgstr ""

#: common/models.py:1002
msgid "Show subscribed parts on the homepage"
msgstr ""

#: common/models.py:1007
msgid "Show subscribed categories"
msgstr ""

#: common/models.py:1008
msgid "Show subscribed part categories on the homepage"
msgstr ""

#: common/models.py:1013
msgid "Show latest parts"
msgstr "Afficher les dernières pièces"

#: common/models.py:1014
msgid "Show latest parts on the homepage"
msgstr ""

#: common/models.py:1019
msgid "Recent Part Count"
msgstr ""

#: common/models.py:1020
msgid "Number of recent parts to display on index page"
msgstr ""

#: common/models.py:1026
msgid "Show unvalidated BOMs"
msgstr ""

#: common/models.py:1027
msgid "Show BOMs that await validation on the homepage"
msgstr ""

#: common/models.py:1032
msgid "Show recent stock changes"
msgstr "Afficher les dernières modifications du stock"

#: common/models.py:1033
msgid "Show recently changed stock items on the homepage"
msgstr ""

#: common/models.py:1038
msgid "Recent Stock Count"
msgstr ""

#: common/models.py:1039
msgid "Number of recent stock items to display on index page"
msgstr ""

#: common/models.py:1044
msgid "Show low stock"
msgstr ""

#: common/models.py:1045
msgid "Show low stock items on the homepage"
msgstr ""

#: common/models.py:1050
msgid "Show depleted stock"
msgstr ""

#: common/models.py:1051
msgid "Show depleted stock items on the homepage"
msgstr ""

#: common/models.py:1056
msgid "Show needed stock"
msgstr ""

#: common/models.py:1057
msgid "Show stock items needed for builds on the homepage"
msgstr ""

#: common/models.py:1062
msgid "Show expired stock"
msgstr ""

#: common/models.py:1063
msgid "Show expired stock items on the homepage"
msgstr ""

#: common/models.py:1068
msgid "Show stale stock"
msgstr ""

#: common/models.py:1069
msgid "Show stale stock items on the homepage"
msgstr ""

#: common/models.py:1074
msgid "Show pending builds"
msgstr ""

#: common/models.py:1075
msgid "Show pending builds on the homepage"
msgstr ""

#: common/models.py:1080
msgid "Show overdue builds"
msgstr ""

#: common/models.py:1081
msgid "Show overdue builds on the homepage"
msgstr ""

#: common/models.py:1086
msgid "Show outstanding POs"
msgstr ""

#: common/models.py:1087
msgid "Show outstanding POs on the homepage"
msgstr ""

#: common/models.py:1092
msgid "Show overdue POs"
msgstr ""

#: common/models.py:1093
msgid "Show overdue POs on the homepage"
msgstr ""

#: common/models.py:1098
msgid "Show outstanding SOs"
msgstr ""

#: common/models.py:1099
msgid "Show outstanding SOs on the homepage"
msgstr ""

#: common/models.py:1104
msgid "Show overdue SOs"
msgstr ""

#: common/models.py:1105
msgid "Show overdue SOs on the homepage"
msgstr ""

#: common/models.py:1111
msgid "Inline label display"
msgstr ""

#: common/models.py:1112
msgid "Display PDF labels in the browser, instead of downloading as a file"
msgstr ""

#: common/models.py:1118
msgid "Inline report display"
msgstr ""

#: common/models.py:1119
msgid "Display PDF reports in the browser, instead of downloading as a file"
msgstr ""

#: common/models.py:1125
msgid "Search Preview Results"
msgstr ""

#: common/models.py:1126
msgid "Number of results to show in search preview window"
msgstr ""

#: common/models.py:1132
msgid "Search Show Stock"
msgstr ""

#: common/models.py:1133
msgid "Display stock levels in search preview window"
msgstr ""

#: common/models.py:1139
msgid "Hide Inactive Parts"
msgstr ""

#: common/models.py:1140
msgid "Hide inactive parts in search preview window"
msgstr ""

#: common/models.py:1146
msgid "Show Quantity in Forms"
msgstr ""

#: common/models.py:1147
msgid "Display available part quantity in some forms"
msgstr ""

#: common/models.py:1153
msgid "Escape Key Closes Forms"
msgstr ""

#: common/models.py:1154
msgid "Use the escape key to close modal forms"
msgstr ""

#: common/models.py:1160
msgid "Fixed Navbar"
msgstr ""

#: common/models.py:1161
msgid "InvenTree navbar position is fixed to the top of the screen"
msgstr ""

#: common/models.py:1226 company/forms.py:43
msgid "Price break quantity"
msgstr ""

#: common/models.py:1233 company/serializers.py:264
#: company/templates/company/supplier_part.html:256
#: templates/js/translated/part.js:1620
msgid "Price"
msgstr ""

#: common/models.py:1234
msgid "Unit price at specified quantity"
msgstr ""

#: common/views.py:93 order/templates/order/order_wizard/po_upload.html:49
#: order/templates/order/purchase_order_detail.html:24 order/views.py:289
#: part/templates/part/bom_upload/upload_file.html:52
#: part/templates/part/import_wizard/part_upload.html:47 part/views.py:212
#: part/views.py:854
msgid "Upload File"
msgstr ""

#: common/views.py:94 order/templates/order/order_wizard/match_fields.html:52
#: order/views.py:290 part/templates/part/bom_upload/match_fields.html:52
#: part/templates/part/import_wizard/ajax_match_fields.html:45
#: part/templates/part/import_wizard/match_fields.html:52 part/views.py:213
#: part/views.py:855
msgid "Match Fields"
msgstr ""

#: common/views.py:95
msgid "Match Items"
msgstr ""

#: common/views.py:440
msgid "Fields matching failed"
msgstr ""

#: common/views.py:495
msgid "Parts imported"
msgstr ""

#: common/views.py:517 order/templates/order/order_wizard/match_fields.html:27
#: order/templates/order/order_wizard/match_parts.html:19
#: order/templates/order/order_wizard/po_upload.html:47
#: part/templates/part/bom_upload/match_fields.html:27
#: part/templates/part/bom_upload/match_parts.html:19
#: part/templates/part/bom_upload/upload_file.html:50
#: part/templates/part/import_wizard/match_fields.html:27
#: part/templates/part/import_wizard/match_references.html:19
#: part/templates/part/import_wizard/part_upload.html:45
msgid "Previous Step"
msgstr ""

#: company/forms.py:24 part/forms.py:46
msgid "URL"
msgstr "URL"

#: company/forms.py:25 part/forms.py:47
msgid "Image URL"
msgstr "URL de l'image"

#: company/models.py:105
msgid "Company description"
msgstr ""

#: company/models.py:106
msgid "Description of the company"
msgstr ""

#: company/models.py:112 company/templates/company/company_base.html:70
#: templates/js/translated/company.js:349
msgid "Website"
msgstr ""

#: company/models.py:113
msgid "Company website URL"
msgstr ""

#: company/models.py:117 company/templates/company/company_base.html:88
msgid "Address"
msgstr ""

#: company/models.py:118
msgid "Company address"
msgstr ""

#: company/models.py:121
msgid "Phone number"
msgstr ""

#: company/models.py:122
msgid "Contact phone number"
msgstr ""

#: company/models.py:125 company/templates/company/company_base.html:102
#: templates/InvenTree/settings/user.html:47
msgid "Email"
msgstr "E-mail"

#: company/models.py:125
msgid "Contact email address"
msgstr "Adresse e-mail de contact"

#: company/models.py:128 company/templates/company/company_base.html:109
msgid "Contact"
msgstr "Contact"

#: company/models.py:129
msgid "Point of contact"
msgstr "Point de contact"

#: company/models.py:131
msgid "Link to external company information"
msgstr "Lien externe vers les informations de l'entreprise"

#: company/models.py:139 part/models.py:807
msgid "Image"
msgstr "Image"

#: company/models.py:144
msgid "is customer"
msgstr "est client"

#: company/models.py:144
msgid "Do you sell items to this company?"
msgstr "Vendez-vous des objets à cette entreprise?"

#: company/models.py:146
msgid "is supplier"
msgstr "est fournisseur"

#: company/models.py:146
msgid "Do you purchase items from this company?"
msgstr "Est-ce que vous achetez des articles à cette entreprise?"

#: company/models.py:148
msgid "is manufacturer"
msgstr "est fabricant"

#: company/models.py:148
msgid "Does this company manufacture parts?"
msgstr "Cette entreprise fabrique-t-elle des pièces?"

#: company/models.py:152 company/serializers.py:270
#: company/templates/company/company_base.html:76 stock/serializers.py:172
msgid "Currency"
msgstr "Devise"

#: company/models.py:155
msgid "Default currency used for this company"
msgstr ""

#: company/models.py:320 company/models.py:535 stock/models.py:484
#: stock/templates/stock/item_base.html:224
msgid "Base Part"
msgstr ""

#: company/models.py:324 company/models.py:539 order/views.py:912
msgid "Select part"
msgstr ""

#: company/models.py:335 company/templates/company/company_base.html:116
#: company/templates/company/manufacturer_part.html:93
#: company/templates/company/supplier_part.html:104
#: stock/templates/stock/item_base.html:353
#: templates/js/translated/company.js:333
#: templates/js/translated/company.js:514
#: templates/js/translated/company.js:797 templates/js/translated/part.js:229
msgid "Manufacturer"
msgstr "Fabricant"

#: company/models.py:336 templates/js/translated/part.js:230
msgid "Select manufacturer"
msgstr "Sélectionner un fabricant"

#: company/models.py:342 company/templates/company/manufacturer_part.html:97
#: company/templates/company/supplier_part.html:112
#: templates/js/translated/company.js:530
#: templates/js/translated/company.js:815 templates/js/translated/order.js:869
#: templates/js/translated/part.js:240
msgid "MPN"
msgstr ""

#: company/models.py:343 templates/js/translated/part.js:241
msgid "Manufacturer Part Number"
msgstr ""

#: company/models.py:349
msgid "URL for external manufacturer part link"
msgstr ""

#: company/models.py:355
msgid "Manufacturer part description"
msgstr ""

#: company/models.py:409 company/models.py:558
#: company/templates/company/manufacturer_part.html:6
#: company/templates/company/manufacturer_part.html:23
#: stock/templates/stock/item_base.html:363
msgid "Manufacturer Part"
msgstr ""

#: company/models.py:416
msgid "Parameter name"
msgstr ""

#: company/models.py:422
#: report/templates/report/inventree_test_report_base.html:95
#: stock/models.py:1867 templates/js/translated/company.js:644
#: templates/js/translated/part.js:645 templates/js/translated/stock.js:878
msgid "Value"
msgstr "Valeur"

#: company/models.py:423
msgid "Parameter value"
msgstr ""

#: company/models.py:429 part/models.py:882 part/models.py:2397
#: part/templates/part/detail.html:59
#: templates/InvenTree/settings/settings.html:264
#: templates/js/translated/company.js:650 templates/js/translated/part.js:651
msgid "Units"
msgstr ""

#: company/models.py:430
msgid "Parameter units"
msgstr ""

#: company/models.py:502
msgid "Linked manufacturer part must reference the same base part"
msgstr ""

#: company/models.py:545 company/templates/company/company_base.html:121
#: company/templates/company/supplier_part.html:94 order/models.py:263
#: order/templates/order/order_base.html:108
#: order/templates/order/order_wizard/select_pos.html:30 part/bom.py:219
#: part/bom.py:247 stock/templates/stock/item_base.html:370
#: templates/js/translated/company.js:337
#: templates/js/translated/company.js:771 templates/js/translated/order.js:660
#: templates/js/translated/part.js:210
msgid "Supplier"
msgstr "Fournisseur"

#: company/models.py:546 templates/js/translated/part.js:211
msgid "Select supplier"
msgstr ""

#: company/models.py:551 company/templates/company/supplier_part.html:98
#: part/bom.py:220 part/bom.py:248 templates/js/translated/order.js:856
#: templates/js/translated/part.js:221
msgid "SKU"
msgstr ""

#: company/models.py:552 templates/js/translated/part.js:222
msgid "Supplier stock keeping unit"
msgstr ""

#: company/models.py:559
msgid "Select manufacturer part"
msgstr ""

#: company/models.py:565
msgid "URL for external supplier part link"
msgstr ""

#: company/models.py:571
msgid "Supplier part description"
msgstr ""

#: company/models.py:576 company/templates/company/supplier_part.html:126
#: part/models.py:2588 report/templates/report/inventree_po_report.html:93
#: report/templates/report/inventree_so_report.html:93
msgid "Note"
msgstr ""

#: company/models.py:580 part/models.py:1748
msgid "base cost"
msgstr "coût de base"

#: company/models.py:580 part/models.py:1748
msgid "Minimum charge (e.g. stocking fee)"
msgstr ""

#: company/models.py:582 company/templates/company/supplier_part.html:119
#: stock/models.py:507 stock/templates/stock/item_base.html:311
#: templates/js/translated/company.js:847 templates/js/translated/stock.js:1366
msgid "Packaging"
msgstr ""

#: company/models.py:582
msgid "Part packaging"
msgstr ""

#: company/models.py:584 part/models.py:1750
msgid "multiple"
msgstr ""

#: company/models.py:584
msgid "Order multiple"
msgstr ""

#: company/serializers.py:70
msgid "Default currency used for this supplier"
msgstr ""

#: company/serializers.py:71
msgid "Currency Code"
msgstr ""

#: company/templates/company/company_base.html:8
#: company/templates/company/company_base.html:12
#: templates/InvenTree/search.html:182 templates/js/translated/company.js:322
msgid "Company"
msgstr ""

#: company/templates/company/company_base.html:22
#: templates/js/translated/order.js:121
msgid "Create Purchase Order"
msgstr "Créer une commande d'achat"

#: company/templates/company/company_base.html:27
msgid "Edit company information"
msgstr ""

#: company/templates/company/company_base.html:32
#: company/templates/company/company_base.html:148
msgid "Delete Company"
msgstr ""

#: company/templates/company/company_base.html:48
#: part/templates/part/part_thumb.html:12
msgid "Upload new image"
msgstr "Ajouter une nouvelle image"

#: company/templates/company/company_base.html:51
#: part/templates/part/part_thumb.html:14
msgid "Download image from URL"
msgstr "Télécharger l'image depuis l'URL"

#: company/templates/company/company_base.html:81
msgid "Uses default currency"
msgstr ""

#: company/templates/company/company_base.html:95
msgid "Phone"
msgstr ""

#: company/templates/company/company_base.html:126 order/models.py:567
#: order/templates/order/sales_order_base.html:114 stock/models.py:525
#: stock/models.py:526 stock/templates/stock/item_base.html:263
#: templates/js/translated/company.js:329 templates/js/translated/order.js:1068
#: templates/js/translated/stock.js:2002
msgid "Customer"
msgstr ""

#: company/templates/company/company_base.html:194
#: part/templates/part/part_base.html:342
msgid "Upload Image"
msgstr ""

#: company/templates/company/detail.html:15
#: company/templates/company/manufacturer_part_sidebar.html:7
#: templates/InvenTree/search.html:124
msgid "Supplier Parts"
msgstr ""

#: company/templates/company/detail.html:19
#: order/templates/order/order_wizard/select_parts.html:44
msgid "Create new supplier part"
msgstr ""

#: company/templates/company/detail.html:20
#: company/templates/company/manufacturer_part.html:112
#: part/templates/part/detail.html:440
msgid "New Supplier Part"
msgstr ""

#: company/templates/company/detail.html:32
#: company/templates/company/detail.html:79
#: company/templates/company/manufacturer_part.html:121
#: company/templates/company/manufacturer_part.html:150
#: part/templates/part/category.html:160 part/templates/part/detail.html:449
#: part/templates/part/detail.html:477
msgid "Options"
msgstr ""

#: company/templates/company/detail.html:37
#: company/templates/company/detail.html:84
#: part/templates/part/category.html:166
msgid "Order parts"
msgstr ""

#: company/templates/company/detail.html:42
#: company/templates/company/detail.html:89
msgid "Delete parts"
msgstr ""

#: company/templates/company/detail.html:43
#: company/templates/company/detail.html:90
msgid "Delete Parts"
msgstr ""

#: company/templates/company/detail.html:62 templates/InvenTree/search.html:109
msgid "Manufacturer Parts"
msgstr ""

#: company/templates/company/detail.html:66
msgid "Create new manufacturer part"
msgstr ""

#: company/templates/company/detail.html:67 part/templates/part/detail.html:467
msgid "New Manufacturer Part"
msgstr ""

#: company/templates/company/detail.html:107
msgid "Supplier Stock"
msgstr ""

#: company/templates/company/detail.html:117
#: company/templates/company/sidebar.html:12
#: company/templates/company/supplier_part_sidebar.html:7
#: order/templates/order/order_base.html:13
#: order/templates/order/purchase_orders.html:8
#: order/templates/order/purchase_orders.html:12
#: part/templates/part/detail.html:171 part/templates/part/part_sidebar.html:35
#: templates/InvenTree/index.html:252 templates/InvenTree/search.html:203
#: templates/InvenTree/settings/sidebar.html:44 templates/navbar.html:45
#: users/models.py:45
msgid "Purchase Orders"
msgstr "Commandes d'achat"

#: company/templates/company/detail.html:121
#: order/templates/order/purchase_orders.html:17
msgid "Create new purchase order"
msgstr "Créer une commande d'achat"

#: company/templates/company/detail.html:122
#: order/templates/order/purchase_orders.html:18
msgid "New Purchase Order"
msgstr "Nouvelle commande achat"

#: company/templates/company/detail.html:143
#: company/templates/company/sidebar.html:20
#: order/templates/order/sales_order_base.html:13
#: order/templates/order/sales_orders.html:8
#: order/templates/order/sales_orders.html:15
#: part/templates/part/detail.html:194 part/templates/part/part_sidebar.html:39
#: templates/InvenTree/index.html:283 templates/InvenTree/search.html:223
#: templates/InvenTree/settings/sidebar.html:46 templates/navbar.html:56
#: users/models.py:46
msgid "Sales Orders"
msgstr "Ventes"

#: company/templates/company/detail.html:147
#: order/templates/order/sales_orders.html:20
msgid "Create new sales order"
msgstr ""

#: company/templates/company/detail.html:148
#: order/templates/order/sales_orders.html:21
msgid "New Sales Order"
msgstr "Nouvelle commande de vente"

#: company/templates/company/detail.html:168
#: templates/js/translated/build.js:999
msgid "Assigned Stock"
msgstr "Stock affecté"

#: company/templates/company/detail.html:184
msgid "Company Notes"
msgstr ""

#: company/templates/company/detail.html:383
#: company/templates/company/manufacturer_part.html:209
#: part/templates/part/detail.html:520
msgid "Delete Supplier Parts?"
msgstr ""

#: company/templates/company/detail.html:384
#: company/templates/company/manufacturer_part.html:210
#: part/templates/part/detail.html:521
msgid "All selected supplier parts will be deleted"
msgstr ""

#: company/templates/company/index.html:8
msgid "Supplier List"
msgstr "Liste des Fournisseurs"

#: company/templates/company/manufacturer_part.html:14 company/views.py:55
#: part/templates/part/prices.html:167 templates/InvenTree/search.html:184
#: templates/navbar.html:44
msgid "Manufacturers"
msgstr "Fabricants"

#: company/templates/company/manufacturer_part.html:35
#: company/templates/company/supplier_part.html:34
#: company/templates/company/supplier_part.html:159
#: part/templates/part/detail.html:174 part/templates/part/part_base.html:76
msgid "Order part"
msgstr ""

#: company/templates/company/manufacturer_part.html:40
#: templates/js/translated/company.js:562
msgid "Edit manufacturer part"
msgstr ""

#: company/templates/company/manufacturer_part.html:44
#: templates/js/translated/company.js:563
msgid "Delete manufacturer part"
msgstr ""

#: company/templates/company/manufacturer_part.html:70
#: company/templates/company/supplier_part.html:71
msgid "Internal Part"
msgstr "Pièces Internes"

#: company/templates/company/manufacturer_part.html:108
#: company/templates/company/supplier_part.html:15 company/views.py:49
#: part/templates/part/part_sidebar.html:33 part/templates/part/prices.html:163
#: templates/InvenTree/search.html:194 templates/navbar.html:43
msgid "Suppliers"
msgstr "Fournisseurs"

#: company/templates/company/manufacturer_part.html:123
#: part/templates/part/detail.html:451
msgid "Delete supplier parts"
msgstr "Supprimer les pièces du fournisseur"

#: company/templates/company/manufacturer_part.html:123
#: company/templates/company/manufacturer_part.html:152
#: company/templates/company/manufacturer_part.html:248
#: part/templates/part/detail.html:451 part/templates/part/detail.html:479
#: templates/js/translated/company.js:425 templates/js/translated/helpers.js:31
#: users/models.py:204
msgid "Delete"
msgstr "Supprimer"

#: company/templates/company/manufacturer_part.html:137
#: company/templates/company/manufacturer_part_sidebar.html:5
#: part/templates/part/category_sidebar.html:17
#: part/templates/part/detail.html:277 part/templates/part/part_sidebar.html:10
msgid "Parameters"
msgstr "Paramètres"

#: company/templates/company/manufacturer_part.html:141
#: part/templates/part/detail.html:282
#: templates/InvenTree/settings/category.html:12
#: templates/InvenTree/settings/part.html:65
msgid "New Parameter"
msgstr "Nouveau paramètre"

#: company/templates/company/manufacturer_part.html:152
msgid "Delete parameters"
msgstr ""

#: company/templates/company/manufacturer_part.html:185
#: part/templates/part/detail.html:976
msgid "Add Parameter"
msgstr ""

#: company/templates/company/manufacturer_part.html:233
msgid "Selected parameters will be deleted"
msgstr ""

#: company/templates/company/manufacturer_part.html:245
msgid "Delete Parameters"
msgstr ""

#: company/templates/company/sidebar.html:6
msgid "Manufactured Parts"
msgstr ""

#: company/templates/company/sidebar.html:10
msgid "Supplied Parts"
msgstr ""

#: company/templates/company/sidebar.html:16
msgid "Supplied Stock Items"
msgstr ""

#: company/templates/company/sidebar.html:22
msgid "Assigned Stock Items"
msgstr ""

#: company/templates/company/supplier_part.html:7
#: company/templates/company/supplier_part.html:24 stock/models.py:492
#: stock/templates/stock/item_base.html:375
#: templates/js/translated/company.js:787 templates/js/translated/stock.js:1323
msgid "Supplier Part"
msgstr ""

#: company/templates/company/supplier_part.html:38
#: templates/js/translated/company.js:860
msgid "Edit supplier part"
msgstr ""

#: company/templates/company/supplier_part.html:42
#: templates/js/translated/company.js:861
msgid "Delete supplier part"
msgstr ""

#: company/templates/company/supplier_part.html:138
#: company/templates/company/supplier_part_navbar.html:12
msgid "Supplier Part Stock"
msgstr ""

#: company/templates/company/supplier_part.html:141
#: part/templates/part/detail.html:127 stock/templates/stock/location.html:147
msgid "Create new stock item"
msgstr ""

#: company/templates/company/supplier_part.html:142
#: part/templates/part/detail.html:128 stock/templates/stock/location.html:148
#: templates/js/translated/stock.js:354
msgid "New Stock Item"
msgstr ""

#: company/templates/company/supplier_part.html:155
#: company/templates/company/supplier_part_navbar.html:19
msgid "Supplier Part Orders"
msgstr ""

#: company/templates/company/supplier_part.html:160
#: part/templates/part/detail.html:175
msgid "Order Part"
msgstr ""

#: company/templates/company/supplier_part.html:179
#: part/templates/part/prices.html:7
msgid "Pricing Information"
msgstr ""

#: company/templates/company/supplier_part.html:184
#: company/templates/company/supplier_part.html:290
#: part/templates/part/prices.html:271 part/views.py:1713
msgid "Add Price Break"
msgstr ""

#: company/templates/company/supplier_part.html:210
msgid "No price break information found"
msgstr ""

#: company/templates/company/supplier_part.html:224 part/views.py:1775
msgid "Delete Price Break"
msgstr ""

#: company/templates/company/supplier_part.html:238 part/views.py:1761
msgid "Edit Price Break"
msgstr ""

#: company/templates/company/supplier_part.html:263
msgid "Edit price break"
msgstr ""

#: company/templates/company/supplier_part.html:264
msgid "Delete price break"
msgstr ""

#: company/templates/company/supplier_part_navbar.html:15
#: part/templates/part/part_sidebar.html:16
#: stock/templates/stock/loc_link.html:3 stock/templates/stock/location.html:14
#: stock/templates/stock/stock_app_base.html:10
#: templates/InvenTree/search.html:156
#: templates/InvenTree/settings/sidebar.html:40
#: templates/js/translated/bom.js:216 templates/js/translated/part.js:427
#: templates/js/translated/part.js:562 templates/js/translated/part.js:878
#: templates/js/translated/part.js:1039 templates/js/translated/stock.js:509
#: templates/js/translated/stock.js:1162 templates/navbar.html:26
msgid "Stock"
msgstr "Stock"

#: company/templates/company/supplier_part_navbar.html:22
msgid "Orders"
msgstr "Commandes"

#: company/templates/company/supplier_part_navbar.html:26
#: company/templates/company/supplier_part_sidebar.html:9
msgid "Supplier Part Pricing"
msgstr ""

#: company/templates/company/supplier_part_navbar.html:29
#: part/templates/part/part_sidebar.html:30
msgid "Pricing"
msgstr "Tarif"

#: company/templates/company/supplier_part_sidebar.html:5
#: stock/templates/stock/location.html:118
#: stock/templates/stock/location.html:132
#: stock/templates/stock/location.html:144
#: stock/templates/stock/location_sidebar.html:7
#: templates/InvenTree/search.html:158 templates/js/translated/stock.js:1901
#: templates/stats.html:93 templates/stats.html:102 users/models.py:43
msgid "Stock Items"
msgstr "Éléments en stock"

#: company/views.py:50
msgid "New Supplier"
msgstr "Nouveau Fournisseur"

#: company/views.py:56
msgid "New Manufacturer"
msgstr "Nouveau Fabricant"

#: company/views.py:61 templates/InvenTree/search.html:214
#: templates/navbar.html:55
msgid "Customers"
msgstr "Clients"

#: company/views.py:62
msgid "New Customer"
msgstr "Nouveaux Clients"

#: company/views.py:69
msgid "Companies"
msgstr "Entreprises"

#: company/views.py:70
msgid "New Company"
msgstr "Nouvelle Entreprise"

#: company/views.py:129 part/views.py:580
msgid "Download Image"
msgstr ""

#: company/views.py:158 part/views.py:612
msgid "Image size exceeds maximum allowable size for download"
msgstr ""

#: company/views.py:165 part/views.py:619
#, python-brace-format
msgid "Invalid response: {code}"
msgstr ""

#: company/views.py:174 part/views.py:628
msgid "Supplied URL is not a valid image file"
msgstr ""

#: label/api.py:57 report/api.py:203
msgid "No valid objects provided to template"
msgstr ""

#: label/models.py:113
msgid "Label name"
msgstr ""

#: label/models.py:120
msgid "Label description"
msgstr ""

#: label/models.py:127
msgid "Label"
msgstr ""

#: label/models.py:128
msgid "Label template file"
msgstr ""

#: label/models.py:134 report/models.py:298
msgid "Enabled"
msgstr "Activé"

#: label/models.py:135
msgid "Label template is enabled"
msgstr ""

#: label/models.py:140
msgid "Width [mm]"
msgstr ""

#: label/models.py:141
msgid "Label width, specified in mm"
msgstr ""

#: label/models.py:147
msgid "Height [mm]"
msgstr "Hauteur [mm]"

#: label/models.py:148
msgid "Label height, specified in mm"
msgstr ""

#: label/models.py:154 report/models.py:291
msgid "Filename Pattern"
msgstr ""

#: label/models.py:155
msgid "Pattern for generating label filenames"
msgstr ""

#: label/models.py:258
msgid "Query filters (comma-separated list of key=value pairs),"
msgstr ""

#: label/models.py:259 label/models.py:319 label/models.py:366
#: report/models.py:322 report/models.py:459 report/models.py:497
msgid "Filters"
msgstr "Filtres"

#: label/models.py:318
msgid "Query filters (comma-separated list of key=value pairs"
msgstr ""

#: label/models.py:365
msgid "Part query filters (comma-separated value of key=value pairs)"
msgstr ""

#: order/forms.py:26 order/templates/order/order_base.html:52
msgid "Place order"
msgstr "Passer la commande"

#: order/forms.py:37 order/templates/order/order_base.html:59
msgid "Mark order as complete"
msgstr "Marquer la commande comme complète"

#: order/forms.py:48 order/forms.py:59 order/templates/order/order_base.html:47
#: order/templates/order/sales_order_base.html:60
msgid "Cancel order"
msgstr "Annuler la commande"

#: order/forms.py:70
msgid "Ship order"
msgstr "Expédier la commande"

#: order/forms.py:98
msgid "Enter stock item serial numbers"
msgstr ""

#: order/forms.py:104
msgid "Enter quantity of stock items"
msgstr ""

#: order/models.py:161
msgid "Order description"
msgstr "Description de la commande"

#: order/models.py:163
msgid "Link to external page"
msgstr "Lien vers une page externe"

#: order/models.py:171
msgid "Created By"
msgstr "Créé par"

#: order/models.py:178
msgid "User or group responsible for this order"
msgstr ""

#: order/models.py:183
msgid "Order notes"
msgstr ""

#: order/models.py:250 order/models.py:557
msgid "Order reference"
msgstr ""

#: order/models.py:255 order/models.py:572
msgid "Purchase order status"
msgstr ""

#: order/models.py:264
msgid "Company from which the items are being ordered"
msgstr ""

#: order/models.py:267 order/templates/order/order_base.html:114
#: templates/js/translated/order.js:669
msgid "Supplier Reference"
msgstr ""

#: order/models.py:267
msgid "Supplier order reference code"
msgstr ""

#: order/models.py:274
msgid "received by"
msgstr ""

#: order/models.py:279
msgid "Issue Date"
msgstr ""

#: order/models.py:280
msgid "Date order was issued"
msgstr ""

#: order/models.py:285
msgid "Target Delivery Date"
msgstr ""

#: order/models.py:286
msgid "Expected date for order delivery. Order will be overdue after this date."
msgstr ""

#: order/models.py:292
msgid "Date order was completed"
msgstr ""

#: order/models.py:321
msgid "Part supplier must match PO supplier"
msgstr ""

#: order/models.py:431
msgid "Quantity must be an integer"
msgstr ""

#: order/models.py:435
msgid "Quantity must be a positive number"
msgstr ""

#: order/models.py:568
msgid "Company to which the items are being sold"
msgstr ""

#: order/models.py:574
msgid "Customer Reference "
msgstr ""

#: order/models.py:574
msgid "Customer order reference code"
msgstr ""

#: order/models.py:579
msgid "Target date for order completion. Order will be overdue after this date."
msgstr ""

#: order/models.py:582 templates/js/translated/order.js:1109
msgid "Shipment Date"
msgstr ""

#: order/models.py:589
msgid "shipped by"
msgstr "expédié par"

#: order/models.py:633
msgid "SalesOrder cannot be shipped as it is not currently pending"
msgstr ""

#: order/models.py:730
msgid "Item quantity"
msgstr "Nombre d'élement"

#: order/models.py:736
msgid "Line item reference"
msgstr ""

#: order/models.py:738
msgid "Line item notes"
msgstr ""

#: order/models.py:768 order/models.py:856
#: templates/js/translated/order.js:1161
msgid "Order"
msgstr "Commande"

#: order/models.py:769 order/templates/order/order_base.html:9
#: order/templates/order/order_base.html:18
#: report/templates/report/inventree_po_report.html:77
#: stock/templates/stock/item_base.html:325
#: templates/js/translated/order.js:638 templates/js/translated/stock.js:1300
#: templates/js/translated/stock.js:1983
msgid "Purchase Order"
msgstr "Commande d’achat"

#: order/models.py:790
msgid "Supplier part"
msgstr "Pièce fournisseur"

#: order/models.py:797 order/templates/order/order_base.html:147
#: order/templates/order/sales_order_base.html:154
#: templates/js/translated/order.js:429 templates/js/translated/order.js:949
msgid "Received"
msgstr "Reçu"

#: order/models.py:798
msgid "Number of items received"
msgstr "Nombre d'éléments reçus"

#: order/models.py:805 part/templates/part/prices.html:176 stock/models.py:619
#: stock/serializers.py:163 stock/templates/stock/item_base.html:332
#: templates/js/translated/stock.js:1354
msgid "Purchase Price"
msgstr "Prix d'achat"

#: order/models.py:806
msgid "Unit purchase price"
msgstr ""

#: order/models.py:814
msgid "Where does the Purchaser want this item to be stored?"
msgstr ""

#: order/models.py:866 part/templates/part/part_pricing.html:112
#: part/templates/part/prices.html:116 part/templates/part/prices.html:284
msgid "Sale Price"
msgstr "Prix de vente"

#: order/models.py:867
msgid "Unit sale price"
msgstr ""

#: order/models.py:946 order/models.py:948
msgid "Stock item has not been assigned"
msgstr ""

#: order/models.py:952
msgid "Cannot allocate stock item to a line with a different part"
msgstr ""

#: order/models.py:954
msgid "Cannot allocate stock to a line without a part"
msgstr ""

#: order/models.py:957
msgid "Allocation quantity cannot exceed stock quantity"
msgstr ""

#: order/models.py:961
msgid "StockItem is over-allocated"
msgstr ""

#: order/models.py:967
msgid "Quantity must be 1 for serialized stock item"
msgstr ""

#: order/models.py:975
msgid "Line"
msgstr "Ligne"

#: order/models.py:987
msgid "Item"
msgstr "Article"

#: order/models.py:988
msgid "Select stock item to allocate"
msgstr ""

#: order/models.py:991
msgid "Enter stock allocation quantity"
msgstr ""

#: order/serializers.py:169
msgid "Purchase price currency"
msgstr "Devise du prix d'achat"

#: order/serializers.py:204
msgid "Line Item"
msgstr ""

#: order/serializers.py:210
msgid "Line item does not match purchase order"
msgstr ""

#: order/serializers.py:220 order/serializers.py:288
msgid "Select destination location for received items"
msgstr ""

#: order/serializers.py:244
msgid "Barcode Hash"
msgstr ""

#: order/serializers.py:245
msgid "Unique identifier field"
msgstr ""

#: order/serializers.py:262
msgid "Barcode is already in use"
msgstr "Le code-barres est déjà utilisé"

#: order/serializers.py:300
msgid "Line items must be provided"
msgstr ""

#: order/serializers.py:317
msgid "Destination location must be specified"
msgstr ""

#: order/serializers.py:328
msgid "Supplied barcode values must be unique"
msgstr ""

#: order/serializers.py:569
msgid "Sale price currency"
msgstr ""

#: order/templates/order/delete_attachment.html:5
#: stock/templates/stock/attachment_delete.html:5
msgid "Are you sure you want to delete this attachment?"
msgstr ""

#: order/templates/order/order_base.html:33
msgid "Print purchase order report"
msgstr ""

#: order/templates/order/order_base.html:35
#: order/templates/order/sales_order_base.html:45
msgid "Export order to file"
msgstr ""

#: order/templates/order/order_base.html:41
#: order/templates/order/sales_order_base.html:54
msgid "Order actions"
msgstr ""

#: order/templates/order/order_base.html:45
#: order/templates/order/sales_order_base.html:58
msgid "Edit order"
msgstr "Modifier la commande"

#: order/templates/order/order_base.html:56
msgid "Receive items"
msgstr ""

#: order/templates/order/order_base.html:93
#: order/templates/order/sales_order_base.html:98
msgid "Order Reference"
msgstr ""

#: order/templates/order/order_base.html:98
#: order/templates/order/sales_order_base.html:103
msgid "Order Status"
msgstr "Statut de la commande"

#: order/templates/order/order_base.html:133
#: report/templates/report/inventree_build_order_base.html:122
msgid "Issued"
msgstr ""

#: order/templates/order/order_base.html:203
msgid "Edit Purchase Order"
msgstr ""

#: order/templates/order/order_cancel.html:8
msgid "Cancelling this order means that the order and line items will no longer be editable."
msgstr ""

#: order/templates/order/order_complete.html:7
msgid "Mark this order as complete?"
msgstr ""

#: order/templates/order/order_complete.html:10
msgid "This order has line items which have not been marked as received."
msgstr ""

#: order/templates/order/order_complete.html:11
msgid "Completing this order means that the order and line items will no longer be editable."
msgstr ""

#: order/templates/order/order_issue.html:8
msgid "After placing this purchase order, line items will no longer be editable."
msgstr ""

#: order/templates/order/order_wizard/match_fields.html:9
#: part/templates/part/bom_upload/match_fields.html:9
#: part/templates/part/import_wizard/ajax_match_fields.html:9
#: part/templates/part/import_wizard/match_fields.html:9
msgid "Missing selections for the following required columns"
msgstr ""

#: order/templates/order/order_wizard/match_fields.html:20
#: part/templates/part/bom_upload/match_fields.html:20
#: part/templates/part/import_wizard/ajax_match_fields.html:20
#: part/templates/part/import_wizard/match_fields.html:20
msgid "Duplicate selections found, see below. Fix them then retry submitting."
msgstr ""

#: order/templates/order/order_wizard/match_fields.html:29
#: order/templates/order/order_wizard/match_parts.html:21
#: part/templates/part/bom_upload/match_fields.html:29
#: part/templates/part/bom_upload/match_parts.html:21
#: part/templates/part/import_wizard/match_fields.html:29
#: part/templates/part/import_wizard/match_references.html:21
msgid "Submit Selections"
msgstr ""

#: order/templates/order/order_wizard/match_fields.html:35
#: part/templates/part/bom_upload/match_fields.html:35
#: part/templates/part/import_wizard/ajax_match_fields.html:28
#: part/templates/part/import_wizard/match_fields.html:35
msgid "File Fields"
msgstr ""

#: order/templates/order/order_wizard/match_fields.html:42
#: part/templates/part/bom_upload/match_fields.html:42
#: part/templates/part/import_wizard/ajax_match_fields.html:35
#: part/templates/part/import_wizard/match_fields.html:42
msgid "Remove column"
msgstr "Supprimer la colonne"

#: order/templates/order/order_wizard/match_fields.html:60
#: part/templates/part/bom_upload/match_fields.html:60
#: part/templates/part/import_wizard/ajax_match_fields.html:53
#: part/templates/part/import_wizard/match_fields.html:60
msgid "Duplicate selection"
msgstr "Dupliquer la sélection"

#: order/templates/order/order_wizard/match_fields.html:71
#: order/templates/order/order_wizard/match_parts.html:52
#: part/templates/part/bom_upload/match_fields.html:71
#: part/templates/part/bom_upload/match_parts.html:53
#: part/templates/part/import_wizard/ajax_match_fields.html:64
#: part/templates/part/import_wizard/ajax_match_references.html:42
#: part/templates/part/import_wizard/match_fields.html:71
#: part/templates/part/import_wizard/match_references.html:49
#: templates/js/translated/build.js:240 templates/js/translated/build.js:1251
#: templates/js/translated/order.js:377
msgid "Remove row"
msgstr "Supprimer la ligne"

#: order/templates/order/order_wizard/match_parts.html:12
#: part/templates/part/bom_upload/match_parts.html:12
#: part/templates/part/import_wizard/ajax_match_references.html:12
#: part/templates/part/import_wizard/match_references.html:12
msgid "Errors exist in the submitted data"
msgstr ""

#: order/templates/order/order_wizard/match_parts.html:28
#: part/templates/part/bom_upload/match_parts.html:28
#: part/templates/part/import_wizard/ajax_match_references.html:21
#: part/templates/part/import_wizard/match_references.html:28
msgid "Row"
msgstr "Ligne"

#: order/templates/order/order_wizard/match_parts.html:29
msgid "Select Supplier Part"
msgstr ""

#: order/templates/order/order_wizard/po_upload.html:8
msgid "Return to Orders"
msgstr ""

#: order/templates/order/order_wizard/po_upload.html:17
msgid "Upload File for Purchase Order"
msgstr ""

#: order/templates/order/order_wizard/po_upload.html:25
#: part/templates/part/bom_upload/upload_file.html:21
#: part/templates/part/import_wizard/ajax_part_upload.html:10
#: part/templates/part/import_wizard/part_upload.html:23
#, python-format
msgid "Step %(step)s of %(count)s"
msgstr ""

#: order/templates/order/order_wizard/po_upload.html:55
msgid "Order is already processed. Files cannot be uploaded."
msgstr ""

#: order/templates/order/order_wizard/select_parts.html:11
msgid "Step 1 of 2 - Select Part Suppliers"
msgstr ""

#: order/templates/order/order_wizard/select_parts.html:16
msgid "Select suppliers"
msgstr ""

#: order/templates/order/order_wizard/select_parts.html:20
msgid "No purchaseable parts selected"
msgstr ""

#: order/templates/order/order_wizard/select_parts.html:33
msgid "Select Supplier"
msgstr ""

#: order/templates/order/order_wizard/select_parts.html:57
msgid "No price"
msgstr ""

#: order/templates/order/order_wizard/select_parts.html:65
#, python-format
msgid "Select a supplier for <em>%(name)s</em>"
msgstr ""

#: order/templates/order/order_wizard/select_parts.html:77
#: part/templates/part/set_category.html:32
msgid "Remove part"
msgstr ""

#: order/templates/order/order_wizard/select_pos.html:8
msgid "Step 2 of 2 - Select Purchase Orders"
msgstr ""

#: order/templates/order/order_wizard/select_pos.html:12
msgid "Select existing purchase orders, or create new orders."
msgstr ""

#: order/templates/order/order_wizard/select_pos.html:31
#: templates/js/translated/order.js:695 templates/js/translated/order.js:1114
msgid "Items"
msgstr ""

#: order/templates/order/order_wizard/select_pos.html:32
msgid "Select Purchase Order"
msgstr ""

#: order/templates/order/order_wizard/select_pos.html:45
#, python-format
msgid "Create new purchase order for %(name)s"
msgstr ""

#: order/templates/order/order_wizard/select_pos.html:68
#, python-format
msgid "Select a purchase order for %(name)s"
msgstr ""

#: order/templates/order/po_sidebar.html:5
#: order/templates/order/so_sidebar.html:5
#: report/templates/report/inventree_po_report.html:85
#: report/templates/report/inventree_so_report.html:85
msgid "Line Items"
msgstr ""

#: order/templates/order/po_sidebar.html:7
msgid "Received Stock"
msgstr ""

#: order/templates/order/purchase_order_detail.html:18
msgid "Purchase Order Items"
msgstr "Articles de la commande d'achat"

#: order/templates/order/purchase_order_detail.html:27
#: order/templates/order/purchase_order_detail.html:181
#: order/templates/order/sales_order_detail.html:23
#: order/templates/order/sales_order_detail.html:157
msgid "Add Line Item"
msgstr ""

#: order/templates/order/purchase_order_detail.html:30
msgid "Receive selected items"
msgstr ""

#: order/templates/order/purchase_order_detail.html:31
msgid "Receive Items"
msgstr ""

#: order/templates/order/purchase_order_detail.html:50
msgid "Received Items"
msgstr ""

#: order/templates/order/purchase_order_detail.html:76
#: order/templates/order/sales_order_detail.html:68
msgid "Order Notes"
msgstr ""

#: order/templates/order/purchase_orders.html:30
#: order/templates/order/sales_orders.html:33
msgid "Print Order Reports"
msgstr ""

#: order/templates/order/sales_order_base.html:43
msgid "Print sales order report"
msgstr ""

#: order/templates/order/sales_order_base.html:47
msgid "Print packing list"
msgstr ""

#: order/templates/order/sales_order_base.html:66
#: order/templates/order/sales_order_base.html:67 order/views.py:222
msgid "Ship Order"
msgstr ""

#: order/templates/order/sales_order_base.html:86
msgid "This Sales Order has not been fully allocated"
msgstr ""

#: order/templates/order/sales_order_base.html:121
#: templates/js/translated/order.js:1081
msgid "Customer Reference"
msgstr ""

#: order/templates/order/sales_order_base.html:194
msgid "Edit Sales Order"
msgstr ""

#: order/templates/order/sales_order_cancel.html:8
#: order/templates/order/sales_order_ship.html:9
#: part/templates/part/bom_duplicate.html:12
#: stock/templates/stock/stockitem_convert.html:13
msgid "Warning"
msgstr ""

#: order/templates/order/sales_order_cancel.html:9
msgid "Cancelling this order means that the order will no longer be editable."
msgstr ""

#: order/templates/order/sales_order_detail.html:18
msgid "Sales Order Items"
msgstr ""

#: order/templates/order/sales_order_ship.html:10
msgid "This order has not been fully allocated. If the order is marked as shipped, it can no longer be adjusted."
msgstr ""

#: order/templates/order/sales_order_ship.html:12
msgid "Ensure that the order allocation is correct before shipping the order."
msgstr ""

#: order/templates/order/sales_order_ship.html:18
msgid "Some line items in this order have been over-allocated"
msgstr ""

#: order/templates/order/sales_order_ship.html:20
msgid "Ensure that this is correct before shipping the order."
msgstr ""

#: order/templates/order/sales_order_ship.html:27
msgid "Shipping this order means that the order will no longer be editable."
msgstr ""

#: order/templates/order/so_allocate_by_serial.html:9
msgid "Allocate stock items by serial number"
msgstr ""

#: order/views.py:103
msgid "Cancel Order"
msgstr "Annuler la commande"

#: order/views.py:112 order/views.py:138
msgid "Confirm order cancellation"
msgstr ""

#: order/views.py:115 order/views.py:141
msgid "Order cannot be cancelled"
msgstr "La commande ne peut pas être annulée"

#: order/views.py:129
msgid "Cancel sales order"
msgstr "Annuler la vente"

#: order/views.py:155
msgid "Issue Order"
msgstr ""

#: order/views.py:164
msgid "Confirm order placement"
msgstr ""

#: order/views.py:174
msgid "Purchase order issued"
msgstr ""

#: order/views.py:185
msgid "Complete Order"
msgstr "Finaliser la commande"

#: order/views.py:201
msgid "Confirm order completion"
msgstr ""

#: order/views.py:212
msgid "Purchase order completed"
msgstr ""

#: order/views.py:238
msgid "Confirm order shipment"
msgstr ""

#: order/views.py:244
msgid "Could not ship order"
msgstr ""

#: order/views.py:291
msgid "Match Supplier Parts"
msgstr ""

#: order/views.py:535
msgid "Update prices"
msgstr "Mettre à jour les prix"

#: order/views.py:793
#, python-brace-format
msgid "Ordered {n} parts"
msgstr ""

#: order/views.py:846
msgid "Allocate Serial Numbers"
msgstr ""

#: order/views.py:891
#, python-brace-format
msgid "Allocated {n} items"
msgstr ""

#: order/views.py:907
msgid "Select line item"
msgstr ""

#: order/views.py:938
#, python-brace-format
msgid "No matching item for serial {serial}"
msgstr ""

#: order/views.py:948
#, python-brace-format
msgid "{serial} is not in stock"
msgstr ""

#: order/views.py:956
#, python-brace-format
msgid "{serial} already allocated to an order"
msgstr ""

#: order/views.py:1072
msgid "Sales order not found"
msgstr ""

#: order/views.py:1078
msgid "Price not found"
msgstr "Prix introuvable"

#: order/views.py:1081
#, python-brace-format
msgid "Updated {part} unit-price to {price}"
msgstr ""

#: order/views.py:1086
#, python-brace-format
msgid "Updated {part} unit-price to {price} and quantity to {qty}"
msgstr ""

#: part/api.py:758
msgid "Must be greater than zero"
msgstr ""

#: part/api.py:762
msgid "Must be a valid quantity"
msgstr ""

#: part/api.py:777
msgid "Specify location for initial part stock"
msgstr ""

#: part/api.py:808 part/api.py:812 part/api.py:827 part/api.py:831
msgid "This field is required"
msgstr ""

#: part/bom.py:125 part/models.py:81 part/models.py:816
#: part/templates/part/category.html:90 part/templates/part/detail.html:104
msgid "Default Location"
msgstr ""

#: part/bom.py:126 part/templates/part/part_base.html:167
msgid "Available Stock"
msgstr ""

#: part/forms.py:63
msgid "File Format"
msgstr ""

#: part/forms.py:63
msgid "Select output file format"
msgstr ""

#: part/forms.py:65
msgid "Cascading"
msgstr ""

#: part/forms.py:65
msgid "Download cascading / multi-level BOM"
msgstr ""

#: part/forms.py:67
msgid "Levels"
msgstr "Niveaux"

#: part/forms.py:67
msgid "Select maximum number of BOM levels to export (0 = all levels)"
msgstr ""

#: part/forms.py:69
msgid "Include Parameter Data"
msgstr ""

#: part/forms.py:69
msgid "Include part parameters data in exported BOM"
msgstr ""

#: part/forms.py:71
msgid "Include Stock Data"
msgstr ""

#: part/forms.py:71
msgid "Include part stock data in exported BOM"
msgstr ""

#: part/forms.py:73
msgid "Include Manufacturer Data"
msgstr ""

#: part/forms.py:73
msgid "Include part manufacturer data in exported BOM"
msgstr ""

#: part/forms.py:75
msgid "Include Supplier Data"
msgstr ""

#: part/forms.py:75
msgid "Include part supplier data in exported BOM"
msgstr ""

#: part/forms.py:96 part/models.py:2427
msgid "Parent Part"
msgstr ""

#: part/forms.py:97 part/templates/part/bom_duplicate.html:7
msgid "Select parent part to copy BOM from"
msgstr ""

#: part/forms.py:103
msgid "Clear existing BOM items"
msgstr ""

#: part/forms.py:109
msgid "Confirm BOM duplication"
msgstr ""

#: part/forms.py:127
msgid "validate"
msgstr ""

#: part/forms.py:127
msgid "Confirm that the BOM is correct"
msgstr ""

#: part/forms.py:163
msgid "Select part category"
msgstr ""

#: part/forms.py:200
msgid "Add parameter template to same level categories"
msgstr ""

#: part/forms.py:204
msgid "Add parameter template to all categories"
msgstr ""

#: part/forms.py:224
msgid "Input quantity for price calculation"
msgstr ""

#: part/models.py:82
msgid "Default location for parts in this category"
msgstr ""

#: part/models.py:85
msgid "Default keywords"
msgstr ""

#: part/models.py:85
msgid "Default keywords for parts in this category"
msgstr ""

#: part/models.py:95 part/models.py:2473 part/templates/part/category.html:11
#: part/templates/part/part_app_base.html:10
msgid "Part Category"
msgstr ""

#: part/models.py:96 part/templates/part/category.html:117
#: templates/InvenTree/search.html:101 templates/stats.html:84
#: users/models.py:40
msgid "Part Categories"
msgstr ""

#: part/models.py:358 part/templates/part/cat_link.html:3
#: part/templates/part/category.html:13 part/templates/part/category.html:122
#: part/templates/part/category.html:142
#: part/templates/part/category_sidebar.html:9
#: templates/InvenTree/index.html:85 templates/InvenTree/search.html:88
#: templates/InvenTree/settings/sidebar.html:36
#: templates/js/translated/part.js:1416 templates/navbar.html:19
#: templates/stats.html:80 templates/stats.html:89 users/models.py:41
msgid "Parts"
msgstr ""

#: part/models.py:450
msgid "Invalid choice for parent part"
msgstr ""

#: part/models.py:502 part/models.py:514
#, python-brace-format
msgid "Part '{p1}' is  used in BOM for '{p2}' (recursive)"
msgstr ""

#: part/models.py:611
msgid "Next available serial numbers are"
msgstr ""

#: part/models.py:615
msgid "Next available serial number is"
msgstr ""

#: part/models.py:620
msgid "Most recent serial number is"
msgstr ""

#: part/models.py:715
msgid "Duplicate IPN not allowed in part settings"
msgstr "IPN dupliqué non autorisé dans les paramètres de la pièce"

#: part/models.py:740
msgid "Part name"
msgstr ""

#: part/models.py:747
msgid "Is Template"
msgstr ""

#: part/models.py:748
msgid "Is this part a template part?"
msgstr ""

#: part/models.py:758
msgid "Is this part a variant of another part?"
msgstr ""

#: part/models.py:759
msgid "Variant Of"
msgstr ""

#: part/models.py:765
msgid "Part description"
msgstr ""

#: part/models.py:770 part/templates/part/category.html:97
#: part/templates/part/detail.html:73
msgid "Keywords"
msgstr ""

#: part/models.py:771
msgid "Part keywords to improve visibility in search results"
msgstr ""

#: part/models.py:778 part/models.py:2223 part/models.py:2472
#: part/templates/part/detail.html:36 part/templates/part/set_category.html:15
#: templates/InvenTree/settings/settings.html:163
#: templates/js/translated/part.js:1021
msgid "Category"
msgstr "Catégorie"

#: part/models.py:779
msgid "Part category"
msgstr "Catégorie de la pièce"

#: part/models.py:784 part/templates/part/detail.html:45
#: templates/js/translated/part.js:550 templates/js/translated/part.js:974
#: templates/js/translated/stock.js:1134
msgid "IPN"
msgstr "IPN"

#: part/models.py:785
msgid "Internal Part Number"
msgstr ""

#: part/models.py:791
msgid "Part revision or version number"
msgstr ""

#: part/models.py:792 part/templates/part/detail.html:52 report/models.py:200
#: templates/js/translated/part.js:554
msgid "Revision"
msgstr "Révision"

#: part/models.py:814
msgid "Where is this item normally stored?"
msgstr ""

#: part/models.py:861 part/templates/part/detail.html:113
msgid "Default Supplier"
msgstr ""

#: part/models.py:862
msgid "Default supplier part"
msgstr ""

#: part/models.py:869
msgid "Default Expiry"
msgstr ""

#: part/models.py:870
msgid "Expiry time (in days) for stock items of this part"
msgstr ""

#: part/models.py:875 part/templates/part/part_base.html:178
msgid "Minimum Stock"
msgstr ""

#: part/models.py:876
msgid "Minimum allowed stock level"
msgstr ""

#: part/models.py:883
msgid "Stock keeping units for this part"
msgstr ""

#: part/models.py:889
msgid "Can this part be built from other parts?"
msgstr ""

#: part/models.py:895
msgid "Can this part be used to build other parts?"
msgstr ""

#: part/models.py:901
msgid "Does this part have tracking for unique items?"
msgstr ""

#: part/models.py:906
msgid "Can this part be purchased from external suppliers?"
msgstr ""

#: part/models.py:911
msgid "Can this part be sold to customers?"
msgstr ""

#: part/models.py:915 templates/js/translated/table_filters.js:34
#: templates/js/translated/table_filters.js:96
#: templates/js/translated/table_filters.js:290
#: templates/js/translated/table_filters.js:368
msgid "Active"
msgstr "Actif"

#: part/models.py:916
msgid "Is this part active?"
msgstr ""

#: part/models.py:921
msgid "Is this a virtual part, such as a software product or license?"
msgstr ""

#: part/models.py:926
msgid "Part notes - supports Markdown formatting"
msgstr ""

#: part/models.py:929
msgid "BOM checksum"
msgstr ""

#: part/models.py:929
msgid "Stored BOM checksum"
msgstr ""

#: part/models.py:932
msgid "BOM checked by"
msgstr ""

#: part/models.py:934
msgid "BOM checked date"
msgstr ""

#: part/models.py:938
msgid "Creation User"
msgstr ""

#: part/models.py:1750
msgid "Sell multiple"
msgstr "Ventes multiples"

#: part/models.py:2273
msgid "Test templates can only be created for trackable parts"
msgstr ""

#: part/models.py:2290
msgid "Test with this name already exists for this part"
msgstr ""

#: part/models.py:2310 templates/js/translated/part.js:1467
#: templates/js/translated/stock.js:858
msgid "Test Name"
msgstr "Nom de test"

#: part/models.py:2311
msgid "Enter a name for the test"
msgstr ""

#: part/models.py:2316
msgid "Test Description"
msgstr ""

#: part/models.py:2317
msgid "Enter description for this test"
msgstr ""

#: part/models.py:2322 templates/js/translated/part.js:1476
#: templates/js/translated/table_filters.js:276
msgid "Required"
msgstr "Requis"

#: part/models.py:2323
msgid "Is this test required to pass?"
msgstr ""

#: part/models.py:2328 templates/js/translated/part.js:1484
msgid "Requires Value"
msgstr ""

#: part/models.py:2329
msgid "Does this test require a value when adding a test result?"
msgstr ""

#: part/models.py:2334 templates/js/translated/part.js:1491
msgid "Requires Attachment"
msgstr ""

#: part/models.py:2335
msgid "Does this test require a file attachment when adding a test result?"
msgstr ""

#: part/models.py:2346
#, python-brace-format
msgid "Illegal character in template name ({c})"
msgstr ""

#: part/models.py:2382
msgid "Parameter template name must be unique"
msgstr ""

#: part/models.py:2390
msgid "Parameter Name"
msgstr ""

#: part/models.py:2397
msgid "Parameter Units"
msgstr ""

#: part/models.py:2429 part/models.py:2478 part/models.py:2479
#: templates/InvenTree/settings/settings.html:158
msgid "Parameter Template"
msgstr ""

#: part/models.py:2431
msgid "Data"
msgstr "Données"

#: part/models.py:2431
msgid "Parameter Value"
msgstr ""

#: part/models.py:2483 templates/InvenTree/settings/settings.html:167
msgid "Default Value"
msgstr ""

#: part/models.py:2484
msgid "Default Parameter Value"
msgstr ""

#: part/models.py:2561
msgid "Select parent part"
msgstr ""

#: part/models.py:2569
msgid "Sub part"
msgstr ""

#: part/models.py:2570
msgid "Select part to be used in BOM"
msgstr ""

#: part/models.py:2576
msgid "BOM quantity for this BOM item"
msgstr ""

#: part/models.py:2578 templates/js/translated/bom.js:454
#: templates/js/translated/bom.js:528
#: templates/js/translated/table_filters.js:92
msgid "Optional"
msgstr ""

#: part/models.py:2578
msgid "This BOM item is optional"
msgstr ""

#: part/models.py:2581
msgid "Overage"
msgstr ""

#: part/models.py:2582
msgid "Estimated build wastage quantity (absolute or percentage)"
msgstr ""

#: part/models.py:2585
msgid "BOM item reference"
msgstr ""

#: part/models.py:2588
msgid "BOM item notes"
msgstr ""

#: part/models.py:2590
msgid "Checksum"
msgstr ""

#: part/models.py:2590
msgid "BOM line checksum"
msgstr ""

#: part/models.py:2594 templates/js/translated/bom.js:545
#: templates/js/translated/bom.js:552
#: templates/js/translated/table_filters.js:68
#: templates/js/translated/table_filters.js:88
msgid "Inherited"
msgstr ""

#: part/models.py:2595
msgid "This BOM item is inherited by BOMs for variant parts"
msgstr ""

#: part/models.py:2600 templates/js/translated/bom.js:537
msgid "Allow Variants"
msgstr ""

#: part/models.py:2601
msgid "Stock items for variant parts can be used for this BOM item"
msgstr ""

#: part/models.py:2686 stock/models.py:371
msgid "Quantity must be integer value for trackable parts"
msgstr ""

#: part/models.py:2695 part/models.py:2697
msgid "Sub part must be specified"
msgstr ""

#: part/models.py:2826
msgid "BOM Item Substitute"
msgstr ""

#: part/models.py:2848
msgid "Substitute part cannot be the same as the master part"
msgstr ""

#: part/models.py:2860
msgid "Parent BOM item"
msgstr ""

#: part/models.py:2868
msgid "Substitute part"
msgstr ""

#: part/models.py:2879
msgid "Part 1"
msgstr ""

#: part/models.py:2883
msgid "Part 2"
msgstr ""

#: part/models.py:2883
msgid "Select Related Part"
msgstr ""

#: part/models.py:2915
msgid "Error creating relationship: check that the part is not related to itself and that the relationship is unique"
msgstr ""

#: part/tasks.py:53
msgid "Low stock notification"
msgstr ""

#: part/templates/part/bom.html:6
msgid "You do not have permission to edit the BOM."
msgstr ""

#: part/templates/part/bom.html:15
#, python-format
msgid "The BOM for <em>%(part)s</em> has changed, and must be validated.<br>"
msgstr ""

#: part/templates/part/bom.html:17
#, python-format
msgid "The BOM for <em>%(part)s</em> was last checked by %(checker)s on %(check_date)s"
msgstr ""

#: part/templates/part/bom.html:21
#, python-format
msgid "The BOM for <em>%(part)s</em> has not been validated."
msgstr ""

#: part/templates/part/bom.html:30 part/templates/part/detail.html:357
msgid "BOM actions"
msgstr ""

#: part/templates/part/bom.html:34
msgid "Delete Items"
msgstr "Supprimer l'élément"

#: part/templates/part/bom_duplicate.html:13
msgid "This part already has a Bill of Materials"
msgstr ""

#: part/templates/part/bom_upload/match_parts.html:29
msgid "Select Part"
msgstr "Sélectionner une pièce"

#: part/templates/part/bom_upload/upload_file.html:8
msgid "Return to BOM"
msgstr ""

#: part/templates/part/bom_upload/upload_file.html:13
msgid "Upload Bill of Materials"
msgstr ""

#: part/templates/part/bom_upload/upload_file.html:33
msgid "Requirements for BOM upload"
msgstr ""

#: part/templates/part/bom_upload/upload_file.html:35
msgid "The BOM file must contain the required named columns as provided in the "
msgstr ""

#: part/templates/part/bom_upload/upload_file.html:35
msgid "BOM Upload Template"
msgstr ""

#: part/templates/part/bom_upload/upload_file.html:36
msgid "Each part must already exist in the database"
msgstr ""

#: part/templates/part/bom_validate.html:6
#, python-format
msgid "Confirm that the Bill of Materials (BOM) is valid for:<br><em>%(part)s</em>"
msgstr ""

#: part/templates/part/bom_validate.html:9
msgid "This will validate each line in the BOM."
msgstr ""

#: part/templates/part/category.html:24 part/templates/part/category.html:28
msgid "You are subscribed to notifications for this category"
msgstr ""

#: part/templates/part/category.html:32
msgid "Subscribe to notifications for this category"
msgstr ""

#: part/templates/part/category.html:38
msgid "Category Actions"
msgstr ""

#: part/templates/part/category.html:43
msgid "Edit category"
msgstr "Modifier la catégorie"

#: part/templates/part/category.html:44
msgid "Edit Category"
msgstr "Modifier la catégorie"

#: part/templates/part/category.html:48
msgid "Delete category"
msgstr "Supprimer la catégorie"

#: part/templates/part/category.html:49
msgid "Delete Category"
msgstr "Supprimer la catégorie"

#: part/templates/part/category.html:57
msgid "Create new part category"
msgstr ""

#: part/templates/part/category.html:58
msgid "New Category"
msgstr "Nouvelle catégorie"

#: part/templates/part/category.html:67
msgid "Top level part category"
msgstr ""

#: part/templates/part/category.html:79
msgid "Category Path"
msgstr ""

#: part/templates/part/category.html:84
msgid "Category Description"
msgstr ""

#: part/templates/part/category.html:103 part/templates/part/category.html:194
#: part/templates/part/category_sidebar.html:7
msgid "Subcategories"
msgstr ""

#: part/templates/part/category.html:108
msgid "Parts (Including subcategories)"
msgstr ""

#: part/templates/part/category.html:145
msgid "Export Part Data"
msgstr ""

#: part/templates/part/category.html:146 part/templates/part/category.html:170
msgid "Export"
msgstr "Exporter"

#: part/templates/part/category.html:149
msgid "Create new part"
msgstr ""

#: part/templates/part/category.html:150 templates/js/translated/bom.js:40
msgid "New Part"
msgstr ""

#: part/templates/part/category.html:164
msgid "Set category"
msgstr ""

#: part/templates/part/category.html:164
msgid "Set Category"
msgstr ""

#: part/templates/part/category.html:168
msgid "Print Labels"
msgstr ""

#: part/templates/part/category.html:170
msgid "Export Data"
msgstr ""

#: part/templates/part/category.html:184
msgid "Part Parameters"
msgstr ""

#: part/templates/part/category.html:261
msgid "Create Part Category"
msgstr ""

#: part/templates/part/category.html:288
msgid "Create Part"
msgstr ""

#: part/templates/part/category_delete.html:5
msgid "Are you sure you want to delete category"
msgstr ""

#: part/templates/part/category_delete.html:8
#, python-format
msgid "This category contains %(count)s child categories"
msgstr ""

#: part/templates/part/category_delete.html:9
msgid "If this category is deleted, these child categories will be moved to the"
msgstr ""

#: part/templates/part/category_delete.html:11
msgid "category"
msgstr ""

#: part/templates/part/category_delete.html:13
msgid "top level Parts category"
msgstr ""

#: part/templates/part/category_delete.html:25
#, python-format
msgid "This category contains %(count)s parts"
msgstr ""

#: part/templates/part/category_delete.html:27
#, python-format
msgid "If this category is deleted, these parts will be moved to the parent category %(path)s"
msgstr ""

#: part/templates/part/category_delete.html:29
msgid "If this category is deleted, these parts will be moved to the top-level category Teile"
msgstr ""

#: part/templates/part/category_sidebar.html:13
msgid "Import Parts"
msgstr ""

#: part/templates/part/copy_part.html:9 templates/js/translated/part.js:366
msgid "Duplicate Part"
msgstr ""

#: part/templates/part/copy_part.html:10
#, python-format
msgid "Make a copy of part '%(full_name)s'."
msgstr ""

#: part/templates/part/copy_part.html:14
#: part/templates/part/create_part.html:11
msgid "Possible Matching Parts"
msgstr ""

#: part/templates/part/copy_part.html:15
#: part/templates/part/create_part.html:12
msgid "The new part may be a duplicate of these existing parts"
msgstr ""

#: part/templates/part/create_part.html:17
#, python-format
msgid "%(full_name)s - <em>%(desc)s</em> (%(match_per)s%% match)"
msgstr ""

#: part/templates/part/detail.html:16
msgid "Part Details"
msgstr ""

#: part/templates/part/detail.html:66
msgid "Minimum stock level"
msgstr ""

#: part/templates/part/detail.html:97
msgid "Latest Serial Number"
msgstr ""

#: part/templates/part/detail.html:124
msgid "Part Stock"
msgstr ""

#: part/templates/part/detail.html:136
#, python-format
msgid "Showing stock for all variants of <em>%(full_name)s</em>"
msgstr ""

#: part/templates/part/detail.html:146
msgid "Part Test Templates"
msgstr ""

#: part/templates/part/detail.html:151
msgid "Add Test Template"
msgstr ""

#: part/templates/part/detail.html:208
msgid "Sales Order Allocations"
msgstr ""

#: part/templates/part/detail.html:249
msgid "Part Variants"
msgstr ""

#: part/templates/part/detail.html:253
msgid "Create new variant"
msgstr ""

#: part/templates/part/detail.html:254
msgid "New Variant"
msgstr ""

#: part/templates/part/detail.html:281
msgid "Add new parameter"
msgstr ""

#: part/templates/part/detail.html:315 part/templates/part/part_sidebar.html:47
msgid "Related Parts"
msgstr ""

#: part/templates/part/detail.html:319 part/templates/part/detail.html:320
msgid "Add Related"
msgstr ""

#: part/templates/part/detail.html:340 part/templates/part/part_sidebar.html:19
msgid "Bill of Materials"
msgstr ""

#: part/templates/part/detail.html:345
msgid "Export actions"
msgstr ""

#: part/templates/part/detail.html:349
msgid "Export BOM"
msgstr ""

#: part/templates/part/detail.html:351
msgid "Print BOM Report"
msgstr ""

#: part/templates/part/detail.html:361
msgid "Upload BOM"
msgstr ""

#: part/templates/part/detail.html:363 templates/js/translated/part.js:267
msgid "Copy BOM"
msgstr ""

#: part/templates/part/detail.html:365 part/views.py:751
msgid "Validate BOM"
msgstr ""

#: part/templates/part/detail.html:370
msgid "New BOM Item"
msgstr ""

#: part/templates/part/detail.html:371
msgid "Add BOM Item"
msgstr ""

#: part/templates/part/detail.html:384
msgid "Assemblies"
msgstr ""

#: part/templates/part/detail.html:401
msgid "Part Builds"
msgstr ""

#: part/templates/part/detail.html:426
msgid "Build Order Allocations"
msgstr ""

#: part/templates/part/detail.html:436
msgid "Part Suppliers"
msgstr ""

#: part/templates/part/detail.html:463
msgid "Part Manufacturers"
msgstr ""

#: part/templates/part/detail.html:479
msgid "Delete manufacturer parts"
msgstr ""

#: part/templates/part/detail.html:660
msgid "Delete selected BOM items?"
msgstr ""

#: part/templates/part/detail.html:661
msgid "All selected BOM items will be deleted"
msgstr ""

#: part/templates/part/detail.html:712
msgid "Create BOM Item"
msgstr ""

#: part/templates/part/detail.html:764
msgid "Related Part"
msgstr ""

#: part/templates/part/detail.html:772
msgid "Add Related Part"
msgstr ""

#: part/templates/part/detail.html:869
msgid "Add Test Result Template"
msgstr ""

#: part/templates/part/detail.html:926
msgid "Edit Part Notes"
msgstr ""

#: part/templates/part/detail.html:1039
#, python-format
msgid "Purchase Unit Price - %(currency)s"
msgstr ""

#: part/templates/part/detail.html:1051
#, python-format
msgid "Unit Price-Cost Difference - %(currency)s"
msgstr ""

#: part/templates/part/detail.html:1063
#, python-format
msgid "Supplier Unit Cost - %(currency)s"
msgstr ""

#: part/templates/part/detail.html:1152
#, python-format
msgid "Unit Price - %(currency)s"
msgstr ""

#: part/templates/part/import_wizard/ajax_part_upload.html:29
#: part/templates/part/import_wizard/part_upload.html:53
msgid "Unsuffitient privileges."
msgstr ""

#: part/templates/part/import_wizard/part_upload.html:8
<<<<<<< HEAD
#, fuzzy
#| msgid "Order Parts"
msgid "Return to Parts"
msgstr "Commander des pièces"
=======
msgid "Return to Parts"
msgstr ""
>>>>>>> 28623548

#: part/templates/part/import_wizard/part_upload.html:16
msgid "Import Parts from File"
msgstr ""

#: part/templates/part/part_app_base.html:12
msgid "Part List"
msgstr ""

#: part/templates/part/part_base.html:27 part/templates/part/part_base.html:31
msgid "You are subscribed to notifications for this part"
msgstr ""

#: part/templates/part/part_base.html:35
msgid "Subscribe to notifications for this part"
msgstr ""

#: part/templates/part/part_base.html:43
#: stock/templates/stock/item_base.html:28
#: stock/templates/stock/location.html:29
msgid "Barcode actions"
msgstr ""

#: part/templates/part/part_base.html:45
#: stock/templates/stock/item_base.html:32
#: stock/templates/stock/location.html:31 templates/qr_button.html:1
msgid "Show QR Code"
msgstr ""

#: part/templates/part/part_base.html:46
#: stock/templates/stock/item_base.html:48
#: stock/templates/stock/location.html:32
msgid "Print Label"
msgstr ""

#: part/templates/part/part_base.html:51
msgid "Show pricing information"
msgstr ""

#: part/templates/part/part_base.html:56
#: stock/templates/stock/item_base.html:103
#: stock/templates/stock/location.html:40
msgid "Stock actions"
msgstr ""

#: part/templates/part/part_base.html:63
msgid "Count part stock"
msgstr ""

#: part/templates/part/part_base.html:69
msgid "Transfer part stock"
msgstr ""

#: part/templates/part/part_base.html:84
msgid "Part actions"
msgstr ""

#: part/templates/part/part_base.html:87
msgid "Duplicate part"
msgstr ""

#: part/templates/part/part_base.html:90
msgid "Edit part"
msgstr "Modifier la pièce"

#: part/templates/part/part_base.html:93
msgid "Delete part"
msgstr ""

#: part/templates/part/part_base.html:109
msgid "Part is a template part (variants can be made from this part)"
msgstr ""

#: part/templates/part/part_base.html:113
msgid "Part can be assembled from other parts"
msgstr ""

#: part/templates/part/part_base.html:117
msgid "Part can be used in assemblies"
msgstr ""

#: part/templates/part/part_base.html:121
msgid "Part stock is tracked by serial number"
msgstr ""

#: part/templates/part/part_base.html:125
msgid "Part can be purchased from external suppliers"
msgstr ""

#: part/templates/part/part_base.html:129
msgid "Part can be sold to customers"
msgstr ""

#: part/templates/part/part_base.html:135
#: part/templates/part/part_base.html:143
msgid "Part is virtual (not a physical part)"
msgstr ""

#: part/templates/part/part_base.html:136
#: templates/js/translated/company.js:505
#: templates/js/translated/company.js:762
#: templates/js/translated/model_renderers.js:175
#: templates/js/translated/part.js:465 templates/js/translated/part.js:542
msgid "Inactive"
msgstr ""

#: part/templates/part/part_base.html:155
#, python-format
msgid "This part is a variant of %(link)s"
msgstr ""

#: part/templates/part/part_base.html:172 templates/js/translated/order.js:1541
#: templates/js/translated/table_filters.js:188
msgid "In Stock"
msgstr ""

#: part/templates/part/part_base.html:185 templates/js/translated/part.js:1054
msgid "On Order"
msgstr ""

#: part/templates/part/part_base.html:192 templates/InvenTree/index.html:178
msgid "Required for Build Orders"
msgstr ""

#: part/templates/part/part_base.html:199
msgid "Required for Sales Orders"
msgstr ""

#: part/templates/part/part_base.html:206
msgid "Allocated to Orders"
msgstr ""

#: part/templates/part/part_base.html:221 templates/js/translated/bom.js:566
msgid "Can Build"
msgstr ""

#: part/templates/part/part_base.html:227 templates/js/translated/part.js:885
#: templates/js/translated/part.js:1058
msgid "Building"
msgstr ""

#: part/templates/part/part_base.html:320 part/templates/part/prices.html:144
msgid "Calculate"
msgstr "Calculer"

#: part/templates/part/part_base.html:363
msgid "No matching images found"
msgstr ""

#: part/templates/part/part_pricing.html:22 part/templates/part/prices.html:21
msgid "Supplier Pricing"
msgstr ""

#: part/templates/part/part_pricing.html:26
#: part/templates/part/part_pricing.html:52
#: part/templates/part/part_pricing.html:100
#: part/templates/part/part_pricing.html:115 part/templates/part/prices.html:25
#: part/templates/part/prices.html:52 part/templates/part/prices.html:103
#: part/templates/part/prices.html:120
msgid "Unit Cost"
msgstr ""

#: part/templates/part/part_pricing.html:32
#: part/templates/part/part_pricing.html:58
#: part/templates/part/part_pricing.html:104
#: part/templates/part/part_pricing.html:119 part/templates/part/prices.html:32
#: part/templates/part/prices.html:59 part/templates/part/prices.html:108
#: part/templates/part/prices.html:125
msgid "Total Cost"
msgstr ""

#: part/templates/part/part_pricing.html:40 part/templates/part/prices.html:40
#: templates/js/translated/bom.js:520
msgid "No supplier pricing available"
msgstr ""

#: part/templates/part/part_pricing.html:48 part/templates/part/prices.html:49
#: part/templates/part/prices.html:243
msgid "BOM Pricing"
msgstr ""

#: part/templates/part/part_pricing.html:65 part/templates/part/prices.html:69
msgid "Unit Purchase Price"
msgstr "Prix d’achat unitaire"

#: part/templates/part/part_pricing.html:71 part/templates/part/prices.html:76
msgid "Total Purchase Price"
msgstr ""

#: part/templates/part/part_pricing.html:81 part/templates/part/prices.html:86
msgid "Note: BOM pricing is incomplete for this part"
msgstr ""

#: part/templates/part/part_pricing.html:88 part/templates/part/prices.html:93
msgid "No BOM pricing available"
msgstr ""

#: part/templates/part/part_pricing.html:97 part/templates/part/prices.html:102
msgid "Internal Price"
msgstr ""

#: part/templates/part/part_pricing.html:128
#: part/templates/part/prices.html:134
msgid "No pricing information is available for this part."
msgstr ""

#: part/templates/part/part_sidebar.html:8
#: templates/js/translated/stock.js:1949
msgid "Details"
msgstr "Détails"

#: part/templates/part/part_sidebar.html:13
msgid "Variants"
msgstr ""

#: part/templates/part/part_sidebar.html:27
msgid "Used In"
msgstr ""

#: part/templates/part/part_sidebar.html:43
msgid "Test Templates"
msgstr "Tester le modèle"

#: part/templates/part/part_thumb.html:11
msgid "Select from existing images"
msgstr ""

#: part/templates/part/partial_delete.html:9
#, python-format
msgid ""
"Part '<strong>%(full_name)s</strong>' cannot be deleted as it is still marked as <strong>active</strong>.\n"
"    <br>Disable the \"Active\" part attribute and re-try.\n"
"    "
msgstr ""

#: part/templates/part/partial_delete.html:17
#, python-format
msgid "Are you sure you want to delete part '<strong>%(full_name)s</strong>'?"
msgstr ""

#: part/templates/part/partial_delete.html:22
#, python-format
msgid "This part is used in BOMs for %(count)s other parts. If you delete this part, the BOMs for the following parts will be updated"
msgstr ""

#: part/templates/part/partial_delete.html:32
#, python-format
msgid "There are %(count)s stock entries defined for this part. If you delete this part, the following stock entries will also be deleted:"
msgstr ""

#: part/templates/part/partial_delete.html:43
#, python-format
msgid "There are %(count)s manufacturers defined for this part. If you delete this part, the following manufacturer parts will also be deleted:"
msgstr ""

#: part/templates/part/partial_delete.html:54
#, python-format
msgid "There are %(count)s suppliers defined for this part. If you delete this part, the following supplier parts will also be deleted:"
msgstr ""

#: part/templates/part/partial_delete.html:65
#, python-format
msgid "There are %(count)s unique parts tracked for '%(full_name)s'. Deleting this part will permanently remove this tracking information."
msgstr ""

#: part/templates/part/prices.html:16
msgid "Pricing ranges"
msgstr ""

#: part/templates/part/prices.html:22
msgid "Show supplier cost"
msgstr ""

#: part/templates/part/prices.html:23
msgid "Show purchase price"
msgstr ""

#: part/templates/part/prices.html:50
msgid "Show BOM cost"
msgstr ""

#: part/templates/part/prices.html:117
msgid "Show sale cost"
msgstr ""

#: part/templates/part/prices.html:118
msgid "Show sale price"
msgstr "Afficher le prix de vente"

#: part/templates/part/prices.html:140
msgid "Calculation parameters"
msgstr ""

#: part/templates/part/prices.html:155 templates/js/translated/bom.js:514
msgid "Supplier Cost"
msgstr ""

#: part/templates/part/prices.html:156 part/templates/part/prices.html:177
#: part/templates/part/prices.html:201 part/templates/part/prices.html:231
#: part/templates/part/prices.html:257 part/templates/part/prices.html:285
msgid "Jump to overview"
msgstr "Aller à la vue d'ensemble"

#: part/templates/part/prices.html:181
msgid "Stock Pricing"
msgstr ""

#: part/templates/part/prices.html:190
msgid "No stock pricing history is available for this part."
msgstr ""

#: part/templates/part/prices.html:200
msgid "Internal Cost"
msgstr ""

#: part/templates/part/prices.html:215 part/views.py:1784
msgid "Add Internal Price Break"
msgstr ""

#: part/templates/part/prices.html:230
msgid "BOM Cost"
msgstr ""

#: part/templates/part/prices.html:256
msgid "Sale Cost"
msgstr ""

#: part/templates/part/prices.html:296
msgid "No sale pice history available for this part."
msgstr ""

#: part/templates/part/set_category.html:9
msgid "Set category for the following parts"
msgstr ""

#: part/templates/part/stock_count.html:7 templates/js/translated/bom.js:476
#: templates/js/translated/part.js:429 templates/js/translated/part.js:875
#: templates/js/translated/part.js:1062
msgid "No Stock"
msgstr ""

#: part/templates/part/stock_count.html:9 templates/InvenTree/index.html:158
msgid "Low Stock"
msgstr ""

#: part/templates/part/variant_part.html:9
msgid "Create new part variant"
msgstr ""

#: part/templates/part/variant_part.html:10
#, python-format
msgid "Create a new variant of template <em>'%(full_name)s'</em>."
msgstr ""

#: part/templatetags/inventree_extras.py:113
msgid "Unknown database"
msgstr ""

#: part/views.py:92
msgid "Set Part Category"
msgstr ""

#: part/views.py:142
#, python-brace-format
msgid "Set category for {n} parts"
msgstr ""

#: part/views.py:214
msgid "Match References"
msgstr ""

#: part/views.py:498
msgid "None"
msgstr ""

#: part/views.py:557
msgid "Part QR Code"
msgstr ""

#: part/views.py:659
msgid "Select Part Image"
msgstr ""

#: part/views.py:685
msgid "Updated part image"
msgstr ""

#: part/views.py:688
msgid "Part image not found"
msgstr ""

#: part/views.py:700
msgid "Duplicate BOM"
msgstr ""

#: part/views.py:730
msgid "Confirm duplication of BOM from parent"
msgstr ""

#: part/views.py:772
msgid "Confirm that the BOM is valid"
msgstr ""

#: part/views.py:783
msgid "Validated Bill of Materials"
msgstr ""

#: part/views.py:856
msgid "Match Parts"
msgstr ""

#: part/views.py:1192
msgid "Export Bill of Materials"
msgstr ""

#: part/views.py:1244
msgid "Confirm Part Deletion"
msgstr ""

#: part/views.py:1251
msgid "Part was deleted"
msgstr ""

#: part/views.py:1260
msgid "Part Pricing"
msgstr ""

#: part/views.py:1409
msgid "Create Part Parameter Template"
msgstr ""

#: part/views.py:1419
msgid "Edit Part Parameter Template"
msgstr ""

#: part/views.py:1426
msgid "Delete Part Parameter Template"
msgstr ""

#: part/views.py:1485 templates/js/translated/part.js:310
msgid "Edit Part Category"
msgstr ""

#: part/views.py:1523
msgid "Delete Part Category"
msgstr ""

#: part/views.py:1529
msgid "Part category was deleted"
msgstr ""

#: part/views.py:1538
msgid "Create Category Parameter Template"
msgstr ""

#: part/views.py:1639
msgid "Edit Category Parameter Template"
msgstr ""

#: part/views.py:1695
msgid "Delete Category Parameter Template"
msgstr ""

#: part/views.py:1717
msgid "Added new price break"
msgstr ""

#: part/views.py:1793
msgid "Edit Internal Price Break"
msgstr ""

#: part/views.py:1801
msgid "Delete Internal Price Break"
msgstr ""

#: report/api.py:234 report/api.py:278
#, python-brace-format
msgid "Template file '{filename}' is missing or does not exist"
msgstr ""

#: report/models.py:182
msgid "Template name"
msgstr "Nom du modèle"

#: report/models.py:188
msgid "Report template file"
msgstr ""

#: report/models.py:195
msgid "Report template description"
msgstr ""

#: report/models.py:201
msgid "Report revision number (auto-increments)"
msgstr ""

#: report/models.py:292
msgid "Pattern for generating report filenames"
msgstr ""

#: report/models.py:299
msgid "Report template is enabled"
msgstr ""

#: report/models.py:323
msgid "StockItem query filters (comma-separated list of key=value pairs)"
msgstr ""

#: report/models.py:331
msgid "Include Installed Tests"
msgstr ""

#: report/models.py:332
msgid "Include test results for stock items installed inside assembled item"
msgstr ""

#: report/models.py:382
msgid "Build Filters"
msgstr ""

#: report/models.py:383
msgid "Build query filters (comma-separated list of key=value pairs"
msgstr ""

#: report/models.py:425
msgid "Part Filters"
msgstr ""

#: report/models.py:426
msgid "Part query filters (comma-separated list of key=value pairs"
msgstr ""

#: report/models.py:460
msgid "Purchase order query filters"
msgstr ""

#: report/models.py:498
msgid "Sales order query filters"
msgstr ""

#: report/models.py:548
msgid "Snippet"
msgstr "Extrait "

#: report/models.py:549
msgid "Report snippet file"
msgstr ""

#: report/models.py:553
msgid "Snippet file description"
msgstr ""

#: report/models.py:588
msgid "Asset"
msgstr "Elément"

#: report/models.py:589
msgid "Report asset file"
msgstr ""

#: report/models.py:592
msgid "Asset file description"
msgstr ""

#: report/templates/report/inventree_build_order_base.html:147
msgid "Required For"
msgstr "Requis pour"

#: report/templates/report/inventree_test_report_base.html:21
msgid "Stock Item Test Report"
msgstr ""

#: report/templates/report/inventree_test_report_base.html:79
#: stock/models.py:530 stock/templates/stock/item_base.html:238
#: templates/js/translated/build.js:233 templates/js/translated/build.js:637
#: templates/js/translated/build.js:1013
#: templates/js/translated/model_renderers.js:95
#: templates/js/translated/order.js:1283 templates/js/translated/order.js:1372
msgid "Serial Number"
msgstr ""

#: report/templates/report/inventree_test_report_base.html:88
msgid "Test Results"
msgstr ""

#: report/templates/report/inventree_test_report_base.html:93
#: stock/models.py:1855
msgid "Test"
msgstr ""

#: report/templates/report/inventree_test_report_base.html:94
#: stock/models.py:1861
msgid "Result"
msgstr ""

#: report/templates/report/inventree_test_report_base.html:97
#: templates/js/translated/order.js:685 templates/js/translated/stock.js:1917
msgid "Date"
msgstr ""

#: report/templates/report/inventree_test_report_base.html:108
msgid "Pass"
msgstr ""

#: report/templates/report/inventree_test_report_base.html:110
msgid "Fail"
msgstr ""

#: report/templates/report/inventree_test_report_base.html:123
#: stock/templates/stock/stock_sidebar.html:12
msgid "Installed Items"
msgstr ""

#: report/templates/report/inventree_test_report_base.html:137
#: templates/js/translated/stock.js:2177
msgid "Serial"
msgstr ""

#: stock/api.py:422
msgid "Quantity is required"
msgstr ""

#: stock/forms.py:91 stock/forms.py:265 stock/models.py:587
#: stock/templates/stock/item_base.html:382
#: templates/js/translated/stock.js:1276
msgid "Expiry Date"
msgstr ""

#: stock/forms.py:92 stock/forms.py:266
msgid "Expiration date for this stock item"
msgstr ""

#: stock/forms.py:95
msgid "Enter unique serial numbers (or leave blank)"
msgstr ""

#: stock/forms.py:150
msgid "Destination for serialized stock (by default, will remain in current location)"
msgstr ""

#: stock/forms.py:152
msgid "Serial numbers"
msgstr ""

#: stock/forms.py:152
msgid "Unique serial numbers (must match quantity)"
msgstr ""

#: stock/forms.py:154 stock/forms.py:238
msgid "Add transaction note (optional)"
msgstr ""

#: stock/forms.py:194
msgid "Stock item to install"
msgstr ""

#: stock/forms.py:224
msgid "Must not exceed available quantity"
msgstr ""

#: stock/forms.py:236
msgid "Destination location for uninstalled items"
msgstr ""

#: stock/forms.py:240
msgid "Confirm uninstall"
msgstr ""

#: stock/forms.py:240
msgid "Confirm removal of installed stock items"
msgstr ""

#: stock/models.py:60 stock/models.py:624
#: stock/templates/stock/item_base.html:422
msgid "Owner"
msgstr "Propriétaire"

#: stock/models.py:61 stock/models.py:625
msgid "Select Owner"
msgstr "Sélectionner un propriétaire"

#: stock/models.py:352
msgid "StockItem with this serial number already exists"
msgstr ""

#: stock/models.py:388
#, python-brace-format
msgid "Part type ('{pf}') must be {pe}"
msgstr ""

#: stock/models.py:398 stock/models.py:407
msgid "Quantity must be 1 for item with a serial number"
msgstr ""

#: stock/models.py:399
msgid "Serial number cannot be set if quantity greater than 1"
msgstr ""

#: stock/models.py:421
msgid "Item cannot belong to itself"
msgstr ""

#: stock/models.py:427
msgid "Item must have a build reference if is_building=True"
msgstr ""

#: stock/models.py:434
msgid "Build reference does not point to the same part object"
msgstr ""

#: stock/models.py:476
msgid "Parent Stock Item"
msgstr ""

#: stock/models.py:485
msgid "Base part"
msgstr ""

#: stock/models.py:493
msgid "Select a matching supplier part for this stock item"
msgstr ""

#: stock/models.py:498 stock/templates/stock/location.html:12
#: stock/templates/stock/stock_app_base.html:8
msgid "Stock Location"
msgstr ""

#: stock/models.py:501
msgid "Where is this stock item located?"
msgstr ""

#: stock/models.py:508
msgid "Packaging this stock item is stored in"
msgstr ""

#: stock/models.py:513 stock/templates/stock/item_base.html:271
msgid "Installed In"
msgstr ""

#: stock/models.py:516
msgid "Is this item installed in another item?"
msgstr ""

#: stock/models.py:532
msgid "Serial number for this item"
msgstr ""

#: stock/models.py:546
msgid "Batch code for this stock item"
msgstr ""

#: stock/models.py:550
msgid "Stock Quantity"
msgstr ""

#: stock/models.py:559
msgid "Source Build"
msgstr ""

#: stock/models.py:561
msgid "Build for this stock item"
msgstr ""

#: stock/models.py:572
msgid "Source Purchase Order"
msgstr ""

#: stock/models.py:575
msgid "Purchase order for this stock item"
msgstr ""

#: stock/models.py:581
msgid "Destination Sales Order"
msgstr ""

#: stock/models.py:588
msgid "Expiry date for stock item. Stock will be considered expired after this date"
msgstr ""

#: stock/models.py:601
msgid "Delete on deplete"
msgstr ""

#: stock/models.py:601
msgid "Delete this Stock Item when stock is depleted"
msgstr ""

#: stock/models.py:611 stock/templates/stock/item.html:111
msgid "Stock Item Notes"
msgstr ""

#: stock/models.py:620
msgid "Single unit purchase price at time of purchase"
msgstr ""

#: stock/models.py:630
msgid "Scheduled for deletion"
msgstr ""

#: stock/models.py:631
msgid "This StockItem will be deleted by the background worker"
msgstr ""

#: stock/models.py:1094
msgid "Part is not set as trackable"
msgstr ""

#: stock/models.py:1100
msgid "Quantity must be integer"
msgstr ""

#: stock/models.py:1106
#, python-brace-format
msgid "Quantity must not exceed available stock quantity ({n})"
msgstr ""

#: stock/models.py:1109
msgid "Serial numbers must be a list of integers"
msgstr ""

#: stock/models.py:1112
msgid "Quantity does not match serial numbers"
msgstr ""

#: stock/models.py:1119
#, python-brace-format
msgid "Serial numbers already exist: {exists}"
msgstr ""

#: stock/models.py:1277
msgid "StockItem cannot be moved as it is not in stock"
msgstr ""

#: stock/models.py:1775
msgid "Entry notes"
msgstr ""

#: stock/models.py:1832
msgid "Value must be provided for this test"
msgstr ""

#: stock/models.py:1838
msgid "Attachment must be uploaded for this test"
msgstr ""

#: stock/models.py:1856
msgid "Test name"
msgstr ""

#: stock/models.py:1862 templates/js/translated/table_filters.js:266
msgid "Test result"
msgstr ""

#: stock/models.py:1868
msgid "Test output value"
msgstr ""

#: stock/models.py:1875
msgid "Test result attachment"
msgstr ""

#: stock/models.py:1881
msgid "Test notes"
msgstr ""

#: stock/serializers.py:166
msgid "Purchase price of this stock item"
msgstr ""

#: stock/serializers.py:173
msgid "Purchase currency of this stock item"
msgstr ""

#: stock/serializers.py:287
msgid "Enter number of stock items to serialize"
msgstr ""

#: stock/serializers.py:302
#, python-brace-format
msgid "Quantity must not exceed available stock quantity ({q})"
msgstr ""

#: stock/serializers.py:308
msgid "Enter serial numbers for new items"
msgstr ""

#: stock/serializers.py:319 stock/serializers.py:686
msgid "Destination stock location"
msgstr ""

#: stock/serializers.py:326
msgid "Optional note field"
msgstr ""

#: stock/serializers.py:339
msgid "Serial numbers cannot be assigned to this part"
msgstr ""

#: stock/serializers.py:556
msgid "StockItem primary key value"
msgstr ""

#: stock/serializers.py:584
msgid "Stock transaction notes"
msgstr ""

#: stock/serializers.py:594
msgid "A list of stock items must be provided"
msgstr ""

#: stock/templates/stock/item.html:18
msgid "Stock Tracking Information"
msgstr ""

#: stock/templates/stock/item.html:29
msgid "New Entry"
msgstr ""

#: stock/templates/stock/item.html:48
msgid "Child Stock Items"
msgstr ""

#: stock/templates/stock/item.html:55
msgid "This stock item does not have any child items"
msgstr ""

#: stock/templates/stock/item.html:64
#: stock/templates/stock/stock_sidebar.html:8
msgid "Test Data"
msgstr ""

#: stock/templates/stock/item.html:68 stock/templates/stock/item_base.html:50
msgid "Test Report"
msgstr ""

#: stock/templates/stock/item.html:72
msgid "Delete Test Data"
msgstr ""

#: stock/templates/stock/item.html:76
msgid "Add Test Data"
msgstr ""

#: stock/templates/stock/item.html:133
msgid "Installed Stock Items"
msgstr ""

#: stock/templates/stock/item.html:137 stock/views.py:515
msgid "Install Stock Item"
msgstr ""

#: stock/templates/stock/item.html:279 stock/templates/stock/item.html:304
msgid "Add Test Result"
msgstr ""

#: stock/templates/stock/item.html:324
msgid "Edit Test Result"
msgstr ""

#: stock/templates/stock/item.html:338
msgid "Delete Test Result"
msgstr ""

#: stock/templates/stock/item_base.html:35
#: templates/js/translated/barcode.js:330
#: templates/js/translated/barcode.js:335
msgid "Unlink Barcode"
msgstr ""

#: stock/templates/stock/item_base.html:37
msgid "Link Barcode"
msgstr ""

#: stock/templates/stock/item_base.html:39 templates/stock_table.html:24
msgid "Scan to Location"
msgstr ""

#: stock/templates/stock/item_base.html:46
msgid "Printing actions"
msgstr ""

#: stock/templates/stock/item_base.html:65
msgid "Stock adjustment actions"
msgstr ""

#: stock/templates/stock/item_base.html:69
#: stock/templates/stock/location.html:47 templates/stock_table.html:50
msgid "Count stock"
msgstr ""

#: stock/templates/stock/item_base.html:72 templates/stock_table.html:48
msgid "Add stock"
msgstr ""

#: stock/templates/stock/item_base.html:75 templates/stock_table.html:49
msgid "Remove stock"
msgstr ""

#: stock/templates/stock/item_base.html:78
msgid "Serialize stock"
msgstr ""

#: stock/templates/stock/item_base.html:82
#: stock/templates/stock/location.html:53
msgid "Transfer stock"
msgstr ""

#: stock/templates/stock/item_base.html:85
msgid "Assign to customer"
msgstr ""

#: stock/templates/stock/item_base.html:88
msgid "Return to stock"
msgstr ""

#: stock/templates/stock/item_base.html:91
msgid "Uninstall stock item"
msgstr ""

#: stock/templates/stock/item_base.html:91
msgid "Uninstall"
msgstr ""

#: stock/templates/stock/item_base.html:94
msgid "Install stock item"
msgstr ""

#: stock/templates/stock/item_base.html:94
msgid "Install"
msgstr ""

#: stock/templates/stock/item_base.html:106
msgid "Convert to variant"
msgstr ""

#: stock/templates/stock/item_base.html:109
msgid "Duplicate stock item"
msgstr ""

#: stock/templates/stock/item_base.html:111
msgid "Edit stock item"
msgstr ""

#: stock/templates/stock/item_base.html:114
msgid "Delete stock item"
msgstr ""

#: stock/templates/stock/item_base.html:136
#: stock/templates/stock/item_base.html:386
#: templates/js/translated/table_filters.js:247
msgid "Expired"
msgstr ""

#: stock/templates/stock/item_base.html:146
#: stock/templates/stock/item_base.html:388
#: templates/js/translated/table_filters.js:253
msgid "Stale"
msgstr ""

#: stock/templates/stock/item_base.html:161
msgid "You are not in the list of owners of this item. This stock item cannot be edited."
msgstr ""

#: stock/templates/stock/item_base.html:168
msgid "This stock item is in production and cannot be edited."
msgstr ""

#: stock/templates/stock/item_base.html:169
msgid "Edit the stock item from the build view."
msgstr ""

#: stock/templates/stock/item_base.html:182
msgid "This stock item has not passed all required tests"
msgstr ""

#: stock/templates/stock/item_base.html:190
#, python-format
msgid "This stock item is allocated to Sales Order %(link)s (Quantity: %(qty)s)"
msgstr ""

#: stock/templates/stock/item_base.html:198
#, python-format
msgid "This stock item is allocated to Build %(link)s (Quantity: %(qty)s)"
msgstr ""

#: stock/templates/stock/item_base.html:204
msgid "This stock item is serialized - it has a unique serial number and the quantity cannot be adjusted."
msgstr ""

#: stock/templates/stock/item_base.html:208
msgid "This stock item cannot be deleted as it has child items"
msgstr ""

#: stock/templates/stock/item_base.html:212
msgid "This stock item will be automatically deleted when all stock is depleted."
msgstr ""

#: stock/templates/stock/item_base.html:241
msgid "previous page"
msgstr ""

#: stock/templates/stock/item_base.html:247
msgid "next page"
msgstr ""

#: stock/templates/stock/item_base.html:290
#: templates/js/translated/build.js:1035
msgid "No location set"
msgstr ""

#: stock/templates/stock/item_base.html:297
msgid "Barcode Identifier"
msgstr ""

#: stock/templates/stock/item_base.html:339
msgid "Parent Item"
msgstr ""

#: stock/templates/stock/item_base.html:357
msgid "No manufacturer set"
msgstr ""

#: stock/templates/stock/item_base.html:386
#, python-format
msgid "This StockItem expired on %(item.expiry_date)s"
msgstr ""

#: stock/templates/stock/item_base.html:388
#, python-format
msgid "This StockItem expires on %(item.expiry_date)s"
msgstr ""

#: stock/templates/stock/item_base.html:395
#: templates/js/translated/stock.js:1289
msgid "Last Updated"
msgstr ""

#: stock/templates/stock/item_base.html:400
msgid "Last Stocktake"
msgstr ""

#: stock/templates/stock/item_base.html:404
msgid "No stocktake performed"
msgstr ""

#: stock/templates/stock/item_base.html:415
msgid "Tests"
msgstr ""

#: stock/templates/stock/item_base.html:505
msgid "Edit Stock Status"
msgstr ""

#: stock/templates/stock/item_delete.html:9
msgid "Are you sure you want to delete this stock item?"
msgstr ""

#: stock/templates/stock/item_delete.html:12
#, python-format
msgid "This will remove <strong>%(qty)s</strong> units of <strong>%(full_name)s</strong> from stock."
msgstr ""

#: stock/templates/stock/item_install.html:8
msgid "Install another Stock Item into this item."
msgstr ""

#: stock/templates/stock/item_install.html:11
#: stock/templates/stock/item_install.html:24
msgid "Stock items can only be installed if they meet the following criteria"
msgstr ""

#: stock/templates/stock/item_install.html:14
msgid "The Stock Item links to a Part which is in the BOM for this Stock Item"
msgstr ""

#: stock/templates/stock/item_install.html:15
msgid "The Stock Item is currently in stock"
msgstr ""

#: stock/templates/stock/item_install.html:16
msgid "The Stock Item is serialized and does not belong to another item"
msgstr ""

#: stock/templates/stock/item_install.html:21
msgid "Install this Stock Item in another stock item."
msgstr ""

#: stock/templates/stock/item_install.html:27
msgid "The part associated to this Stock Item belongs to another part's BOM"
msgstr ""

#: stock/templates/stock/item_install.html:28
msgid "This Stock Item is serialized and does not belong to another item"
msgstr ""

#: stock/templates/stock/item_serialize.html:5
msgid "Create serialized items from this stock item."
msgstr ""

#: stock/templates/stock/item_serialize.html:7
msgid "Select quantity to serialize, and unique serial numbers."
msgstr ""

#: stock/templates/stock/location.html:33
msgid "Check-in Items"
msgstr ""

#: stock/templates/stock/location.html:61
msgid "Location actions"
msgstr ""

#: stock/templates/stock/location.html:63
msgid "Edit location"
msgstr ""

#: stock/templates/stock/location.html:65
msgid "Delete location"
msgstr ""

#: stock/templates/stock/location.html:75
msgid "Create new stock location"
msgstr ""

#: stock/templates/stock/location.html:76
msgid "New Location"
msgstr ""

#: stock/templates/stock/location.html:86
msgid "Top level stock location"
msgstr ""

#: stock/templates/stock/location.html:95
msgid "You are not in the list of owners of this location. This stock location cannot be edited."
msgstr ""

#: stock/templates/stock/location.html:113
#: stock/templates/stock/location.html:160
#: stock/templates/stock/location_sidebar.html:5
msgid "Sublocations"
msgstr ""

#: stock/templates/stock/location.html:127 templates/InvenTree/search.html:170
#: templates/stats.html:97 users/models.py:42
msgid "Stock Locations"
msgstr ""

#: stock/templates/stock/location.html:167 templates/stock_table.html:30
msgid "Printing Actions"
msgstr ""

#: stock/templates/stock/location.html:171 templates/stock_table.html:34
msgid "Print labels"
msgstr ""

#: stock/templates/stock/location_delete.html:7
msgid "Are you sure you want to delete this stock location?"
msgstr ""

#: stock/templates/stock/stock_app_base.html:16
msgid "Loading..."
msgstr ""

#: stock/templates/stock/stock_sidebar.html:5
msgid "Stock Tracking"
msgstr ""

#: stock/templates/stock/stock_sidebar.html:16
msgid "Child Items"
msgstr ""

#: stock/templates/stock/stock_uninstall.html:8
msgid "The following stock items will be uninstalled"
msgstr ""

#: stock/templates/stock/stockitem_convert.html:7 stock/views.py:912
msgid "Convert Stock Item"
msgstr ""

#: stock/templates/stock/stockitem_convert.html:8
#, python-format
msgid "This stock item is current an instance of <em>%(part)s</em>"
msgstr ""

#: stock/templates/stock/stockitem_convert.html:9
msgid "It can be converted to one of the part variants listed below."
msgstr ""

#: stock/templates/stock/stockitem_convert.html:14
msgid "This action cannot be easily undone"
msgstr ""

#: stock/templates/stock/tracking_delete.html:6
msgid "Are you sure you want to delete this stock tracking entry?"
msgstr ""

#: stock/views.py:162
msgid "Edit Stock Location"
msgstr ""

#: stock/views.py:269 stock/views.py:891 stock/views.py:1017
#: stock/views.py:1299
msgid "Owner is required (ownership control is enabled)"
msgstr ""

#: stock/views.py:284
msgid "Stock Location QR code"
msgstr ""

#: stock/views.py:303
msgid "Assign to Customer"
msgstr ""

#: stock/views.py:312
msgid "Customer must be specified"
msgstr ""

#: stock/views.py:336
msgid "Return to Stock"
msgstr ""

#: stock/views.py:345
msgid "Specify a valid location"
msgstr ""

#: stock/views.py:356
msgid "Stock item returned from customer"
msgstr ""

#: stock/views.py:367
msgid "Delete All Test Data"
msgstr ""

#: stock/views.py:384
msgid "Confirm test data deletion"
msgstr ""

#: stock/views.py:489
msgid "Stock Item QR Code"
msgstr ""

#: stock/views.py:663
msgid "Uninstall Stock Items"
msgstr ""

#: stock/views.py:760 templates/js/translated/stock.js:648
msgid "Confirm stock adjustment"
msgstr ""

#: stock/views.py:771
msgid "Uninstalled stock items"
msgstr ""

#: stock/views.py:793 templates/js/translated/stock.js:318
msgid "Edit Stock Item"
msgstr ""

#: stock/views.py:943
msgid "Create new Stock Location"
msgstr ""

#: stock/views.py:1044
msgid "Create new Stock Item"
msgstr ""

#: stock/views.py:1186 templates/js/translated/stock.js:298
msgid "Duplicate Stock Item"
msgstr ""

#: stock/views.py:1268
msgid "Quantity cannot be negative"
msgstr ""

#: stock/views.py:1368
msgid "Delete Stock Location"
msgstr ""

#: stock/views.py:1381
msgid "Delete Stock Item"
msgstr ""

#: stock/views.py:1392
msgid "Delete Stock Tracking Entry"
msgstr ""

#: stock/views.py:1399
msgid "Edit Stock Tracking Entry"
msgstr ""

#: stock/views.py:1408
msgid "Add Stock Tracking Entry"
msgstr ""

#: templates/403.html:5 templates/403.html:11
msgid "Permission Denied"
msgstr ""

#: templates/403.html:14
msgid "You do not have permission to view this page."
msgstr ""

#: templates/404.html:5 templates/404.html:11
msgid "Page Not Found"
msgstr ""

#: templates/404.html:14
msgid "The requested page does not exist"
msgstr ""

#: templates/InvenTree/index.html:7
msgid "Index"
msgstr ""

#: templates/InvenTree/index.html:88
msgid "Subscribed Parts"
msgstr ""

#: templates/InvenTree/index.html:98
msgid "Subscribed Categories"
msgstr ""

#: templates/InvenTree/index.html:108
msgid "Latest Parts"
msgstr ""

#: templates/InvenTree/index.html:119
msgid "BOM Waiting Validation"
msgstr ""

#: templates/InvenTree/index.html:145
msgid "Recently Updated"
msgstr ""

#: templates/InvenTree/index.html:168
msgid "Depleted Stock"
msgstr ""

#: templates/InvenTree/index.html:191
msgid "Expired Stock"
msgstr ""

#: templates/InvenTree/index.html:202
msgid "Stale Stock"
msgstr ""

#: templates/InvenTree/index.html:224
msgid "Build Orders In Progress"
msgstr ""

#: templates/InvenTree/index.html:235
msgid "Overdue Build Orders"
msgstr ""

#: templates/InvenTree/index.html:255
msgid "Outstanding Purchase Orders"
msgstr ""

#: templates/InvenTree/index.html:266
msgid "Overdue Purchase Orders"
msgstr ""

#: templates/InvenTree/index.html:286
msgid "Outstanding Sales Orders"
msgstr ""

#: templates/InvenTree/index.html:297
msgid "Overdue Sales Orders"
msgstr ""

#: templates/InvenTree/search.html:8
msgid "Search Results"
msgstr ""

#: templates/InvenTree/search.html:22
msgid "Enter a search query"
msgstr ""

#: templates/InvenTree/settings/barcode.html:8
msgid "Barcode Settings"
msgstr ""

#: templates/InvenTree/settings/build.html:8
msgid "Build Order Settings"
msgstr ""

#: templates/InvenTree/settings/category.html:7
msgid "Category Settings"
msgstr ""

#: templates/InvenTree/settings/currencies.html:8
msgid "Currency Settings"
msgstr ""

#: templates/InvenTree/settings/currencies.html:19
msgid "Base Currency"
msgstr ""

#: templates/InvenTree/settings/currencies.html:24
msgid "Exchange Rates"
msgstr ""

#: templates/InvenTree/settings/currencies.html:38
msgid "Last Update"
msgstr ""

#: templates/InvenTree/settings/currencies.html:44
msgid "Never"
msgstr ""

#: templates/InvenTree/settings/currencies.html:49
msgid "Update Now"
msgstr ""

#: templates/InvenTree/settings/global.html:9
msgid "Server Settings"
msgstr ""

#: templates/InvenTree/settings/login.html:9
#: templates/InvenTree/settings/sidebar.html:28
msgid "Login Settings"
msgstr ""

#: templates/InvenTree/settings/login.html:20 templates/account/signup.html:5
msgid "Signup"
msgstr ""

#: templates/InvenTree/settings/part.html:7
msgid "Part Settings"
msgstr ""

#: templates/InvenTree/settings/part.html:43
msgid "Part Import"
msgstr ""

#: templates/InvenTree/settings/part.html:47
msgid "Import Part"
msgstr ""

#: templates/InvenTree/settings/part.html:61
msgid "Part Parameter Templates"
msgstr ""

#: templates/InvenTree/settings/po.html:7
msgid "Purchase Order Settings"
msgstr ""

#: templates/InvenTree/settings/report.html:8
#: templates/InvenTree/settings/user_reports.html:9
msgid "Report Settings"
msgstr ""

#: templates/InvenTree/settings/setting.html:28
msgid "No value set"
msgstr ""

#: templates/InvenTree/settings/setting.html:39
msgid "Edit setting"
msgstr ""

#: templates/InvenTree/settings/settings.html:11 templates/navbar.html:93
msgid "Settings"
msgstr ""

#: templates/InvenTree/settings/settings.html:65
msgid "Edit Global Setting"
msgstr ""

#: templates/InvenTree/settings/settings.html:65
msgid "Edit User Setting"
msgstr ""

#: templates/InvenTree/settings/settings.html:148
msgid "No category parameter templates found"
msgstr ""

#: templates/InvenTree/settings/settings.html:170
#: templates/InvenTree/settings/settings.html:269
msgid "Edit Template"
msgstr ""

#: templates/InvenTree/settings/settings.html:171
#: templates/InvenTree/settings/settings.html:270
msgid "Delete Template"
msgstr ""

#: templates/InvenTree/settings/settings.html:249
msgid "No part parameter templates found"
msgstr ""

#: templates/InvenTree/settings/settings.html:253
msgid "ID"
msgstr ""

#: templates/InvenTree/settings/sidebar.html:5
#: templates/InvenTree/settings/user_settings.html:9
msgid "User Settings"
msgstr ""

#: templates/InvenTree/settings/sidebar.html:8
#: templates/InvenTree/settings/user.html:12
msgid "Account Settings"
msgstr ""

#: templates/InvenTree/settings/sidebar.html:10
#: templates/InvenTree/settings/user_display.html:9
msgid "Display Settings"
msgstr ""

#: templates/InvenTree/settings/sidebar.html:12
msgid "Home Page"
msgstr ""

#: templates/InvenTree/settings/sidebar.html:14
#: templates/InvenTree/settings/user_search.html:9
msgid "Search Settings"
msgstr ""

#: templates/InvenTree/settings/sidebar.html:16
msgid "Label Printing"
msgstr ""

#: templates/InvenTree/settings/sidebar.html:18
#: templates/InvenTree/settings/sidebar.html:34
msgid "Reporting"
msgstr ""

#: templates/InvenTree/settings/sidebar.html:23
msgid "Global Settings"
msgstr ""

#: templates/InvenTree/settings/sidebar.html:26
msgid "Server Configuration"
msgstr ""

#: templates/InvenTree/settings/sidebar.html:32
msgid "Currencies"
msgstr ""

#: templates/InvenTree/settings/sidebar.html:38
msgid "Categories"
msgstr ""

#: templates/InvenTree/settings/so.html:7
msgid "Sales Order Settings"
msgstr ""

#: templates/InvenTree/settings/stock.html:7
msgid "Stock Settings"
msgstr ""

#: templates/InvenTree/settings/user.html:18
#: templates/account/password_reset_from_key.html:4
#: templates/account/password_reset_from_key.html:7
msgid "Change Password"
msgstr ""

#: templates/InvenTree/settings/user.html:22
#: templates/js/translated/helpers.js:26
msgid "Edit"
msgstr ""

#: templates/InvenTree/settings/user.html:32
msgid "Username"
msgstr ""

#: templates/InvenTree/settings/user.html:36
msgid "First Name"
msgstr ""

#: templates/InvenTree/settings/user.html:40
msgid "Last Name"
msgstr ""

#: templates/InvenTree/settings/user.html:55
msgid "The following email addresses are associated with your account:"
msgstr ""

#: templates/InvenTree/settings/user.html:75
msgid "Verified"
msgstr ""

#: templates/InvenTree/settings/user.html:77
msgid "Unverified"
msgstr ""

#: templates/InvenTree/settings/user.html:79
msgid "Primary"
msgstr ""

#: templates/InvenTree/settings/user.html:85
msgid "Make Primary"
msgstr ""

#: templates/InvenTree/settings/user.html:86
msgid "Re-send Verification"
msgstr ""

#: templates/InvenTree/settings/user.html:87
#: templates/InvenTree/settings/user.html:154
msgid "Remove"
msgstr ""

#: templates/InvenTree/settings/user.html:94
msgid "Warning:"
msgstr ""

#: templates/InvenTree/settings/user.html:95
msgid "You currently do not have any email address set up. You should really add an email address so you can receive notifications, reset your password, etc."
msgstr ""

#: templates/InvenTree/settings/user.html:102
msgid "Add Email Address"
msgstr ""

#: templates/InvenTree/settings/user.html:112
msgid "Enter e-mail address"
msgstr ""

#: templates/InvenTree/settings/user.html:114
msgid "Add Email"
msgstr ""

#: templates/InvenTree/settings/user.html:124
msgid "Social Accounts"
msgstr ""

#: templates/InvenTree/settings/user.html:129
msgid "You can sign in to your account using any of the following third party accounts:"
msgstr ""

#: templates/InvenTree/settings/user.html:163
msgid "There are no social network accounts connected to your InvenTree account"
msgstr ""

#: templates/InvenTree/settings/user.html:168
msgid "Add a 3rd Party Account"
msgstr ""

#: templates/InvenTree/settings/user.html:179
msgid "Active Sessions"
<<<<<<< HEAD
msgstr ""

#: templates/InvenTree/settings/user.html:185
msgid "Log out active sessions (except this one)"
msgstr ""

=======
msgstr ""

#: templates/InvenTree/settings/user.html:185
msgid "Log out active sessions (except this one)"
msgstr ""

>>>>>>> 28623548
#: templates/InvenTree/settings/user.html:186
msgid "Log Out Active Sessions"
msgstr ""

#: templates/InvenTree/settings/user.html:195
msgid "<em>unknown on unknown</em>"
msgstr ""

#: templates/InvenTree/settings/user.html:196
msgid "<em>unknown</em>"
msgstr ""

#: templates/InvenTree/settings/user.html:200
msgid "IP Address"
msgstr ""

#: templates/InvenTree/settings/user.html:201
msgid "Device"
msgstr ""

#: templates/InvenTree/settings/user.html:202
msgid "Last Activity"
msgstr ""

#: templates/InvenTree/settings/user.html:211
#, python-format
msgid "%(time)s ago (this session)"
msgstr ""

#: templates/InvenTree/settings/user.html:213
#, python-format
msgid "%(time)s ago"
msgstr ""

#: templates/InvenTree/settings/user.html:224
msgid "Do you really want to remove the selected email address?"
msgstr ""

#: templates/InvenTree/settings/user_display.html:25
msgid "Theme Settings"
msgstr ""

#: templates/InvenTree/settings/user_display.html:35
msgid "Select theme"
msgstr ""

#: templates/InvenTree/settings/user_display.html:46
msgid "Set Theme"
msgstr ""

#: templates/InvenTree/settings/user_display.html:54
msgid "Language Settings"
msgstr ""

#: templates/InvenTree/settings/user_display.html:63
msgid "Select language"
msgstr ""

#: templates/InvenTree/settings/user_display.html:79
#, python-format
msgid "%(lang_translated)s%% translated"
msgstr ""

#: templates/InvenTree/settings/user_display.html:81
msgid "No translations available"
msgstr ""

#: templates/InvenTree/settings/user_display.html:88
msgid "Set Language"
msgstr ""

#: templates/InvenTree/settings/user_display.html:91
msgid "Some languages are not complete"
msgstr ""

#: templates/InvenTree/settings/user_display.html:93
msgid "Show only sufficent"
msgstr ""

#: templates/InvenTree/settings/user_display.html:95
msgid "and hidden."
msgstr ""

#: templates/InvenTree/settings/user_display.html:95
msgid "Show them too"
msgstr ""

#: templates/InvenTree/settings/user_display.html:101
msgid "Help the translation efforts!"
msgstr ""

#: templates/InvenTree/settings/user_display.html:102
#, python-format
msgid "Native language translation of the InvenTree web application is <a href=\"%(link)s\">community contributed via crowdin</a>. Contributions are welcomed and encouraged."
msgstr ""

#: templates/InvenTree/settings/user_homepage.html:9
msgid "Home Page Settings"
msgstr ""

#: templates/InvenTree/settings/user_labels.html:9
msgid "Label Settings"
msgstr ""

#: templates/about.html:10
msgid "InvenTree Version Information"
msgstr ""

#: templates/about.html:11 templates/about.html:105
#: templates/js/translated/bom.js:283 templates/js/translated/modals.js:53
#: templates/js/translated/modals.js:567 templates/js/translated/modals.js:661
#: templates/js/translated/modals.js:964 templates/modals.html:15
#: templates/modals.html:27 templates/modals.html:39 templates/modals.html:50
msgid "Close"
msgstr ""

#: templates/about.html:20
msgid "InvenTree Version"
msgstr ""

#: templates/about.html:25
msgid "Development Version"
msgstr ""

#: templates/about.html:28
msgid "Up to Date"
msgstr ""

#: templates/about.html:30
msgid "Update Available"
msgstr ""

#: templates/about.html:40
msgid "Commit Hash"
msgstr ""

#: templates/about.html:47
msgid "Commit Date"
msgstr ""

#: templates/about.html:53
msgid "InvenTree Documentation"
msgstr ""

#: templates/about.html:58
msgid "API Version"
msgstr ""

#: templates/about.html:63
msgid "Python Version"
msgstr ""

#: templates/about.html:68
msgid "Django Version"
msgstr ""

#: templates/about.html:73
msgid "View Code on GitHub"
msgstr ""

#: templates/about.html:78
msgid "Credits"
msgstr ""

#: templates/about.html:83
msgid "Mobile App"
msgstr ""

#: templates/about.html:88
msgid "Submit Bug Report"
msgstr ""

#: templates/about.html:95 templates/clip.html:4
msgid "copy to clipboard"
msgstr ""

#: templates/about.html:95
msgid "copy version information"
msgstr ""

#: templates/account/email_confirm.html:6
#: templates/account/email_confirm.html:10
msgid "Confirm Email Address"
msgstr ""

#: templates/account/email_confirm.html:16
#, python-format
msgid "Please confirm that <a href=\"mailto:%(email)s\">%(email)s</a> is an email address for user %(user_display)s."
msgstr ""

#: templates/account/email_confirm.html:27
#, python-format
msgid "This email confirmation link expired or is invalid. Please <a href=\"%(email_url)s\">issue a new email confirmation request</a>."
msgstr ""

#: templates/account/login.html:6 templates/account/login.html:16
#: templates/account/login.html:39
msgid "Sign In"
msgstr ""

#: templates/account/login.html:21
#, python-format
msgid ""
"Please sign in with one\n"
"of your existing third party accounts or  <a class=\"btn btn-primary btn-small\" href=\"%(signup_url)s\">sign up</a>\n"
"for a account and sign in below:"
msgstr ""

#: templates/account/login.html:25
#, python-format
msgid ""
"If you have not created an account yet, then please\n"
"<a href=\"%(signup_url)s\">sign up</a> first."
msgstr ""

#: templates/account/login.html:42
msgid "Forgot Password?"
msgstr ""

#: templates/account/login.html:47
msgid "InvenTree demo instance"
msgstr ""

#: templates/account/login.html:47
msgid "Click here for login details"
msgstr ""

#: templates/account/login.html:55
msgid "or use SSO"
msgstr ""

#: templates/account/logout.html:5 templates/account/logout.html:8
#: templates/account/logout.html:20
msgid "Sign Out"
msgstr ""

#: templates/account/logout.html:10
msgid "Are you sure you want to sign out?"
msgstr ""

#: templates/account/logout.html:19
msgid "Back to Site"
msgstr ""

#: templates/account/password_reset.html:5
#: templates/account/password_reset.html:12
msgid "Password Reset"
msgstr ""

#: templates/account/password_reset.html:18
msgid "Forgotten your password? Enter your email address below, and we'll send you an email allowing you to reset it."
msgstr ""

#: templates/account/password_reset.html:23
msgid "Reset My Password"
msgstr ""

#: templates/account/password_reset.html:27 templates/account/signup.html:36
msgid "This function is currently disabled. Please contact an administrator."
msgstr ""

#: templates/account/password_reset_from_key.html:7
msgid "Bad Token"
msgstr ""

#: templates/account/password_reset_from_key.html:11
#, python-format
msgid "The password reset link was invalid, possibly because it has already been used.  Please request a <a href=\"%(passwd_reset_url)s\">new password reset</a>."
msgstr ""

#: templates/account/password_reset_from_key.html:18
msgid "Change password"
msgstr ""

#: templates/account/password_reset_from_key.html:22
msgid "Your password is now changed."
msgstr ""

#: templates/account/signup.html:11 templates/account/signup.html:22
msgid "Sign Up"
msgstr ""

#: templates/account/signup.html:13
#, python-format
msgid "Already have an account? Then please <a href=\"%(login_url)s\">sign in</a>."
msgstr ""

#: templates/account/signup.html:27
msgid "Or use a SSO-provider for signup"
msgstr ""

#: templates/admin_button.html:2
msgid "View in administration panel"
msgstr ""

#: templates/attachment_button.html:4 templates/js/translated/attachment.js:54
<<<<<<< HEAD
#, fuzzy
#| msgid "Link"
msgid "Add Link"
msgstr "Lien"
=======
msgid "Add Link"
msgstr ""
>>>>>>> 28623548

#: templates/attachment_button.html:7 templates/js/translated/attachment.js:36
msgid "Add Attachment"
msgstr "Ajouter une pièce jointe"

#: templates/base.html:96
msgid "Server Restart Required"
msgstr ""

#: templates/base.html:99
msgid "A configuration option has been changed which requires a server restart"
msgstr ""

#: templates/base.html:99
msgid "Contact your system administrator for further information"
msgstr ""

#: templates/email/build_order_required_stock.html:7
msgid "Stock is required for the following build order"
msgstr ""

#: templates/email/build_order_required_stock.html:8
#, python-format
msgid "Build order %(build)s - building %(quantity)s x %(part)s"
msgstr ""

#: templates/email/build_order_required_stock.html:10
msgid "Click on the following link to view this build order"
msgstr ""

#: templates/email/build_order_required_stock.html:14
msgid "The following parts are low on required stock"
msgstr ""

#: templates/email/build_order_required_stock.html:18
#: templates/js/translated/bom.js:991
msgid "Required Quantity"
msgstr ""

#: templates/email/build_order_required_stock.html:19
#: templates/email/low_stock_notification.html:18
#: templates/js/translated/bom.js:467 templates/js/translated/build.js:1129
#: templates/js/translated/build.js:1749
msgid "Available"
msgstr "Disponible"

#: templates/email/build_order_required_stock.html:38
#: templates/email/low_stock_notification.html:31
msgid "You are receiving this email because you are subscribed to notifications for this part "
msgstr ""

#: templates/email/email.html:35
msgid "InvenTree version"
msgstr ""

#: templates/email/low_stock_notification.html:7
#, python-format
msgid " The available stock for %(part)s has fallen below the configured minimum level"
msgstr ""

#: templates/email/low_stock_notification.html:9
msgid "Click on the following link to view this part"
msgstr ""

#: templates/email/low_stock_notification.html:17
msgid "Total Stock"
msgstr ""

#: templates/email/low_stock_notification.html:19
msgid "Minimum Quantity"
msgstr ""

#: templates/image_download.html:8
msgid "Specify URL for downloading image"
msgstr ""

#: templates/image_download.html:11
msgid "Must be a valid image URL"
msgstr ""

#: templates/image_download.html:12
msgid "Remote server must be accessible"
msgstr ""

#: templates/image_download.html:13
msgid "Remote image must not exceed maximum allowable file size"
msgstr ""

#: templates/js/translated/api.js:185 templates/js/translated/modals.js:1034
msgid "No Response"
msgstr ""

#: templates/js/translated/api.js:186 templates/js/translated/modals.js:1035
msgid "No response from the InvenTree server"
msgstr ""

#: templates/js/translated/api.js:192
msgid "Error 400: Bad request"
msgstr ""

#: templates/js/translated/api.js:193
msgid "API request returned error code 400"
msgstr ""

#: templates/js/translated/api.js:197 templates/js/translated/modals.js:1044
msgid "Error 401: Not Authenticated"
msgstr ""

#: templates/js/translated/api.js:198 templates/js/translated/modals.js:1045
msgid "Authentication credentials not supplied"
msgstr ""

#: templates/js/translated/api.js:202 templates/js/translated/modals.js:1049
msgid "Error 403: Permission Denied"
msgstr ""

#: templates/js/translated/api.js:203 templates/js/translated/modals.js:1050
msgid "You do not have the required permissions to access this function"
msgstr ""

#: templates/js/translated/api.js:207 templates/js/translated/modals.js:1054
msgid "Error 404: Resource Not Found"
msgstr ""

#: templates/js/translated/api.js:208 templates/js/translated/modals.js:1055
msgid "The requested resource could not be located on the server"
msgstr ""

#: templates/js/translated/api.js:212 templates/js/translated/modals.js:1059
msgid "Error 408: Timeout"
msgstr ""

#: templates/js/translated/api.js:213 templates/js/translated/modals.js:1060
msgid "Connection timeout while requesting data from server"
msgstr ""

#: templates/js/translated/api.js:216
msgid "Unhandled Error Code"
msgstr ""

#: templates/js/translated/api.js:217
msgid "Error code"
msgstr ""

#: templates/js/translated/attachment.js:76
msgid "No attachments found"
msgstr ""

#: templates/js/translated/attachment.js:98
msgid "Edit Attachment"
msgstr "Modifier la pièce jointe"

#: templates/js/translated/attachment.js:108
<<<<<<< HEAD
#, fuzzy
#| msgid "Confirm delete"
msgid "Confirm Delete"
msgstr "Confirmer la suppression"
=======
msgid "Confirm Delete"
msgstr ""
>>>>>>> 28623548

#: templates/js/translated/attachment.js:109
msgid "Delete Attachment"
msgstr ""

#: templates/js/translated/attachment.js:165
msgid "Upload Date"
msgstr ""

#: templates/js/translated/attachment.js:178
msgid "Edit attachment"
msgstr ""

#: templates/js/translated/attachment.js:185
msgid "Delete attachment"
msgstr ""

#: templates/js/translated/barcode.js:29
msgid "Scan barcode data here using wedge scanner"
msgstr ""

#: templates/js/translated/barcode.js:31
msgid "Enter barcode data"
msgstr ""

#: templates/js/translated/barcode.js:35
msgid "Barcode"
msgstr ""

#: templates/js/translated/barcode.js:53
msgid "Enter optional notes for stock transfer"
msgstr ""

#: templates/js/translated/barcode.js:54
msgid "Enter notes"
msgstr ""

#: templates/js/translated/barcode.js:92
msgid "Server error"
msgstr ""

#: templates/js/translated/barcode.js:113
msgid "Unknown response from server"
msgstr ""

#: templates/js/translated/barcode.js:140
#: templates/js/translated/modals.js:1024
msgid "Invalid server response"
msgstr ""

#: templates/js/translated/barcode.js:233
msgid "Scan barcode data below"
msgstr ""

#: templates/js/translated/barcode.js:280 templates/navbar.html:69
msgid "Scan Barcode"
msgstr ""

#: templates/js/translated/barcode.js:291
msgid "No URL in response"
msgstr ""

#: templates/js/translated/barcode.js:309
msgid "Link Barcode to Stock Item"
msgstr ""

#: templates/js/translated/barcode.js:332
msgid "This will remove the association between this stock item and the barcode"
msgstr ""

#: templates/js/translated/barcode.js:338
msgid "Unlink"
msgstr ""

#: templates/js/translated/barcode.js:397 templates/js/translated/stock.js:600
msgid "Remove stock item"
msgstr ""

#: templates/js/translated/barcode.js:439
msgid "Check Stock Items into Location"
msgstr ""

#: templates/js/translated/barcode.js:443
#: templates/js/translated/barcode.js:573
msgid "Check In"
msgstr ""

#: templates/js/translated/barcode.js:485
#: templates/js/translated/barcode.js:612
msgid "Error transferring stock"
msgstr ""

#: templates/js/translated/barcode.js:507
msgid "Stock Item already scanned"
msgstr ""

#: templates/js/translated/barcode.js:511
msgid "Stock Item already in this location"
msgstr ""

#: templates/js/translated/barcode.js:518
msgid "Added stock item"
msgstr ""

#: templates/js/translated/barcode.js:525
msgid "Barcode does not match Stock Item"
msgstr ""

#: templates/js/translated/barcode.js:568
msgid "Check Into Location"
msgstr ""

#: templates/js/translated/barcode.js:633
msgid "Barcode does not match a valid location"
msgstr ""

#: templates/js/translated/bom.js:184
msgid "Remove substitute part"
msgstr ""

#: templates/js/translated/bom.js:228
msgid "Select and add a new variant item using the input below"
msgstr ""

#: templates/js/translated/bom.js:239
msgid "Are you sure you wish to remove this substitute part link?"
msgstr ""

#: templates/js/translated/bom.js:245
msgid "Remove Substitute Part"
msgstr ""

#: templates/js/translated/bom.js:284
msgid "Add Substitute"
msgstr ""

#: templates/js/translated/bom.js:285
msgid "Edit BOM Item Substitutes"
msgstr ""

#: templates/js/translated/bom.js:404
msgid "Substitutes Available"
msgstr ""

#: templates/js/translated/bom.js:408 templates/js/translated/build.js:1111
msgid "Variant stock allowed"
msgstr ""

#: templates/js/translated/bom.js:413
msgid "Open subassembly"
msgstr ""

#: templates/js/translated/bom.js:485
msgid "Substitutes"
msgstr ""

#: templates/js/translated/bom.js:500
msgid "Purchase Price Range"
msgstr ""

#: templates/js/translated/bom.js:507
msgid "Purchase Price Average"
msgstr ""

#: templates/js/translated/bom.js:556 templates/js/translated/bom.js:645
msgid "View BOM"
msgstr ""

#: templates/js/translated/bom.js:608 templates/js/translated/build.js:1183
#: templates/js/translated/order.js:1315
msgid "Actions"
msgstr ""

#: templates/js/translated/bom.js:616
msgid "Validate BOM Item"
msgstr ""

#: templates/js/translated/bom.js:618
msgid "This line has been validated"
msgstr ""

#: templates/js/translated/bom.js:620
msgid "Edit substitute parts"
msgstr ""

#: templates/js/translated/bom.js:622 templates/js/translated/bom.js:796
msgid "Edit BOM Item"
msgstr ""

#: templates/js/translated/bom.js:624 templates/js/translated/bom.js:779
msgid "Delete BOM Item"
msgstr ""

#: templates/js/translated/bom.js:718 templates/js/translated/build.js:855
msgid "No BOM items found"
msgstr ""

#: templates/js/translated/bom.js:774
msgid "Are you sure you want to delete this BOM item?"
msgstr ""

#: templates/js/translated/bom.js:974 templates/js/translated/build.js:1095
msgid "Required Part"
msgstr ""

#: templates/js/translated/bom.js:996
msgid "Inherited from parent BOM"
msgstr ""

#: templates/js/translated/build.js:78
msgid "Edit Build Order"
msgstr ""

#: templates/js/translated/build.js:112
msgid "Create Build Order"
msgstr ""

#: templates/js/translated/build.js:133
msgid "Allocate stock items to this build output"
msgstr ""

#: templates/js/translated/build.js:144
msgid "Unallocate stock from build output"
msgstr ""

#: templates/js/translated/build.js:153
msgid "Complete build output"
msgstr ""

#: templates/js/translated/build.js:161
msgid "Delete build output"
msgstr ""

#: templates/js/translated/build.js:184
msgid "Are you sure you wish to unallocate stock items from this build?"
msgstr ""

#: templates/js/translated/build.js:202
msgid "Unallocate Stock Items"
msgstr ""

#: templates/js/translated/build.js:220
msgid "Select Build Outputs"
msgstr ""

#: templates/js/translated/build.js:221
msgid "At least one build output must be selected"
msgstr ""

#: templates/js/translated/build.js:275
msgid "Output"
msgstr ""

#: templates/js/translated/build.js:291
msgid "Complete Build Outputs"
msgstr ""

#: templates/js/translated/build.js:386
msgid "No build order allocations found"
msgstr ""

#: templates/js/translated/build.js:424 templates/js/translated/order.js:1189
msgid "Location not specified"
msgstr ""

#: templates/js/translated/build.js:603
msgid "No active build outputs found"
msgstr ""

#: templates/js/translated/build.js:1052 templates/js/translated/build.js:1760
#: templates/js/translated/order.js:1322
msgid "Edit stock allocation"
msgstr ""

#: templates/js/translated/build.js:1054 templates/js/translated/build.js:1761
#: templates/js/translated/order.js:1323
msgid "Delete stock allocation"
msgstr ""

#: templates/js/translated/build.js:1072
msgid "Edit Allocation"
msgstr ""

#: templates/js/translated/build.js:1082
msgid "Remove Allocation"
msgstr ""

#: templates/js/translated/build.js:1107
msgid "Substitute parts available"
msgstr ""

#: templates/js/translated/build.js:1124
msgid "Quantity Per"
msgstr ""

#: templates/js/translated/build.js:1134 templates/js/translated/build.js:1360
#: templates/js/translated/build.js:1756 templates/js/translated/order.js:1552
msgid "Allocated"
msgstr ""

#: templates/js/translated/build.js:1190 templates/js/translated/order.js:1606
msgid "Build stock"
msgstr ""

#: templates/js/translated/build.js:1194 templates/stock_table.html:52
msgid "Order stock"
msgstr ""

#: templates/js/translated/build.js:1197 templates/js/translated/order.js:1599
msgid "Allocate stock"
msgstr ""

#: templates/js/translated/build.js:1262
msgid "Specify stock allocation quantity"
msgstr ""

#: templates/js/translated/build.js:1333 templates/js/translated/label.js:134
#: templates/js/translated/report.js:225
msgid "Select Parts"
msgstr ""

#: templates/js/translated/build.js:1334
msgid "You must select at least one part to allocate"
msgstr ""

#: templates/js/translated/build.js:1348
msgid "Select source location (leave blank to take from all locations)"
msgstr ""

#: templates/js/translated/build.js:1377
msgid "Confirm stock allocation"
msgstr ""

#: templates/js/translated/build.js:1378
msgid "Allocate Stock Items to Build Order"
msgstr ""

#: templates/js/translated/build.js:1389
msgid "No matching stock locations"
msgstr ""

#: templates/js/translated/build.js:1451
msgid "No matching stock items"
msgstr ""

#: templates/js/translated/build.js:1576
msgid "No builds matching query"
msgstr ""

#: templates/js/translated/build.js:1593 templates/js/translated/part.js:966
#: templates/js/translated/part.js:1377 templates/js/translated/stock.js:1094
#: templates/js/translated/stock.js:1871
msgid "Select"
msgstr ""

#: templates/js/translated/build.js:1613
msgid "Build order is overdue"
msgstr ""

#: templates/js/translated/build.js:1674 templates/js/translated/stock.js:2090
msgid "No user information"
msgstr ""

#: templates/js/translated/build.js:1686
msgid "No information"
msgstr ""

#: templates/js/translated/build.js:1737
msgid "No parts allocated for"
msgstr ""

#: templates/js/translated/company.js:65
msgid "Add Manufacturer"
msgstr ""

#: templates/js/translated/company.js:78 templates/js/translated/company.js:177
msgid "Add Manufacturer Part"
msgstr ""

#: templates/js/translated/company.js:99
msgid "Edit Manufacturer Part"
msgstr ""

#: templates/js/translated/company.js:108
msgid "Delete Manufacturer Part"
msgstr ""

#: templates/js/translated/company.js:165 templates/js/translated/order.js:90
msgid "Add Supplier"
msgstr ""

#: templates/js/translated/company.js:193
msgid "Add Supplier Part"
msgstr ""

#: templates/js/translated/company.js:208
msgid "Edit Supplier Part"
msgstr ""

#: templates/js/translated/company.js:218
msgid "Delete Supplier Part"
msgstr ""

#: templates/js/translated/company.js:265
msgid "Edit Company"
msgstr ""

#: templates/js/translated/company.js:286
msgid "Add new Company"
msgstr ""

#: templates/js/translated/company.js:363
msgid "Parts Supplied"
msgstr ""

#: templates/js/translated/company.js:372
msgid "Parts Manufactured"
msgstr ""

#: templates/js/translated/company.js:386
msgid "No company information found"
msgstr ""

#: templates/js/translated/company.js:405
msgid "The following manufacturer parts will be deleted"
msgstr ""

#: templates/js/translated/company.js:422
msgid "Delete Manufacturer Parts"
msgstr ""

#: templates/js/translated/company.js:477
msgid "No manufacturer parts found"
msgstr ""

#: templates/js/translated/company.js:497
#: templates/js/translated/company.js:754 templates/js/translated/part.js:449
#: templates/js/translated/part.js:534
msgid "Template part"
msgstr ""

#: templates/js/translated/company.js:501
#: templates/js/translated/company.js:758 templates/js/translated/part.js:453
#: templates/js/translated/part.js:538
msgid "Assembled part"
msgstr ""

#: templates/js/translated/company.js:628 templates/js/translated/part.js:626
msgid "No parameters found"
msgstr ""

#: templates/js/translated/company.js:665 templates/js/translated/part.js:668
msgid "Edit parameter"
msgstr ""

#: templates/js/translated/company.js:666 templates/js/translated/part.js:669
msgid "Delete parameter"
msgstr ""

#: templates/js/translated/company.js:685 templates/js/translated/part.js:686
msgid "Edit Parameter"
msgstr ""

#: templates/js/translated/company.js:696 templates/js/translated/part.js:698
msgid "Delete Parameter"
msgstr ""

#: templates/js/translated/company.js:734
msgid "No supplier parts found"
msgstr ""

#: templates/js/translated/filters.js:178
#: templates/js/translated/filters.js:420
msgid "true"
msgstr ""

#: templates/js/translated/filters.js:182
#: templates/js/translated/filters.js:421
msgid "false"
msgstr ""

#: templates/js/translated/filters.js:204
msgid "Select filter"
msgstr ""

#: templates/js/translated/filters.js:286
msgid "Reload data"
msgstr ""

#: templates/js/translated/filters.js:290
msgid "Add new filter"
msgstr ""

#: templates/js/translated/filters.js:293
msgid "Clear all filters"
msgstr ""

#: templates/js/translated/filters.js:329
msgid "Create filter"
msgstr ""

#: templates/js/translated/forms.js:350 templates/js/translated/forms.js:365
#: templates/js/translated/forms.js:379 templates/js/translated/forms.js:393
msgid "Action Prohibited"
msgstr ""

#: templates/js/translated/forms.js:352
msgid "Create operation not allowed"
msgstr ""

#: templates/js/translated/forms.js:367
msgid "Update operation not allowed"
msgstr ""

#: templates/js/translated/forms.js:381
msgid "Delete operation not allowed"
msgstr ""

#: templates/js/translated/forms.js:395
msgid "View operation not allowed"
msgstr ""

#: templates/js/translated/forms.js:680
msgid "Enter a valid number"
msgstr ""

#: templates/js/translated/forms.js:1072 templates/modals.html:19
#: templates/modals.html:43
msgid "Form errors exist"
msgstr ""

#: templates/js/translated/forms.js:1463
msgid "No results found"
msgstr ""

#: templates/js/translated/forms.js:1667
msgid "Searching"
msgstr ""

#: templates/js/translated/forms.js:1884
msgid "Clear input"
msgstr ""

#: templates/js/translated/helpers.js:19
msgid "YES"
msgstr ""

#: templates/js/translated/helpers.js:21
msgid "NO"
msgstr ""

#: templates/js/translated/label.js:29 templates/js/translated/report.js:118
#: templates/js/translated/stock.js:624
msgid "Select Stock Items"
msgstr ""

#: templates/js/translated/label.js:30
msgid "Stock item(s) must be selected before printing labels"
msgstr ""

#: templates/js/translated/label.js:48 templates/js/translated/label.js:98
#: templates/js/translated/label.js:153
msgid "No Labels Found"
msgstr ""

#: templates/js/translated/label.js:49
msgid "No labels found which match selected stock item(s)"
msgstr ""

#: templates/js/translated/label.js:80
msgid "Select Stock Locations"
msgstr ""

#: templates/js/translated/label.js:81
msgid "Stock location(s) must be selected before printing labels"
msgstr ""

#: templates/js/translated/label.js:99
msgid "No labels found which match selected stock location(s)"
msgstr ""

#: templates/js/translated/label.js:135
msgid "Part(s) must be selected before printing labels"
msgstr ""

#: templates/js/translated/label.js:154
msgid "No labels found which match the selected part(s)"
msgstr ""

#: templates/js/translated/label.js:228
msgid "stock items selected"
msgstr ""

#: templates/js/translated/label.js:236
msgid "Select Label"
msgstr ""

#: templates/js/translated/label.js:251
msgid "Select Label Template"
msgstr ""

#: templates/js/translated/modals.js:75 templates/js/translated/modals.js:119
#: templates/js/translated/modals.js:593
msgid "Cancel"
msgstr "Annuler"

#: templates/js/translated/modals.js:76 templates/js/translated/modals.js:118
#: templates/js/translated/modals.js:660 templates/js/translated/modals.js:963
#: templates/modals.html:28 templates/modals.html:51
msgid "Submit"
msgstr ""

#: templates/js/translated/modals.js:117
msgid "Form Title"
msgstr ""

#: templates/js/translated/modals.js:380
msgid "Waiting for server..."
msgstr ""

#: templates/js/translated/modals.js:539
msgid "Show Error Information"
msgstr ""

#: templates/js/translated/modals.js:592
msgid "Accept"
msgstr ""

#: templates/js/translated/modals.js:649
msgid "Loading Data"
msgstr ""

#: templates/js/translated/modals.js:915
msgid "Invalid response from server"
msgstr ""

#: templates/js/translated/modals.js:915
msgid "Form data missing from server response"
msgstr ""

#: templates/js/translated/modals.js:927
msgid "Error posting form data"
msgstr ""

#: templates/js/translated/modals.js:1024
msgid "JSON response missing form data"
msgstr ""

#: templates/js/translated/modals.js:1039
msgid "Error 400: Bad Request"
msgstr ""

#: templates/js/translated/modals.js:1040
msgid "Server returned error code 400"
msgstr ""

#: templates/js/translated/modals.js:1063
msgid "Error requesting form data"
msgstr ""

#: templates/js/translated/model_renderers.js:40
msgid "Company ID"
msgstr ""

#: templates/js/translated/model_renderers.js:77
msgid "Stock ID"
msgstr ""

#: templates/js/translated/model_renderers.js:130
msgid "Location ID"
msgstr ""

#: templates/js/translated/model_renderers.js:147
msgid "Build ID"
msgstr ""

#: templates/js/translated/model_renderers.js:182
msgid "Part ID"
msgstr ""

#: templates/js/translated/model_renderers.js:236
msgid "Order ID"
msgstr ""

#: templates/js/translated/model_renderers.js:256
msgid "Category ID"
msgstr ""

#: templates/js/translated/model_renderers.js:293
msgid "Manufacturer Part ID"
msgstr ""

#: templates/js/translated/model_renderers.js:322
msgid "Supplier Part ID"
msgstr ""

#: templates/js/translated/order.js:48
msgid "Add Customer"
msgstr ""

#: templates/js/translated/order.js:73
msgid "Create Sales Order"
msgstr ""

#: templates/js/translated/order.js:208
msgid "Export Order"
msgstr ""

#: templates/js/translated/order.js:211 templates/js/translated/stock.js:423
msgid "Format"
msgstr ""

#: templates/js/translated/order.js:212 templates/js/translated/stock.js:424
msgid "Select file format"
msgstr ""

#: templates/js/translated/order.js:300
msgid "Select Line Items"
msgstr ""

#: templates/js/translated/order.js:301
msgid "At least one line item must be selected"
msgstr ""

#: templates/js/translated/order.js:326
msgid "Quantity to receive"
msgstr ""

#: templates/js/translated/order.js:360 templates/js/translated/stock.js:1673
msgid "Stock Status"
msgstr ""

#: templates/js/translated/order.js:427
msgid "Order Code"
msgstr ""

#: templates/js/translated/order.js:428
msgid "Ordered"
msgstr ""

#: templates/js/translated/order.js:430
msgid "Receive"
msgstr ""

#: templates/js/translated/order.js:449
msgid "Confirm receipt of items"
msgstr ""

#: templates/js/translated/order.js:450
msgid "Receive Purchase Order Items"
msgstr ""

#: templates/js/translated/order.js:627
msgid "No purchase orders found"
msgstr ""

#: templates/js/translated/order.js:652 templates/js/translated/order.js:1058
msgid "Order is overdue"
msgstr ""

#: templates/js/translated/order.js:767 templates/js/translated/order.js:1641
msgid "Edit Line Item"
msgstr ""

#: templates/js/translated/order.js:779 templates/js/translated/order.js:1652
msgid "Delete Line Item"
msgstr ""

#: templates/js/translated/order.js:818
msgid "No line items found"
msgstr ""

#: templates/js/translated/order.js:845 templates/js/translated/order.js:1462
msgid "Total"
msgstr ""

#: templates/js/translated/order.js:899 templates/js/translated/order.js:1487
#: templates/js/translated/part.js:1594 templates/js/translated/part.js:1805
msgid "Unit Price"
msgstr ""

#: templates/js/translated/order.js:914 templates/js/translated/order.js:1503
msgid "Total Price"
msgstr ""

#: templates/js/translated/order.js:992 templates/js/translated/order.js:1612
msgid "Edit line item"
msgstr ""

#: templates/js/translated/order.js:993
msgid "Delete line item"
msgstr ""

#: templates/js/translated/order.js:997
msgid "Receive line item"
msgstr ""

#: templates/js/translated/order.js:1034
msgid "No sales orders found"
msgstr ""

#: templates/js/translated/order.js:1072
msgid "Invalid Customer"
msgstr ""

#: templates/js/translated/order.js:1150
msgid "No sales order allocations found"
msgstr ""

#: templates/js/translated/order.js:1243
msgid "Edit Stock Allocation"
msgstr ""

#: templates/js/translated/order.js:1260
msgid "Confirm Delete Operation"
msgstr ""

#: templates/js/translated/order.js:1261
msgid "Delete Stock Allocation"
msgstr ""

#: templates/js/translated/order.js:1303
msgid "Stock location not specified"
msgstr ""

#: templates/js/translated/order.js:1552
msgid "Fulfilled"
msgstr ""

#: templates/js/translated/order.js:1596
msgid "Allocate serial numbers"
msgstr ""

#: templates/js/translated/order.js:1602
msgid "Purchase stock"
msgstr ""

#: templates/js/translated/order.js:1609 templates/js/translated/order.js:1788
msgid "Calculate price"
msgstr ""

#: templates/js/translated/order.js:1613
msgid "Delete line item "
msgstr ""

#: templates/js/translated/order.js:1736
msgid "Allocate Stock Item"
msgstr ""

#: templates/js/translated/order.js:1796
msgid "Update Unit Price"
msgstr ""

#: templates/js/translated/order.js:1810
msgid "No matching line items"
msgstr ""

#: templates/js/translated/part.js:51
msgid "Part Attributes"
msgstr ""

#: templates/js/translated/part.js:55
msgid "Part Creation Options"
msgstr ""

#: templates/js/translated/part.js:59
msgid "Part Duplication Options"
msgstr ""

#: templates/js/translated/part.js:63
msgid "Supplier Options"
msgstr ""

#: templates/js/translated/part.js:77
msgid "Add Part Category"
msgstr ""

#: templates/js/translated/part.js:166
msgid "Create Initial Stock"
msgstr ""

#: templates/js/translated/part.js:167
msgid "Create an initial stock item for this part"
msgstr ""

#: templates/js/translated/part.js:174
msgid "Initial Stock Quantity"
msgstr ""

#: templates/js/translated/part.js:175
msgid "Specify initial stock quantity for this part"
msgstr ""

#: templates/js/translated/part.js:182
msgid "Select destination stock location"
msgstr ""

#: templates/js/translated/part.js:193
msgid "Copy Category Parameters"
msgstr ""

#: templates/js/translated/part.js:194
msgid "Copy parameter templates from selected part category"
msgstr ""

#: templates/js/translated/part.js:202
msgid "Add Supplier Data"
msgstr ""

#: templates/js/translated/part.js:203
msgid "Create initial supplier data for this part"
msgstr ""

#: templates/js/translated/part.js:259
msgid "Copy Image"
msgstr ""

#: templates/js/translated/part.js:260
msgid "Copy image from original part"
msgstr ""

#: templates/js/translated/part.js:268
msgid "Copy bill of materials from original part"
msgstr ""

#: templates/js/translated/part.js:275
msgid "Copy Parameters"
msgstr ""

#: templates/js/translated/part.js:276
msgid "Copy parameter data from original part"
msgstr ""

#: templates/js/translated/part.js:289
msgid "Parent part category"
msgstr ""

#: templates/js/translated/part.js:333
msgid "Edit Part"
msgstr ""

#: templates/js/translated/part.js:335
msgid "Part edited"
msgstr ""

#: templates/js/translated/part.js:403
msgid "You are subscribed to notifications for this item"
msgstr ""

#: templates/js/translated/part.js:405
msgid "You have subscribed to notifications for this item"
msgstr ""

#: templates/js/translated/part.js:410
msgid "Subscribe to notifications for this item"
msgstr ""

#: templates/js/translated/part.js:412
msgid "You have unsubscribed to notifications for this item"
msgstr ""

#: templates/js/translated/part.js:441 templates/js/translated/part.js:526
msgid "Trackable part"
msgstr ""

#: templates/js/translated/part.js:445 templates/js/translated/part.js:530
msgid "Virtual part"
msgstr ""

#: templates/js/translated/part.js:457
msgid "Subscribed part"
msgstr ""

#: templates/js/translated/part.js:461
msgid "Salable part"
msgstr ""

#: templates/js/translated/part.js:576
msgid "No variants found"
msgstr ""

#: templates/js/translated/part.js:765
msgid "Delete part relationship"
msgstr ""

#: templates/js/translated/part.js:789
msgid "Delete Part Relationship"
msgstr ""

#: templates/js/translated/part.js:856 templates/js/translated/part.js:1116
msgid "No parts found"
msgstr ""

#: templates/js/translated/part.js:1026
msgid "No category"
msgstr ""

#: templates/js/translated/part.js:1049
#: templates/js/translated/table_filters.js:381
msgid "Low stock"
msgstr ""

#: templates/js/translated/part.js:1140 templates/js/translated/part.js:1312
#: templates/js/translated/stock.js:1832
msgid "Display as list"
msgstr ""

#: templates/js/translated/part.js:1156
msgid "Display as grid"
msgstr ""

#: templates/js/translated/part.js:1331 templates/js/translated/stock.js:1851
msgid "Display as tree"
msgstr ""

#: templates/js/translated/part.js:1395
msgid "Subscribed category"
msgstr ""

#: templates/js/translated/part.js:1409 templates/js/translated/stock.js:1895
msgid "Path"
msgstr ""

#: templates/js/translated/part.js:1453
msgid "No test templates matching query"
msgstr ""

#: templates/js/translated/part.js:1504 templates/js/translated/stock.js:816
msgid "Edit test result"
msgstr ""

#: templates/js/translated/part.js:1505 templates/js/translated/stock.js:817
msgid "Delete test result"
msgstr ""

#: templates/js/translated/part.js:1511
msgid "This test is defined for a parent part"
msgstr ""

#: templates/js/translated/part.js:1533
msgid "Edit Test Result Template"
msgstr ""

#: templates/js/translated/part.js:1547
msgid "Delete Test Result Template"
msgstr ""

#: templates/js/translated/part.js:1572
#, python-brace-format
msgid "No ${human_name} information found"
msgstr ""

#: templates/js/translated/part.js:1627
#, python-brace-format
msgid "Edit ${human_name}"
msgstr ""

#: templates/js/translated/part.js:1628
#, python-brace-format
msgid "Delete ${human_name}"
msgstr ""

#: templates/js/translated/part.js:1729
msgid "Single Price"
msgstr ""

#: templates/js/translated/part.js:1748
msgid "Single Price Difference"
msgstr ""

#: templates/js/translated/report.js:67
msgid "items selected"
msgstr ""

#: templates/js/translated/report.js:75
msgid "Select Report Template"
msgstr ""

#: templates/js/translated/report.js:90
msgid "Select Test Report Template"
msgstr ""

#: templates/js/translated/report.js:119
msgid "Stock item(s) must be selected before printing reports"
msgstr ""

#: templates/js/translated/report.js:136 templates/js/translated/report.js:189
#: templates/js/translated/report.js:243 templates/js/translated/report.js:297
#: templates/js/translated/report.js:351
msgid "No Reports Found"
msgstr ""

#: templates/js/translated/report.js:137
msgid "No report templates found which match selected stock item(s)"
msgstr ""

#: templates/js/translated/report.js:172
msgid "Select Builds"
msgstr ""

#: templates/js/translated/report.js:173
msgid "Build(s) must be selected before printing reports"
msgstr ""

#: templates/js/translated/report.js:190
msgid "No report templates found which match selected build(s)"
msgstr ""

#: templates/js/translated/report.js:226
msgid "Part(s) must be selected before printing reports"
msgstr ""

#: templates/js/translated/report.js:244
msgid "No report templates found which match selected part(s)"
msgstr ""

#: templates/js/translated/report.js:279
msgid "Select Purchase Orders"
msgstr ""

#: templates/js/translated/report.js:280
msgid "Purchase Order(s) must be selected before printing report"
msgstr ""

#: templates/js/translated/report.js:298 templates/js/translated/report.js:352
msgid "No report templates found which match selected orders"
msgstr ""

#: templates/js/translated/report.js:333
msgid "Select Sales Orders"
msgstr ""

#: templates/js/translated/report.js:334
msgid "Sales Order(s) must be selected before printing report"
msgstr ""

#: templates/js/translated/stock.js:70
msgid "Serialize Stock Item"
msgstr ""

#: templates/js/translated/stock.js:88 templates/js/translated/stock.js:167
<<<<<<< HEAD
#, fuzzy
#| msgid "Assigned serial number"
msgid "Next available serial number"
msgstr "Numéro de série attribué"

#: templates/js/translated/stock.js:90 templates/js/translated/stock.js:169
#, fuzzy
#| msgid "Assigned serial number"
msgid "Latest serial number"
msgstr "Numéro de série attribué"
=======
msgid "Next available serial number"
msgstr ""

#: templates/js/translated/stock.js:90 templates/js/translated/stock.js:169
msgid "Latest serial number"
msgstr ""
>>>>>>> 28623548

#: templates/js/translated/stock.js:104
msgid "Parent stock location"
msgstr ""

#: templates/js/translated/stock.js:140
msgid "New Stock Location"
msgstr ""

#: templates/js/translated/stock.js:180
msgid "This part cannot be serialized"
msgstr ""

#: templates/js/translated/stock.js:219
msgid "Enter initial quantity for this stock item"
msgstr ""

#: templates/js/translated/stock.js:225
msgid "Enter serial numbers for new stock (or leave blank)"
msgstr ""

#: templates/js/translated/stock.js:368
msgid "Created new stock item"
msgstr ""

#: templates/js/translated/stock.js:381
msgid "Created multiple stock items"
msgstr ""

#: templates/js/translated/stock.js:420
msgid "Export Stock"
msgstr ""

#: templates/js/translated/stock.js:431
msgid "Include Sublocations"
msgstr ""

#: templates/js/translated/stock.js:432
msgid "Include stock items in sublocations"
msgstr ""

#: templates/js/translated/stock.js:474
msgid "Transfer Stock"
msgstr ""

#: templates/js/translated/stock.js:475
msgid "Move"
msgstr ""

#: templates/js/translated/stock.js:481
msgid "Count Stock"
msgstr ""

#: templates/js/translated/stock.js:482
msgid "Count"
msgstr ""

#: templates/js/translated/stock.js:486
msgid "Remove Stock"
msgstr ""

#: templates/js/translated/stock.js:487
msgid "Take"
msgstr ""

#: templates/js/translated/stock.js:491
msgid "Add Stock"
msgstr ""

#: templates/js/translated/stock.js:492 users/models.py:200
msgid "Add"
msgstr ""

#: templates/js/translated/stock.js:496 templates/stock_table.html:56
msgid "Delete Stock"
msgstr ""

#: templates/js/translated/stock.js:585
msgid "Quantity cannot be adjusted for serialized stock"
msgstr ""

#: templates/js/translated/stock.js:585
msgid "Specify stock quantity"
msgstr ""

#: templates/js/translated/stock.js:625
msgid "You must select at least one available stock item"
msgstr ""

#: templates/js/translated/stock.js:783
msgid "PASS"
msgstr ""

#: templates/js/translated/stock.js:785
msgid "FAIL"
msgstr ""

#: templates/js/translated/stock.js:790
msgid "NO RESULT"
msgstr ""

#: templates/js/translated/stock.js:812
msgid "Add test result"
msgstr ""

#: templates/js/translated/stock.js:838
msgid "No test results found"
msgstr ""

#: templates/js/translated/stock.js:895
msgid "Test Date"
msgstr ""

#: templates/js/translated/stock.js:1002
msgid "In production"
msgstr ""

#: templates/js/translated/stock.js:1006
msgid "Installed in Stock Item"
msgstr ""

#: templates/js/translated/stock.js:1010
msgid "Shipped to customer"
msgstr ""

#: templates/js/translated/stock.js:1014
msgid "Assigned to Sales Order"
msgstr ""

#: templates/js/translated/stock.js:1020
msgid "No stock location set"
msgstr ""

#: templates/js/translated/stock.js:1178
msgid "Stock item is in production"
msgstr ""

#: templates/js/translated/stock.js:1183
msgid "Stock item assigned to sales order"
msgstr ""

#: templates/js/translated/stock.js:1186
msgid "Stock item assigned to customer"
msgstr ""

#: templates/js/translated/stock.js:1190
msgid "Stock item has expired"
msgstr ""

#: templates/js/translated/stock.js:1192
msgid "Stock item will expire soon"
msgstr ""

#: templates/js/translated/stock.js:1196
msgid "Stock item has been allocated"
msgstr ""

#: templates/js/translated/stock.js:1200
msgid "Stock item has been installed in another item"
msgstr ""

#: templates/js/translated/stock.js:1207
msgid "Stock item has been rejected"
msgstr ""

#: templates/js/translated/stock.js:1209
msgid "Stock item is lost"
msgstr ""

#: templates/js/translated/stock.js:1211
msgid "Stock item is destroyed"
msgstr ""

#: templates/js/translated/stock.js:1215
#: templates/js/translated/table_filters.js:183
msgid "Depleted"
msgstr ""

#: templates/js/translated/stock.js:1265
msgid "Stocktake"
msgstr ""

#: templates/js/translated/stock.js:1338
msgid "Supplier part not specified"
msgstr ""

#: templates/js/translated/stock.js:1376
msgid "No stock items matching query"
msgstr ""

#: templates/js/translated/stock.js:1397 templates/js/translated/stock.js:1445
msgid "items"
msgstr ""

#: templates/js/translated/stock.js:1485
msgid "batches"
msgstr ""

#: templates/js/translated/stock.js:1512
msgid "locations"
msgstr ""

#: templates/js/translated/stock.js:1514
msgid "Undefined location"
msgstr ""

#: templates/js/translated/stock.js:1688
msgid "Set Stock Status"
msgstr ""

#: templates/js/translated/stock.js:1702
msgid "Select Status Code"
msgstr ""

#: templates/js/translated/stock.js:1703
msgid "Status code must be selected"
msgstr ""

#: templates/js/translated/stock.js:1927
msgid "Invalid date"
msgstr ""

#: templates/js/translated/stock.js:1974
msgid "Location no longer exists"
msgstr ""

#: templates/js/translated/stock.js:1993
msgid "Purchase order no longer exists"
msgstr ""

#: templates/js/translated/stock.js:2012
msgid "Customer no longer exists"
msgstr ""

#: templates/js/translated/stock.js:2030
msgid "Stock item no longer exists"
msgstr ""

#: templates/js/translated/stock.js:2053
msgid "Added"
msgstr ""

#: templates/js/translated/stock.js:2061
msgid "Removed"
msgstr ""

#: templates/js/translated/stock.js:2102
msgid "Edit tracking entry"
msgstr ""

#: templates/js/translated/stock.js:2103
msgid "Delete tracking entry"
msgstr ""

#: templates/js/translated/stock.js:2154
msgid "No installed items"
msgstr ""

#: templates/js/translated/stock.js:2205
msgid "Uninstall Stock Item"
msgstr ""

#: templates/js/translated/table_filters.js:56
msgid "Trackable Part"
msgstr ""

#: templates/js/translated/table_filters.js:60
msgid "Assembled Part"
msgstr ""

#: templates/js/translated/table_filters.js:64
msgid "Validated"
msgstr ""

#: templates/js/translated/table_filters.js:72
msgid "Allow Variant Stock"
msgstr ""

#: templates/js/translated/table_filters.js:110
#: templates/js/translated/table_filters.js:178
msgid "Include sublocations"
msgstr ""

#: templates/js/translated/table_filters.js:111
msgid "Include locations"
msgstr ""

#: templates/js/translated/table_filters.js:121
#: templates/js/translated/table_filters.js:122
#: templates/js/translated/table_filters.js:358
msgid "Include subcategories"
msgstr ""

#: templates/js/translated/table_filters.js:126
#: templates/js/translated/table_filters.js:393
msgid "Subscribed"
msgstr ""

#: templates/js/translated/table_filters.js:136
#: templates/js/translated/table_filters.js:213
msgid "Is Serialized"
msgstr ""

#: templates/js/translated/table_filters.js:139
#: templates/js/translated/table_filters.js:220
msgid "Serial number GTE"
msgstr ""

#: templates/js/translated/table_filters.js:140
#: templates/js/translated/table_filters.js:221
msgid "Serial number greater than or equal to"
msgstr ""

#: templates/js/translated/table_filters.js:143
#: templates/js/translated/table_filters.js:224
msgid "Serial number LTE"
msgstr ""

#: templates/js/translated/table_filters.js:144
#: templates/js/translated/table_filters.js:225
msgid "Serial number less than or equal to"
msgstr ""

#: templates/js/translated/table_filters.js:147
#: templates/js/translated/table_filters.js:148
#: templates/js/translated/table_filters.js:216
#: templates/js/translated/table_filters.js:217
msgid "Serial number"
msgstr ""

#: templates/js/translated/table_filters.js:152
#: templates/js/translated/table_filters.js:234
msgid "Batch code"
msgstr ""

#: templates/js/translated/table_filters.js:163
#: templates/js/translated/table_filters.js:348
msgid "Active parts"
msgstr ""

#: templates/js/translated/table_filters.js:164
msgid "Show stock for active parts"
msgstr ""

#: templates/js/translated/table_filters.js:169
msgid "Part is an assembly"
msgstr ""

#: templates/js/translated/table_filters.js:173
msgid "Is allocated"
msgstr ""

#: templates/js/translated/table_filters.js:174
msgid "Item has been allocated"
msgstr ""

#: templates/js/translated/table_filters.js:179
msgid "Include stock in sublocations"
msgstr ""

#: templates/js/translated/table_filters.js:184
msgid "Show stock items which are depleted"
msgstr ""

#: templates/js/translated/table_filters.js:189
msgid "Show items which are in stock"
msgstr ""

#: templates/js/translated/table_filters.js:193
msgid "In Production"
msgstr ""

#: templates/js/translated/table_filters.js:194
msgid "Show items which are in production"
msgstr ""

#: templates/js/translated/table_filters.js:198
msgid "Include Variants"
msgstr ""

#: templates/js/translated/table_filters.js:199
msgid "Include stock items for variant parts"
msgstr ""

#: templates/js/translated/table_filters.js:203
msgid "Installed"
msgstr ""

#: templates/js/translated/table_filters.js:204
msgid "Show stock items which are installed in another item"
msgstr ""

#: templates/js/translated/table_filters.js:209
msgid "Show items which have been assigned to a customer"
msgstr ""

#: templates/js/translated/table_filters.js:229
#: templates/js/translated/table_filters.js:230
msgid "Stock status"
msgstr ""

#: templates/js/translated/table_filters.js:238
msgid "Has purchase price"
msgstr ""

#: templates/js/translated/table_filters.js:239
msgid "Show stock items which have a purchase price set"
msgstr ""

#: templates/js/translated/table_filters.js:248
msgid "Show stock items which have expired"
msgstr ""

#: templates/js/translated/table_filters.js:254
msgid "Show stock which is close to expiring"
msgstr ""

#: templates/js/translated/table_filters.js:285
msgid "Build status"
msgstr ""

#: templates/js/translated/table_filters.js:313
#: templates/js/translated/table_filters.js:330
msgid "Order status"
msgstr ""

#: templates/js/translated/table_filters.js:318
#: templates/js/translated/table_filters.js:335
msgid "Outstanding"
msgstr ""

#: templates/js/translated/table_filters.js:359
msgid "Include parts in subcategories"
msgstr ""

#: templates/js/translated/table_filters.js:363
msgid "Has IPN"
msgstr "A un IPN"

#: templates/js/translated/table_filters.js:364
msgid "Part has internal part number"
msgstr ""

#: templates/js/translated/table_filters.js:369
msgid "Show active parts"
msgstr ""

#: templates/js/translated/table_filters.js:377
msgid "Stock available"
msgstr ""

#: templates/js/translated/table_filters.js:405
msgid "Purchasable"
msgstr ""

#: templates/js/translated/tables.js:368
msgid "Loading data"
msgstr ""

#: templates/js/translated/tables.js:371
msgid "rows per page"
msgstr ""

#: templates/js/translated/tables.js:374
msgid "Showing"
msgstr ""

#: templates/js/translated/tables.js:374
msgid "to"
msgstr ""

#: templates/js/translated/tables.js:374
msgid "of"
msgstr ""

#: templates/js/translated/tables.js:374
msgid "rows"
msgstr ""

#: templates/js/translated/tables.js:377 templates/search_form.html:6
#: templates/search_form.html:7
msgid "Search"
msgstr ""

#: templates/js/translated/tables.js:380
msgid "No matching results"
msgstr ""

#: templates/js/translated/tables.js:383
msgid "Hide/Show pagination"
msgstr ""

#: templates/js/translated/tables.js:386
msgid "Refresh"
msgstr ""

#: templates/js/translated/tables.js:389
msgid "Toggle"
msgstr ""

#: templates/js/translated/tables.js:392
msgid "Columns"
msgstr ""

#: templates/js/translated/tables.js:395
msgid "All"
msgstr ""

#: templates/navbar.html:40
msgid "Buy"
msgstr ""

#: templates/navbar.html:52
msgid "Sell"
msgstr "Ventes"

#: templates/navbar.html:86 users/models.py:39
msgid "Admin"
msgstr ""

#: templates/navbar.html:88
msgid "Logout"
msgstr ""

#: templates/navbar.html:90
msgid "Login"
msgstr ""

#: templates/navbar.html:111
msgid "About InvenTree"
msgstr ""

#: templates/navbar_demo.html:5
msgid "InvenTree demo mode"
msgstr ""

#: templates/qr_code.html:11
msgid "QR data not provided"
msgstr ""

#: templates/registration/logged_out.html:6
msgid "You were logged out successfully."
msgstr ""

#: templates/registration/logged_out.html:8
msgid "Log in again"
msgstr ""

#: templates/stats.html:9
msgid "Server"
msgstr ""

#: templates/stats.html:13
msgid "Instance Name"
msgstr ""

#: templates/stats.html:18
msgid "Database"
msgstr ""

#: templates/stats.html:26
msgid "Server is running in debug mode"
msgstr ""

#: templates/stats.html:33
msgid "Docker Mode"
msgstr ""

#: templates/stats.html:34
msgid "Server is deployed using docker"
msgstr ""

#: templates/stats.html:40
msgid "Server status"
msgstr ""

#: templates/stats.html:43
msgid "Healthy"
msgstr ""

#: templates/stats.html:45
msgid "Issues detected"
msgstr ""

#: templates/stats.html:52
msgid "Background Worker"
msgstr ""

#: templates/stats.html:55
msgid "Background worker not running"
msgstr ""

#: templates/stats.html:63
msgid "Email Settings"
msgstr ""

#: templates/stats.html:66
msgid "Email settings not configured"
msgstr ""

#: templates/stock_table.html:14
msgid "Export Stock Information"
msgstr ""

#: templates/stock_table.html:20
msgid "Barcode Actions"
msgstr ""

#: templates/stock_table.html:36
msgid "Print test reports"
msgstr ""

#: templates/stock_table.html:43
msgid "Stock Options"
msgstr ""

#: templates/stock_table.html:48
msgid "Add to selected stock items"
msgstr ""

#: templates/stock_table.html:49
msgid "Remove from selected stock items"
msgstr ""

#: templates/stock_table.html:50
msgid "Stocktake selected stock items"
msgstr ""

#: templates/stock_table.html:51
msgid "Move selected stock items"
msgstr ""

#: templates/stock_table.html:51
msgid "Move stock"
msgstr ""

#: templates/stock_table.html:52
msgid "Order selected items"
msgstr ""

#: templates/stock_table.html:53
msgid "Change status"
msgstr ""

#: templates/stock_table.html:53
msgid "Change stock status"
msgstr ""

#: templates/stock_table.html:56
msgid "Delete selected items"
msgstr ""

#: templates/yesnolabel.html:4
msgid "Yes"
msgstr ""

#: templates/yesnolabel.html:6
msgid "No"
msgstr ""

#: users/admin.py:64
msgid "Users"
msgstr ""

#: users/admin.py:65
msgid "Select which users are assigned to this group"
msgstr ""

#: users/admin.py:187
msgid "The following users are members of multiple groups:"
msgstr ""

#: users/admin.py:210
msgid "Personal info"
msgstr ""

#: users/admin.py:211
msgid "Permissions"
msgstr ""

#: users/admin.py:214
msgid "Important dates"
msgstr ""

#: users/models.py:187
msgid "Permission set"
msgstr ""

#: users/models.py:195
msgid "Group"
msgstr ""

#: users/models.py:198
msgid "View"
msgstr ""

#: users/models.py:198
msgid "Permission to view items"
msgstr ""

#: users/models.py:200
msgid "Permission to add items"
msgstr ""

#: users/models.py:202
msgid "Change"
msgstr ""

#: users/models.py:202
msgid "Permissions to edit items"
msgstr ""

#: users/models.py:204
msgid "Permission to delete items"
msgstr ""<|MERGE_RESOLUTION|>--- conflicted
+++ resolved
@@ -3,11 +3,7 @@
 "Project-Id-Version: inventree\n"
 "Report-Msgid-Bugs-To: \n"
 "POT-Creation-Date: 2021-11-28 21:12+0000\n"
-<<<<<<< HEAD
-"PO-Revision-Date: 2021-11-25 05:07\n"
-=======
 "PO-Revision-Date: 2021-11-28 21:44\n"
->>>>>>> 28623548
 "Last-Translator: \n"
 "Language-Team: French\n"
 "Language: fr_FR\n"
@@ -123,15 +119,8 @@
 msgstr ""
 
 #: InvenTree/models.py:115
-<<<<<<< HEAD
-#, fuzzy
-#| msgid "External Link"
 msgid "Missing external link"
-msgstr "Lien Externe"
-=======
-msgid "Missing external link"
-msgstr ""
->>>>>>> 28623548
+msgstr ""
 
 #: InvenTree/models.py:126 stock/models.py:1874
 #: templates/js/translated/attachment.js:117
@@ -4608,15 +4597,8 @@
 msgstr ""
 
 #: part/templates/part/import_wizard/part_upload.html:8
-<<<<<<< HEAD
-#, fuzzy
-#| msgid "Order Parts"
 msgid "Return to Parts"
-msgstr "Commander des pièces"
-=======
-msgid "Return to Parts"
-msgstr ""
->>>>>>> 28623548
+msgstr ""
 
 #: part/templates/part/import_wizard/part_upload.html:16
 msgid "Import Parts from File"
@@ -4846,8 +4828,7 @@
 
 #: part/templates/part/partial_delete.html:9
 #, python-format
-msgid ""
-"Part '<strong>%(full_name)s</strong>' cannot be deleted as it is still marked as <strong>active</strong>.\n"
+msgid "Part '<strong>%(full_name)s</strong>' cannot be deleted as it is still marked as <strong>active</strong>.\n"
 "    <br>Disable the \"Active\" part attribute and re-try.\n"
 "    "
 msgstr ""
@@ -6356,21 +6337,12 @@
 
 #: templates/InvenTree/settings/user.html:179
 msgid "Active Sessions"
-<<<<<<< HEAD
 msgstr ""
 
 #: templates/InvenTree/settings/user.html:185
 msgid "Log out active sessions (except this one)"
 msgstr ""
 
-=======
-msgstr ""
-
-#: templates/InvenTree/settings/user.html:185
-msgid "Log out active sessions (except this one)"
-msgstr ""
-
->>>>>>> 28623548
 #: templates/InvenTree/settings/user.html:186
 msgid "Log Out Active Sessions"
 msgstr ""
@@ -6573,16 +6545,14 @@
 
 #: templates/account/login.html:21
 #, python-format
-msgid ""
-"Please sign in with one\n"
+msgid "Please sign in with one\n"
 "of your existing third party accounts or  <a class=\"btn btn-primary btn-small\" href=\"%(signup_url)s\">sign up</a>\n"
 "for a account and sign in below:"
 msgstr ""
 
 #: templates/account/login.html:25
 #, python-format
-msgid ""
-"If you have not created an account yet, then please\n"
+msgid "If you have not created an account yet, then please\n"
 "<a href=\"%(signup_url)s\">sign up</a> first."
 msgstr ""
 
@@ -6667,15 +6637,8 @@
 msgstr ""
 
 #: templates/attachment_button.html:4 templates/js/translated/attachment.js:54
-<<<<<<< HEAD
-#, fuzzy
-#| msgid "Link"
 msgid "Add Link"
-msgstr "Lien"
-=======
-msgid "Add Link"
-msgstr ""
->>>>>>> 28623548
+msgstr ""
 
 #: templates/attachment_button.html:7 templates/js/translated/attachment.js:36
 msgid "Add Attachment"
@@ -6829,15 +6792,8 @@
 msgstr "Modifier la pièce jointe"
 
 #: templates/js/translated/attachment.js:108
-<<<<<<< HEAD
-#, fuzzy
-#| msgid "Confirm delete"
 msgid "Confirm Delete"
-msgstr "Confirmer la suppression"
-=======
-msgid "Confirm Delete"
-msgstr ""
->>>>>>> 28623548
+msgstr ""
 
 #: templates/js/translated/attachment.js:109
 msgid "Delete Attachment"
@@ -7979,25 +7935,12 @@
 msgstr ""
 
 #: templates/js/translated/stock.js:88 templates/js/translated/stock.js:167
-<<<<<<< HEAD
-#, fuzzy
-#| msgid "Assigned serial number"
-msgid "Next available serial number"
-msgstr "Numéro de série attribué"
-
-#: templates/js/translated/stock.js:90 templates/js/translated/stock.js:169
-#, fuzzy
-#| msgid "Assigned serial number"
-msgid "Latest serial number"
-msgstr "Numéro de série attribué"
-=======
 msgid "Next available serial number"
 msgstr ""
 
 #: templates/js/translated/stock.js:90 templates/js/translated/stock.js:169
 msgid "Latest serial number"
 msgstr ""
->>>>>>> 28623548
 
 #: templates/js/translated/stock.js:104
 msgid "Parent stock location"
@@ -8712,4 +8655,4 @@
 
 #: users/models.py:204
 msgid "Permission to delete items"
-msgstr ""+msgstr ""
