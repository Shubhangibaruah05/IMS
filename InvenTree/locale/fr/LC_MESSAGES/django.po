msgid ""
msgstr ""
"Project-Id-Version: inventree\n"
"Report-Msgid-Bugs-To: \n"
"POT-Creation-Date: 2021-11-25 04:46+0000\n"
<<<<<<< HEAD
"PO-Revision-Date: 2021-11-20 08:33\n"
=======
"PO-Revision-Date: 2021-11-25 05:07\n"
>>>>>>> 3b79309e
"Last-Translator: \n"
"Language-Team: French\n"
"Language: fr_FR\n"
"MIME-Version: 1.0\n"
"Content-Type: text/plain; charset=UTF-8\n"
"Content-Transfer-Encoding: 8bit\n"
"Plural-Forms: nplurals=2; plural=(n > 1);\n"
"X-Crowdin-Project: inventree\n"
"X-Crowdin-Project-ID: 452300\n"
"X-Crowdin-Language: fr\n"
"X-Crowdin-File: /[inventree.InvenTree] l10/InvenTree/locale/en/LC_MESSAGES/django.po\n"
"X-Crowdin-File-ID: 138\n"

#: InvenTree/api.py:64
msgid "API endpoint not found"
msgstr "Point de terminaison de l'API introuvable"

#: InvenTree/api.py:110
msgid "No action specified"
msgstr "Aucune action spécifiée"

#: InvenTree/api.py:124
msgid "No matching action found"
msgstr "Aucune action correspondante trouvée"

#: InvenTree/fields.py:100
msgid "Enter date"
msgstr "Entrer la date"

#: InvenTree/forms.py:120 build/forms.py:48 build/forms.py:69 build/forms.py:93
#: order/forms.py:26 order/forms.py:37 order/forms.py:48 order/forms.py:59
#: order/forms.py:70 part/forms.py:108 templates/account/email_confirm.html:20
#: templates/js/translated/forms.js:594
msgid "Confirm"
msgstr "Confirmer"

#: InvenTree/forms.py:136
msgid "Confirm delete"
msgstr "Confirmer la suppression"

#: InvenTree/forms.py:137
msgid "Confirm item deletion"
msgstr "Confirmer la suppression de cet élément"

#: InvenTree/forms.py:168
msgid "Enter password"
msgstr "Entrer le mot de passe"

#: InvenTree/forms.py:169
msgid "Enter new password"
msgstr "Entrer le nouveau mot de passe"

#: InvenTree/forms.py:176
msgid "Confirm password"
msgstr "Confirmez le mot de passe"

#: InvenTree/forms.py:177
msgid "Confirm new password"
msgstr "Confirmer le nouveau mot de passe"

#: InvenTree/forms.py:209
msgid "Select Category"
msgstr "Sélectionnez une catégorie"

#: InvenTree/forms.py:230
msgid "Email (again)"
msgstr "Email (encore)"

#: InvenTree/forms.py:234
msgid "Email address confirmation"
msgstr "Confirmation de l'adresse email"

#: InvenTree/forms.py:254
msgid "You must type the same email each time."
msgstr "Vous devez taper le même e-mail à chaque fois."

#: InvenTree/helpers.py:430
#, python-brace-format
msgid "Duplicate serial: {n}"
msgstr "Dupliquer le numéro de série: {n}"

#: InvenTree/helpers.py:437 order/models.py:318 order/models.py:440
#: stock/views.py:1264
msgid "Invalid quantity provided"
msgstr "Quantité fournie invalide"

#: InvenTree/helpers.py:440
msgid "Empty serial number string"
msgstr "Chaîne de numéro de série vide"

#: InvenTree/helpers.py:462 InvenTree/helpers.py:465 InvenTree/helpers.py:468
#: InvenTree/helpers.py:493
#, python-brace-format
msgid "Invalid group: {g}"
msgstr "Groupe invalide : {g}"

#: InvenTree/helpers.py:498
#, python-brace-format
msgid "Duplicate serial: {g}"
msgstr "Numéro de série dupliqué: {g}"

#: InvenTree/helpers.py:506
msgid "No serial numbers found"
msgstr "Aucun numéro de série trouvé"

#: InvenTree/helpers.py:510
#, python-brace-format
msgid "Number of unique serial number ({s}) must match quantity ({q})"
msgstr "Le nombre de numéros de série uniques ({s}) doit correspondre à la quantité ({q})"

#: InvenTree/models.py:109 stock/models.py:1874
msgid "Attachment"
msgstr "Pièce jointe"

#: InvenTree/models.py:110
msgid "Select file to attach"
msgstr "Sélectionnez un fichier à joindre"

#: InvenTree/models.py:112 templates/js/translated/attachment.js:91
msgid "Comment"
msgstr "Commentaire"

#: InvenTree/models.py:112
msgid "File comment"
msgstr "Commentaire du fichier"

#: InvenTree/models.py:118 InvenTree/models.py:119 common/models.py:1185
#: common/models.py:1186 part/models.py:2205 part/models.py:2225
#: report/templates/report/inventree_test_report_base.html:91
#: templates/js/translated/stock.js:2054
msgid "User"
msgstr "Utilisateur"

#: InvenTree/models.py:122
msgid "upload date"
msgstr "date de chargement"

#: InvenTree/models.py:142
msgid "Filename must not be empty"
msgstr "Le nom de fichier ne doit pas être vide"

#: InvenTree/models.py:165
msgid "Invalid attachment directory"
msgstr "Répertoire de pièce jointe invalide"

#: InvenTree/models.py:175
#, python-brace-format
msgid "Filename contains illegal character '{c}'"
msgstr "Le nom de fichier contient le caractère illégal '{c}'"

#: InvenTree/models.py:178
msgid "Filename missing extension"
msgstr "Extension manquante du nom de fichier"

#: InvenTree/models.py:185
msgid "Attachment with this filename already exists"
msgstr "Une pièce jointe avec ce nom de fichier existe déjà"

#: InvenTree/models.py:192
msgid "Error renaming file"
msgstr "Erreur lors du renommage du fichier"

#: InvenTree/models.py:227
msgid "Invalid choice"
msgstr "Choix invalide"

#: InvenTree/models.py:243 InvenTree/models.py:244 company/models.py:415
#: label/models.py:112 part/models.py:741 part/models.py:2389
#: part/templates/part/detail.html:25 report/models.py:181
#: templates/InvenTree/settings/settings.html:259
#: templates/js/translated/company.js:638 templates/js/translated/part.js:499
#: templates/js/translated/part.js:636 templates/js/translated/part.js:1384
#: templates/js/translated/stock.js:1847
msgid "Name"
msgstr "Nom"

#: InvenTree/models.py:250 build/models.py:207
#: build/templates/build/detail.html:25 company/models.py:354
#: company/models.py:570 company/templates/company/manufacturer_part.html:80
#: company/templates/company/supplier_part.html:81 label/models.py:119
#: order/models.py:161 part/models.py:764 part/templates/part/detail.html:30
#: part/templates/part/set_category.html:14 report/models.py:194
#: report/models.py:551 report/models.py:590
#: report/templates/report/inventree_build_order_base.html:118
#: stock/templates/stock/location.html:108 templates/js/translated/bom.js:215
#: templates/js/translated/bom.js:428 templates/js/translated/build.js:1621
#: templates/js/translated/company.js:345
#: templates/js/translated/company.js:548
#: templates/js/translated/company.js:837 templates/js/translated/order.js:673
#: templates/js/translated/order.js:833 templates/js/translated/order.js:1069
#: templates/js/translated/part.js:558 templates/js/translated/part.js:752
#: templates/js/translated/part.js:837 templates/js/translated/part.js:1007
#: templates/js/translated/part.js:1403 templates/js/translated/part.js:1472
#: templates/js/translated/stock.js:1121 templates/js/translated/stock.js:1859
#: templates/js/translated/stock.js:1904
msgid "Description"
msgstr "Description"

#: InvenTree/models.py:251
msgid "Description (optional)"
msgstr "Description (facultative)"

#: InvenTree/models.py:259
msgid "parent"
msgstr "parent"

#: InvenTree/serializers.py:62 part/models.py:2674
msgid "Must be a valid number"
msgstr "Doit être un nombre valide"

#: InvenTree/serializers.py:251
msgid "Filename"
msgstr "Nom du fichier"

#: InvenTree/settings.py:664
msgid "German"
msgstr "Allemand"

#: InvenTree/settings.py:665
msgid "Greek"
msgstr "Greek"

#: InvenTree/settings.py:666
msgid "English"
msgstr "Anglais"

#: InvenTree/settings.py:667
msgid "Spanish"
msgstr "Spanish"

#: InvenTree/settings.py:668
msgid "Spanish (Mexican)"
msgstr "Espagnol (Mexique)"

#: InvenTree/settings.py:669
msgid "French"
msgstr "Français"

#: InvenTree/settings.py:670
msgid "Hebrew"
msgstr "Hebrew"

#: InvenTree/settings.py:671
msgid "Italian"
msgstr "Italian"

#: InvenTree/settings.py:672
msgid "Japanese"
msgstr "Japanese"

#: InvenTree/settings.py:673
msgid "Korean"
msgstr "Korean"

#: InvenTree/settings.py:674
msgid "Dutch"
msgstr "Dutch"

#: InvenTree/settings.py:675
msgid "Norwegian"
msgstr "Norwegian"

#: InvenTree/settings.py:676
msgid "Polish"
msgstr "Polonais"

#: InvenTree/settings.py:677
msgid "Portugese"
msgstr "Portugais"

#: InvenTree/settings.py:678
msgid "Russian"
msgstr "Russian"

#: InvenTree/settings.py:679
msgid "Swedish"
msgstr "Swedish"

#: InvenTree/settings.py:680
msgid "Thai"
msgstr "Thai"

#: InvenTree/settings.py:681
msgid "Turkish"
msgstr "Turc"

#: InvenTree/settings.py:682
msgid "Vietnamese"
msgstr "Vietnamese"

#: InvenTree/settings.py:683
msgid "Chinese"
msgstr "Chinese"

#: InvenTree/status.py:94
msgid "Background worker check failed"
msgstr "Échec de la vérification du processus d'arrière-plan"

#: InvenTree/status.py:98
msgid "Email backend not configured"
msgstr "Backend d'email non configuré"

#: InvenTree/status.py:101
msgid "InvenTree system health checks failed"
msgstr "Échec des contrôles de santé du système"

#: InvenTree/status_codes.py:101 InvenTree/status_codes.py:142
#: InvenTree/status_codes.py:311
msgid "Pending"
msgstr "En attente"

#: InvenTree/status_codes.py:102
msgid "Placed"
msgstr "Placé"

#: InvenTree/status_codes.py:103 InvenTree/status_codes.py:314
msgid "Complete"
msgstr "Terminé"

#: InvenTree/status_codes.py:104 InvenTree/status_codes.py:144
#: InvenTree/status_codes.py:313
msgid "Cancelled"
msgstr "Annulé"

#: InvenTree/status_codes.py:105 InvenTree/status_codes.py:145
#: InvenTree/status_codes.py:187
msgid "Lost"
msgstr "Perdu"

#: InvenTree/status_codes.py:106 InvenTree/status_codes.py:146
#: InvenTree/status_codes.py:189
msgid "Returned"
msgstr "Retourné"

#: InvenTree/status_codes.py:143
#: order/templates/order/sales_order_base.html:147
msgid "Shipped"
msgstr "Expédié"

#: InvenTree/status_codes.py:183
msgid "OK"
msgstr "OK"

#: InvenTree/status_codes.py:184
msgid "Attention needed"
msgstr "Attention requise"

#: InvenTree/status_codes.py:185
msgid "Damaged"
msgstr "Endommagé"

#: InvenTree/status_codes.py:186
msgid "Destroyed"
msgstr "Détruit"

#: InvenTree/status_codes.py:188
msgid "Rejected"
msgstr "Rejeté"

#: InvenTree/status_codes.py:269
msgid "Legacy stock tracking entry"
msgstr "Ancienne entrée de suivi de stock"

#: InvenTree/status_codes.py:271
msgid "Stock item created"
msgstr "Article en stock créé"

#: InvenTree/status_codes.py:273
msgid "Edited stock item"
msgstr "Article de stock modifié"

#: InvenTree/status_codes.py:274
msgid "Assigned serial number"
msgstr "Numéro de série attribué"

#: InvenTree/status_codes.py:276
msgid "Stock counted"
msgstr "Stock comptabilisé"

#: InvenTree/status_codes.py:277
msgid "Stock manually added"
msgstr "Stock ajouté manuellement"

#: InvenTree/status_codes.py:278
msgid "Stock manually removed"
msgstr "Stock supprimé manuellement"

#: InvenTree/status_codes.py:280
msgid "Location changed"
msgstr "Emplacement modifié"

#: InvenTree/status_codes.py:282
msgid "Installed into assembly"
msgstr "Installé dans l'assemblage"

#: InvenTree/status_codes.py:283
msgid "Removed from assembly"
msgstr "Retiré de l'assemblage"

#: InvenTree/status_codes.py:285
msgid "Installed component item"
msgstr "Composant installé"

#: InvenTree/status_codes.py:286
msgid "Removed component item"
msgstr "Composant retiré"

#: InvenTree/status_codes.py:288
msgid "Split from parent item"
msgstr "Séparer de l'élément parent"

#: InvenTree/status_codes.py:289
msgid "Split child item"
msgstr "Fractionner l'élément enfant"

#: InvenTree/status_codes.py:291 templates/js/translated/table_filters.js:208
msgid "Sent to customer"
msgstr "Envoyé au client"

#: InvenTree/status_codes.py:292
msgid "Returned from customer"
msgstr "Retourné par le client"

#: InvenTree/status_codes.py:294
msgid "Build order output created"
msgstr "La sortie de l'ordre de construction a été créée"

#: InvenTree/status_codes.py:295
msgid "Build order output completed"
msgstr "Sortie de l'ordre de construction terminée"

#: InvenTree/status_codes.py:297
msgid "Received against purchase order"
msgstr "Reçu contre bon de commande"

#: InvenTree/status_codes.py:312
msgid "Production"
msgstr "Fabrication"

#: InvenTree/validators.py:23
msgid "Not a valid currency code"
msgstr "Code de devise invalide"

#: InvenTree/validators.py:51
msgid "Invalid character in part name"
msgstr "Caractère invalide dans le nom de la pièce"

#: InvenTree/validators.py:64
#, python-brace-format
msgid "IPN must match regex pattern {pat}"
msgstr "L'IPN doit correspondre au modèle de regex {pat}"

#: InvenTree/validators.py:78 InvenTree/validators.py:92
#: InvenTree/validators.py:106
#, python-brace-format
msgid "Reference must match pattern {pattern}"
msgstr "La référence doit correspondre au modèle {pattern}"

#: InvenTree/validators.py:114
#, python-brace-format
msgid "Illegal character in name ({x})"
msgstr "Caractère invalide dans le nom ({x})"

#: InvenTree/validators.py:133 InvenTree/validators.py:149
msgid "Overage value must not be negative"
msgstr ""

#: InvenTree/validators.py:151
msgid "Overage must not exceed 100%"
msgstr ""

#: InvenTree/validators.py:158
msgid "Overage must be an integer value or a percentage"
msgstr ""

#: InvenTree/views.py:536
msgid "Delete Item"
msgstr "Supprimer cet élément"

#: InvenTree/views.py:585
msgid "Check box to confirm item deletion"
msgstr "Cochez la case pour confirmer la suppression de l'élément"

#: InvenTree/views.py:600 templates/InvenTree/settings/user.html:17
msgid "Edit User Information"
msgstr "Modifier les informations utilisateur"

#: InvenTree/views.py:611 templates/InvenTree/settings/user.html:21
msgid "Set Password"
msgstr "Définir le mot de passe"

#: InvenTree/views.py:630
msgid "Password fields must match"
msgstr "Les mots de passe doivent correspondre"

#: InvenTree/views.py:863 templates/navbar.html:101
msgid "System Information"
msgstr "Informations système"

#: barcodes/api.py:53 barcodes/api.py:150
msgid "Must provide barcode_data parameter"
msgstr "Le paramètre barcode_data doit être fourni"

#: barcodes/api.py:126
msgid "No match found for barcode data"
msgstr "Aucune correspondance trouvée pour les données du code-barres"

#: barcodes/api.py:128
msgid "Match found for barcode data"
msgstr "Correspondance trouvée pour les données du code-barres"

#: barcodes/api.py:153
msgid "Must provide stockitem parameter"
msgstr "Vous devez fournir le paramètre stockitem"

#: barcodes/api.py:160
msgid "No matching stock item found"
msgstr "Aucun article d'inventaire correspondant trouvé"

#: barcodes/api.py:190
msgid "Barcode already matches StockItem object"
msgstr ""

#: barcodes/api.py:194
msgid "Barcode already matches StockLocation object"
msgstr ""

#: barcodes/api.py:198
msgid "Barcode already matches Part object"
msgstr "Le code-barres correspond déjà à une Pièce"

#: barcodes/api.py:204 barcodes/api.py:216
msgid "Barcode hash already matches StockItem object"
msgstr ""

#: barcodes/api.py:222
msgid "Barcode associated with StockItem"
msgstr ""

#: build/forms.py:36 build/models.py:1283
#: build/templates/build/build_base.html:124
#: build/templates/build/detail.html:35 common/models.py:1225
#: company/forms.py:42 company/templates/company/supplier_part.html:251
#: order/forms.py:102 order/models.py:729 order/models.py:991
#: order/templates/order/order_wizard/match_parts.html:30
#: order/templates/order/order_wizard/select_parts.html:34 part/forms.py:223
#: part/forms.py:239 part/forms.py:255 part/models.py:2576
#: part/templates/part/bom_upload/match_parts.html:31
#: part/templates/part/detail.html:1113 part/templates/part/detail.html:1199
#: part/templates/part/part_pricing.html:16
#: report/templates/report/inventree_build_order_base.html:114
#: report/templates/report/inventree_po_report.html:91
#: report/templates/report/inventree_so_report.html:91
#: report/templates/report/inventree_test_report_base.html:77
#: stock/forms.py:156 stock/serializers.py:286
#: stock/templates/stock/item_base.html:256
#: templates/js/translated/barcode.js:385 templates/js/translated/bom.js:443
#: templates/js/translated/build.js:235 templates/js/translated/build.js:435
#: templates/js/translated/build.js:629 templates/js/translated/build.js:639
#: templates/js/translated/build.js:1015 templates/js/translated/build.js:1362
#: templates/js/translated/model_renderers.js:99
#: templates/js/translated/order.js:870 templates/js/translated/order.js:1183
#: templates/js/translated/order.js:1261 templates/js/translated/order.js:1268
#: templates/js/translated/order.js:1357 templates/js/translated/order.js:1457
#: templates/js/translated/part.js:1615 templates/js/translated/part.js:1738
#: templates/js/translated/part.js:1816 templates/js/translated/stock.js:347
#: templates/js/translated/stock.js:2039 templates/js/translated/stock.js:2141
msgid "Quantity"
msgstr "Quantité"

#: build/forms.py:37
msgid "Enter quantity for build output"
msgstr ""

#: build/forms.py:41 order/forms.py:96 stock/forms.py:95
#: stock/serializers.py:307 templates/js/translated/stock.js:194
#: templates/js/translated/stock.js:348
msgid "Serial Numbers"
msgstr "Numéros de série"

#: build/forms.py:43
msgid "Enter serial numbers for build outputs"
msgstr ""

#: build/forms.py:49
msgid "Confirm creation of build output"
msgstr "Confirmer la création de la sortie de l'assemblage"

#: build/forms.py:70
msgid "Confirm deletion of build output"
msgstr ""

#: build/forms.py:94
msgid "Mark build as complete"
msgstr ""

#: build/forms.py:107
msgid "Confirm cancel"
msgstr "Confirmer l'annulation"

#: build/forms.py:107 build/views.py:65
msgid "Confirm build cancellation"
msgstr ""

#: build/models.py:133
msgid "Invalid choice for parent build"
msgstr ""

#: build/models.py:137 build/templates/build/build_base.html:9
#: build/templates/build/build_base.html:27
#: report/templates/report/inventree_build_order_base.html:106
#: templates/js/translated/build.js:397
msgid "Build Order"
msgstr "Ordre de Fabrication"

#: build/models.py:138 build/templates/build/build_base.html:13
#: build/templates/build/index.html:8 build/templates/build/index.html:12
#: order/templates/order/sales_order_detail.html:42
#: order/templates/order/so_sidebar.html:7
#: part/templates/part/part_sidebar.html:22 templates/InvenTree/index.html:221
#: templates/InvenTree/search.html:145
#: templates/InvenTree/settings/sidebar.html:42 users/models.py:44
msgid "Build Orders"
msgstr "Ordres de Fabrication"

#: build/models.py:198
msgid "Build Order Reference"
msgstr "Référence de l' Ordre de Fabrication"

#: build/models.py:199 order/models.py:249 order/models.py:556
#: order/models.py:736 part/models.py:2585
#: part/templates/part/bom_upload/match_parts.html:30
#: report/templates/report/inventree_po_report.html:92
#: report/templates/report/inventree_so_report.html:92
#: templates/js/translated/bom.js:435 templates/js/translated/build.js:1119
#: templates/js/translated/order.js:864 templates/js/translated/order.js:1451
msgid "Reference"
msgstr "Référence"

#: build/models.py:210
msgid "Brief description of the build"
msgstr ""

#: build/models.py:219 build/templates/build/build_base.html:156
#: build/templates/build/detail.html:88
msgid "Parent Build"
msgstr ""

#: build/models.py:220
msgid "BuildOrder to which this build is allocated"
msgstr ""

#: build/models.py:225 build/templates/build/build_base.html:119
#: build/templates/build/detail.html:30 company/models.py:705
#: order/models.py:789 order/models.py:860
#: order/templates/order/order_wizard/select_parts.html:32 part/models.py:357
#: part/models.py:2151 part/models.py:2167 part/models.py:2186
#: part/models.py:2203 part/models.py:2305 part/models.py:2427
#: part/models.py:2560 part/models.py:2867
#: part/templates/part/part_app_base.html:8
#: part/templates/part/part_pricing.html:12
#: part/templates/part/set_category.html:13
#: report/templates/report/inventree_build_order_base.html:110
#: report/templates/report/inventree_po_report.html:90
#: report/templates/report/inventree_so_report.html:90
#: templates/InvenTree/search.html:86
#: templates/email/build_order_required_stock.html:17
#: templates/email/low_stock_notification.html:16
#: templates/js/translated/barcode.js:383 templates/js/translated/bom.js:214
#: templates/js/translated/bom.js:393 templates/js/translated/build.js:620
#: templates/js/translated/build.js:988 templates/js/translated/build.js:1359
#: templates/js/translated/build.js:1626 templates/js/translated/company.js:489
#: templates/js/translated/company.js:746 templates/js/translated/order.js:426
#: templates/js/translated/order.js:818 templates/js/translated/order.js:1435
#: templates/js/translated/part.js:737 templates/js/translated/part.js:818
#: templates/js/translated/part.js:985 templates/js/translated/stock.js:478
#: templates/js/translated/stock.js:1078 templates/js/translated/stock.js:2129
msgid "Part"
msgstr "Pièce"

#: build/models.py:233
msgid "Select part to build"
msgstr "Sélectionnez la pièce à construire"

#: build/models.py:238
msgid "Sales Order Reference"
msgstr ""

#: build/models.py:242
msgid "SalesOrder to which this build is allocated"
msgstr ""

#: build/models.py:247 templates/js/translated/build.js:1347
msgid "Source Location"
msgstr "Emplacement d'origine"

#: build/models.py:251
msgid "Select location to take stock from for this build (leave blank to take from any stock location)"
msgstr ""

#: build/models.py:256
msgid "Destination Location"
msgstr "Emplacement cible"

#: build/models.py:260
msgid "Select location where the completed items will be stored"
msgstr "Sélectionnez l'emplacement où les éléments complétés seront stockés"

#: build/models.py:264
msgid "Build Quantity"
msgstr ""

#: build/models.py:267
msgid "Number of stock items to build"
msgstr ""

#: build/models.py:271
msgid "Completed items"
msgstr ""

#: build/models.py:273
msgid "Number of stock items which have been completed"
msgstr ""

#: build/models.py:277 part/templates/part/part_base.html:216
msgid "Build Status"
msgstr ""

#: build/models.py:281
msgid "Build status code"
msgstr ""

#: build/models.py:285 stock/models.py:544
msgid "Batch Code"
msgstr ""

#: build/models.py:289
msgid "Batch code for this build output"
msgstr ""

#: build/models.py:292 order/models.py:165 part/models.py:936
#: part/templates/part/detail.html:86 templates/js/translated/order.js:1082
msgid "Creation Date"
msgstr "Date de création"

#: build/models.py:296 order/models.py:578
msgid "Target completion date"
msgstr ""

#: build/models.py:297
msgid "Target date for build completion. Build will be overdue after this date."
msgstr ""

#: build/models.py:300 order/models.py:291
#: templates/js/translated/build.js:1697
msgid "Completion Date"
msgstr ""

#: build/models.py:306
msgid "completed by"
msgstr ""

#: build/models.py:314 templates/js/translated/build.js:1668
msgid "Issued by"
msgstr ""

#: build/models.py:315
msgid "User who issued this build order"
msgstr ""

#: build/models.py:323 build/templates/build/build_base.html:177
#: build/templates/build/detail.html:116 order/models.py:179
#: order/templates/order/order_base.html:154
#: order/templates/order/sales_order_base.html:161 part/models.py:940
#: report/templates/report/inventree_build_order_base.html:159
#: templates/js/translated/build.js:1680
msgid "Responsible"
msgstr ""

#: build/models.py:324
msgid "User responsible for this build order"
msgstr ""

#: build/models.py:329 build/templates/build/detail.html:102
#: company/templates/company/manufacturer_part.html:87
#: company/templates/company/supplier_part.html:88
#: part/templates/part/detail.html:80 stock/models.py:538
#: stock/templates/stock/item_base.html:346
msgid "External Link"
msgstr "Lien Externe"

#: build/models.py:330 part/models.py:798 stock/models.py:540
msgid "Link to external URL"
msgstr "Lien vers une url externe"

#: build/models.py:334 build/serializers.py:201
#: build/templates/build/sidebar.html:21 company/models.py:142
#: company/models.py:577 company/templates/company/sidebar.html:25
#: order/models.py:183 order/models.py:738
#: order/templates/order/po_navbar.html:38
#: order/templates/order/po_navbar.html:41
#: order/templates/order/po_sidebar.html:11
#: order/templates/order/so_sidebar.html:11 part/models.py:925
#: part/templates/part/detail.html:223 part/templates/part/part_sidebar.html:52
#: report/templates/report/inventree_build_order_base.html:173
#: stock/forms.py:154 stock/forms.py:204 stock/forms.py:238 stock/models.py:610
#: stock/models.py:1774 stock/models.py:1880 stock/serializers.py:325
#: stock/serializers.py:584 stock/templates/stock/stock_sidebar.html:21
#: templates/js/translated/barcode.js:58 templates/js/translated/bom.js:599
#: templates/js/translated/company.js:842 templates/js/translated/order.js:963
#: templates/js/translated/order.js:1561 templates/js/translated/stock.js:861
#: templates/js/translated/stock.js:1340
msgid "Notes"
msgstr "Notes"

#: build/models.py:335
msgid "Extra build notes"
msgstr ""

#: build/models.py:710
msgid "No build output specified"
msgstr ""

#: build/models.py:713
msgid "Build output is already completed"
msgstr ""

#: build/models.py:716
msgid "Build output does not match Build Order"
msgstr ""

#: build/models.py:1108
msgid "Build item must specify a build output, as master part is marked as trackable"
msgstr "L'élément de construction doit spécifier une sortie de construction, la pièce maîtresse étant marquée comme objet traçable"

#: build/models.py:1117
#, python-brace-format
msgid "Allocated quantity ({q}) must not execed available stock quantity ({a})"
msgstr ""

#: build/models.py:1127
msgid "Stock item is over-allocated"
msgstr ""

#: build/models.py:1133 order/models.py:964
msgid "Allocation quantity must be greater than zero"
msgstr ""

#: build/models.py:1139
msgid "Quantity must be 1 for serialized stock"
msgstr ""

#: build/models.py:1193
msgid "Selected stock item not found in BOM"
msgstr ""

#: build/models.py:1253 stock/templates/stock/item_base.html:318
#: templates/InvenTree/search.html:143 templates/js/translated/build.js:1599
#: templates/navbar.html:33
msgid "Build"
msgstr "Assemblage"

#: build/models.py:1254
msgid "Build to allocate parts"
msgstr ""

#: build/models.py:1270 build/serializers.py:328
#: stock/templates/stock/item_base.html:8
#: stock/templates/stock/item_base.html:16
#: stock/templates/stock/item_base.html:340
#: templates/js/translated/build.js:408 templates/js/translated/build.js:413
#: templates/js/translated/build.js:1361 templates/js/translated/build.js:1742
#: templates/js/translated/order.js:1156 templates/js/translated/order.js:1161
#: templates/js/translated/stock.js:1990
msgid "Stock Item"
msgstr "Article en stock"

#: build/models.py:1271
msgid "Source stock item"
msgstr ""

#: build/models.py:1284
msgid "Stock quantity to allocate to build"
msgstr ""

#: build/models.py:1292
msgid "Install into"
msgstr "Installer dans"

#: build/models.py:1293
msgid "Destination stock item"
msgstr ""

#: build/serializers.py:137 build/serializers.py:357
msgid "Build Output"
msgstr "Sortie d'assemblage"

#: build/serializers.py:146
msgid "Build output does not match the parent build"
msgstr ""

#: build/serializers.py:150
msgid "Output part does not match BuildOrder part"
msgstr ""

#: build/serializers.py:154
msgid "This build output has already been completed"
msgstr ""

#: build/serializers.py:158
msgid "This build output is not fully allocated"
msgstr ""

#: build/serializers.py:190 order/serializers.py:217 order/serializers.py:285
#: stock/forms.py:236 stock/serializers.py:318 stock/serializers.py:686
#: stock/templates/stock/item_base.html:286
#: templates/js/translated/barcode.js:384
#: templates/js/translated/barcode.js:557 templates/js/translated/build.js:420
#: templates/js/translated/build.js:1027 templates/js/translated/order.js:348
#: templates/js/translated/order.js:1168 templates/js/translated/order.js:1276
#: templates/js/translated/order.js:1282 templates/js/translated/part.js:181
#: templates/js/translated/stock.js:480 templates/js/translated/stock.js:1221
#: templates/js/translated/stock.js:1931
msgid "Location"
msgstr "Emplacement"

#: build/serializers.py:191
msgid "Location for completed build outputs"
msgstr ""

#: build/serializers.py:197 build/templates/build/build_base.html:129
#: build/templates/build/detail.html:63 order/models.py:572
#: order/serializers.py:238 stock/templates/stock/item_base.html:409
#: templates/js/translated/barcode.js:140 templates/js/translated/build.js:1655
#: templates/js/translated/order.js:431 templates/js/translated/order.js:677
#: templates/js/translated/order.js:1074 templates/js/translated/stock.js:1196
#: templates/js/translated/stock.js:2008 templates/js/translated/stock.js:2157
msgid "Status"
msgstr "État"

#: build/serializers.py:213
msgid "A list of build outputs must be provided"
msgstr ""

#: build/serializers.py:259 build/serializers.py:308 part/models.py:2700
#: part/models.py:2859
msgid "BOM Item"
msgstr ""

#: build/serializers.py:269
msgid "Build output"
msgstr ""

#: build/serializers.py:278
msgid "Build output must point to the same build"
msgstr ""

#: build/serializers.py:319
msgid "bom_item.part must point to the same part as the build order"
msgstr ""

#: build/serializers.py:334
msgid "Item must be in stock"
msgstr "L'article doit être en stock"

#: build/serializers.py:348 order/models.py:316 order/serializers.py:231
#: stock/models.py:381 stock/models.py:1103 stock/serializers.py:298
msgid "Quantity must be greater than zero"
msgstr "La quantité doit être supérieure à zéro"

#: build/serializers.py:390
#, python-brace-format
msgid "Available quantity ({q}) exceeded"
msgstr "Quantité disponible ({q}) dépassée"

#: build/serializers.py:396
msgid "Build output must be specified for allocation of tracked parts"
msgstr ""

#: build/serializers.py:403
msgid "Build output cannot be specified for allocation of untracked parts"
msgstr ""

#: build/serializers.py:431
msgid "Allocation items must be provided"
msgstr ""

#: build/tasks.py:92
msgid "Stock required for build order"
msgstr ""

#: build/templates/build/build_base.html:39
#: order/templates/order/order_base.html:28
#: order/templates/order/sales_order_base.html:38
msgid "Print actions"
msgstr "Actions d'impression"

#: build/templates/build/build_base.html:43
msgid "Print build order report"
msgstr ""

#: build/templates/build/build_base.html:50
msgid "Build actions"
msgstr ""

#: build/templates/build/build_base.html:54
msgid "Edit Build"
msgstr "Modifier l'assemblage"

#: build/templates/build/build_base.html:56
#: build/templates/build/build_base.html:207 build/views.py:56
msgid "Cancel Build"
msgstr "Annuler l'assemblage"

#: build/templates/build/build_base.html:59
msgid "Delete Build"
msgstr "Supprimer l'assemblage"

#: build/templates/build/build_base.html:64
#: build/templates/build/build_base.html:65
#: build/templates/build/build_base.html:223
msgid "Complete Build"
msgstr "Compléter l'assemblage"

#: build/templates/build/build_base.html:79
#, python-format
msgid "This Build Order is allocated to Sales Order %(link)s"
msgstr ""

#: build/templates/build/build_base.html:86
#, python-format
msgid "This Build Order is a child of Build Order %(link)s"
msgstr ""

#: build/templates/build/build_base.html:93
msgid "Build Order is ready to mark as completed"
msgstr ""

#: build/templates/build/build_base.html:98
msgid "Build Order cannot be completed as outstanding outputs remain"
msgstr ""

#: build/templates/build/build_base.html:103
msgid "Required build quantity has not yet been completed"
msgstr ""

#: build/templates/build/build_base.html:108
msgid "Stock has not been fully allocated to this Build Order"
msgstr ""

#: build/templates/build/build_base.html:138
#: build/templates/build/detail.html:132
#: order/templates/order/order_base.html:140
#: order/templates/order/sales_order_base.html:140
#: report/templates/report/inventree_build_order_base.html:126
#: templates/js/translated/build.js:1692 templates/js/translated/order.js:690
#: templates/js/translated/order.js:1087
msgid "Target Date"
msgstr "Date Cible"

#: build/templates/build/build_base.html:143
#, python-format
msgid "This build was due on %(target)s"
msgstr ""

#: build/templates/build/build_base.html:143
#: build/templates/build/build_base.html:188
#: order/templates/order/order_base.html:81
#: order/templates/order/order_base.html:102
#: order/templates/order/sales_order_base.html:78
#: order/templates/order/sales_order_base.html:107
#: templates/js/translated/table_filters.js:294
#: templates/js/translated/table_filters.js:322
#: templates/js/translated/table_filters.js:339
msgid "Overdue"
msgstr "En retard"

#: build/templates/build/build_base.html:150
#: build/templates/build/detail.html:68 build/templates/build/detail.html:143
#: templates/js/translated/build.js:1641
#: templates/js/translated/table_filters.js:304
msgid "Completed"
msgstr "Terminé"

#: build/templates/build/build_base.html:163
#: build/templates/build/detail.html:95 order/models.py:857
#: order/templates/order/sales_order_base.html:9
#: order/templates/order/sales_order_base.html:28
#: order/templates/order/sales_order_ship.html:25
#: report/templates/report/inventree_build_order_base.html:136
#: report/templates/report/inventree_so_report.html:77
#: stock/templates/stock/item_base.html:280
#: templates/js/translated/order.js:1029
msgid "Sales Order"
msgstr "Commandes"

#: build/templates/build/build_base.html:170
#: build/templates/build/detail.html:109
#: report/templates/report/inventree_build_order_base.html:153
msgid "Issued By"
msgstr ""

#: build/templates/build/build_base.html:215
msgid "Incomplete Outputs"
msgstr ""

#: build/templates/build/build_base.html:216
msgid "Build Order cannot be completed as incomplete build outputs remain"
msgstr ""

#: build/templates/build/build_output_create.html:7
msgid "The Bill of Materials contains trackable parts"
msgstr "La BOM contient des pièces traçables"

#: build/templates/build/build_output_create.html:8
msgid "Build outputs must be generated individually."
msgstr ""

#: build/templates/build/build_output_create.html:9
msgid "Multiple build outputs will be created based on the quantity specified."
msgstr ""

#: build/templates/build/build_output_create.html:15
msgid "Trackable parts can have serial numbers specified"
msgstr ""

#: build/templates/build/build_output_create.html:16
msgid "Enter serial numbers to generate multiple single build outputs"
msgstr ""

#: build/templates/build/cancel.html:5
msgid "Are you sure you wish to cancel this build?"
msgstr ""

#: build/templates/build/complete.html:8
msgid "Build Order is complete"
msgstr ""

#: build/templates/build/complete.html:12
msgid "Build Order is incomplete"
msgstr ""

#: build/templates/build/complete.html:15
msgid "Incompleted build outputs remain"
msgstr ""

#: build/templates/build/complete.html:18
msgid "Required build quantity has not been completed"
msgstr ""

#: build/templates/build/complete.html:21
msgid "Required stock has not been fully allocated"
msgstr ""

#: build/templates/build/detail.html:16
msgid "Build Details"
msgstr ""

#: build/templates/build/detail.html:39
msgid "Stock Source"
msgstr ""

#: build/templates/build/detail.html:44
msgid "Stock can be taken from any available location."
msgstr ""

#: build/templates/build/detail.html:50 order/models.py:811 stock/forms.py:150
#: templates/js/translated/order.js:432 templates/js/translated/order.js:952
msgid "Destination"
msgstr "Destination"

#: build/templates/build/detail.html:57
msgid "Destination location not specified"
msgstr ""

#: build/templates/build/detail.html:74 templates/js/translated/build.js:647
msgid "Allocated Parts"
msgstr ""

#: build/templates/build/detail.html:81
#: stock/templates/stock/item_base.html:304
#: templates/js/translated/stock.js:1210 templates/js/translated/stock.js:2164
#: templates/js/translated/table_filters.js:151
#: templates/js/translated/table_filters.js:233
msgid "Batch"
msgstr ""

#: build/templates/build/detail.html:127
#: order/templates/order/order_base.html:127
#: order/templates/order/sales_order_base.html:134
#: templates/js/translated/build.js:1663
msgid "Created"
msgstr "Créé le"

#: build/templates/build/detail.html:138
msgid "No target date set"
msgstr "Pas de date cible définie"

#: build/templates/build/detail.html:147
msgid "Build not complete"
msgstr ""

#: build/templates/build/detail.html:158 build/templates/build/sidebar.html:17
msgid "Child Build Orders"
msgstr ""

#: build/templates/build/detail.html:173
msgid "Allocate Stock to Build"
msgstr ""

#: build/templates/build/detail.html:177 templates/js/translated/build.js:1202
msgid "Unallocate stock"
msgstr ""

#: build/templates/build/detail.html:178
msgid "Unallocate Stock"
msgstr ""

#: build/templates/build/detail.html:180
msgid "Allocate stock to build"
msgstr ""

#: build/templates/build/detail.html:181 build/templates/build/sidebar.html:8
msgid "Allocate Stock"
msgstr ""

#: build/templates/build/detail.html:184
msgid "Order required parts"
msgstr "Commander les pièces requises"

#: build/templates/build/detail.html:185
#: company/templates/company/detail.html:38
#: company/templates/company/detail.html:85 order/views.py:509
#: part/templates/part/category.html:166
msgid "Order Parts"
msgstr "Commander des pièces"

#: build/templates/build/detail.html:197
msgid "Untracked stock has been fully allocated for this Build Order"
msgstr ""

#: build/templates/build/detail.html:201
msgid "Untracked stock has not been fully allocated for this Build Order"
msgstr ""

#: build/templates/build/detail.html:208
msgid "Allocate selected items"
msgstr ""

#: build/templates/build/detail.html:218
msgid "This Build Order does not have any associated untracked BOM items"
msgstr ""

#: build/templates/build/detail.html:227
msgid "Incomplete Build Outputs"
msgstr ""

#: build/templates/build/detail.html:231
msgid "Create new build output"
msgstr ""

#: build/templates/build/detail.html:232
msgid "New Build Output"
msgstr ""

#: build/templates/build/detail.html:246
msgid "Output Actions"
msgstr ""

#: build/templates/build/detail.html:250
msgid "Complete selected items"
msgstr ""

#: build/templates/build/detail.html:251
msgid "Complete outputs"
msgstr ""

#: build/templates/build/detail.html:266
msgid "Completed Build Outputs"
msgstr ""

#: build/templates/build/detail.html:278 build/templates/build/sidebar.html:19
#: order/templates/order/po_navbar.html:35
#: order/templates/order/po_sidebar.html:9
#: order/templates/order/purchase_order_detail.html:60
#: order/templates/order/sales_order_detail.html:52
#: order/templates/order/so_sidebar.html:9 part/templates/part/detail.html:300
#: part/templates/part/part_sidebar.html:50 stock/templates/stock/item.html:95
#: stock/templates/stock/stock_sidebar.html:19
msgid "Attachments"
msgstr "Pieces jointes"

#: build/templates/build/detail.html:294
msgid "Build Notes"
msgstr ""

#: build/templates/build/detail.html:298 build/templates/build/detail.html:489
#: company/templates/company/detail.html:188
#: company/templates/company/detail.html:215
#: order/templates/order/purchase_order_detail.html:80
#: order/templates/order/purchase_order_detail.html:108
#: order/templates/order/sales_order_detail.html:72
#: order/templates/order/sales_order_detail.html:99
#: part/templates/part/detail.html:227 stock/templates/stock/item.html:115
#: stock/templates/stock/item.html:205
msgid "Edit Notes"
msgstr "Modifier les notes"

#: build/templates/build/detail.html:448
#: order/templates/order/po_attachments.html:79
#: order/templates/order/purchase_order_detail.html:170
#: order/templates/order/sales_order_detail.html:160
#: part/templates/part/detail.html:1060 stock/templates/stock/item.html:270
#: templates/attachment_button.html:4
msgid "Add Attachment"
msgstr "Ajouter une pièce jointe"

#: build/templates/build/detail.html:467
#: order/templates/order/po_attachments.html:51
#: order/templates/order/purchase_order_detail.html:142
#: order/templates/order/sales_order_detail.html:133
#: part/templates/part/detail.html:1014 stock/templates/stock/item.html:238
msgid "Edit Attachment"
msgstr "Modifier la pièce jointe"

#: build/templates/build/detail.html:474
#: order/templates/order/po_attachments.html:58
#: order/templates/order/purchase_order_detail.html:149
#: order/templates/order/sales_order_detail.html:139
#: part/templates/part/detail.html:1023 stock/templates/stock/item.html:247
#: templates/js/translated/order.js:1243
msgid "Confirm Delete Operation"
msgstr ""

#: build/templates/build/detail.html:475
#: order/templates/order/po_attachments.html:59
#: order/templates/order/purchase_order_detail.html:150
#: order/templates/order/sales_order_detail.html:140
#: part/templates/part/detail.html:1024 stock/templates/stock/item.html:248
msgid "Delete Attachment"
msgstr ""

#: build/templates/build/detail.html:513
msgid "Allocation Complete"
msgstr ""

#: build/templates/build/detail.html:514
msgid "All untracked stock items have been allocated"
msgstr ""

#: build/templates/build/index.html:18 part/templates/part/detail.html:407
msgid "New Build Order"
msgstr ""

#: build/templates/build/index.html:37 build/templates/build/index.html:38
msgid "Print Build Orders"
msgstr ""

#: build/templates/build/index.html:44
#: order/templates/order/purchase_orders.html:34
#: order/templates/order/sales_orders.html:37
msgid "Display calendar view"
msgstr ""

#: build/templates/build/index.html:47
#: order/templates/order/purchase_orders.html:37
#: order/templates/order/sales_orders.html:40
msgid "Display list view"
msgstr ""

#: build/templates/build/sidebar.html:5
<<<<<<< HEAD
#, fuzzy
#| msgid "Build Orders"
msgid "Build Order Details"
msgstr "Ordres de Fabrication"

#: build/templates/build/sidebar.html:12
#, fuzzy
#| msgid "Pending"
msgid "Pending Items"
msgstr "En attente"

#: build/templates/build/sidebar.html:15
#, fuzzy
#| msgid "Completed"
msgid "Completed Items"
msgstr "Terminé"
=======
msgid "Build Order Details"
msgstr ""

#: build/templates/build/sidebar.html:12
msgid "Pending Items"
msgstr "Articles en attente"

#: build/templates/build/sidebar.html:15
msgid "Completed Items"
msgstr ""
>>>>>>> 3b79309e

#: build/views.py:76
msgid "Build was cancelled"
msgstr ""

#: build/views.py:88
msgid "Create Build Output"
msgstr ""

#: build/views.py:106
msgid "Maximum output quantity is "
msgstr "La quantité maximale de sortie est "

#: build/views.py:122 stock/serializers.py:356 stock/views.py:1290
msgid "Serial numbers already exist"
msgstr ""

#: build/views.py:131
msgid "Serial numbers required for trackable build output"
msgstr ""

#: build/views.py:197
msgid "Delete Build Output"
msgstr ""

#: build/views.py:218
msgid "Confirm unallocation of build stock"
msgstr ""

#: build/views.py:219 stock/views.py:385
msgid "Check the confirmation box"
msgstr ""

#: build/views.py:231
msgid "Build output does not match build"
msgstr ""

#: build/views.py:233
msgid "Build output must be specified"
msgstr ""

#: build/views.py:245
msgid "Build output deleted"
msgstr ""

#: build/views.py:261
msgid "Complete Build Order"
msgstr ""

#: build/views.py:267
msgid "Build order cannot be completed - incomplete outputs remain"
msgstr ""

#: build/views.py:278
msgid "Completed build order"
msgstr ""

#: build/views.py:319
msgid "Delete Build Order"
msgstr ""

#: common/files.py:67
msgid "Unsupported file format: {ext.upper()}"
msgstr "Format de fichier non pris en charge : {ext.upper()}"

#: common/files.py:69
msgid "Error reading file (invalid encoding)"
msgstr ""

#: common/files.py:74
msgid "Error reading file (invalid format)"
msgstr ""

#: common/files.py:76
msgid "Error reading file (incorrect dimension)"
msgstr ""

#: common/files.py:78
msgid "Error reading file (data could be corrupted)"
msgstr ""

#: common/forms.py:34 templates/js/translated/attachment.js:54
msgid "File"
msgstr "Fichier"

#: common/forms.py:35
msgid "Select file to upload"
msgstr "Sélectionner un fichier à téléverser"

#: common/forms.py:50
msgid "{name.title()} File"
msgstr "{name.title()} Fichier"

#: common/forms.py:51
#, python-brace-format
msgid "Select {name} file to upload"
msgstr ""

#: common/models.py:340 common/models.py:970 common/models.py:1178
msgid "Settings key (must be unique - case insensitive"
msgstr ""

#: common/models.py:342
msgid "Settings value"
msgstr ""

#: common/models.py:377
msgid "Must be an integer value"
msgstr ""

#: common/models.py:382
msgid "Chosen value is not a valid option"
msgstr ""

#: common/models.py:405
msgid "Value must be a boolean value"
msgstr ""

#: common/models.py:416
msgid "Value must be an integer value"
msgstr ""

#: common/models.py:439
msgid "Key string must be unique"
msgstr ""

#: common/models.py:559
msgid "No group"
msgstr "Pas de groupe"

#: common/models.py:601
msgid "Restart required"
msgstr "Redémarrage nécessaire"

#: common/models.py:602
msgid "A setting has been changed which requires a server restart"
msgstr ""

#: common/models.py:609
msgid "InvenTree Instance Name"
msgstr ""

#: common/models.py:611
msgid "String descriptor for the server instance"
msgstr ""

#: common/models.py:615
msgid "Use instance name"
msgstr ""

#: common/models.py:616
msgid "Use the instance name in the title-bar"
msgstr ""

#: common/models.py:622 company/models.py:100 company/models.py:101
msgid "Company name"
msgstr "Nom de la société"

#: common/models.py:623
msgid "Internal company name"
msgstr ""

#: common/models.py:628
msgid "Base URL"
msgstr ""

#: common/models.py:629
msgid "Base URL for server instance"
msgstr ""

#: common/models.py:635
msgid "Default Currency"
msgstr "Devise par défaut"

#: common/models.py:636
msgid "Default currency"
msgstr "Devises par défaut"

#: common/models.py:642
msgid "Download from URL"
msgstr "Télécharger depuis l'URL"

#: common/models.py:643
msgid "Allow download of remote images and files from external URL"
msgstr ""

#: common/models.py:649 templates/InvenTree/settings/sidebar.html:30
msgid "Barcode Support"
msgstr ""

#: common/models.py:650
msgid "Enable barcode scanner support"
msgstr ""

#: common/models.py:656
msgid "IPN Regex"
msgstr "Regex IPN"

#: common/models.py:657
msgid "Regular expression pattern for matching Part IPN"
msgstr "Expression régulière pour la correspondance avec l'IPN de la Pièce"

#: common/models.py:661
msgid "Allow Duplicate IPN"
msgstr "Autoriser les IPN dupliqués"

#: common/models.py:662
msgid "Allow multiple parts to share the same IPN"
msgstr "Permettre à plusieurs pièces de partager le même IPN"

#: common/models.py:668
msgid "Allow Editing IPN"
msgstr "Autoriser l'édition de l'IPN"

#: common/models.py:669
msgid "Allow changing the IPN value while editing a part"
msgstr "Permettre de modifier la valeur de l'IPN lors de l'édition d'une pièce"

#: common/models.py:675
msgid "Copy Part BOM Data"
msgstr ""

#: common/models.py:676
msgid "Copy BOM data by default when duplicating a part"
msgstr ""

#: common/models.py:682
msgid "Copy Part Parameter Data"
msgstr ""

#: common/models.py:683
msgid "Copy parameter data by default when duplicating a part"
msgstr ""

#: common/models.py:689
msgid "Copy Part Test Data"
msgstr ""

#: common/models.py:690
msgid "Copy test data by default when duplicating a part"
msgstr ""

#: common/models.py:696
msgid "Copy Category Parameter Templates"
msgstr ""

#: common/models.py:697
msgid "Copy category parameter templates when creating a part"
msgstr ""

#: common/models.py:703 part/models.py:2429 report/models.py:187
#: templates/js/translated/table_filters.js:38
#: templates/js/translated/table_filters.js:373
msgid "Template"
msgstr ""

#: common/models.py:704
msgid "Parts are templates by default"
msgstr ""

#: common/models.py:710 part/models.py:888 templates/js/translated/bom.js:956
#: templates/js/translated/table_filters.js:168
#: templates/js/translated/table_filters.js:385
msgid "Assembly"
msgstr ""

#: common/models.py:711
msgid "Parts can be assembled from other components by default"
msgstr ""

#: common/models.py:717 part/models.py:894
#: templates/js/translated/table_filters.js:389
msgid "Component"
msgstr "Composant"

#: common/models.py:718
msgid "Parts can be used as sub-components by default"
msgstr ""

#: common/models.py:724 part/models.py:905
msgid "Purchaseable"
msgstr "Achetable"

#: common/models.py:725
msgid "Parts are purchaseable by default"
msgstr "Les pièces sont achetables par défaut"

#: common/models.py:731 part/models.py:910
#: templates/js/translated/table_filters.js:397
msgid "Salable"
msgstr ""

#: common/models.py:732
msgid "Parts are salable by default"
msgstr ""

#: common/models.py:738 part/models.py:900
#: templates/js/translated/table_filters.js:46
#: templates/js/translated/table_filters.js:100
#: templates/js/translated/table_filters.js:401
msgid "Trackable"
msgstr ""

#: common/models.py:739
msgid "Parts are trackable by default"
msgstr ""

#: common/models.py:745 part/models.py:920
#: part/templates/part/part_base.html:144
#: templates/js/translated/table_filters.js:42
msgid "Virtual"
msgstr ""

#: common/models.py:746
msgid "Parts are virtual by default"
msgstr ""

#: common/models.py:752
msgid "Show Import in Views"
msgstr ""

#: common/models.py:753
msgid "Display the import wizard in some part views"
msgstr "Afficher l'assistant d'importation pour certaine vues de produits"

#: common/models.py:759
msgid "Show Price in Forms"
msgstr ""

#: common/models.py:760
msgid "Display part price in some forms"
msgstr ""

#: common/models.py:771
msgid "Show Price in BOM"
msgstr ""

#: common/models.py:772
msgid "Include pricing information in BOM tables"
msgstr ""

#: common/models.py:778
msgid "Show related parts"
msgstr ""

#: common/models.py:779
msgid "Display related parts for a part"
msgstr ""

#: common/models.py:785
msgid "Create initial stock"
msgstr ""

#: common/models.py:786
msgid "Create initial stock on part creation"
msgstr ""

#: common/models.py:792
msgid "Internal Prices"
msgstr ""

#: common/models.py:793
msgid "Enable internal prices for parts"
msgstr ""

#: common/models.py:799
msgid "Internal Price as BOM-Price"
msgstr ""

#: common/models.py:800
msgid "Use the internal price (if set) in BOM-price calculations"
msgstr ""

#: common/models.py:806
msgid "Part Name Display Format"
msgstr ""

#: common/models.py:807
msgid "Format to display the part name"
msgstr ""

#: common/models.py:814
msgid "Enable Reports"
msgstr ""

#: common/models.py:815
msgid "Enable generation of reports"
msgstr ""

#: common/models.py:821 templates/stats.html:25
msgid "Debug Mode"
msgstr ""

#: common/models.py:822
msgid "Generate reports in debug mode (HTML output)"
msgstr ""

#: common/models.py:828
msgid "Page Size"
msgstr "Taille de la page"

#: common/models.py:829
msgid "Default page size for PDF reports"
msgstr ""

#: common/models.py:839
msgid "Test Reports"
msgstr "Rapports de test"

#: common/models.py:840
msgid "Enable generation of test reports"
msgstr ""

#: common/models.py:846
msgid "Stock Expiry"
msgstr ""

#: common/models.py:847
msgid "Enable stock expiry functionality"
msgstr ""

#: common/models.py:853
msgid "Sell Expired Stock"
msgstr ""

#: common/models.py:854
msgid "Allow sale of expired stock"
msgstr ""

#: common/models.py:860
msgid "Stock Stale Time"
msgstr ""

#: common/models.py:861
msgid "Number of days stock items are considered stale before expiring"
msgstr ""

#: common/models.py:863
msgid "days"
msgstr "jours"

#: common/models.py:868
msgid "Build Expired Stock"
msgstr ""

#: common/models.py:869
msgid "Allow building with expired stock"
msgstr ""

#: common/models.py:875
msgid "Stock Ownership Control"
msgstr ""

#: common/models.py:876
msgid "Enable ownership control over stock locations and items"
msgstr ""

#: common/models.py:882
msgid "Group by Part"
msgstr ""

#: common/models.py:883
msgid "Group stock items by part reference in table views"
msgstr ""

#: common/models.py:889
msgid "Build Order Reference Prefix"
msgstr ""

#: common/models.py:890
msgid "Prefix value for build order reference"
msgstr ""

#: common/models.py:895
msgid "Build Order Reference Regex"
msgstr ""

#: common/models.py:896
msgid "Regular expression pattern for matching build order reference"
msgstr ""

#: common/models.py:900
msgid "Sales Order Reference Prefix"
msgstr ""

#: common/models.py:901
msgid "Prefix value for sales order reference"
msgstr ""

#: common/models.py:906
msgid "Purchase Order Reference Prefix"
msgstr "Préfixe des commandes d'achats"

#: common/models.py:907
msgid "Prefix value for purchase order reference"
msgstr ""

#: common/models.py:913
msgid "Enable password forgot"
msgstr "Activer les mots de passe oubliés"

#: common/models.py:914
msgid "Enable password forgot function on the login pages"
msgstr ""

#: common/models.py:919
msgid "Enable registration"
msgstr "Activer les inscriptions"

#: common/models.py:920
msgid "Enable self-registration for users on the login pages"
msgstr ""

#: common/models.py:925
msgid "Enable SSO"
msgstr "Activer le SSO"

#: common/models.py:926
msgid "Enable SSO on the login pages"
msgstr "Activer le SSO sur les pages de connexion"

#: common/models.py:931
msgid "Email required"
msgstr "Email requis"

#: common/models.py:932
msgid "Require user to supply mail on signup"
msgstr ""

#: common/models.py:937
msgid "Auto-fill SSO users"
msgstr "Saisie automatique des utilisateurs SSO"

#: common/models.py:938
msgid "Automatically fill out user-details from SSO account-data"
msgstr ""

#: common/models.py:943
msgid "Mail twice"
msgstr "Courriel en double"

#: common/models.py:944
msgid "On signup ask users twice for their mail"
msgstr ""

#: common/models.py:949
msgid "Password twice"
msgstr ""

#: common/models.py:950
msgid "On signup ask users twice for their password"
msgstr ""

#: common/models.py:955
msgid "Group on signup"
msgstr ""

#: common/models.py:956
msgid "Group to which new users are assigned on registration"
msgstr ""

#: common/models.py:1001
msgid "Show subscribed parts"
msgstr ""

#: common/models.py:1002
msgid "Show subscribed parts on the homepage"
msgstr ""

#: common/models.py:1007
msgid "Show subscribed categories"
msgstr ""

#: common/models.py:1008
msgid "Show subscribed part categories on the homepage"
msgstr ""

#: common/models.py:1013
msgid "Show latest parts"
msgstr "Afficher les dernières pièces"

#: common/models.py:1014
msgid "Show latest parts on the homepage"
msgstr ""

#: common/models.py:1019
msgid "Recent Part Count"
msgstr ""

#: common/models.py:1020
msgid "Number of recent parts to display on index page"
msgstr ""

#: common/models.py:1026
msgid "Show unvalidated BOMs"
msgstr ""

#: common/models.py:1027
msgid "Show BOMs that await validation on the homepage"
msgstr ""

#: common/models.py:1032
msgid "Show recent stock changes"
msgstr "Afficher les dernières modifications du stock"

#: common/models.py:1033
msgid "Show recently changed stock items on the homepage"
msgstr ""

#: common/models.py:1038
msgid "Recent Stock Count"
msgstr ""

#: common/models.py:1039
msgid "Number of recent stock items to display on index page"
msgstr ""

#: common/models.py:1044
msgid "Show low stock"
msgstr ""

#: common/models.py:1045
msgid "Show low stock items on the homepage"
msgstr ""

#: common/models.py:1050
msgid "Show depleted stock"
msgstr ""

#: common/models.py:1051
msgid "Show depleted stock items on the homepage"
msgstr ""

#: common/models.py:1056
msgid "Show needed stock"
msgstr ""

#: common/models.py:1057
msgid "Show stock items needed for builds on the homepage"
msgstr ""

#: common/models.py:1062
msgid "Show expired stock"
msgstr ""

#: common/models.py:1063
msgid "Show expired stock items on the homepage"
msgstr ""

#: common/models.py:1068
msgid "Show stale stock"
msgstr ""

#: common/models.py:1069
msgid "Show stale stock items on the homepage"
msgstr ""

#: common/models.py:1074
msgid "Show pending builds"
msgstr ""

#: common/models.py:1075
msgid "Show pending builds on the homepage"
msgstr ""

#: common/models.py:1080
msgid "Show overdue builds"
msgstr ""

#: common/models.py:1081
msgid "Show overdue builds on the homepage"
msgstr ""

#: common/models.py:1086
msgid "Show outstanding POs"
msgstr ""

#: common/models.py:1087
msgid "Show outstanding POs on the homepage"
msgstr ""

#: common/models.py:1092
msgid "Show overdue POs"
msgstr ""

#: common/models.py:1093
msgid "Show overdue POs on the homepage"
msgstr ""

#: common/models.py:1098
msgid "Show outstanding SOs"
msgstr ""

#: common/models.py:1099
msgid "Show outstanding SOs on the homepage"
msgstr ""

#: common/models.py:1104
msgid "Show overdue SOs"
msgstr ""

#: common/models.py:1105
msgid "Show overdue SOs on the homepage"
msgstr ""

#: common/models.py:1111
msgid "Inline label display"
msgstr ""

#: common/models.py:1112
msgid "Display PDF labels in the browser, instead of downloading as a file"
msgstr ""

#: common/models.py:1118
msgid "Inline report display"
msgstr ""

#: common/models.py:1119
msgid "Display PDF reports in the browser, instead of downloading as a file"
msgstr ""

#: common/models.py:1125
msgid "Search Preview Results"
msgstr ""

#: common/models.py:1126
msgid "Number of results to show in search preview window"
msgstr ""

#: common/models.py:1132
msgid "Search Show Stock"
msgstr ""

#: common/models.py:1133
msgid "Display stock levels in search preview window"
msgstr ""

#: common/models.py:1139
msgid "Hide Inactive Parts"
msgstr ""

#: common/models.py:1140
msgid "Hide inactive parts in search preview window"
msgstr ""

#: common/models.py:1146
msgid "Show Quantity in Forms"
msgstr ""

#: common/models.py:1147
msgid "Display available part quantity in some forms"
msgstr ""

#: common/models.py:1153
msgid "Escape Key Closes Forms"
msgstr ""

#: common/models.py:1154
msgid "Use the escape key to close modal forms"
msgstr ""

#: common/models.py:1160
msgid "Fixed Navbar"
msgstr ""

#: common/models.py:1161
msgid "InvenTree navbar position is fixed to the top of the screen"
msgstr ""

#: common/models.py:1226 company/forms.py:43
msgid "Price break quantity"
msgstr ""

#: common/models.py:1233 company/serializers.py:264
#: company/templates/company/supplier_part.html:256
#: templates/js/translated/part.js:1620
msgid "Price"
msgstr ""

#: common/models.py:1234
msgid "Unit price at specified quantity"
msgstr ""

#: common/views.py:93 order/templates/order/order_wizard/po_upload.html:42
#: order/templates/order/po_navbar.html:19
#: order/templates/order/po_navbar.html:22
#: order/templates/order/purchase_order_detail.html:24 order/views.py:289
#: part/templates/part/bom_upload/upload_file.html:52
#: part/templates/part/import_wizard/part_upload.html:45 part/views.py:212
#: part/views.py:854
msgid "Upload File"
msgstr ""

#: common/views.py:94 order/templates/order/order_wizard/match_fields.html:52
#: order/views.py:290 part/templates/part/bom_upload/match_fields.html:52
#: part/templates/part/import_wizard/ajax_match_fields.html:45
#: part/templates/part/import_wizard/match_fields.html:52 part/views.py:213
#: part/views.py:855
msgid "Match Fields"
msgstr ""

#: common/views.py:95
msgid "Match Items"
msgstr ""

#: common/views.py:440
msgid "Fields matching failed"
msgstr ""

#: common/views.py:495
msgid "Parts imported"
msgstr ""

#: common/views.py:517 order/templates/order/order_wizard/match_fields.html:27
#: order/templates/order/order_wizard/match_parts.html:19
#: order/templates/order/order_wizard/po_upload.html:40
#: part/templates/part/bom_upload/match_fields.html:27
#: part/templates/part/bom_upload/match_parts.html:19
#: part/templates/part/bom_upload/upload_file.html:50
#: part/templates/part/import_wizard/match_fields.html:27
#: part/templates/part/import_wizard/match_references.html:19
#: part/templates/part/import_wizard/part_upload.html:43
msgid "Previous Step"
msgstr ""

#: company/forms.py:24 part/forms.py:46
msgid "URL"
msgstr "URL"

#: company/forms.py:25 part/forms.py:47
msgid "Image URL"
msgstr "URL de l'image"

#: company/models.py:105
msgid "Company description"
msgstr ""

#: company/models.py:106
msgid "Description of the company"
msgstr ""

#: company/models.py:112 company/templates/company/company_base.html:70
#: templates/js/translated/company.js:349
msgid "Website"
msgstr ""

#: company/models.py:113
msgid "Company website URL"
msgstr ""

#: company/models.py:117 company/templates/company/company_base.html:88
msgid "Address"
msgstr ""

#: company/models.py:118
msgid "Company address"
msgstr ""

#: company/models.py:121
msgid "Phone number"
msgstr ""

#: company/models.py:122
msgid "Contact phone number"
msgstr ""

#: company/models.py:125 company/templates/company/company_base.html:102
#: templates/InvenTree/settings/user.html:46
msgid "Email"
msgstr "E-mail"

#: company/models.py:125
msgid "Contact email address"
msgstr "Adresse e-mail de contact"

#: company/models.py:128 company/templates/company/company_base.html:109
msgid "Contact"
msgstr "Contact"

#: company/models.py:129
msgid "Point of contact"
msgstr "Point de contact"

#: company/models.py:131 company/models.py:348 company/models.py:564
#: order/models.py:163 part/models.py:797
#: report/templates/report/inventree_build_order_base.html:165
#: templates/js/translated/company.js:537
#: templates/js/translated/company.js:826 templates/js/translated/part.js:1077
msgid "Link"
msgstr "Lien"

#: company/models.py:131
msgid "Link to external company information"
msgstr "Lien externe vers les informations de l'entreprise"

#: company/models.py:139 part/models.py:807
msgid "Image"
msgstr "Image"

#: company/models.py:144
msgid "is customer"
msgstr "est client"

#: company/models.py:144
msgid "Do you sell items to this company?"
msgstr "Vendez-vous des objets à cette entreprise?"

#: company/models.py:146
msgid "is supplier"
msgstr "est fournisseur"

#: company/models.py:146
msgid "Do you purchase items from this company?"
msgstr "Est-ce que vous achetez des articles à cette entreprise?"

#: company/models.py:148
msgid "is manufacturer"
msgstr "est fabricant"

#: company/models.py:148
msgid "Does this company manufacture parts?"
msgstr "Cette entreprise fabrique-t-elle des pièces?"

#: company/models.py:152 company/serializers.py:270
#: company/templates/company/company_base.html:76 stock/serializers.py:172
msgid "Currency"
msgstr "Devise"

#: company/models.py:155
msgid "Default currency used for this company"
msgstr ""

#: company/models.py:320 company/models.py:535 stock/models.py:484
#: stock/templates/stock/item_base.html:224
msgid "Base Part"
msgstr ""

#: company/models.py:324 company/models.py:539 order/views.py:912
msgid "Select part"
msgstr ""

#: company/models.py:335 company/templates/company/company_base.html:116
#: company/templates/company/manufacturer_part.html:93
#: company/templates/company/supplier_part.html:104
#: stock/templates/stock/item_base.html:353
#: templates/js/translated/company.js:333
#: templates/js/translated/company.js:514
#: templates/js/translated/company.js:797 templates/js/translated/part.js:229
msgid "Manufacturer"
msgstr "Fabricant"

#: company/models.py:336 templates/js/translated/part.js:230
msgid "Select manufacturer"
msgstr "Sélectionner un fabricant"

#: company/models.py:342 company/templates/company/manufacturer_part.html:97
#: company/templates/company/supplier_part.html:112
#: templates/js/translated/company.js:530
#: templates/js/translated/company.js:815 templates/js/translated/order.js:852
#: templates/js/translated/part.js:240
msgid "MPN"
msgstr ""

#: company/models.py:343 templates/js/translated/part.js:241
msgid "Manufacturer Part Number"
msgstr ""

#: company/models.py:349
msgid "URL for external manufacturer part link"
msgstr ""

#: company/models.py:355
msgid "Manufacturer part description"
msgstr ""

#: company/models.py:409 company/models.py:558
#: company/templates/company/manufacturer_part.html:6
#: company/templates/company/manufacturer_part.html:23
#: stock/templates/stock/item_base.html:363
msgid "Manufacturer Part"
msgstr ""

#: company/models.py:416
msgid "Parameter name"
msgstr ""

#: company/models.py:422
#: report/templates/report/inventree_test_report_base.html:90
#: stock/models.py:1867 templates/js/translated/company.js:644
#: templates/js/translated/part.js:645 templates/js/translated/stock.js:848
msgid "Value"
msgstr "Valeur"

#: company/models.py:423
msgid "Parameter value"
msgstr ""

#: company/models.py:429 part/models.py:882 part/models.py:2397
#: part/templates/part/detail.html:59
#: templates/InvenTree/settings/settings.html:264
#: templates/js/translated/company.js:650 templates/js/translated/part.js:651
msgid "Units"
msgstr ""

#: company/models.py:430
msgid "Parameter units"
msgstr ""

#: company/models.py:502
msgid "Linked manufacturer part must reference the same base part"
msgstr ""

#: company/models.py:545 company/templates/company/company_base.html:121
#: company/templates/company/supplier_part.html:94 order/models.py:263
#: order/templates/order/order_base.html:108
#: order/templates/order/order_wizard/select_pos.html:30 part/bom.py:219
#: part/bom.py:247 stock/templates/stock/item_base.html:370
#: templates/js/translated/company.js:337
#: templates/js/translated/company.js:771 templates/js/translated/order.js:660
#: templates/js/translated/part.js:210
msgid "Supplier"
msgstr "Fournisseur"

#: company/models.py:546 templates/js/translated/part.js:211
msgid "Select supplier"
msgstr ""

#: company/models.py:551 company/templates/company/supplier_part.html:98
#: part/bom.py:220 part/bom.py:248 templates/js/translated/order.js:839
#: templates/js/translated/part.js:221
msgid "SKU"
msgstr ""

#: company/models.py:552 templates/js/translated/part.js:222
msgid "Supplier stock keeping unit"
msgstr ""

#: company/models.py:559
msgid "Select manufacturer part"
msgstr ""

#: company/models.py:565
msgid "URL for external supplier part link"
msgstr ""

#: company/models.py:571
msgid "Supplier part description"
msgstr ""

#: company/models.py:576 company/templates/company/supplier_part.html:126
#: part/models.py:2588 report/templates/report/inventree_po_report.html:93
#: report/templates/report/inventree_so_report.html:93
msgid "Note"
msgstr ""

#: company/models.py:580 part/models.py:1748
msgid "base cost"
msgstr "coût de base"

#: company/models.py:580 part/models.py:1748
msgid "Minimum charge (e.g. stocking fee)"
msgstr ""

#: company/models.py:582 company/templates/company/supplier_part.html:119
#: stock/models.py:507 stock/templates/stock/item_base.html:311
#: templates/js/translated/company.js:847 templates/js/translated/stock.js:1336
msgid "Packaging"
msgstr ""

#: company/models.py:582
msgid "Part packaging"
msgstr ""

#: company/models.py:584 part/models.py:1750
msgid "multiple"
msgstr ""

#: company/models.py:584
msgid "Order multiple"
msgstr ""

#: company/serializers.py:70
msgid "Default currency used for this supplier"
msgstr ""

#: company/serializers.py:71
msgid "Currency Code"
msgstr ""

#: company/templates/company/company_base.html:8
#: company/templates/company/company_base.html:12
#: templates/InvenTree/search.html:182 templates/js/translated/company.js:322
msgid "Company"
msgstr ""

#: company/templates/company/company_base.html:22
#: templates/js/translated/order.js:121
msgid "Create Purchase Order"
msgstr "Créer une commande d'achat"

#: company/templates/company/company_base.html:27
msgid "Edit company information"
msgstr ""

#: company/templates/company/company_base.html:32
#: company/templates/company/company_base.html:148
msgid "Delete Company"
msgstr ""

#: company/templates/company/company_base.html:48
#: part/templates/part/part_thumb.html:12
msgid "Upload new image"
msgstr "Ajouter une nouvelle image"

#: company/templates/company/company_base.html:51
#: part/templates/part/part_thumb.html:14
msgid "Download image from URL"
msgstr "Télécharger l'image depuis l'URL"

#: company/templates/company/company_base.html:81
msgid "Uses default currency"
msgstr ""

#: company/templates/company/company_base.html:95
msgid "Phone"
msgstr ""

#: company/templates/company/company_base.html:126 order/models.py:567
#: order/templates/order/sales_order_base.html:114 stock/models.py:525
#: stock/models.py:526 stock/templates/stock/item_base.html:263
#: templates/js/translated/company.js:329 templates/js/translated/order.js:1051
#: templates/js/translated/stock.js:1972
msgid "Customer"
msgstr ""

#: company/templates/company/company_base.html:194
#: part/templates/part/part_base.html:342
msgid "Upload Image"
msgstr ""

#: company/templates/company/detail.html:15
#: company/templates/company/manufacturer_part_sidebar.html:7
#: templates/InvenTree/search.html:124
msgid "Supplier Parts"
msgstr ""

#: company/templates/company/detail.html:19
#: order/templates/order/order_wizard/select_parts.html:44
msgid "Create new supplier part"
msgstr ""

#: company/templates/company/detail.html:20
#: company/templates/company/manufacturer_part.html:112
#: part/templates/part/detail.html:440
msgid "New Supplier Part"
msgstr ""

#: company/templates/company/detail.html:32
#: company/templates/company/detail.html:79
#: company/templates/company/manufacturer_part.html:121
#: company/templates/company/manufacturer_part.html:150
#: part/templates/part/category.html:160 part/templates/part/detail.html:449
#: part/templates/part/detail.html:477
msgid "Options"
msgstr ""

#: company/templates/company/detail.html:37
#: company/templates/company/detail.html:84
#: part/templates/part/category.html:166
msgid "Order parts"
msgstr ""

#: company/templates/company/detail.html:42
#: company/templates/company/detail.html:89
msgid "Delete parts"
msgstr ""

#: company/templates/company/detail.html:43
#: company/templates/company/detail.html:90
msgid "Delete Parts"
msgstr ""

#: company/templates/company/detail.html:62 templates/InvenTree/search.html:109
msgid "Manufacturer Parts"
msgstr ""

#: company/templates/company/detail.html:66
msgid "Create new manufacturer part"
msgstr ""

#: company/templates/company/detail.html:67 part/templates/part/detail.html:467
msgid "New Manufacturer Part"
msgstr ""

#: company/templates/company/detail.html:107
msgid "Supplier Stock"
msgstr ""

#: company/templates/company/detail.html:117
#: company/templates/company/sidebar.html:12
#: company/templates/company/supplier_part_sidebar.html:7
#: order/templates/order/order_base.html:13
#: order/templates/order/purchase_orders.html:8
#: order/templates/order/purchase_orders.html:12
#: part/templates/part/detail.html:171 part/templates/part/part_sidebar.html:35
#: templates/InvenTree/index.html:252 templates/InvenTree/search.html:203
#: templates/InvenTree/settings/sidebar.html:44 templates/navbar.html:45
#: users/models.py:45
msgid "Purchase Orders"
msgstr "Commandes d'achat"

#: company/templates/company/detail.html:121
#: order/templates/order/purchase_orders.html:17
msgid "Create new purchase order"
msgstr "Créer une commande d'achat"

#: company/templates/company/detail.html:122
#: order/templates/order/purchase_orders.html:18
msgid "New Purchase Order"
msgstr "Nouvelle commande achat"

#: company/templates/company/detail.html:143
#: company/templates/company/sidebar.html:20
#: order/templates/order/sales_order_base.html:13
#: order/templates/order/sales_orders.html:8
#: order/templates/order/sales_orders.html:15
#: part/templates/part/detail.html:194 part/templates/part/part_sidebar.html:39
#: templates/InvenTree/index.html:283 templates/InvenTree/search.html:223
#: templates/InvenTree/settings/sidebar.html:46 templates/navbar.html:56
#: users/models.py:46
msgid "Sales Orders"
msgstr "Ventes"

#: company/templates/company/detail.html:147
#: order/templates/order/sales_orders.html:20
msgid "Create new sales order"
msgstr ""

#: company/templates/company/detail.html:148
#: order/templates/order/sales_orders.html:21
msgid "New Sales Order"
msgstr "Nouvelle commande de vente"

#: company/templates/company/detail.html:168
#: templates/js/translated/build.js:999
msgid "Assigned Stock"
msgstr "Stock affecté"

#: company/templates/company/detail.html:184
msgid "Company Notes"
msgstr ""

#: company/templates/company/detail.html:383
#: company/templates/company/manufacturer_part.html:209
#: part/templates/part/detail.html:520
msgid "Delete Supplier Parts?"
msgstr ""

#: company/templates/company/detail.html:384
#: company/templates/company/manufacturer_part.html:210
#: part/templates/part/detail.html:521
msgid "All selected supplier parts will be deleted"
msgstr ""

#: company/templates/company/index.html:8
msgid "Supplier List"
msgstr "Liste des Fournisseurs"

#: company/templates/company/manufacturer_part.html:14 company/views.py:55
#: part/templates/part/prices.html:167 templates/InvenTree/search.html:184
#: templates/navbar.html:44
msgid "Manufacturers"
msgstr "Fabricants"

#: company/templates/company/manufacturer_part.html:35
#: company/templates/company/supplier_part.html:34
#: company/templates/company/supplier_part.html:159
#: part/templates/part/detail.html:174 part/templates/part/part_base.html:76
msgid "Order part"
msgstr ""

#: company/templates/company/manufacturer_part.html:40
#: templates/js/translated/company.js:562
msgid "Edit manufacturer part"
msgstr ""

#: company/templates/company/manufacturer_part.html:44
#: templates/js/translated/company.js:563
msgid "Delete manufacturer part"
msgstr ""

#: company/templates/company/manufacturer_part.html:70
#: company/templates/company/supplier_part.html:71
msgid "Internal Part"
msgstr "Pièces Internes"

#: company/templates/company/manufacturer_part.html:108
#: company/templates/company/supplier_part.html:15 company/views.py:49
#: part/templates/part/part_sidebar.html:33 part/templates/part/prices.html:163
#: templates/InvenTree/search.html:194 templates/navbar.html:43
msgid "Suppliers"
msgstr "Fournisseurs"

#: company/templates/company/manufacturer_part.html:123
#: part/templates/part/detail.html:451
msgid "Delete supplier parts"
msgstr "Supprimer les pièces du fournisseur"

#: company/templates/company/manufacturer_part.html:123
#: company/templates/company/manufacturer_part.html:152
#: company/templates/company/manufacturer_part.html:248
#: part/templates/part/detail.html:451 part/templates/part/detail.html:479
#: templates/js/translated/company.js:425 templates/js/translated/helpers.js:31
#: users/models.py:204
msgid "Delete"
msgstr "Supprimer"

#: company/templates/company/manufacturer_part.html:137
#: company/templates/company/manufacturer_part_sidebar.html:5
#: part/templates/part/category_sidebar.html:17
#: part/templates/part/detail.html:277 part/templates/part/part_sidebar.html:10
msgid "Parameters"
msgstr "Paramètres"

#: company/templates/company/manufacturer_part.html:141
#: part/templates/part/detail.html:282
#: templates/InvenTree/settings/category.html:12
#: templates/InvenTree/settings/part.html:65
msgid "New Parameter"
msgstr "Nouveau paramètre"

#: company/templates/company/manufacturer_part.html:152
msgid "Delete parameters"
msgstr ""

#: company/templates/company/manufacturer_part.html:185
#: part/templates/part/detail.html:974
msgid "Add Parameter"
msgstr ""

#: company/templates/company/manufacturer_part.html:233
msgid "Selected parameters will be deleted"
msgstr ""

#: company/templates/company/manufacturer_part.html:245
msgid "Delete Parameters"
msgstr ""

#: company/templates/company/sidebar.html:6
msgid "Manufactured Parts"
msgstr ""

#: company/templates/company/sidebar.html:10
msgid "Supplied Parts"
msgstr ""

#: company/templates/company/sidebar.html:16
<<<<<<< HEAD
#, fuzzy
#| msgid "Stock Item"
msgid "Supplied Stock Items"
msgstr "Article en stock"

#: company/templates/company/sidebar.html:22
#, fuzzy
#| msgid "Stock Item"
msgid "Assigned Stock Items"
msgstr "Article en stock"
=======
msgid "Supplied Stock Items"
msgstr ""

#: company/templates/company/sidebar.html:22
msgid "Assigned Stock Items"
msgstr ""
>>>>>>> 3b79309e

#: company/templates/company/supplier_part.html:7
#: company/templates/company/supplier_part.html:24 stock/models.py:492
#: stock/templates/stock/item_base.html:375
#: templates/js/translated/company.js:787 templates/js/translated/stock.js:1293
msgid "Supplier Part"
msgstr ""

#: company/templates/company/supplier_part.html:38
#: templates/js/translated/company.js:860
msgid "Edit supplier part"
msgstr ""

#: company/templates/company/supplier_part.html:42
#: templates/js/translated/company.js:861
msgid "Delete supplier part"
msgstr ""

#: company/templates/company/supplier_part.html:138
#: company/templates/company/supplier_part_navbar.html:12
msgid "Supplier Part Stock"
msgstr ""

#: company/templates/company/supplier_part.html:141
#: part/templates/part/detail.html:127 stock/templates/stock/location.html:147
msgid "Create new stock item"
msgstr ""

#: company/templates/company/supplier_part.html:142
#: part/templates/part/detail.html:128 stock/templates/stock/location.html:148
#: templates/js/translated/stock.js:324
msgid "New Stock Item"
msgstr ""

#: company/templates/company/supplier_part.html:155
#: company/templates/company/supplier_part_navbar.html:19
msgid "Supplier Part Orders"
msgstr ""

#: company/templates/company/supplier_part.html:160
#: part/templates/part/detail.html:175
msgid "Order Part"
msgstr ""

#: company/templates/company/supplier_part.html:179
#: part/templates/part/prices.html:7
msgid "Pricing Information"
msgstr ""

#: company/templates/company/supplier_part.html:184
#: company/templates/company/supplier_part.html:290
#: part/templates/part/prices.html:271 part/views.py:1713
msgid "Add Price Break"
msgstr ""

#: company/templates/company/supplier_part.html:210
msgid "No price break information found"
msgstr ""

#: company/templates/company/supplier_part.html:224 part/views.py:1775
msgid "Delete Price Break"
msgstr ""

#: company/templates/company/supplier_part.html:238 part/views.py:1761
msgid "Edit Price Break"
msgstr ""

#: company/templates/company/supplier_part.html:263
msgid "Edit price break"
msgstr ""

#: company/templates/company/supplier_part.html:264
msgid "Delete price break"
msgstr ""

#: company/templates/company/supplier_part_navbar.html:15
#: part/templates/part/part_sidebar.html:16
#: stock/templates/stock/loc_link.html:3 stock/templates/stock/location.html:14
#: stock/templates/stock/stock_app_base.html:10
#: templates/InvenTree/search.html:156
#: templates/InvenTree/settings/sidebar.html:40
#: templates/js/translated/bom.js:216 templates/js/translated/part.js:427
#: templates/js/translated/part.js:562 templates/js/translated/part.js:878
#: templates/js/translated/part.js:1039 templates/js/translated/stock.js:479
#: templates/js/translated/stock.js:1132 templates/navbar.html:26
msgid "Stock"
msgstr "Stock"

#: company/templates/company/supplier_part_navbar.html:22
msgid "Orders"
msgstr "Commandes"

#: company/templates/company/supplier_part_navbar.html:26
#: company/templates/company/supplier_part_sidebar.html:9
msgid "Supplier Part Pricing"
msgstr ""

#: company/templates/company/supplier_part_navbar.html:29
#: part/templates/part/part_sidebar.html:30
msgid "Pricing"
msgstr "Tarif"

#: company/templates/company/supplier_part_sidebar.html:5
#: stock/templates/stock/location.html:118
#: stock/templates/stock/location.html:132
#: stock/templates/stock/location.html:144
#: stock/templates/stock/location_sidebar.html:7
#: templates/InvenTree/search.html:158 templates/js/translated/stock.js:1871
#: templates/stats.html:93 templates/stats.html:102 users/models.py:43
msgid "Stock Items"
msgstr "Éléments en stock"

#: company/templates/company/supplier_part_sidebar.html:5
#: stock/templates/stock/location.html:118
#: stock/templates/stock/location.html:132
#: stock/templates/stock/location.html:144
#: stock/templates/stock/location_sidebar.html:7
#: templates/InvenTree/search.html:158 templates/js/translated/stock.js:1871
#: templates/stats.html:93 templates/stats.html:102 users/models.py:43
msgid "Stock Items"
msgstr ""

#: company/views.py:50
msgid "New Supplier"
msgstr "Nouveau Fournisseur"

#: company/views.py:56
msgid "New Manufacturer"
msgstr "Nouveau Fabricant"

#: company/views.py:61 templates/InvenTree/search.html:214
#: templates/navbar.html:55
msgid "Customers"
msgstr "Clients"

#: company/views.py:62
msgid "New Customer"
msgstr "Nouveaux Clients"

#: company/views.py:69
msgid "Companies"
msgstr "Entreprises"

#: company/views.py:70
msgid "New Company"
msgstr "Nouvelle Entreprise"

#: company/views.py:129 part/views.py:580
msgid "Download Image"
msgstr ""

#: company/views.py:158 part/views.py:612
msgid "Image size exceeds maximum allowable size for download"
msgstr ""

#: company/views.py:165 part/views.py:619
#, python-brace-format
msgid "Invalid response: {code}"
msgstr ""

#: company/views.py:174 part/views.py:628
msgid "Supplied URL is not a valid image file"
msgstr ""

#: label/api.py:57 report/api.py:201
msgid "No valid objects provided to template"
msgstr ""

#: label/models.py:113
msgid "Label name"
msgstr ""

#: label/models.py:120
msgid "Label description"
msgstr ""

#: label/models.py:127
msgid "Label"
msgstr ""

#: label/models.py:128
msgid "Label template file"
msgstr ""

#: label/models.py:134 report/models.py:298
msgid "Enabled"
msgstr "Activé"

#: label/models.py:135
msgid "Label template is enabled"
msgstr ""

#: label/models.py:140
msgid "Width [mm]"
msgstr ""

#: label/models.py:141
msgid "Label width, specified in mm"
msgstr ""

#: label/models.py:147
msgid "Height [mm]"
msgstr "Hauteur [mm]"

#: label/models.py:148
msgid "Label height, specified in mm"
msgstr ""

#: label/models.py:154 report/models.py:291
msgid "Filename Pattern"
msgstr ""

#: label/models.py:155
msgid "Pattern for generating label filenames"
msgstr ""

#: label/models.py:258
msgid "Query filters (comma-separated list of key=value pairs),"
msgstr ""

#: label/models.py:259 label/models.py:319 label/models.py:366
#: report/models.py:322 report/models.py:457 report/models.py:495
msgid "Filters"
msgstr "Filtres"

#: label/models.py:318
msgid "Query filters (comma-separated list of key=value pairs"
msgstr ""

#: label/models.py:365
msgid "Part query filters (comma-separated value of key=value pairs)"
msgstr ""

#: order/forms.py:26 order/templates/order/order_base.html:52
msgid "Place order"
msgstr "Passer la commande"

#: order/forms.py:37 order/templates/order/order_base.html:59
msgid "Mark order as complete"
msgstr "Marquer la commande comme complète"

#: order/forms.py:48 order/forms.py:59 order/templates/order/order_base.html:47
#: order/templates/order/sales_order_base.html:60
msgid "Cancel order"
msgstr "Annuler la commande"

#: order/forms.py:70
msgid "Ship order"
msgstr "Expédier la commande"

#: order/forms.py:98
msgid "Enter stock item serial numbers"
msgstr ""

#: order/forms.py:104
msgid "Enter quantity of stock items"
msgstr ""

#: order/models.py:161
msgid "Order description"
msgstr "Description de la commande"

#: order/models.py:163
msgid "Link to external page"
msgstr "Lien vers une page externe"

#: order/models.py:171
msgid "Created By"
msgstr "Créé par"

#: order/models.py:178
msgid "User or group responsible for this order"
msgstr ""

#: order/models.py:183
msgid "Order notes"
msgstr ""

#: order/models.py:250 order/models.py:557
msgid "Order reference"
msgstr ""

#: order/models.py:255 order/models.py:572
msgid "Purchase order status"
msgstr ""

#: order/models.py:264
msgid "Company from which the items are being ordered"
msgstr ""

#: order/models.py:267 order/templates/order/order_base.html:114
#: templates/js/translated/order.js:669
msgid "Supplier Reference"
msgstr ""

#: order/models.py:267
msgid "Supplier order reference code"
msgstr ""

#: order/models.py:274
msgid "received by"
msgstr ""

#: order/models.py:279
msgid "Issue Date"
msgstr ""

#: order/models.py:280
msgid "Date order was issued"
msgstr ""

#: order/models.py:285
msgid "Target Delivery Date"
msgstr ""

#: order/models.py:286
msgid "Expected date for order delivery. Order will be overdue after this date."
msgstr ""

#: order/models.py:292
msgid "Date order was completed"
msgstr ""

#: order/models.py:321
msgid "Part supplier must match PO supplier"
msgstr ""

#: order/models.py:431
msgid "Quantity must be an integer"
msgstr ""

#: order/models.py:435
msgid "Quantity must be a positive number"
msgstr ""

#: order/models.py:568
msgid "Company to which the items are being sold"
msgstr ""

#: order/models.py:574
msgid "Customer Reference "
msgstr ""

#: order/models.py:574
msgid "Customer order reference code"
msgstr ""

#: order/models.py:579
msgid "Target date for order completion. Order will be overdue after this date."
msgstr ""

#: order/models.py:582 templates/js/translated/order.js:1092
msgid "Shipment Date"
msgstr ""

#: order/models.py:589
msgid "shipped by"
msgstr "expédié par"

#: order/models.py:633
msgid "SalesOrder cannot be shipped as it is not currently pending"
msgstr ""

#: order/models.py:730
msgid "Item quantity"
msgstr "Nombre d'élement"

#: order/models.py:736
msgid "Line item reference"
msgstr ""

#: order/models.py:738
msgid "Line item notes"
msgstr ""

#: order/models.py:768 order/models.py:856
#: templates/js/translated/order.js:1144
msgid "Order"
msgstr "Commande"

#: order/models.py:769 order/templates/order/order_base.html:9
#: order/templates/order/order_base.html:18
#: report/templates/report/inventree_po_report.html:77
#: stock/templates/stock/item_base.html:325
#: templates/js/translated/order.js:638 templates/js/translated/stock.js:1270
#: templates/js/translated/stock.js:1953
msgid "Purchase Order"
msgstr "Commande d’achat"

#: order/models.py:790
msgid "Supplier part"
msgstr "Pièce fournisseur"

#: order/models.py:797 order/templates/order/order_base.html:147
#: order/templates/order/sales_order_base.html:154
#: templates/js/translated/order.js:429 templates/js/translated/order.js:932
msgid "Received"
msgstr "Reçu"

#: order/models.py:798
msgid "Number of items received"
msgstr "Nombre d'éléments reçus"

#: order/models.py:805 part/templates/part/prices.html:176 stock/models.py:619
#: stock/serializers.py:163 stock/templates/stock/item_base.html:332
#: templates/js/translated/stock.js:1324
msgid "Purchase Price"
msgstr "Prix d'achat"

#: order/models.py:806
msgid "Unit purchase price"
msgstr ""

#: order/models.py:814
msgid "Where does the Purchaser want this item to be stored?"
msgstr ""

#: order/models.py:866 part/templates/part/part_pricing.html:112
#: part/templates/part/prices.html:116 part/templates/part/prices.html:284
msgid "Sale Price"
msgstr "Prix de vente"

#: order/models.py:867
msgid "Unit sale price"
msgstr ""

#: order/models.py:946 order/models.py:948
msgid "Stock item has not been assigned"
msgstr ""

#: order/models.py:952
msgid "Cannot allocate stock item to a line with a different part"
msgstr ""

#: order/models.py:954
msgid "Cannot allocate stock to a line without a part"
msgstr ""

#: order/models.py:957
msgid "Allocation quantity cannot exceed stock quantity"
msgstr ""

#: order/models.py:961
msgid "StockItem is over-allocated"
msgstr ""

#: order/models.py:967
msgid "Quantity must be 1 for serialized stock item"
msgstr ""

#: order/models.py:975
msgid "Line"
msgstr "Ligne"

#: order/models.py:987
msgid "Item"
msgstr "Article"

#: order/models.py:988
msgid "Select stock item to allocate"
msgstr ""

#: order/models.py:991
msgid "Enter stock allocation quantity"
msgstr ""

#: order/serializers.py:167
msgid "Purchase price currency"
msgstr "Devise du prix d'achat"

#: order/serializers.py:202
msgid "Line Item"
msgstr ""

#: order/serializers.py:208
msgid "Line item does not match purchase order"
msgstr ""

#: order/serializers.py:218 order/serializers.py:286
msgid "Select destination location for received items"
msgstr ""

#: order/serializers.py:242
msgid "Barcode Hash"
msgstr ""

#: order/serializers.py:243
msgid "Unique identifier field"
msgstr ""

#: order/serializers.py:260
msgid "Barcode is already in use"
msgstr "Le code-barres est déjà utilisé"

#: order/serializers.py:298
msgid "Line items must be provided"
msgstr ""

#: order/serializers.py:315
msgid "Destination location must be specified"
msgstr ""

#: order/serializers.py:326
msgid "Supplied barcode values must be unique"
msgstr ""

#: order/serializers.py:568
msgid "Sale price currency"
msgstr ""

#: order/templates/order/delete_attachment.html:5
#: stock/templates/stock/attachment_delete.html:5
msgid "Are you sure you want to delete this attachment?"
msgstr ""

#: order/templates/order/order_base.html:33
msgid "Print purchase order report"
msgstr ""

#: order/templates/order/order_base.html:35
#: order/templates/order/sales_order_base.html:45
msgid "Export order to file"
msgstr ""

#: order/templates/order/order_base.html:41
#: order/templates/order/sales_order_base.html:54
msgid "Order actions"
msgstr ""

#: order/templates/order/order_base.html:45
#: order/templates/order/sales_order_base.html:58
msgid "Edit order"
msgstr "Modifier la commande"

#: order/templates/order/order_base.html:56
msgid "Receive items"
msgstr ""

#: order/templates/order/order_base.html:93
#: order/templates/order/sales_order_base.html:98
msgid "Order Reference"
msgstr ""

#: order/templates/order/order_base.html:98
#: order/templates/order/sales_order_base.html:103
msgid "Order Status"
msgstr "Statut de la commande"

#: order/templates/order/order_base.html:133
#: report/templates/report/inventree_build_order_base.html:122
msgid "Issued"
msgstr ""

#: order/templates/order/order_base.html:203
msgid "Edit Purchase Order"
msgstr ""

#: order/templates/order/order_cancel.html:8
msgid "Cancelling this order means that the order and line items will no longer be editable."
msgstr ""

#: order/templates/order/order_complete.html:7
msgid "Mark this order as complete?"
msgstr ""

#: order/templates/order/order_complete.html:10
msgid "This order has line items which have not been marked as received."
msgstr ""

#: order/templates/order/order_complete.html:11
msgid "Completing this order means that the order and line items will no longer be editable."
msgstr ""

#: order/templates/order/order_issue.html:8
msgid "After placing this purchase order, line items will no longer be editable."
msgstr ""

#: order/templates/order/order_wizard/match_fields.html:9
#: part/templates/part/bom_upload/match_fields.html:9
#: part/templates/part/import_wizard/ajax_match_fields.html:9
#: part/templates/part/import_wizard/match_fields.html:9
msgid "Missing selections for the following required columns"
msgstr ""

#: order/templates/order/order_wizard/match_fields.html:20
#: part/templates/part/bom_upload/match_fields.html:20
#: part/templates/part/import_wizard/ajax_match_fields.html:20
#: part/templates/part/import_wizard/match_fields.html:20
msgid "Duplicate selections found, see below. Fix them then retry submitting."
msgstr ""

#: order/templates/order/order_wizard/match_fields.html:29
#: order/templates/order/order_wizard/match_parts.html:21
#: part/templates/part/bom_upload/match_fields.html:29
#: part/templates/part/bom_upload/match_parts.html:21
#: part/templates/part/import_wizard/match_fields.html:29
#: part/templates/part/import_wizard/match_references.html:21
msgid "Submit Selections"
msgstr ""

#: order/templates/order/order_wizard/match_fields.html:35
#: part/templates/part/bom_upload/match_fields.html:35
#: part/templates/part/import_wizard/ajax_match_fields.html:28
#: part/templates/part/import_wizard/match_fields.html:35
msgid "File Fields"
msgstr ""

#: order/templates/order/order_wizard/match_fields.html:42
#: part/templates/part/bom_upload/match_fields.html:42
#: part/templates/part/import_wizard/ajax_match_fields.html:35
#: part/templates/part/import_wizard/match_fields.html:42
msgid "Remove column"
msgstr "Supprimer la colonne"

#: order/templates/order/order_wizard/match_fields.html:60
#: part/templates/part/bom_upload/match_fields.html:60
#: part/templates/part/import_wizard/ajax_match_fields.html:53
#: part/templates/part/import_wizard/match_fields.html:60
msgid "Duplicate selection"
msgstr "Dupliquer la sélection"

#: order/templates/order/order_wizard/match_fields.html:71
#: order/templates/order/order_wizard/match_parts.html:52
#: part/templates/part/bom_upload/match_fields.html:71
#: part/templates/part/bom_upload/match_parts.html:53
#: part/templates/part/import_wizard/ajax_match_fields.html:64
#: part/templates/part/import_wizard/ajax_match_references.html:42
#: part/templates/part/import_wizard/match_fields.html:71
#: part/templates/part/import_wizard/match_references.html:49
#: templates/js/translated/build.js:240 templates/js/translated/build.js:1251
#: templates/js/translated/order.js:377
msgid "Remove row"
msgstr "Supprimer la ligne"

#: order/templates/order/order_wizard/match_parts.html:12
#: part/templates/part/bom_upload/match_parts.html:12
#: part/templates/part/import_wizard/ajax_match_references.html:12
#: part/templates/part/import_wizard/match_references.html:12
msgid "Errors exist in the submitted data"
msgstr ""

#: order/templates/order/order_wizard/match_parts.html:28
#: part/templates/part/bom_upload/match_parts.html:28
#: part/templates/part/import_wizard/ajax_match_references.html:21
#: part/templates/part/import_wizard/match_references.html:28
msgid "Row"
msgstr "Ligne"

#: order/templates/order/order_wizard/match_parts.html:29
msgid "Select Supplier Part"
msgstr ""

#: order/templates/order/order_wizard/po_upload.html:11
msgid "Upload File for Purchase Order"
msgstr ""

#: order/templates/order/order_wizard/po_upload.html:18
#: part/templates/part/bom_upload/upload_file.html:21
#: part/templates/part/import_wizard/ajax_part_upload.html:10
#: part/templates/part/import_wizard/part_upload.html:21
#, python-format
msgid "Step %(step)s of %(count)s"
msgstr ""

#: order/templates/order/order_wizard/po_upload.html:48
msgid "Order is already processed. Files cannot be uploaded."
msgstr ""

#: order/templates/order/order_wizard/select_parts.html:11
msgid "Step 1 of 2 - Select Part Suppliers"
msgstr ""

#: order/templates/order/order_wizard/select_parts.html:16
msgid "Select suppliers"
msgstr ""

#: order/templates/order/order_wizard/select_parts.html:20
msgid "No purchaseable parts selected"
msgstr ""

#: order/templates/order/order_wizard/select_parts.html:33
msgid "Select Supplier"
msgstr ""

#: order/templates/order/order_wizard/select_parts.html:57
msgid "No price"
msgstr ""

#: order/templates/order/order_wizard/select_parts.html:65
#, python-format
msgid "Select a supplier for <em>%(name)s</em>"
msgstr ""

#: order/templates/order/order_wizard/select_parts.html:77
#: part/templates/part/set_category.html:32
msgid "Remove part"
msgstr ""

#: order/templates/order/order_wizard/select_pos.html:8
msgid "Step 2 of 2 - Select Purchase Orders"
msgstr ""

#: order/templates/order/order_wizard/select_pos.html:12
msgid "Select existing purchase orders, or create new orders."
msgstr ""

#: order/templates/order/order_wizard/select_pos.html:31
#: templates/js/translated/order.js:695 templates/js/translated/order.js:1097
msgid "Items"
msgstr ""

#: order/templates/order/order_wizard/select_pos.html:32
msgid "Select Purchase Order"
msgstr ""

#: order/templates/order/order_wizard/select_pos.html:45
#, python-format
msgid "Create new purchase order for %(name)s"
msgstr ""

#: order/templates/order/order_wizard/select_pos.html:68
#, python-format
msgid "Select a purchase order for %(name)s"
msgstr ""

#: order/templates/order/po_attachments.html:12
#: order/templates/order/po_navbar.html:32
msgid "Purchase Order Attachments"
msgstr ""

#: order/templates/order/po_navbar.html:12
msgid "Purchase Order Details"
msgstr ""

#: order/templates/order/po_navbar.html:15
#: part/templates/part/part_sidebar.html:8
#: templates/js/translated/stock.js:1919
msgid "Details"
msgstr "Détails"

#: order/templates/order/po_navbar.html:26
msgid "Received Stock Items"
msgstr ""

#: order/templates/order/po_navbar.html:29
#: order/templates/order/po_received_items.html:12
#: order/templates/order/purchase_order_detail.html:50
msgid "Received Items"
msgstr ""

#: order/templates/order/po_sidebar.html:5
#: order/templates/order/so_sidebar.html:5
#: report/templates/report/inventree_po_report.html:85
#: report/templates/report/inventree_so_report.html:85
msgid "Line Items"
msgstr ""

#: order/templates/order/po_sidebar.html:7
msgid "Received Stock"
msgstr ""

#: order/templates/order/purchase_order_detail.html:18
msgid "Purchase Order Items"
msgstr "Articles de la commande d'achat"

#: order/templates/order/purchase_order_detail.html:27
#: order/templates/order/purchase_order_detail.html:216
#: order/templates/order/sales_order_detail.html:23
#: order/templates/order/sales_order_detail.html:191
msgid "Add Line Item"
msgstr ""

#: order/templates/order/purchase_order_detail.html:30
msgid "Receive selected items"
msgstr ""

#: order/templates/order/purchase_order_detail.html:31
msgid "Receive Items"
msgstr ""

#: order/templates/order/purchase_order_detail.html:76
#: order/templates/order/sales_order_detail.html:68
msgid "Order Notes"
msgstr ""

#: order/templates/order/purchase_orders.html:30
#: order/templates/order/sales_orders.html:33
msgid "Print Order Reports"
msgstr ""

#: order/templates/order/sales_order_base.html:43
msgid "Print sales order report"
msgstr ""

#: order/templates/order/sales_order_base.html:47
msgid "Print packing list"
msgstr ""

#: order/templates/order/sales_order_base.html:66
#: order/templates/order/sales_order_base.html:67 order/views.py:222
msgid "Ship Order"
msgstr ""

#: order/templates/order/sales_order_base.html:86
msgid "This Sales Order has not been fully allocated"
msgstr ""

#: order/templates/order/sales_order_base.html:121
#: templates/js/translated/order.js:1064
msgid "Customer Reference"
msgstr ""

#: order/templates/order/sales_order_base.html:194
msgid "Edit Sales Order"
msgstr ""

#: order/templates/order/sales_order_cancel.html:8
#: order/templates/order/sales_order_ship.html:9
#: part/templates/part/bom_duplicate.html:12
#: stock/templates/stock/stockitem_convert.html:13
msgid "Warning"
msgstr ""

#: order/templates/order/sales_order_cancel.html:9
msgid "Cancelling this order means that the order will no longer be editable."
msgstr ""

#: order/templates/order/sales_order_detail.html:18
msgid "Sales Order Items"
msgstr ""

#: order/templates/order/sales_order_ship.html:10
msgid "This order has not been fully allocated. If the order is marked as shipped, it can no longer be adjusted."
msgstr ""

#: order/templates/order/sales_order_ship.html:12
msgid "Ensure that the order allocation is correct before shipping the order."
msgstr ""

#: order/templates/order/sales_order_ship.html:18
msgid "Some line items in this order have been over-allocated"
msgstr ""

#: order/templates/order/sales_order_ship.html:20
msgid "Ensure that this is correct before shipping the order."
msgstr ""

#: order/templates/order/sales_order_ship.html:27
msgid "Shipping this order means that the order will no longer be editable."
msgstr ""

#: order/templates/order/so_allocate_by_serial.html:9
msgid "Allocate stock items by serial number"
msgstr ""

#: order/views.py:103
msgid "Cancel Order"
msgstr "Annuler la commande"

#: order/views.py:112 order/views.py:138
msgid "Confirm order cancellation"
msgstr ""

#: order/views.py:115 order/views.py:141
msgid "Order cannot be cancelled"
msgstr "La commande ne peut pas être annulée"

#: order/views.py:129
msgid "Cancel sales order"
msgstr "Annuler la vente"

#: order/views.py:155
msgid "Issue Order"
msgstr ""

#: order/views.py:164
msgid "Confirm order placement"
msgstr ""

#: order/views.py:174
msgid "Purchase order issued"
msgstr ""

#: order/views.py:185
msgid "Complete Order"
msgstr "Finaliser la commande"

#: order/views.py:201
msgid "Confirm order completion"
msgstr ""

#: order/views.py:212
msgid "Purchase order completed"
msgstr ""

#: order/views.py:238
msgid "Confirm order shipment"
msgstr ""

#: order/views.py:244
msgid "Could not ship order"
msgstr ""

#: order/views.py:291
msgid "Match Supplier Parts"
msgstr ""

#: order/views.py:535
msgid "Update prices"
msgstr "Mettre à jour les prix"

#: order/views.py:793
#, python-brace-format
msgid "Ordered {n} parts"
msgstr ""

#: order/views.py:846
msgid "Allocate Serial Numbers"
msgstr ""

#: order/views.py:891
#, python-brace-format
msgid "Allocated {n} items"
msgstr ""

#: order/views.py:907
msgid "Select line item"
msgstr ""

#: order/views.py:938
#, python-brace-format
msgid "No matching item for serial {serial}"
msgstr ""

#: order/views.py:948
#, python-brace-format
msgid "{serial} is not in stock"
msgstr ""

#: order/views.py:956
#, python-brace-format
msgid "{serial} already allocated to an order"
msgstr ""

#: order/views.py:1072
msgid "Sales order not found"
msgstr ""

#: order/views.py:1078
msgid "Price not found"
msgstr "Prix introuvable"

#: order/views.py:1081
#, python-brace-format
msgid "Updated {part} unit-price to {price}"
msgstr ""

#: order/views.py:1086
#, python-brace-format
msgid "Updated {part} unit-price to {price} and quantity to {qty}"
msgstr ""

#: part/api.py:731
msgid "Must be greater than zero"
msgstr ""

#: part/api.py:735
msgid "Must be a valid quantity"
msgstr ""

#: part/api.py:750
msgid "Specify location for initial part stock"
msgstr ""

#: part/api.py:781 part/api.py:785 part/api.py:800 part/api.py:804
msgid "This field is required"
msgstr ""

#: part/bom.py:125 part/models.py:81 part/models.py:816
#: part/templates/part/category.html:90 part/templates/part/detail.html:104
msgid "Default Location"
msgstr ""

#: part/bom.py:126 part/templates/part/part_base.html:167
msgid "Available Stock"
msgstr ""

#: part/forms.py:63
msgid "File Format"
msgstr ""

#: part/forms.py:63
msgid "Select output file format"
msgstr ""

#: part/forms.py:65
msgid "Cascading"
msgstr ""

#: part/forms.py:65
msgid "Download cascading / multi-level BOM"
msgstr ""

#: part/forms.py:67
msgid "Levels"
msgstr "Niveaux"

#: part/forms.py:67
msgid "Select maximum number of BOM levels to export (0 = all levels)"
msgstr ""

#: part/forms.py:69
msgid "Include Parameter Data"
msgstr ""

#: part/forms.py:69
msgid "Include part parameters data in exported BOM"
msgstr ""

#: part/forms.py:71
msgid "Include Stock Data"
msgstr ""

#: part/forms.py:71
msgid "Include part stock data in exported BOM"
msgstr ""

#: part/forms.py:73
msgid "Include Manufacturer Data"
msgstr ""

#: part/forms.py:73
msgid "Include part manufacturer data in exported BOM"
msgstr ""

#: part/forms.py:75
msgid "Include Supplier Data"
msgstr ""

#: part/forms.py:75
msgid "Include part supplier data in exported BOM"
msgstr ""

#: part/forms.py:96 part/models.py:2427
msgid "Parent Part"
msgstr ""

#: part/forms.py:97 part/templates/part/bom_duplicate.html:7
msgid "Select parent part to copy BOM from"
msgstr ""

#: part/forms.py:103
msgid "Clear existing BOM items"
msgstr ""

#: part/forms.py:109
msgid "Confirm BOM duplication"
msgstr ""

#: part/forms.py:127
msgid "validate"
msgstr ""

#: part/forms.py:127
msgid "Confirm that the BOM is correct"
msgstr ""

#: part/forms.py:163
msgid "Select part category"
msgstr ""

#: part/forms.py:200
msgid "Add parameter template to same level categories"
msgstr ""

#: part/forms.py:204
msgid "Add parameter template to all categories"
msgstr ""

#: part/forms.py:224
msgid "Input quantity for price calculation"
msgstr ""

#: part/models.py:82
msgid "Default location for parts in this category"
msgstr ""

#: part/models.py:85
msgid "Default keywords"
msgstr ""

#: part/models.py:85
msgid "Default keywords for parts in this category"
msgstr ""

#: part/models.py:95 part/models.py:2473 part/templates/part/category.html:11
#: part/templates/part/part_app_base.html:10
msgid "Part Category"
msgstr ""

#: part/models.py:96 part/templates/part/category.html:117
#: templates/InvenTree/search.html:101 templates/stats.html:84
#: users/models.py:40
msgid "Part Categories"
msgstr ""

#: part/models.py:358 part/templates/part/cat_link.html:3
#: part/templates/part/category.html:13 part/templates/part/category.html:122
#: part/templates/part/category.html:142
#: part/templates/part/category_sidebar.html:9
#: templates/InvenTree/index.html:85 templates/InvenTree/search.html:88
#: templates/InvenTree/settings/sidebar.html:36
#: templates/js/translated/part.js:1416 templates/navbar.html:19
#: templates/stats.html:80 templates/stats.html:89 users/models.py:41
msgid "Parts"
msgstr ""

#: part/models.py:450
msgid "Invalid choice for parent part"
msgstr ""

#: part/models.py:502 part/models.py:514
#, python-brace-format
msgid "Part '{p1}' is  used in BOM for '{p2}' (recursive)"
msgstr ""

#: part/models.py:611
msgid "Next available serial numbers are"
msgstr ""

#: part/models.py:615
msgid "Next available serial number is"
msgstr ""

#: part/models.py:620
msgid "Most recent serial number is"
msgstr ""

#: part/models.py:715
msgid "Duplicate IPN not allowed in part settings"
msgstr "IPN dupliqué non autorisé dans les paramètres de la pièce"

#: part/models.py:740
msgid "Part name"
msgstr ""

#: part/models.py:747
msgid "Is Template"
msgstr ""

#: part/models.py:748
msgid "Is this part a template part?"
msgstr ""

#: part/models.py:758
msgid "Is this part a variant of another part?"
msgstr ""

#: part/models.py:759
msgid "Variant Of"
msgstr ""

#: part/models.py:765
msgid "Part description"
msgstr ""

#: part/models.py:770 part/templates/part/category.html:97
#: part/templates/part/detail.html:73
msgid "Keywords"
msgstr ""

#: part/models.py:771
msgid "Part keywords to improve visibility in search results"
msgstr ""

#: part/models.py:778 part/models.py:2223 part/models.py:2472
#: part/templates/part/detail.html:36 part/templates/part/set_category.html:15
#: templates/InvenTree/settings/settings.html:163
#: templates/js/translated/part.js:1021
msgid "Category"
msgstr "Catégorie"

#: part/models.py:779
msgid "Part category"
msgstr "Catégorie de la pièce"

#: part/models.py:784 part/templates/part/detail.html:45
#: templates/js/translated/part.js:550 templates/js/translated/part.js:974
#: templates/js/translated/stock.js:1104
msgid "IPN"
msgstr "IPN"

#: part/models.py:785
msgid "Internal Part Number"
msgstr ""

#: part/models.py:791
msgid "Part revision or version number"
msgstr ""

#: part/models.py:792 part/templates/part/detail.html:52 report/models.py:200
#: templates/js/translated/part.js:554
msgid "Revision"
msgstr "Révision"

#: part/models.py:814
msgid "Where is this item normally stored?"
msgstr ""

#: part/models.py:861 part/templates/part/detail.html:113
msgid "Default Supplier"
msgstr ""

#: part/models.py:862
msgid "Default supplier part"
msgstr ""

#: part/models.py:869
msgid "Default Expiry"
msgstr ""

#: part/models.py:870
msgid "Expiry time (in days) for stock items of this part"
msgstr ""

#: part/models.py:875 part/templates/part/part_base.html:178
msgid "Minimum Stock"
msgstr ""

#: part/models.py:876
msgid "Minimum allowed stock level"
msgstr ""

#: part/models.py:883
msgid "Stock keeping units for this part"
msgstr ""

#: part/models.py:889
msgid "Can this part be built from other parts?"
msgstr ""

#: part/models.py:895
msgid "Can this part be used to build other parts?"
msgstr ""

#: part/models.py:901
msgid "Does this part have tracking for unique items?"
msgstr ""

#: part/models.py:906
msgid "Can this part be purchased from external suppliers?"
msgstr ""

#: part/models.py:911
msgid "Can this part be sold to customers?"
msgstr ""

#: part/models.py:915 templates/js/translated/table_filters.js:34
#: templates/js/translated/table_filters.js:96
#: templates/js/translated/table_filters.js:290
#: templates/js/translated/table_filters.js:368
msgid "Active"
msgstr "Actif"

#: part/models.py:916
msgid "Is this part active?"
msgstr ""

#: part/models.py:921
msgid "Is this a virtual part, such as a software product or license?"
msgstr ""

#: part/models.py:926
msgid "Part notes - supports Markdown formatting"
msgstr ""

#: part/models.py:929
msgid "BOM checksum"
msgstr ""

#: part/models.py:929
msgid "Stored BOM checksum"
msgstr ""

#: part/models.py:932
msgid "BOM checked by"
msgstr ""

#: part/models.py:934
msgid "BOM checked date"
msgstr ""

#: part/models.py:938
msgid "Creation User"
msgstr ""

#: part/models.py:1750
msgid "Sell multiple"
msgstr "Ventes multiples"

#: part/models.py:2273
msgid "Test templates can only be created for trackable parts"
msgstr ""

#: part/models.py:2290
msgid "Test with this name already exists for this part"
msgstr ""

#: part/models.py:2310 templates/js/translated/part.js:1467
#: templates/js/translated/stock.js:828
msgid "Test Name"
msgstr "Nom de test"

#: part/models.py:2311
msgid "Enter a name for the test"
msgstr ""

#: part/models.py:2316
msgid "Test Description"
msgstr ""

#: part/models.py:2317
msgid "Enter description for this test"
msgstr ""

#: part/models.py:2322 templates/js/translated/part.js:1476
#: templates/js/translated/table_filters.js:276
msgid "Required"
msgstr "Requis"

#: part/models.py:2323
msgid "Is this test required to pass?"
msgstr ""

#: part/models.py:2328 templates/js/translated/part.js:1484
msgid "Requires Value"
msgstr ""

#: part/models.py:2329
msgid "Does this test require a value when adding a test result?"
msgstr ""

#: part/models.py:2334 templates/js/translated/part.js:1491
msgid "Requires Attachment"
msgstr ""

#: part/models.py:2335
msgid "Does this test require a file attachment when adding a test result?"
msgstr ""

#: part/models.py:2346
#, python-brace-format
msgid "Illegal character in template name ({c})"
msgstr ""

#: part/models.py:2382
msgid "Parameter template name must be unique"
msgstr ""

#: part/models.py:2390
msgid "Parameter Name"
msgstr ""

#: part/models.py:2397
msgid "Parameter Units"
msgstr ""

#: part/models.py:2429 part/models.py:2478 part/models.py:2479
#: templates/InvenTree/settings/settings.html:158
msgid "Parameter Template"
msgstr ""

#: part/models.py:2431
msgid "Data"
msgstr "Données"

#: part/models.py:2431
msgid "Parameter Value"
msgstr ""

#: part/models.py:2483 templates/InvenTree/settings/settings.html:167
msgid "Default Value"
msgstr ""

#: part/models.py:2484
msgid "Default Parameter Value"
msgstr ""

#: part/models.py:2561
msgid "Select parent part"
msgstr ""

#: part/models.py:2569
msgid "Sub part"
msgstr ""

#: part/models.py:2570
msgid "Select part to be used in BOM"
msgstr ""

#: part/models.py:2576
msgid "BOM quantity for this BOM item"
msgstr ""

#: part/models.py:2578 templates/js/translated/bom.js:454
#: templates/js/translated/bom.js:528
#: templates/js/translated/table_filters.js:92
msgid "Optional"
msgstr ""

#: part/models.py:2578
msgid "This BOM item is optional"
msgstr ""

#: part/models.py:2581
msgid "Overage"
msgstr ""

#: part/models.py:2582
msgid "Estimated build wastage quantity (absolute or percentage)"
msgstr ""

#: part/models.py:2585
msgid "BOM item reference"
msgstr ""

#: part/models.py:2588
msgid "BOM item notes"
msgstr ""

#: part/models.py:2590
msgid "Checksum"
msgstr ""

#: part/models.py:2590
msgid "BOM line checksum"
msgstr ""

#: part/models.py:2594 templates/js/translated/bom.js:545
#: templates/js/translated/bom.js:552
#: templates/js/translated/table_filters.js:68
#: templates/js/translated/table_filters.js:88
msgid "Inherited"
msgstr ""

#: part/models.py:2595
msgid "This BOM item is inherited by BOMs for variant parts"
msgstr ""

#: part/models.py:2600 templates/js/translated/bom.js:537
msgid "Allow Variants"
msgstr ""

#: part/models.py:2601
msgid "Stock items for variant parts can be used for this BOM item"
msgstr ""

#: part/models.py:2686 stock/models.py:371
msgid "Quantity must be integer value for trackable parts"
msgstr ""

#: part/models.py:2695 part/models.py:2697
msgid "Sub part must be specified"
msgstr ""

#: part/models.py:2826
msgid "BOM Item Substitute"
msgstr ""

#: part/models.py:2848
msgid "Substitute part cannot be the same as the master part"
msgstr ""

#: part/models.py:2860
msgid "Parent BOM item"
msgstr ""

#: part/models.py:2868
msgid "Substitute part"
msgstr ""

#: part/models.py:2879
msgid "Part 1"
msgstr ""

#: part/models.py:2883
msgid "Part 2"
msgstr ""

#: part/models.py:2883
msgid "Select Related Part"
msgstr ""

#: part/models.py:2915
msgid "Error creating relationship: check that the part is not related to itself and that the relationship is unique"
msgstr ""

#: part/tasks.py:53
msgid "Low stock notification"
msgstr ""

#: part/templates/part/bom.html:6
msgid "You do not have permission to edit the BOM."
msgstr ""

#: part/templates/part/bom.html:15
#, python-format
msgid "The BOM for <em>%(part)s</em> has changed, and must be validated.<br>"
msgstr ""

#: part/templates/part/bom.html:17
#, python-format
msgid "The BOM for <em>%(part)s</em> was last checked by %(checker)s on %(check_date)s"
msgstr ""

#: part/templates/part/bom.html:21
#, python-format
msgid "The BOM for <em>%(part)s</em> has not been validated."
msgstr ""

#: part/templates/part/bom.html:30 part/templates/part/detail.html:357
msgid "BOM actions"
msgstr ""

#: part/templates/part/bom.html:34
msgid "Delete Items"
msgstr "Supprimer l'élément"

#: part/templates/part/bom_duplicate.html:13
msgid "This part already has a Bill of Materials"
msgstr ""

#: part/templates/part/bom_upload/match_parts.html:29
msgid "Select Part"
msgstr "Sélectionner une pièce"

#: part/templates/part/bom_upload/upload_file.html:8
msgid "Return to BOM"
msgstr ""

<<<<<<< HEAD
#: part/templates/part/bom_upload/upload_file.html:8
msgid "Return to BOM"
msgstr ""

=======
>>>>>>> 3b79309e
#: part/templates/part/bom_upload/upload_file.html:13
msgid "Upload Bill of Materials"
msgstr ""

#: part/templates/part/bom_upload/upload_file.html:33
msgid "Requirements for BOM upload"
msgstr ""

#: part/templates/part/bom_upload/upload_file.html:35
msgid "The BOM file must contain the required named columns as provided in the "
msgstr ""

#: part/templates/part/bom_upload/upload_file.html:35
msgid "BOM Upload Template"
msgstr ""

#: part/templates/part/bom_upload/upload_file.html:36
msgid "Each part must already exist in the database"
msgstr ""

#: part/templates/part/bom_validate.html:6
#, python-format
msgid "Confirm that the Bill of Materials (BOM) is valid for:<br><em>%(part)s</em>"
msgstr ""

#: part/templates/part/bom_validate.html:9
msgid "This will validate each line in the BOM."
msgstr ""

#: part/templates/part/category.html:24 part/templates/part/category.html:28
msgid "You are subscribed to notifications for this category"
msgstr ""

#: part/templates/part/category.html:32
msgid "Subscribe to notifications for this category"
msgstr ""

#: part/templates/part/category.html:38
msgid "Category Actions"
msgstr ""

#: part/templates/part/category.html:43
msgid "Edit category"
msgstr "Modifier la catégorie"

#: part/templates/part/category.html:44
msgid "Edit Category"
msgstr "Modifier la catégorie"

#: part/templates/part/category.html:48
msgid "Delete category"
msgstr "Supprimer la catégorie"

#: part/templates/part/category.html:49
msgid "Delete Category"
msgstr "Supprimer la catégorie"

#: part/templates/part/category.html:57
msgid "Create new part category"
msgstr ""

#: part/templates/part/category.html:58
msgid "New Category"
msgstr "Nouvelle catégorie"

#: part/templates/part/category.html:67
msgid "Top level part category"
msgstr ""

#: part/templates/part/category.html:79
msgid "Category Path"
msgstr ""

#: part/templates/part/category.html:84
msgid "Category Description"
msgstr ""

#: part/templates/part/category.html:103 part/templates/part/category.html:194
#: part/templates/part/category_sidebar.html:7
msgid "Subcategories"
msgstr ""

#: part/templates/part/category.html:108
msgid "Parts (Including subcategories)"
msgstr ""

#: part/templates/part/category.html:145
msgid "Export Part Data"
msgstr ""

#: part/templates/part/category.html:146 part/templates/part/category.html:170
msgid "Export"
msgstr "Exporter"

#: part/templates/part/category.html:149
msgid "Create new part"
msgstr ""

#: part/templates/part/category.html:150 templates/js/translated/bom.js:40
msgid "New Part"
msgstr ""

#: part/templates/part/category.html:164
msgid "Set category"
msgstr ""

#: part/templates/part/category.html:164
msgid "Set Category"
msgstr ""

#: part/templates/part/category.html:168
msgid "Print Labels"
msgstr ""

#: part/templates/part/category.html:170
msgid "Export Data"
msgstr ""

#: part/templates/part/category.html:184
msgid "Part Parameters"
msgstr ""

#: part/templates/part/category.html:261
msgid "Create Part Category"
msgstr ""

#: part/templates/part/category.html:288
msgid "Create Part"
msgstr ""

#: part/templates/part/category_delete.html:5
msgid "Are you sure you want to delete category"
msgstr ""

#: part/templates/part/category_delete.html:8
#, python-format
msgid "This category contains %(count)s child categories"
msgstr ""

#: part/templates/part/category_delete.html:9
msgid "If this category is deleted, these child categories will be moved to the"
msgstr ""

#: part/templates/part/category_delete.html:11
msgid "category"
msgstr ""

#: part/templates/part/category_delete.html:13
msgid "top level Parts category"
msgstr ""

#: part/templates/part/category_delete.html:25
#, python-format
msgid "This category contains %(count)s parts"
msgstr ""

#: part/templates/part/category_delete.html:27
#, python-format
msgid "If this category is deleted, these parts will be moved to the parent category %(path)s"
msgstr ""

#: part/templates/part/category_delete.html:29
msgid "If this category is deleted, these parts will be moved to the top-level category Teile"
msgstr ""

#: part/templates/part/category_sidebar.html:13
<<<<<<< HEAD
#, fuzzy
#| msgid "Order Parts"
msgid "Import Parts"
msgstr "Commander des pièces"
=======
msgid "Import Parts"
msgstr ""
>>>>>>> 3b79309e

#: part/templates/part/copy_part.html:9 templates/js/translated/part.js:366
msgid "Duplicate Part"
msgstr ""

#: part/templates/part/copy_part.html:10
#, python-format
msgid "Make a copy of part '%(full_name)s'."
msgstr ""

#: part/templates/part/copy_part.html:14
#: part/templates/part/create_part.html:11
msgid "Possible Matching Parts"
msgstr ""

#: part/templates/part/copy_part.html:15
#: part/templates/part/create_part.html:12
msgid "The new part may be a duplicate of these existing parts"
msgstr ""

#: part/templates/part/create_part.html:17
#, python-format
msgid "%(full_name)s - <em>%(desc)s</em> (%(match_per)s%% match)"
msgstr ""

#: part/templates/part/detail.html:16
msgid "Part Details"
msgstr ""

#: part/templates/part/detail.html:66
msgid "Minimum stock level"
msgstr ""

#: part/templates/part/detail.html:97
msgid "Latest Serial Number"
msgstr ""

#: part/templates/part/detail.html:124
msgid "Part Stock"
msgstr ""

#: part/templates/part/detail.html:136
#, python-format
msgid "Showing stock for all variants of <em>%(full_name)s</em>"
msgstr ""

#: part/templates/part/detail.html:146
msgid "Part Test Templates"
msgstr ""

#: part/templates/part/detail.html:151
msgid "Add Test Template"
msgstr ""

#: part/templates/part/detail.html:208
msgid "Sales Order Allocations"
msgstr ""

#: part/templates/part/detail.html:249
msgid "Part Variants"
msgstr ""

#: part/templates/part/detail.html:253
msgid "Create new variant"
msgstr ""

#: part/templates/part/detail.html:254
msgid "New Variant"
msgstr ""

#: part/templates/part/detail.html:281
msgid "Add new parameter"
msgstr ""

#: part/templates/part/detail.html:315 part/templates/part/part_sidebar.html:47
msgid "Related Parts"
msgstr ""

#: part/templates/part/detail.html:319 part/templates/part/detail.html:320
msgid "Add Related"
msgstr ""

#: part/templates/part/detail.html:340 part/templates/part/part_sidebar.html:19
msgid "Bill of Materials"
msgstr ""

#: part/templates/part/detail.html:345
msgid "Export actions"
msgstr ""

#: part/templates/part/detail.html:349
msgid "Export BOM"
msgstr ""

#: part/templates/part/detail.html:351
msgid "Print BOM Report"
msgstr ""

#: part/templates/part/detail.html:361
msgid "Upload BOM"
msgstr ""

#: part/templates/part/detail.html:363 templates/js/translated/part.js:267
msgid "Copy BOM"
msgstr ""

#: part/templates/part/detail.html:365 part/views.py:751
msgid "Validate BOM"
msgstr ""

#: part/templates/part/detail.html:370
msgid "New BOM Item"
msgstr ""

#: part/templates/part/detail.html:371
msgid "Add BOM Item"
msgstr ""

#: part/templates/part/detail.html:384
msgid "Assemblies"
msgstr ""

#: part/templates/part/detail.html:401
msgid "Part Builds"
msgstr ""

#: part/templates/part/detail.html:426
msgid "Build Order Allocations"
msgstr ""

#: part/templates/part/detail.html:436
msgid "Part Suppliers"
msgstr ""

#: part/templates/part/detail.html:463
msgid "Part Manufacturers"
msgstr ""

#: part/templates/part/detail.html:479
msgid "Delete manufacturer parts"
msgstr ""

#: part/templates/part/detail.html:660
msgid "Delete selected BOM items?"
msgstr ""

#: part/templates/part/detail.html:661
msgid "All selected BOM items will be deleted"
msgstr ""

#: part/templates/part/detail.html:712
msgid "Create BOM Item"
msgstr ""

#: part/templates/part/detail.html:764
msgid "Related Part"
msgstr ""

#: part/templates/part/detail.html:770
msgid "Add Related Part"
msgstr ""

#: part/templates/part/detail.html:867
msgid "Add Test Result Template"
msgstr ""

#: part/templates/part/detail.html:924
msgid "Edit Part Notes"
msgstr ""

#: part/templates/part/detail.html:1076
#, python-format
msgid "Purchase Unit Price - %(currency)s"
msgstr ""

#: part/templates/part/detail.html:1088
#, python-format
msgid "Unit Price-Cost Difference - %(currency)s"
msgstr ""

#: part/templates/part/detail.html:1100
#, python-format
msgid "Supplier Unit Cost - %(currency)s"
msgstr ""

#: part/templates/part/detail.html:1189
#, python-format
msgid "Unit Price - %(currency)s"
msgstr ""

#: part/templates/part/import_wizard/ajax_part_upload.html:29
#: part/templates/part/import_wizard/part_upload.html:51
msgid "Unsuffitient privileges."
msgstr ""

#: part/templates/part/import_wizard/part_upload.html:14
msgid "Import Parts from File"
msgstr ""

#: part/templates/part/part_app_base.html:12
msgid "Part List"
msgstr ""

#: part/templates/part/part_base.html:27 part/templates/part/part_base.html:31
msgid "You are subscribed to notifications for this part"
msgstr ""

#: part/templates/part/part_base.html:35
msgid "Subscribe to notifications for this part"
msgstr ""

#: part/templates/part/part_base.html:43
#: stock/templates/stock/item_base.html:28
#: stock/templates/stock/location.html:29
msgid "Barcode actions"
msgstr ""

#: part/templates/part/part_base.html:45
#: stock/templates/stock/item_base.html:32
#: stock/templates/stock/location.html:31 templates/qr_button.html:1
msgid "Show QR Code"
msgstr ""

#: part/templates/part/part_base.html:46
#: stock/templates/stock/item_base.html:48
#: stock/templates/stock/location.html:32
msgid "Print Label"
msgstr ""

#: part/templates/part/part_base.html:51
msgid "Show pricing information"
msgstr ""

#: part/templates/part/part_base.html:56
#: stock/templates/stock/item_base.html:103
#: stock/templates/stock/location.html:40
msgid "Stock actions"
msgstr ""

#: part/templates/part/part_base.html:63
msgid "Count part stock"
msgstr ""

#: part/templates/part/part_base.html:69
msgid "Transfer part stock"
msgstr ""

#: part/templates/part/part_base.html:84
msgid "Part actions"
msgstr ""

#: part/templates/part/part_base.html:87
msgid "Duplicate part"
msgstr ""

#: part/templates/part/part_base.html:90
msgid "Edit part"
msgstr "Modifier la pièce"

#: part/templates/part/part_base.html:93
msgid "Delete part"
msgstr ""

#: part/templates/part/part_base.html:109
msgid "Part is a template part (variants can be made from this part)"
msgstr ""

#: part/templates/part/part_base.html:113
msgid "Part can be assembled from other parts"
msgstr ""

#: part/templates/part/part_base.html:117
msgid "Part can be used in assemblies"
msgstr ""

#: part/templates/part/part_base.html:121
msgid "Part stock is tracked by serial number"
msgstr ""

#: part/templates/part/part_base.html:125
msgid "Part can be purchased from external suppliers"
msgstr ""

#: part/templates/part/part_base.html:129
msgid "Part can be sold to customers"
msgstr ""

#: part/templates/part/part_base.html:135
#: part/templates/part/part_base.html:143
msgid "Part is virtual (not a physical part)"
msgstr ""

#: part/templates/part/part_base.html:136
#: templates/js/translated/company.js:505
#: templates/js/translated/company.js:762
#: templates/js/translated/model_renderers.js:175
#: templates/js/translated/part.js:465 templates/js/translated/part.js:542
msgid "Inactive"
msgstr ""

#: part/templates/part/part_base.html:155
#, python-format
msgid "This part is a variant of %(link)s"
msgstr ""

#: part/templates/part/part_base.html:172 templates/js/translated/order.js:1524
#: templates/js/translated/table_filters.js:188
msgid "In Stock"
msgstr ""

#: part/templates/part/part_base.html:185 templates/js/translated/part.js:1054
msgid "On Order"
msgstr ""

#: part/templates/part/part_base.html:192 templates/InvenTree/index.html:178
msgid "Required for Build Orders"
msgstr ""

#: part/templates/part/part_base.html:199
msgid "Required for Sales Orders"
msgstr ""

#: part/templates/part/part_base.html:206
msgid "Allocated to Orders"
msgstr ""

#: part/templates/part/part_base.html:221 templates/js/translated/bom.js:566
msgid "Can Build"
msgstr ""

#: part/templates/part/part_base.html:227 templates/js/translated/part.js:885
#: templates/js/translated/part.js:1058
msgid "Building"
msgstr ""

#: part/templates/part/part_base.html:320 part/templates/part/prices.html:144
msgid "Calculate"
msgstr "Calculer"

#: part/templates/part/part_base.html:363
msgid "No matching images found"
msgstr ""

#: part/templates/part/part_pricing.html:22 part/templates/part/prices.html:21
msgid "Supplier Pricing"
msgstr ""

#: part/templates/part/part_pricing.html:26
#: part/templates/part/part_pricing.html:52
#: part/templates/part/part_pricing.html:100
#: part/templates/part/part_pricing.html:115 part/templates/part/prices.html:25
#: part/templates/part/prices.html:52 part/templates/part/prices.html:103
#: part/templates/part/prices.html:120
msgid "Unit Cost"
msgstr ""

#: part/templates/part/part_pricing.html:32
#: part/templates/part/part_pricing.html:58
#: part/templates/part/part_pricing.html:104
#: part/templates/part/part_pricing.html:119 part/templates/part/prices.html:32
#: part/templates/part/prices.html:59 part/templates/part/prices.html:108
#: part/templates/part/prices.html:125
msgid "Total Cost"
msgstr ""

#: part/templates/part/part_pricing.html:40 part/templates/part/prices.html:40
#: templates/js/translated/bom.js:520
msgid "No supplier pricing available"
msgstr ""

#: part/templates/part/part_pricing.html:48 part/templates/part/prices.html:49
#: part/templates/part/prices.html:243
msgid "BOM Pricing"
msgstr ""

#: part/templates/part/part_pricing.html:65 part/templates/part/prices.html:69
msgid "Unit Purchase Price"
msgstr "Prix d’achat unitaire"

#: part/templates/part/part_pricing.html:71 part/templates/part/prices.html:76
msgid "Total Purchase Price"
msgstr ""

#: part/templates/part/part_pricing.html:81 part/templates/part/prices.html:86
msgid "Note: BOM pricing is incomplete for this part"
msgstr ""

#: part/templates/part/part_pricing.html:88 part/templates/part/prices.html:93
msgid "No BOM pricing available"
msgstr ""

#: part/templates/part/part_pricing.html:97 part/templates/part/prices.html:102
msgid "Internal Price"
msgstr ""

#: part/templates/part/part_pricing.html:128
#: part/templates/part/prices.html:134
msgid "No pricing information is available for this part."
msgstr ""

#: part/templates/part/part_sidebar.html:13
msgid "Variants"
msgstr ""

#: part/templates/part/part_sidebar.html:27
msgid "Used In"
msgstr ""

#: part/templates/part/part_sidebar.html:43
msgid "Test Templates"
<<<<<<< HEAD
msgstr ""
=======
msgstr "Tester le modèle"
>>>>>>> 3b79309e

#: part/templates/part/part_thumb.html:11
msgid "Select from existing images"
msgstr ""

#: part/templates/part/partial_delete.html:9
#, python-format
msgid ""
"Part '<strong>%(full_name)s</strong>' cannot be deleted as it is still marked as <strong>active</strong>.\n"
"    <br>Disable the \"Active\" part attribute and re-try.\n"
"    "
msgstr ""

#: part/templates/part/partial_delete.html:17
#, python-format
msgid "Are you sure you want to delete part '<strong>%(full_name)s</strong>'?"
msgstr ""

#: part/templates/part/partial_delete.html:22
#, python-format
msgid "This part is used in BOMs for %(count)s other parts. If you delete this part, the BOMs for the following parts will be updated"
msgstr ""

#: part/templates/part/partial_delete.html:32
#, python-format
msgid "There are %(count)s stock entries defined for this part. If you delete this part, the following stock entries will also be deleted:"
msgstr ""

#: part/templates/part/partial_delete.html:43
#, python-format
msgid "There are %(count)s manufacturers defined for this part. If you delete this part, the following manufacturer parts will also be deleted:"
msgstr ""

#: part/templates/part/partial_delete.html:54
#, python-format
msgid "There are %(count)s suppliers defined for this part. If you delete this part, the following supplier parts will also be deleted:"
msgstr ""

#: part/templates/part/partial_delete.html:65
#, python-format
msgid "There are %(count)s unique parts tracked for '%(full_name)s'. Deleting this part will permanently remove this tracking information."
msgstr ""

#: part/templates/part/prices.html:16
msgid "Pricing ranges"
msgstr ""

#: part/templates/part/prices.html:22
msgid "Show supplier cost"
msgstr ""

#: part/templates/part/prices.html:23
msgid "Show purchase price"
msgstr ""

#: part/templates/part/prices.html:50
msgid "Show BOM cost"
msgstr ""

#: part/templates/part/prices.html:117
msgid "Show sale cost"
msgstr ""

#: part/templates/part/prices.html:118
msgid "Show sale price"
msgstr "Afficher le prix de vente"

#: part/templates/part/prices.html:140
msgid "Calculation parameters"
msgstr ""

#: part/templates/part/prices.html:155 templates/js/translated/bom.js:514
msgid "Supplier Cost"
msgstr ""

#: part/templates/part/prices.html:156 part/templates/part/prices.html:177
#: part/templates/part/prices.html:201 part/templates/part/prices.html:231
#: part/templates/part/prices.html:257 part/templates/part/prices.html:285
msgid "Jump to overview"
msgstr "Aller à la vue d'ensemble"

#: part/templates/part/prices.html:181
msgid "Stock Pricing"
msgstr ""

#: part/templates/part/prices.html:190
msgid "No stock pricing history is available for this part."
msgstr ""

#: part/templates/part/prices.html:200
msgid "Internal Cost"
msgstr ""

#: part/templates/part/prices.html:215 part/views.py:1784
msgid "Add Internal Price Break"
msgstr ""

#: part/templates/part/prices.html:230
msgid "BOM Cost"
msgstr ""

#: part/templates/part/prices.html:256
msgid "Sale Cost"
msgstr ""

#: part/templates/part/prices.html:296
msgid "No sale pice history available for this part."
msgstr ""

#: part/templates/part/set_category.html:9
msgid "Set category for the following parts"
msgstr ""

#: part/templates/part/stock_count.html:7 templates/js/translated/bom.js:476
#: templates/js/translated/part.js:429 templates/js/translated/part.js:875
#: templates/js/translated/part.js:1062
msgid "No Stock"
msgstr ""

#: part/templates/part/stock_count.html:9 templates/InvenTree/index.html:158
msgid "Low Stock"
msgstr ""

#: part/templates/part/variant_part.html:9
msgid "Create new part variant"
msgstr ""

#: part/templates/part/variant_part.html:10
#, python-format
msgid "Create a new variant of template <em>'%(full_name)s'</em>."
msgstr ""

#: part/templatetags/inventree_extras.py:113
msgid "Unknown database"
msgstr ""

#: part/views.py:92
msgid "Set Part Category"
msgstr ""

#: part/views.py:142
#, python-brace-format
msgid "Set category for {n} parts"
msgstr ""

#: part/views.py:214
msgid "Match References"
msgstr ""

#: part/views.py:498
msgid "None"
msgstr ""

#: part/views.py:557
msgid "Part QR Code"
msgstr ""

#: part/views.py:659
msgid "Select Part Image"
msgstr ""

#: part/views.py:685
msgid "Updated part image"
msgstr ""

#: part/views.py:688
msgid "Part image not found"
msgstr ""

#: part/views.py:700
msgid "Duplicate BOM"
msgstr ""

#: part/views.py:730
msgid "Confirm duplication of BOM from parent"
msgstr ""

#: part/views.py:772
msgid "Confirm that the BOM is valid"
msgstr ""

#: part/views.py:783
msgid "Validated Bill of Materials"
msgstr ""

#: part/views.py:856
msgid "Match Parts"
msgstr ""

#: part/views.py:1192
msgid "Export Bill of Materials"
msgstr ""

#: part/views.py:1244
msgid "Confirm Part Deletion"
msgstr ""

#: part/views.py:1251
msgid "Part was deleted"
msgstr ""

#: part/views.py:1260
msgid "Part Pricing"
msgstr ""

#: part/views.py:1409
msgid "Create Part Parameter Template"
msgstr ""

#: part/views.py:1419
msgid "Edit Part Parameter Template"
msgstr ""

#: part/views.py:1426
msgid "Delete Part Parameter Template"
msgstr ""

#: part/views.py:1485 templates/js/translated/part.js:310
msgid "Edit Part Category"
msgstr ""

#: part/views.py:1523
msgid "Delete Part Category"
msgstr ""

#: part/views.py:1529
msgid "Part category was deleted"
msgstr ""

#: part/views.py:1538
msgid "Create Category Parameter Template"
msgstr ""

#: part/views.py:1639
msgid "Edit Category Parameter Template"
msgstr ""

#: part/views.py:1695
msgid "Delete Category Parameter Template"
msgstr ""

#: part/views.py:1717
msgid "Added new price break"
msgstr ""

#: part/views.py:1793
msgid "Edit Internal Price Break"
msgstr ""

#: part/views.py:1801
msgid "Delete Internal Price Break"
msgstr ""

#: report/models.py:182
msgid "Template name"
msgstr "Nom du modèle"

#: report/models.py:188
msgid "Report template file"
msgstr ""

#: report/models.py:195
msgid "Report template description"
msgstr ""

#: report/models.py:201
msgid "Report revision number (auto-increments)"
msgstr ""

#: report/models.py:292
msgid "Pattern for generating report filenames"
msgstr ""

#: report/models.py:299
msgid "Report template is enabled"
msgstr ""

#: report/models.py:323
msgid "StockItem query filters (comma-separated list of key=value pairs)"
msgstr ""

#: report/models.py:331
msgid "Include Installed Tests"
msgstr ""

#: report/models.py:332
msgid "Include test results for stock items installed inside assembled item"
msgstr ""

#: report/models.py:380
msgid "Build Filters"
msgstr ""

#: report/models.py:381
msgid "Build query filters (comma-separated list of key=value pairs"
msgstr ""

#: report/models.py:423
msgid "Part Filters"
msgstr ""

#: report/models.py:424
msgid "Part query filters (comma-separated list of key=value pairs"
msgstr ""

#: report/models.py:458
msgid "Purchase order query filters"
msgstr ""

#: report/models.py:496
msgid "Sales order query filters"
msgstr ""

#: report/models.py:546
msgid "Snippet"
msgstr "Extrait "

#: report/models.py:547
msgid "Report snippet file"
msgstr ""

#: report/models.py:551
msgid "Snippet file description"
msgstr ""

#: report/models.py:586
msgid "Asset"
msgstr "Elément"

#: report/models.py:587
msgid "Report asset file"
msgstr ""

#: report/models.py:590
msgid "Asset file description"
msgstr ""

#: report/templates/report/inventree_build_order_base.html:147
msgid "Required For"
<<<<<<< HEAD
msgstr ""
=======
msgstr "Requis pour"
>>>>>>> 3b79309e

#: report/templates/report/inventree_test_report_base.html:21
msgid "Stock Item Test Report"
msgstr ""

#: report/templates/report/inventree_test_report_base.html:75
#: stock/models.py:530 stock/templates/stock/item_base.html:238
#: templates/js/translated/build.js:233 templates/js/translated/build.js:637
#: templates/js/translated/build.js:1013
#: templates/js/translated/model_renderers.js:95
#: templates/js/translated/order.js:1266 templates/js/translated/order.js:1355
msgid "Serial Number"
msgstr ""

#: report/templates/report/inventree_test_report_base.html:83
msgid "Test Results"
msgstr ""

#: report/templates/report/inventree_test_report_base.html:88
#: stock/models.py:1855
msgid "Test"
msgstr ""

#: report/templates/report/inventree_test_report_base.html:89
#: stock/models.py:1861
msgid "Result"
msgstr ""

#: report/templates/report/inventree_test_report_base.html:92
#: templates/js/translated/order.js:685 templates/js/translated/stock.js:1887
msgid "Date"
msgstr ""

#: report/templates/report/inventree_test_report_base.html:103
msgid "Pass"
msgstr ""

#: report/templates/report/inventree_test_report_base.html:105
msgid "Fail"
msgstr ""

#: stock/api.py:422
msgid "Quantity is required"
msgstr ""

#: stock/forms.py:91 stock/forms.py:265 stock/models.py:587
#: stock/templates/stock/item_base.html:382
#: templates/js/translated/stock.js:1246
msgid "Expiry Date"
msgstr ""

#: stock/forms.py:92 stock/forms.py:266
msgid "Expiration date for this stock item"
msgstr ""

#: stock/forms.py:95
msgid "Enter unique serial numbers (or leave blank)"
msgstr ""

#: stock/forms.py:150
msgid "Destination for serialized stock (by default, will remain in current location)"
msgstr ""

#: stock/forms.py:152
msgid "Serial numbers"
msgstr ""

#: stock/forms.py:152
msgid "Unique serial numbers (must match quantity)"
msgstr ""

#: stock/forms.py:154 stock/forms.py:238
msgid "Add transaction note (optional)"
msgstr ""

#: stock/forms.py:194
msgid "Stock item to install"
msgstr ""

#: stock/forms.py:224
msgid "Must not exceed available quantity"
msgstr ""

#: stock/forms.py:236
msgid "Destination location for uninstalled items"
msgstr ""

#: stock/forms.py:240
msgid "Confirm uninstall"
msgstr ""

#: stock/forms.py:240
msgid "Confirm removal of installed stock items"
msgstr ""

#: stock/models.py:60 stock/models.py:624
#: stock/templates/stock/item_base.html:422
msgid "Owner"
msgstr "Propriétaire"

#: stock/models.py:61 stock/models.py:625
msgid "Select Owner"
msgstr "Sélectionner un propriétaire"

#: stock/models.py:352
msgid "StockItem with this serial number already exists"
msgstr ""

#: stock/models.py:388
#, python-brace-format
msgid "Part type ('{pf}') must be {pe}"
msgstr ""

#: stock/models.py:398 stock/models.py:407
msgid "Quantity must be 1 for item with a serial number"
msgstr ""

#: stock/models.py:399
msgid "Serial number cannot be set if quantity greater than 1"
msgstr ""

#: stock/models.py:421
msgid "Item cannot belong to itself"
msgstr ""

#: stock/models.py:427
msgid "Item must have a build reference if is_building=True"
msgstr ""

#: stock/models.py:434
msgid "Build reference does not point to the same part object"
msgstr ""

#: stock/models.py:476
msgid "Parent Stock Item"
msgstr ""

#: stock/models.py:485
msgid "Base part"
msgstr ""

#: stock/models.py:493
msgid "Select a matching supplier part for this stock item"
msgstr ""

#: stock/models.py:498 stock/templates/stock/location.html:12
#: stock/templates/stock/stock_app_base.html:8
msgid "Stock Location"
msgstr ""

#: stock/models.py:501
msgid "Where is this stock item located?"
msgstr ""

#: stock/models.py:508
msgid "Packaging this stock item is stored in"
msgstr ""

#: stock/models.py:513 stock/templates/stock/item_base.html:271
msgid "Installed In"
msgstr ""

#: stock/models.py:516
msgid "Is this item installed in another item?"
msgstr ""

#: stock/models.py:532
msgid "Serial number for this item"
msgstr ""

#: stock/models.py:546
msgid "Batch code for this stock item"
msgstr ""

#: stock/models.py:550
msgid "Stock Quantity"
msgstr ""

#: stock/models.py:559
msgid "Source Build"
msgstr ""

#: stock/models.py:561
msgid "Build for this stock item"
msgstr ""

#: stock/models.py:572
msgid "Source Purchase Order"
msgstr ""

#: stock/models.py:575
msgid "Purchase order for this stock item"
msgstr ""

#: stock/models.py:581
msgid "Destination Sales Order"
msgstr ""

#: stock/models.py:588
msgid "Expiry date for stock item. Stock will be considered expired after this date"
msgstr ""

#: stock/models.py:601
msgid "Delete on deplete"
msgstr ""

#: stock/models.py:601
msgid "Delete this Stock Item when stock is depleted"
msgstr ""

#: stock/models.py:611 stock/templates/stock/item.html:111
msgid "Stock Item Notes"
msgstr ""

#: stock/models.py:620
msgid "Single unit purchase price at time of purchase"
msgstr ""

#: stock/models.py:630
msgid "Scheduled for deletion"
msgstr ""

#: stock/models.py:631
msgid "This StockItem will be deleted by the background worker"
msgstr ""

#: stock/models.py:1094
msgid "Part is not set as trackable"
msgstr ""

#: stock/models.py:1100
msgid "Quantity must be integer"
msgstr ""

#: stock/models.py:1106
#, python-brace-format
msgid "Quantity must not exceed available stock quantity ({n})"
msgstr ""

#: stock/models.py:1109
msgid "Serial numbers must be a list of integers"
msgstr ""

#: stock/models.py:1112
msgid "Quantity does not match serial numbers"
msgstr ""

#: stock/models.py:1119
#, python-brace-format
msgid "Serial numbers already exist: {exists}"
msgstr ""

#: stock/models.py:1277
msgid "StockItem cannot be moved as it is not in stock"
msgstr ""

#: stock/models.py:1775
msgid "Entry notes"
msgstr ""

#: stock/models.py:1832
msgid "Value must be provided for this test"
msgstr ""

#: stock/models.py:1838
msgid "Attachment must be uploaded for this test"
msgstr ""

#: stock/models.py:1856
msgid "Test name"
msgstr ""

#: stock/models.py:1862 templates/js/translated/table_filters.js:266
msgid "Test result"
msgstr ""

#: stock/models.py:1868
msgid "Test output value"
msgstr ""

#: stock/models.py:1875
msgid "Test result attachment"
msgstr ""

#: stock/models.py:1881
msgid "Test notes"
msgstr ""

#: stock/serializers.py:166
msgid "Purchase price of this stock item"
msgstr ""

#: stock/serializers.py:173
msgid "Purchase currency of this stock item"
msgstr ""

#: stock/serializers.py:287
msgid "Enter number of stock items to serialize"
msgstr ""

#: stock/serializers.py:302
#, python-brace-format
msgid "Quantity must not exceed available stock quantity ({q})"
msgstr ""

#: stock/serializers.py:308
msgid "Enter serial numbers for new items"
msgstr ""

#: stock/serializers.py:319 stock/serializers.py:687
msgid "Destination stock location"
msgstr ""

#: stock/serializers.py:326
msgid "Optional note field"
msgstr ""

#: stock/serializers.py:339
msgid "Serial numbers cannot be assigned to this part"
msgstr ""

#: stock/serializers.py:557
msgid "StockItem primary key value"
msgstr ""

#: stock/serializers.py:585
msgid "Stock transaction notes"
msgstr ""

#: stock/serializers.py:595
msgid "A list of stock items must be provided"
msgstr ""

#: stock/templates/stock/item.html:18
msgid "Stock Tracking Information"
msgstr ""

#: stock/templates/stock/item.html:29
msgid "New Entry"
msgstr ""

#: stock/templates/stock/item.html:48
msgid "Child Stock Items"
msgstr ""

#: stock/templates/stock/item.html:55
msgid "This stock item does not have any child items"
msgstr ""

#: stock/templates/stock/item.html:64
#: stock/templates/stock/stock_sidebar.html:8
msgid "Test Data"
msgstr ""

#: stock/templates/stock/item.html:68 stock/templates/stock/item_base.html:50
msgid "Test Report"
msgstr ""

#: stock/templates/stock/item.html:72
msgid "Delete Test Data"
msgstr ""

#: stock/templates/stock/item.html:76
msgid "Add Test Data"
msgstr ""

#: stock/templates/stock/item.html:133
msgid "Installed Stock Items"
msgstr ""

#: stock/templates/stock/item.html:137 stock/views.py:515
msgid "Install Stock Item"
msgstr ""

#: stock/templates/stock/item.html:318 stock/templates/stock/item.html:343
msgid "Add Test Result"
msgstr ""

#: stock/templates/stock/item.html:363
msgid "Edit Test Result"
msgstr ""

#: stock/templates/stock/item.html:377
msgid "Delete Test Result"
msgstr ""

#: stock/templates/stock/item_base.html:35
#: templates/js/translated/barcode.js:330
#: templates/js/translated/barcode.js:335
msgid "Unlink Barcode"
msgstr ""

#: stock/templates/stock/item_base.html:37
msgid "Link Barcode"
msgstr ""

#: stock/templates/stock/item_base.html:39 templates/stock_table.html:24
msgid "Scan to Location"
msgstr ""

#: stock/templates/stock/item_base.html:46
msgid "Printing actions"
msgstr ""

#: stock/templates/stock/item_base.html:65
msgid "Stock adjustment actions"
msgstr ""

#: stock/templates/stock/item_base.html:69
#: stock/templates/stock/location.html:47 templates/stock_table.html:50
msgid "Count stock"
msgstr ""

#: stock/templates/stock/item_base.html:72 templates/stock_table.html:48
msgid "Add stock"
msgstr ""

#: stock/templates/stock/item_base.html:75 templates/stock_table.html:49
msgid "Remove stock"
msgstr ""

#: stock/templates/stock/item_base.html:78
msgid "Serialize stock"
msgstr ""

#: stock/templates/stock/item_base.html:82
#: stock/templates/stock/location.html:53
msgid "Transfer stock"
msgstr ""

#: stock/templates/stock/item_base.html:85
msgid "Assign to customer"
msgstr ""

#: stock/templates/stock/item_base.html:88
msgid "Return to stock"
msgstr ""

#: stock/templates/stock/item_base.html:91
msgid "Uninstall stock item"
msgstr ""

#: stock/templates/stock/item_base.html:91
msgid "Uninstall"
msgstr ""

#: stock/templates/stock/item_base.html:94
msgid "Install stock item"
msgstr ""

#: stock/templates/stock/item_base.html:94
msgid "Install"
msgstr ""

#: stock/templates/stock/item_base.html:106
msgid "Convert to variant"
msgstr ""

#: stock/templates/stock/item_base.html:109
msgid "Duplicate stock item"
msgstr ""

#: stock/templates/stock/item_base.html:111
msgid "Edit stock item"
msgstr ""

#: stock/templates/stock/item_base.html:114
msgid "Delete stock item"
msgstr ""

#: stock/templates/stock/item_base.html:136
#: stock/templates/stock/item_base.html:386
#: templates/js/translated/table_filters.js:247
msgid "Expired"
msgstr ""

#: stock/templates/stock/item_base.html:146
#: stock/templates/stock/item_base.html:388
#: templates/js/translated/table_filters.js:253
msgid "Stale"
msgstr ""

#: stock/templates/stock/item_base.html:161
msgid "You are not in the list of owners of this item. This stock item cannot be edited."
msgstr ""

#: stock/templates/stock/item_base.html:168
msgid "This stock item is in production and cannot be edited."
msgstr ""

#: stock/templates/stock/item_base.html:169
msgid "Edit the stock item from the build view."
msgstr ""

#: stock/templates/stock/item_base.html:182
msgid "This stock item has not passed all required tests"
msgstr ""

#: stock/templates/stock/item_base.html:190
#, python-format
msgid "This stock item is allocated to Sales Order %(link)s (Quantity: %(qty)s)"
msgstr ""

#: stock/templates/stock/item_base.html:198
#, python-format
msgid "This stock item is allocated to Build %(link)s (Quantity: %(qty)s)"
msgstr ""

#: stock/templates/stock/item_base.html:204
msgid "This stock item is serialized - it has a unique serial number and the quantity cannot be adjusted."
msgstr ""

#: stock/templates/stock/item_base.html:208
msgid "This stock item cannot be deleted as it has child items"
msgstr ""

#: stock/templates/stock/item_base.html:212
msgid "This stock item will be automatically deleted when all stock is depleted."
msgstr ""

#: stock/templates/stock/item_base.html:241
msgid "previous page"
msgstr ""

#: stock/templates/stock/item_base.html:247
msgid "next page"
msgstr ""

#: stock/templates/stock/item_base.html:290
#: templates/js/translated/build.js:1035
msgid "No location set"
msgstr ""

#: stock/templates/stock/item_base.html:297
msgid "Barcode Identifier"
msgstr ""

#: stock/templates/stock/item_base.html:339
msgid "Parent Item"
msgstr ""

#: stock/templates/stock/item_base.html:357
msgid "No manufacturer set"
msgstr ""

#: stock/templates/stock/item_base.html:386
#, python-format
msgid "This StockItem expired on %(item.expiry_date)s"
msgstr ""

#: stock/templates/stock/item_base.html:388
#, python-format
msgid "This StockItem expires on %(item.expiry_date)s"
msgstr ""

#: stock/templates/stock/item_base.html:395
#: templates/js/translated/stock.js:1259
msgid "Last Updated"
msgstr ""

#: stock/templates/stock/item_base.html:400
msgid "Last Stocktake"
msgstr ""

#: stock/templates/stock/item_base.html:404
msgid "No stocktake performed"
msgstr ""

#: stock/templates/stock/item_base.html:415
msgid "Tests"
msgstr ""

#: stock/templates/stock/item_base.html:504
msgid "Edit Stock Status"
msgstr ""

#: stock/templates/stock/item_delete.html:9
msgid "Are you sure you want to delete this stock item?"
msgstr ""

#: stock/templates/stock/item_delete.html:12
#, python-format
msgid "This will remove <strong>%(qty)s</strong> units of <strong>%(full_name)s</strong> from stock."
msgstr ""

#: stock/templates/stock/item_install.html:8
msgid "Install another Stock Item into this item."
msgstr ""

#: stock/templates/stock/item_install.html:11
#: stock/templates/stock/item_install.html:24
msgid "Stock items can only be installed if they meet the following criteria"
msgstr ""

#: stock/templates/stock/item_install.html:14
msgid "The Stock Item links to a Part which is in the BOM for this Stock Item"
msgstr ""

#: stock/templates/stock/item_install.html:15
msgid "The Stock Item is currently in stock"
msgstr ""

#: stock/templates/stock/item_install.html:16
msgid "The Stock Item is serialized and does not belong to another item"
msgstr ""

#: stock/templates/stock/item_install.html:21
msgid "Install this Stock Item in another stock item."
msgstr ""

#: stock/templates/stock/item_install.html:27
msgid "The part associated to this Stock Item belongs to another part's BOM"
msgstr ""

#: stock/templates/stock/item_install.html:28
msgid "This Stock Item is serialized and does not belong to another item"
msgstr ""

#: stock/templates/stock/item_serialize.html:5
msgid "Create serialized items from this stock item."
msgstr ""

#: stock/templates/stock/item_serialize.html:7
msgid "Select quantity to serialize, and unique serial numbers."
msgstr ""

#: stock/templates/stock/location.html:33
msgid "Check-in Items"
msgstr ""

#: stock/templates/stock/location.html:61
msgid "Location actions"
msgstr ""

#: stock/templates/stock/location.html:63
msgid "Edit location"
msgstr ""

#: stock/templates/stock/location.html:65
msgid "Delete location"
msgstr ""

#: stock/templates/stock/location.html:75
msgid "Create new stock location"
msgstr ""

#: stock/templates/stock/location.html:76
msgid "New Location"
msgstr ""

#: stock/templates/stock/location.html:86
msgid "Top level stock location"
msgstr ""

#: stock/templates/stock/location.html:95
msgid "You are not in the list of owners of this location. This stock location cannot be edited."
msgstr ""

#: stock/templates/stock/location.html:113
#: stock/templates/stock/location.html:160
#: stock/templates/stock/location_sidebar.html:5
msgid "Sublocations"
msgstr ""

#: stock/templates/stock/location.html:127 templates/InvenTree/search.html:170
#: templates/stats.html:97 users/models.py:42
msgid "Stock Locations"
msgstr ""

#: stock/templates/stock/location.html:167 templates/stock_table.html:30
msgid "Printing Actions"
msgstr ""

#: stock/templates/stock/location.html:171 templates/stock_table.html:34
msgid "Print labels"
msgstr ""

#: stock/templates/stock/location_delete.html:7
msgid "Are you sure you want to delete this stock location?"
msgstr ""

#: stock/templates/stock/stock_app_base.html:16
msgid "Loading..."
msgstr ""

#: stock/templates/stock/stock_sidebar.html:5
msgid "Stock Tracking"
msgstr ""

#: stock/templates/stock/stock_sidebar.html:12
<<<<<<< HEAD
#, fuzzy
#| msgid "Installed into assembly"
msgid "Installed Items"
msgstr "Installé dans l'assemblage"
=======
msgid "Installed Items"
msgstr ""
>>>>>>> 3b79309e

#: stock/templates/stock/stock_sidebar.html:16
msgid "Child Items"
msgstr ""

#: stock/templates/stock/stock_uninstall.html:8
msgid "The following stock items will be uninstalled"
msgstr ""

#: stock/templates/stock/stockitem_convert.html:7 stock/views.py:912
msgid "Convert Stock Item"
msgstr ""

#: stock/templates/stock/stockitem_convert.html:8
#, python-format
msgid "This stock item is current an instance of <em>%(part)s</em>"
msgstr ""

#: stock/templates/stock/stockitem_convert.html:9
msgid "It can be converted to one of the part variants listed below."
msgstr ""

#: stock/templates/stock/stockitem_convert.html:14
msgid "This action cannot be easily undone"
msgstr ""

#: stock/templates/stock/tracking_delete.html:6
msgid "Are you sure you want to delete this stock tracking entry?"
msgstr ""

#: stock/views.py:162
msgid "Edit Stock Location"
msgstr ""

#: stock/views.py:269 stock/views.py:891 stock/views.py:1017
#: stock/views.py:1299
msgid "Owner is required (ownership control is enabled)"
msgstr ""

#: stock/views.py:284
msgid "Stock Location QR code"
msgstr ""

#: stock/views.py:303
msgid "Assign to Customer"
msgstr ""

#: stock/views.py:312
msgid "Customer must be specified"
msgstr ""

#: stock/views.py:336
msgid "Return to Stock"
msgstr ""

#: stock/views.py:345
msgid "Specify a valid location"
msgstr ""

#: stock/views.py:356
msgid "Stock item returned from customer"
msgstr ""

#: stock/views.py:367
msgid "Delete All Test Data"
msgstr ""

#: stock/views.py:384
msgid "Confirm test data deletion"
msgstr ""

#: stock/views.py:489
msgid "Stock Item QR Code"
msgstr ""

#: stock/views.py:663
msgid "Uninstall Stock Items"
msgstr ""

#: stock/views.py:760 templates/js/translated/stock.js:618
msgid "Confirm stock adjustment"
msgstr ""

#: stock/views.py:771
msgid "Uninstalled stock items"
msgstr ""

#: stock/views.py:793 templates/js/translated/stock.js:288
msgid "Edit Stock Item"
msgstr ""

#: stock/views.py:943
msgid "Create new Stock Location"
msgstr ""

#: stock/views.py:1044
msgid "Create new Stock Item"
msgstr ""

#: stock/views.py:1186 templates/js/translated/stock.js:268
msgid "Duplicate Stock Item"
msgstr ""

#: stock/views.py:1268
msgid "Quantity cannot be negative"
msgstr ""

#: stock/views.py:1368
msgid "Delete Stock Location"
msgstr ""

#: stock/views.py:1381
msgid "Delete Stock Item"
msgstr ""

#: stock/views.py:1392
msgid "Delete Stock Tracking Entry"
msgstr ""

#: stock/views.py:1399
msgid "Edit Stock Tracking Entry"
msgstr ""

#: stock/views.py:1408
msgid "Add Stock Tracking Entry"
msgstr ""

#: templates/403.html:5 templates/403.html:11
msgid "Permission Denied"
msgstr ""

#: templates/403.html:14
msgid "You do not have permission to view this page."
msgstr ""

#: templates/404.html:5 templates/404.html:11
msgid "Page Not Found"
msgstr ""

#: templates/404.html:14
msgid "The requested page does not exist"
msgstr ""

#: templates/InvenTree/index.html:7
msgid "Index"
msgstr ""

#: templates/InvenTree/index.html:88
msgid "Subscribed Parts"
msgstr ""

#: templates/InvenTree/index.html:98
msgid "Subscribed Categories"
msgstr ""

#: templates/InvenTree/index.html:108
msgid "Latest Parts"
msgstr ""

#: templates/InvenTree/index.html:119
msgid "BOM Waiting Validation"
msgstr ""

#: templates/InvenTree/index.html:145
msgid "Recently Updated"
msgstr ""

#: templates/InvenTree/index.html:168
msgid "Depleted Stock"
msgstr ""

#: templates/InvenTree/index.html:191
msgid "Expired Stock"
msgstr ""

#: templates/InvenTree/index.html:202
msgid "Stale Stock"
msgstr ""

#: templates/InvenTree/index.html:224
msgid "Build Orders In Progress"
msgstr ""

#: templates/InvenTree/index.html:235
msgid "Overdue Build Orders"
msgstr ""

#: templates/InvenTree/index.html:255
msgid "Outstanding Purchase Orders"
msgstr ""

#: templates/InvenTree/index.html:266
msgid "Overdue Purchase Orders"
msgstr ""

#: templates/InvenTree/index.html:286
msgid "Outstanding Sales Orders"
msgstr ""

#: templates/InvenTree/index.html:297
msgid "Overdue Sales Orders"
msgstr ""

#: templates/InvenTree/search.html:8
msgid "Search Results"
msgstr ""

#: templates/InvenTree/search.html:22
msgid "Enter a search query"
msgstr ""

#: templates/InvenTree/settings/barcode.html:8
msgid "Barcode Settings"
msgstr ""

#: templates/InvenTree/settings/build.html:8
msgid "Build Order Settings"
msgstr ""

#: templates/InvenTree/settings/category.html:7
msgid "Category Settings"
msgstr ""

#: templates/InvenTree/settings/currencies.html:8
msgid "Currency Settings"
msgstr ""

#: templates/InvenTree/settings/currencies.html:19
msgid "Base Currency"
msgstr ""

#: templates/InvenTree/settings/currencies.html:24
msgid "Exchange Rates"
msgstr ""

#: templates/InvenTree/settings/currencies.html:38
msgid "Last Update"
msgstr ""

#: templates/InvenTree/settings/currencies.html:44
msgid "Never"
msgstr ""

#: templates/InvenTree/settings/currencies.html:49
msgid "Update Now"
msgstr ""

#: templates/InvenTree/settings/global.html:9
msgid "Server Settings"
msgstr ""

#: templates/InvenTree/settings/login.html:9
#: templates/InvenTree/settings/sidebar.html:28
msgid "Login Settings"
msgstr ""

#: templates/InvenTree/settings/login.html:20 templates/account/signup.html:5
msgid "Signup"
msgstr ""

#: templates/InvenTree/settings/part.html:7
msgid "Part Settings"
msgstr ""

#: templates/InvenTree/settings/part.html:43
msgid "Part Import"
msgstr ""

#: templates/InvenTree/settings/part.html:47
msgid "Import Part"
msgstr ""

#: templates/InvenTree/settings/part.html:61
msgid "Part Parameter Templates"
msgstr ""

#: templates/InvenTree/settings/po.html:9
msgid "Purchase Order Settings"
msgstr ""

#: templates/InvenTree/settings/report.html:10
#: templates/InvenTree/settings/user_reports.html:9
msgid "Report Settings"
msgstr ""

#: templates/InvenTree/settings/setting.html:28
msgid "No value set"
msgstr ""

#: templates/InvenTree/settings/setting.html:39
msgid "Edit setting"
msgstr ""

#: templates/InvenTree/settings/settings.html:11 templates/navbar.html:93
msgid "Settings"
msgstr ""

#: templates/InvenTree/settings/settings.html:65
msgid "Edit Global Setting"
msgstr ""

#: templates/InvenTree/settings/settings.html:65
msgid "Edit User Setting"
msgstr ""

#: templates/InvenTree/settings/settings.html:148
msgid "No category parameter templates found"
msgstr ""

#: templates/InvenTree/settings/settings.html:170
#: templates/InvenTree/settings/settings.html:269
msgid "Edit Template"
msgstr ""

#: templates/InvenTree/settings/settings.html:171
#: templates/InvenTree/settings/settings.html:270
msgid "Delete Template"
msgstr ""

#: templates/InvenTree/settings/settings.html:249
msgid "No part parameter templates found"
msgstr ""

#: templates/InvenTree/settings/settings.html:253
msgid "ID"
msgstr ""

#: templates/InvenTree/settings/sidebar.html:5
#: templates/InvenTree/settings/user_settings.html:9
msgid "User Settings"
msgstr ""

#: templates/InvenTree/settings/sidebar.html:8
#: templates/InvenTree/settings/user.html:11
msgid "Account Settings"
msgstr ""

#: templates/InvenTree/settings/sidebar.html:10
#: templates/InvenTree/settings/user_display.html:9
msgid "Display Settings"
msgstr ""

#: templates/InvenTree/settings/sidebar.html:12
msgid "Home Page"
msgstr ""

#: templates/InvenTree/settings/sidebar.html:14
#: templates/InvenTree/settings/user_search.html:9
msgid "Search Settings"
msgstr ""

#: templates/InvenTree/settings/sidebar.html:16
msgid "Label Printing"
msgstr ""

#: templates/InvenTree/settings/sidebar.html:18
#: templates/InvenTree/settings/sidebar.html:34
msgid "Reporting"
msgstr ""

#: templates/InvenTree/settings/sidebar.html:23
msgid "Global Settings"
msgstr ""

#: templates/InvenTree/settings/sidebar.html:26
msgid "Server Configuration"
msgstr ""

#: templates/InvenTree/settings/sidebar.html:32
msgid "Currencies"
msgstr ""

#: templates/InvenTree/settings/sidebar.html:38
msgid "Categories"
msgstr ""

#: templates/InvenTree/settings/so.html:7
msgid "Sales Order Settings"
msgstr ""

#: templates/InvenTree/settings/stock.html:7
msgid "Stock Settings"
msgstr ""

#: templates/InvenTree/settings/user.html:18
#: templates/js/translated/helpers.js:26
msgid "Edit"
msgstr ""

#: templates/InvenTree/settings/user.html:20
#: templates/account/password_reset_from_key.html:4
#: templates/account/password_reset_from_key.html:7
msgid "Change Password"
msgstr ""

#: templates/InvenTree/settings/user.html:31
msgid "Username"
msgstr ""

#: templates/InvenTree/settings/user.html:35
msgid "First Name"
msgstr ""

#: templates/InvenTree/settings/user.html:39
msgid "Last Name"
msgstr ""

#: templates/InvenTree/settings/user.html:54
msgid "The following email addresses are associated with your account:"
msgstr ""

#: templates/InvenTree/settings/user.html:74
msgid "Verified"
msgstr ""

#: templates/InvenTree/settings/user.html:76
msgid "Unverified"
msgstr ""

#: templates/InvenTree/settings/user.html:78
msgid "Primary"
msgstr ""

#: templates/InvenTree/settings/user.html:84
msgid "Make Primary"
msgstr ""

#: templates/InvenTree/settings/user.html:85
msgid "Re-send Verification"
msgstr ""

#: templates/InvenTree/settings/user.html:86
#: templates/InvenTree/settings/user.html:153
msgid "Remove"
msgstr ""

#: templates/InvenTree/settings/user.html:93
msgid "Warning:"
msgstr ""

#: templates/InvenTree/settings/user.html:94
msgid "You currently do not have any email address set up. You should really add an email address so you can receive notifications, reset your password, etc."
msgstr ""

#: templates/InvenTree/settings/user.html:101
msgid "Add Email Address"
msgstr ""

#: templates/InvenTree/settings/user.html:111
msgid "Enter e-mail address"
msgstr ""

#: templates/InvenTree/settings/user.html:113
msgid "Add Email"
msgstr ""

#: templates/InvenTree/settings/user.html:123
msgid "Social Accounts"
msgstr ""

#: templates/InvenTree/settings/user.html:128
msgid "You can sign in to your account using any of the following third party accounts:"
msgstr ""

#: templates/InvenTree/settings/user.html:162
msgid "There are no social network accounts connected to your InvenTree account"
msgstr ""

#: templates/InvenTree/settings/user.html:167
msgid "Add a 3rd Party Account"
msgstr ""

#: templates/InvenTree/settings/user.html:177
msgid "Language Settings"
msgstr ""

#: templates/InvenTree/settings/user.html:186
msgid "Select language"
msgstr ""

#: templates/InvenTree/settings/user.html:202
#, python-format
msgid "%(lang_translated)s%% translated"
msgstr ""

#: templates/InvenTree/settings/user.html:204
msgid "No translations available"
msgstr ""

#: templates/InvenTree/settings/user.html:211
msgid "Set Language"
msgstr ""

#: templates/InvenTree/settings/user.html:213
msgid "Some languages are not complete"
msgstr ""

#: templates/InvenTree/settings/user.html:215
msgid "Show only sufficent"
msgstr ""

#: templates/InvenTree/settings/user.html:217
msgid "and hidden."
msgstr ""

#: templates/InvenTree/settings/user.html:217
msgid "Show them too"
msgstr ""

#: templates/InvenTree/settings/user.html:224
msgid "Help the translation efforts!"
msgstr ""

#: templates/InvenTree/settings/user.html:225
#, python-format
msgid "Native language translation of the InvenTree web application is <a href=\"%(link)s\">community contributed via crowdin</a>. Contributions are welcomed and encouraged."
msgstr ""

#: templates/InvenTree/settings/user.html:233
msgid "Do you really want to remove the selected email address?"
msgstr ""

#: templates/InvenTree/settings/user_display.html:25
msgid "Theme Settings"
msgstr ""

#: templates/InvenTree/settings/user_display.html:35
msgid "Select theme"
msgstr ""

#: templates/InvenTree/settings/user_display.html:46
msgid "Set Theme"
msgstr ""

#: templates/InvenTree/settings/user_homepage.html:9
msgid "Home Page Settings"
msgstr ""

#: templates/InvenTree/settings/user_labels.html:9
msgid "Label Settings"
msgstr ""

#: templates/about.html:10
msgid "InvenTree Version Information"
msgstr ""

#: templates/about.html:11 templates/about.html:105
#: templates/js/translated/bom.js:283 templates/js/translated/modals.js:53
#: templates/js/translated/modals.js:567 templates/js/translated/modals.js:661
#: templates/js/translated/modals.js:964 templates/modals.html:15
#: templates/modals.html:27 templates/modals.html:39 templates/modals.html:50
msgid "Close"
msgstr ""

#: templates/about.html:20
msgid "InvenTree Version"
msgstr ""

#: templates/about.html:25
msgid "Development Version"
msgstr ""

#: templates/about.html:28
msgid "Up to Date"
msgstr ""

#: templates/about.html:30
msgid "Update Available"
msgstr ""

#: templates/about.html:40
msgid "Commit Hash"
msgstr ""

#: templates/about.html:47
msgid "Commit Date"
msgstr ""

#: templates/about.html:53
msgid "InvenTree Documentation"
msgstr ""

#: templates/about.html:58
msgid "API Version"
msgstr ""

#: templates/about.html:63
msgid "Python Version"
msgstr ""

#: templates/about.html:68
msgid "Django Version"
msgstr ""

#: templates/about.html:73
msgid "View Code on GitHub"
msgstr ""

#: templates/about.html:78
msgid "Credits"
msgstr ""

#: templates/about.html:83
msgid "Mobile App"
msgstr ""

#: templates/about.html:88
msgid "Submit Bug Report"
msgstr ""

#: templates/about.html:95 templates/clip.html:4
msgid "copy to clipboard"
msgstr ""

#: templates/about.html:95
msgid "copy version information"
msgstr ""

#: templates/account/email_confirm.html:6
#: templates/account/email_confirm.html:10
msgid "Confirm Email Address"
msgstr ""

#: templates/account/email_confirm.html:16
#, python-format
msgid "Please confirm that <a href=\"mailto:%(email)s\">%(email)s</a> is an email address for user %(user_display)s."
msgstr ""

#: templates/account/email_confirm.html:27
#, python-format
msgid "This email confirmation link expired or is invalid. Please <a href=\"%(email_url)s\">issue a new email confirmation request</a>."
msgstr ""

#: templates/account/login.html:6 templates/account/login.html:16
#: templates/account/login.html:39
msgid "Sign In"
msgstr ""

#: templates/account/login.html:21
#, python-format
msgid ""
"Please sign in with one\n"
"of your existing third party accounts or  <a class=\"btn btn-primary btn-small\" href=\"%(signup_url)s\">sign up</a>\n"
"for a account and sign in below:"
msgstr ""

#: templates/account/login.html:25
#, python-format
msgid ""
"If you have not created an account yet, then please\n"
"<a href=\"%(signup_url)s\">sign up</a> first."
msgstr ""

#: templates/account/login.html:42
msgid "Forgot Password?"
msgstr ""

#: templates/account/login.html:47
msgid "InvenTree demo instance"
msgstr ""

#: templates/account/login.html:47
msgid "Click here for login details"
msgstr ""

#: templates/account/login.html:55
msgid "or use SSO"
msgstr ""

#: templates/account/logout.html:5 templates/account/logout.html:8
#: templates/account/logout.html:20
msgid "Sign Out"
msgstr ""

#: templates/account/logout.html:10
msgid "Are you sure you want to sign out?"
msgstr ""

#: templates/account/logout.html:19
msgid "Back to Site"
msgstr ""

#: templates/account/password_reset.html:5
#: templates/account/password_reset.html:12
msgid "Password Reset"
msgstr ""

#: templates/account/password_reset.html:18
msgid "Forgotten your password? Enter your email address below, and we'll send you an email allowing you to reset it."
msgstr ""

#: templates/account/password_reset.html:23
msgid "Reset My Password"
msgstr ""

#: templates/account/password_reset.html:27 templates/account/signup.html:36
msgid "This function is currently disabled. Please contact an administrator."
msgstr ""

#: templates/account/password_reset_from_key.html:7
msgid "Bad Token"
msgstr ""

#: templates/account/password_reset_from_key.html:11
#, python-format
msgid "The password reset link was invalid, possibly because it has already been used.  Please request a <a href=\"%(passwd_reset_url)s\">new password reset</a>."
msgstr ""

#: templates/account/password_reset_from_key.html:18
msgid "Change password"
msgstr ""

#: templates/account/password_reset_from_key.html:22
msgid "Your password is now changed."
msgstr ""

#: templates/account/signup.html:11 templates/account/signup.html:22
msgid "Sign Up"
msgstr ""

#: templates/account/signup.html:13
#, python-format
msgid "Already have an account? Then please <a href=\"%(login_url)s\">sign in</a>."
msgstr ""

#: templates/account/signup.html:27
msgid "Or use a SSO-provider for signup"
msgstr ""

#: templates/admin_button.html:2
msgid "View in administration panel"
msgstr ""

#: templates/base.html:96
msgid "Server Restart Required"
msgstr ""

#: templates/base.html:99
msgid "A configuration option has been changed which requires a server restart"
msgstr ""

#: templates/base.html:99
msgid "Contact your system administrator for further information"
msgstr ""

#: templates/email/build_order_required_stock.html:7
msgid "Stock is required for the following build order"
msgstr ""

#: templates/email/build_order_required_stock.html:8
#, python-format
msgid "Build order %(build)s - building %(quantity)s x %(part)s"
msgstr ""

#: templates/email/build_order_required_stock.html:10
msgid "Click on the following link to view this build order"
msgstr ""

#: templates/email/build_order_required_stock.html:14
msgid "The following parts are low on required stock"
msgstr ""

#: templates/email/build_order_required_stock.html:18
#: templates/js/translated/bom.js:991
msgid "Required Quantity"
msgstr ""

#: templates/email/build_order_required_stock.html:19
#: templates/email/low_stock_notification.html:18
#: templates/js/translated/bom.js:467 templates/js/translated/build.js:1129
#: templates/js/translated/build.js:1749
msgid "Available"
msgstr "Disponible"

#: templates/email/build_order_required_stock.html:38
#: templates/email/low_stock_notification.html:31
msgid "You are receiving this email because you are subscribed to notifications for this part "
msgstr ""

#: templates/email/email.html:35
msgid "InvenTree version"
msgstr ""

#: templates/email/low_stock_notification.html:7
#, python-format
msgid " The available stock for %(part)s has fallen below the configured minimum level"
msgstr ""

#: templates/email/low_stock_notification.html:9
msgid "Click on the following link to view this part"
msgstr ""

#: templates/email/low_stock_notification.html:17
msgid "Total Stock"
msgstr ""

#: templates/email/low_stock_notification.html:19
msgid "Minimum Quantity"
msgstr ""

#: templates/image_download.html:8
msgid "Specify URL for downloading image"
msgstr ""

#: templates/image_download.html:11
msgid "Must be a valid image URL"
msgstr ""

#: templates/image_download.html:12
msgid "Remote server must be accessible"
msgstr ""

#: templates/image_download.html:13
msgid "Remote image must not exceed maximum allowable file size"
msgstr ""

#: templates/js/report.js:47 templates/js/translated/report.js:67
msgid "items selected"
msgstr ""

#: templates/js/report.js:55 templates/js/translated/report.js:75
msgid "Select Report Template"
msgstr ""

#: templates/js/report.js:70 templates/js/translated/report.js:90
msgid "Select Test Report Template"
msgstr ""

#: templates/js/report.js:98 templates/js/translated/label.js:29
#: templates/js/translated/report.js:118 templates/js/translated/stock.js:594
msgid "Select Stock Items"
msgstr ""

#: templates/js/report.js:99 templates/js/translated/report.js:119
msgid "Stock item(s) must be selected before printing reports"
msgstr ""

#: templates/js/report.js:116 templates/js/report.js:169
#: templates/js/report.js:223 templates/js/report.js:277
#: templates/js/report.js:331 templates/js/translated/report.js:136
#: templates/js/translated/report.js:189 templates/js/translated/report.js:243
#: templates/js/translated/report.js:297 templates/js/translated/report.js:351
msgid "No Reports Found"
msgstr ""

#: templates/js/report.js:117 templates/js/translated/report.js:137
msgid "No report templates found which match selected stock item(s)"
msgstr ""

#: templates/js/report.js:152 templates/js/translated/report.js:172
msgid "Select Builds"
msgstr ""

#: templates/js/report.js:153 templates/js/translated/report.js:173
msgid "Build(s) must be selected before printing reports"
msgstr ""

#: templates/js/report.js:170 templates/js/translated/report.js:190
msgid "No report templates found which match selected build(s)"
msgstr ""

#: templates/js/report.js:205 templates/js/translated/build.js:1333
#: templates/js/translated/label.js:134 templates/js/translated/report.js:225
msgid "Select Parts"
msgstr ""

#: templates/js/report.js:206 templates/js/translated/report.js:226
msgid "Part(s) must be selected before printing reports"
msgstr ""

#: templates/js/report.js:224 templates/js/translated/report.js:244
msgid "No report templates found which match selected part(s)"
msgstr ""

#: templates/js/report.js:259 templates/js/translated/report.js:279
msgid "Select Purchase Orders"
msgstr ""

#: templates/js/report.js:260 templates/js/translated/report.js:280
msgid "Purchase Order(s) must be selected before printing report"
msgstr ""

#: templates/js/report.js:278 templates/js/report.js:332
#: templates/js/translated/report.js:298 templates/js/translated/report.js:352
msgid "No report templates found which match selected orders"
msgstr ""

#: templates/js/report.js:313 templates/js/translated/report.js:333
msgid "Select Sales Orders"
msgstr ""

#: templates/js/report.js:314 templates/js/translated/report.js:334
msgid "Sales Order(s) must be selected before printing report"
msgstr ""

#: templates/js/translated/api.js:184 templates/js/translated/modals.js:1034
msgid "No Response"
msgstr ""

#: templates/js/translated/api.js:185 templates/js/translated/modals.js:1035
msgid "No response from the InvenTree server"
msgstr ""

#: templates/js/translated/api.js:191
msgid "Error 400: Bad request"
msgstr ""

#: templates/js/translated/api.js:192
msgid "API request returned error code 400"
msgstr ""

#: templates/js/translated/api.js:196 templates/js/translated/modals.js:1044
msgid "Error 401: Not Authenticated"
msgstr ""

#: templates/js/translated/api.js:197 templates/js/translated/modals.js:1045
msgid "Authentication credentials not supplied"
msgstr ""

#: templates/js/translated/api.js:201 templates/js/translated/modals.js:1049
msgid "Error 403: Permission Denied"
msgstr ""

#: templates/js/translated/api.js:202 templates/js/translated/modals.js:1050
msgid "You do not have the required permissions to access this function"
msgstr ""

#: templates/js/translated/api.js:206 templates/js/translated/modals.js:1054
msgid "Error 404: Resource Not Found"
msgstr ""

#: templates/js/translated/api.js:207 templates/js/translated/modals.js:1055
msgid "The requested resource could not be located on the server"
msgstr ""

#: templates/js/translated/api.js:211 templates/js/translated/modals.js:1059
msgid "Error 408: Timeout"
msgstr ""

#: templates/js/translated/api.js:212 templates/js/translated/modals.js:1060
msgid "Connection timeout while requesting data from server"
msgstr ""

#: templates/js/translated/api.js:215
msgid "Unhandled Error Code"
msgstr ""

#: templates/js/translated/api.js:216
msgid "Error code"
msgstr ""

#: templates/js/translated/attachment.js:27
msgid "No attachments found"
msgstr ""

#: templates/js/translated/attachment.js:95
msgid "Upload Date"
msgstr ""

#: templates/js/translated/attachment.js:108
msgid "Edit attachment"
msgstr ""

#: templates/js/translated/attachment.js:115
msgid "Delete attachment"
msgstr ""

#: templates/js/translated/barcode.js:29
msgid "Scan barcode data here using wedge scanner"
msgstr ""

#: templates/js/translated/barcode.js:31
msgid "Enter barcode data"
msgstr ""

#: templates/js/translated/barcode.js:35
msgid "Barcode"
msgstr ""

#: templates/js/translated/barcode.js:53
msgid "Enter optional notes for stock transfer"
msgstr ""

#: templates/js/translated/barcode.js:54
msgid "Enter notes"
msgstr ""

#: templates/js/translated/barcode.js:92
msgid "Server error"
msgstr ""

#: templates/js/translated/barcode.js:113
msgid "Unknown response from server"
msgstr ""

#: templates/js/translated/barcode.js:140
#: templates/js/translated/modals.js:1024
msgid "Invalid server response"
msgstr ""

#: templates/js/translated/barcode.js:233
msgid "Scan barcode data below"
msgstr ""

#: templates/js/translated/barcode.js:280 templates/navbar.html:69
msgid "Scan Barcode"
msgstr ""

#: templates/js/translated/barcode.js:291
msgid "No URL in response"
msgstr ""

#: templates/js/translated/barcode.js:309
msgid "Link Barcode to Stock Item"
msgstr ""

#: templates/js/translated/barcode.js:332
msgid "This will remove the association between this stock item and the barcode"
msgstr ""

#: templates/js/translated/barcode.js:338
msgid "Unlink"
msgstr ""

#: templates/js/translated/barcode.js:397 templates/js/translated/stock.js:570
msgid "Remove stock item"
msgstr ""

#: templates/js/translated/barcode.js:439
msgid "Check Stock Items into Location"
msgstr ""

#: templates/js/translated/barcode.js:443
#: templates/js/translated/barcode.js:573
msgid "Check In"
msgstr ""

#: templates/js/translated/barcode.js:485
#: templates/js/translated/barcode.js:612
msgid "Error transferring stock"
msgstr ""

#: templates/js/translated/barcode.js:507
msgid "Stock Item already scanned"
msgstr ""

#: templates/js/translated/barcode.js:511
msgid "Stock Item already in this location"
msgstr ""

#: templates/js/translated/barcode.js:518
msgid "Added stock item"
msgstr ""

#: templates/js/translated/barcode.js:525
msgid "Barcode does not match Stock Item"
msgstr ""

#: templates/js/translated/barcode.js:568
msgid "Check Into Location"
msgstr ""

#: templates/js/translated/barcode.js:633
msgid "Barcode does not match a valid location"
msgstr ""

#: templates/js/translated/bom.js:184
msgid "Remove substitute part"
msgstr ""

#: templates/js/translated/bom.js:228
msgid "Select and add a new variant item using the input below"
msgstr ""

#: templates/js/translated/bom.js:239
msgid "Are you sure you wish to remove this substitute part link?"
msgstr ""

#: templates/js/translated/bom.js:245
msgid "Remove Substitute Part"
msgstr ""

#: templates/js/translated/bom.js:284
msgid "Add Substitute"
msgstr ""

#: templates/js/translated/bom.js:285
msgid "Edit BOM Item Substitutes"
msgstr ""

#: templates/js/translated/bom.js:404
msgid "Substitutes Available"
msgstr ""

#: templates/js/translated/bom.js:408 templates/js/translated/build.js:1111
msgid "Variant stock allowed"
msgstr ""

#: templates/js/translated/bom.js:413
msgid "Open subassembly"
msgstr ""

#: templates/js/translated/bom.js:485
msgid "Substitutes"
msgstr ""

#: templates/js/translated/bom.js:500
msgid "Purchase Price Range"
msgstr ""

#: templates/js/translated/bom.js:507
msgid "Purchase Price Average"
msgstr ""

#: templates/js/translated/bom.js:556 templates/js/translated/bom.js:645
msgid "View BOM"
msgstr ""

#: templates/js/translated/bom.js:608 templates/js/translated/build.js:1183
#: templates/js/translated/order.js:1298
msgid "Actions"
msgstr ""

#: templates/js/translated/bom.js:616
msgid "Validate BOM Item"
msgstr ""

#: templates/js/translated/bom.js:618
msgid "This line has been validated"
msgstr ""

#: templates/js/translated/bom.js:620
msgid "Edit substitute parts"
msgstr ""

#: templates/js/translated/bom.js:622 templates/js/translated/bom.js:796
msgid "Edit BOM Item"
msgstr ""

#: templates/js/translated/bom.js:624 templates/js/translated/bom.js:779
msgid "Delete BOM Item"
msgstr ""

#: templates/js/translated/bom.js:718 templates/js/translated/build.js:855
msgid "No BOM items found"
msgstr ""

#: templates/js/translated/bom.js:774
msgid "Are you sure you want to delete this BOM item?"
msgstr ""

#: templates/js/translated/bom.js:974 templates/js/translated/build.js:1095
msgid "Required Part"
msgstr ""

#: templates/js/translated/bom.js:996
msgid "Inherited from parent BOM"
msgstr ""

#: templates/js/translated/build.js:78
msgid "Edit Build Order"
msgstr ""

#: templates/js/translated/build.js:112
msgid "Create Build Order"
msgstr ""

#: templates/js/translated/build.js:133
msgid "Allocate stock items to this build output"
msgstr ""

#: templates/js/translated/build.js:144
msgid "Unallocate stock from build output"
msgstr ""

#: templates/js/translated/build.js:153
msgid "Complete build output"
msgstr ""

#: templates/js/translated/build.js:161
msgid "Delete build output"
msgstr ""

#: templates/js/translated/build.js:184
msgid "Are you sure you wish to unallocate stock items from this build?"
msgstr ""

#: templates/js/translated/build.js:202
msgid "Unallocate Stock Items"
msgstr ""

#: templates/js/translated/build.js:220
msgid "Select Build Outputs"
msgstr ""

#: templates/js/translated/build.js:221
msgid "At least one build output must be selected"
msgstr ""

#: templates/js/translated/build.js:275
msgid "Output"
msgstr ""

#: templates/js/translated/build.js:291
msgid "Complete Build Outputs"
msgstr ""

#: templates/js/translated/build.js:386
msgid "No build order allocations found"
msgstr ""

#: templates/js/translated/build.js:424 templates/js/translated/order.js:1172
msgid "Location not specified"
msgstr ""

#: templates/js/translated/build.js:603
msgid "No active build outputs found"
msgstr ""

#: templates/js/translated/build.js:1052 templates/js/translated/build.js:1760
#: templates/js/translated/order.js:1305
msgid "Edit stock allocation"
msgstr ""

#: templates/js/translated/build.js:1054 templates/js/translated/build.js:1761
#: templates/js/translated/order.js:1306
msgid "Delete stock allocation"
msgstr ""

#: templates/js/translated/build.js:1072
msgid "Edit Allocation"
msgstr ""

#: templates/js/translated/build.js:1082
msgid "Remove Allocation"
msgstr ""

#: templates/js/translated/build.js:1107
msgid "Substitute parts available"
msgstr ""

#: templates/js/translated/build.js:1124
msgid "Quantity Per"
msgstr ""

#: templates/js/translated/build.js:1134 templates/js/translated/build.js:1360
#: templates/js/translated/build.js:1756 templates/js/translated/order.js:1535
msgid "Allocated"
msgstr ""

#: templates/js/translated/build.js:1190 templates/js/translated/order.js:1589
msgid "Build stock"
msgstr ""

#: templates/js/translated/build.js:1194 templates/stock_table.html:52
msgid "Order stock"
msgstr ""

#: templates/js/translated/build.js:1197 templates/js/translated/order.js:1582
msgid "Allocate stock"
msgstr ""

#: templates/js/translated/build.js:1262
msgid "Specify stock allocation quantity"
msgstr ""

#: templates/js/translated/build.js:1334
msgid "You must select at least one part to allocate"
msgstr ""

#: templates/js/translated/build.js:1348
msgid "Select source location (leave blank to take from all locations)"
msgstr ""

#: templates/js/translated/build.js:1377
msgid "Confirm stock allocation"
msgstr ""

#: templates/js/translated/build.js:1378
msgid "Allocate Stock Items to Build Order"
msgstr ""

#: templates/js/translated/build.js:1389
msgid "No matching stock locations"
msgstr ""

#: templates/js/translated/build.js:1451
msgid "No matching stock items"
msgstr ""

#: templates/js/translated/build.js:1576
msgid "No builds matching query"
msgstr ""

#: templates/js/translated/build.js:1593 templates/js/translated/part.js:966
#: templates/js/translated/part.js:1377 templates/js/translated/stock.js:1064
#: templates/js/translated/stock.js:1841
msgid "Select"
msgstr ""

#: templates/js/translated/build.js:1613
msgid "Build order is overdue"
msgstr ""

#: templates/js/translated/build.js:1674 templates/js/translated/stock.js:2060
msgid "No user information"
msgstr ""

#: templates/js/translated/build.js:1686
msgid "No information"
msgstr ""

#: templates/js/translated/build.js:1737
msgid "No parts allocated for"
msgstr ""

#: templates/js/translated/company.js:65
msgid "Add Manufacturer"
msgstr ""

#: templates/js/translated/company.js:78 templates/js/translated/company.js:177
msgid "Add Manufacturer Part"
msgstr ""

#: templates/js/translated/company.js:99
msgid "Edit Manufacturer Part"
msgstr ""

#: templates/js/translated/company.js:108
msgid "Delete Manufacturer Part"
msgstr ""

#: templates/js/translated/company.js:165 templates/js/translated/order.js:90
msgid "Add Supplier"
msgstr ""

#: templates/js/translated/company.js:193
msgid "Add Supplier Part"
msgstr ""

#: templates/js/translated/company.js:208
msgid "Edit Supplier Part"
msgstr ""

#: templates/js/translated/company.js:218
msgid "Delete Supplier Part"
msgstr ""

#: templates/js/translated/company.js:265
msgid "Edit Company"
msgstr ""

#: templates/js/translated/company.js:286
msgid "Add new Company"
msgstr ""

#: templates/js/translated/company.js:363
msgid "Parts Supplied"
msgstr ""

#: templates/js/translated/company.js:372
msgid "Parts Manufactured"
msgstr ""

#: templates/js/translated/company.js:386
msgid "No company information found"
msgstr ""

#: templates/js/translated/company.js:405
msgid "The following manufacturer parts will be deleted"
msgstr ""

#: templates/js/translated/company.js:422
msgid "Delete Manufacturer Parts"
msgstr ""

#: templates/js/translated/company.js:477
msgid "No manufacturer parts found"
msgstr ""

#: templates/js/translated/company.js:497
#: templates/js/translated/company.js:754 templates/js/translated/part.js:449
#: templates/js/translated/part.js:534
msgid "Template part"
msgstr ""

#: templates/js/translated/company.js:501
#: templates/js/translated/company.js:758 templates/js/translated/part.js:453
#: templates/js/translated/part.js:538
msgid "Assembled part"
msgstr ""

#: templates/js/translated/company.js:628 templates/js/translated/part.js:626
msgid "No parameters found"
msgstr ""

#: templates/js/translated/company.js:665 templates/js/translated/part.js:668
msgid "Edit parameter"
msgstr ""

#: templates/js/translated/company.js:666 templates/js/translated/part.js:669
msgid "Delete parameter"
msgstr ""

#: templates/js/translated/company.js:685 templates/js/translated/part.js:686
msgid "Edit Parameter"
msgstr ""

#: templates/js/translated/company.js:696 templates/js/translated/part.js:698
msgid "Delete Parameter"
msgstr ""

#: templates/js/translated/company.js:734
msgid "No supplier parts found"
msgstr ""

#: templates/js/translated/filters.js:178
#: templates/js/translated/filters.js:420
msgid "true"
msgstr ""

#: templates/js/translated/filters.js:182
#: templates/js/translated/filters.js:421
msgid "false"
msgstr ""

#: templates/js/translated/filters.js:204
msgid "Select filter"
msgstr ""

#: templates/js/translated/filters.js:286
msgid "Reload data"
msgstr ""

#: templates/js/translated/filters.js:290
msgid "Add new filter"
msgstr ""

#: templates/js/translated/filters.js:293
msgid "Clear all filters"
msgstr ""

#: templates/js/translated/filters.js:329
msgid "Create filter"
msgstr ""

#: templates/js/translated/forms.js:349 templates/js/translated/forms.js:364
#: templates/js/translated/forms.js:378 templates/js/translated/forms.js:392
msgid "Action Prohibited"
msgstr ""

#: templates/js/translated/forms.js:351
msgid "Create operation not allowed"
msgstr ""

#: templates/js/translated/forms.js:366
msgid "Update operation not allowed"
msgstr ""

#: templates/js/translated/forms.js:380
msgid "Delete operation not allowed"
msgstr ""

#: templates/js/translated/forms.js:394
msgid "View operation not allowed"
msgstr ""

#: templates/js/translated/forms.js:679
msgid "Enter a valid number"
msgstr ""

#: templates/js/translated/forms.js:1071 templates/modals.html:19
#: templates/modals.html:43
msgid "Form errors exist"
msgstr ""

#: templates/js/translated/forms.js:1457
msgid "No results found"
msgstr ""

#: templates/js/translated/forms.js:1661
msgid "Searching"
msgstr ""

#: templates/js/translated/forms.js:1878
msgid "Clear input"
msgstr ""

#: templates/js/translated/helpers.js:19
msgid "YES"
msgstr ""

#: templates/js/translated/helpers.js:21
msgid "NO"
msgstr ""

#: templates/js/translated/label.js:30
msgid "Stock item(s) must be selected before printing labels"
msgstr ""

#: templates/js/translated/label.js:48 templates/js/translated/label.js:98
#: templates/js/translated/label.js:153
msgid "No Labels Found"
msgstr ""

#: templates/js/translated/label.js:49
msgid "No labels found which match selected stock item(s)"
msgstr ""

#: templates/js/translated/label.js:80
msgid "Select Stock Locations"
msgstr ""

#: templates/js/translated/label.js:81
msgid "Stock location(s) must be selected before printing labels"
msgstr ""

#: templates/js/translated/label.js:99
msgid "No labels found which match selected stock location(s)"
msgstr ""

#: templates/js/translated/label.js:135
msgid "Part(s) must be selected before printing labels"
msgstr ""

#: templates/js/translated/label.js:154
msgid "No labels found which match the selected part(s)"
msgstr ""

#: templates/js/translated/label.js:228
msgid "stock items selected"
msgstr ""

#: templates/js/translated/label.js:236
msgid "Select Label"
msgstr ""

#: templates/js/translated/label.js:251
msgid "Select Label Template"
msgstr ""

#: templates/js/translated/modals.js:75 templates/js/translated/modals.js:119
#: templates/js/translated/modals.js:593
msgid "Cancel"
msgstr "Annuler"

#: templates/js/translated/modals.js:76 templates/js/translated/modals.js:118
#: templates/js/translated/modals.js:660 templates/js/translated/modals.js:963
#: templates/modals.html:28 templates/modals.html:51
msgid "Submit"
msgstr ""

#: templates/js/translated/modals.js:117
msgid "Form Title"
msgstr ""

#: templates/js/translated/modals.js:380
msgid "Waiting for server..."
msgstr ""

#: templates/js/translated/modals.js:539
msgid "Show Error Information"
msgstr ""

#: templates/js/translated/modals.js:592
msgid "Accept"
msgstr ""

#: templates/js/translated/modals.js:649
msgid "Loading Data"
msgstr ""

#: templates/js/translated/modals.js:915
msgid "Invalid response from server"
msgstr ""

#: templates/js/translated/modals.js:915
msgid "Form data missing from server response"
msgstr ""

#: templates/js/translated/modals.js:927
msgid "Error posting form data"
msgstr ""

#: templates/js/translated/modals.js:1024
msgid "JSON response missing form data"
msgstr ""

#: templates/js/translated/modals.js:1039
msgid "Error 400: Bad Request"
msgstr ""

#: templates/js/translated/modals.js:1040
msgid "Server returned error code 400"
msgstr ""

#: templates/js/translated/modals.js:1063
msgid "Error requesting form data"
msgstr ""

#: templates/js/translated/model_renderers.js:40
msgid "Company ID"
msgstr ""

#: templates/js/translated/model_renderers.js:77
msgid "Stock ID"
msgstr ""

#: templates/js/translated/model_renderers.js:130
msgid "Location ID"
msgstr ""

#: templates/js/translated/model_renderers.js:147
msgid "Build ID"
msgstr ""

#: templates/js/translated/model_renderers.js:182
msgid "Part ID"
msgstr ""

#: templates/js/translated/model_renderers.js:236
msgid "Order ID"
msgstr ""

#: templates/js/translated/model_renderers.js:256
msgid "Category ID"
msgstr ""

#: templates/js/translated/model_renderers.js:293
msgid "Manufacturer Part ID"
msgstr ""

#: templates/js/translated/model_renderers.js:322
msgid "Supplier Part ID"
msgstr ""

#: templates/js/translated/order.js:48
msgid "Add Customer"
msgstr ""

#: templates/js/translated/order.js:73
msgid "Create Sales Order"
msgstr ""

#: templates/js/translated/order.js:208
msgid "Export Order"
msgstr ""

#: templates/js/translated/order.js:211 templates/js/translated/stock.js:393
msgid "Format"
msgstr ""

#: templates/js/translated/order.js:212 templates/js/translated/stock.js:394
msgid "Select file format"
msgstr ""

#: templates/js/translated/order.js:300
msgid "Select Line Items"
msgstr ""

#: templates/js/translated/order.js:301
msgid "At least one line item must be selected"
msgstr ""

#: templates/js/translated/order.js:326
msgid "Quantity to receive"
msgstr ""

#: templates/js/translated/order.js:360 templates/js/translated/stock.js:1643
msgid "Stock Status"
msgstr ""

#: templates/js/translated/order.js:427
msgid "Order Code"
msgstr ""

#: templates/js/translated/order.js:428
msgid "Ordered"
msgstr ""

#: templates/js/translated/order.js:430
msgid "Receive"
msgstr ""

#: templates/js/translated/order.js:449
msgid "Confirm receipt of items"
msgstr ""

#: templates/js/translated/order.js:450
msgid "Receive Purchase Order Items"
msgstr ""

#: templates/js/translated/order.js:627
msgid "No purchase orders found"
msgstr ""

#: templates/js/translated/order.js:652 templates/js/translated/order.js:1041
msgid "Order is overdue"
msgstr ""

#: templates/js/translated/order.js:750 templates/js/translated/order.js:1624
msgid "Edit Line Item"
msgstr ""

#: templates/js/translated/order.js:762 templates/js/translated/order.js:1635
msgid "Delete Line Item"
msgstr ""

#: templates/js/translated/order.js:801
msgid "No line items found"
msgstr ""

#: templates/js/translated/order.js:828 templates/js/translated/order.js:1445
msgid "Total"
msgstr ""

#: templates/js/translated/order.js:882 templates/js/translated/order.js:1470
#: templates/js/translated/part.js:1594 templates/js/translated/part.js:1805
msgid "Unit Price"
msgstr ""

#: templates/js/translated/order.js:897 templates/js/translated/order.js:1486
msgid "Total Price"
msgstr ""

#: templates/js/translated/order.js:975 templates/js/translated/order.js:1595
msgid "Edit line item"
msgstr ""

#: templates/js/translated/order.js:976
msgid "Delete line item"
msgstr ""

#: templates/js/translated/order.js:980
msgid "Receive line item"
msgstr ""

#: templates/js/translated/order.js:1017
msgid "No sales orders found"
msgstr ""

#: templates/js/translated/order.js:1055
msgid "Invalid Customer"
msgstr ""

#: templates/js/translated/order.js:1133
msgid "No sales order allocations found"
msgstr ""

#: templates/js/translated/order.js:1226
msgid "Edit Stock Allocation"
msgstr ""

#: templates/js/translated/order.js:1244
msgid "Delete Stock Allocation"
msgstr ""

#: templates/js/translated/order.js:1286
msgid "Stock location not specified"
msgstr ""

#: templates/js/translated/order.js:1535
msgid "Fulfilled"
msgstr ""

#: templates/js/translated/order.js:1579
msgid "Allocate serial numbers"
msgstr ""

#: templates/js/translated/order.js:1585
msgid "Purchase stock"
msgstr ""

#: templates/js/translated/order.js:1592 templates/js/translated/order.js:1771
msgid "Calculate price"
msgstr ""

#: templates/js/translated/order.js:1596
msgid "Delete line item "
msgstr ""

#: templates/js/translated/order.js:1719
msgid "Allocate Stock Item"
msgstr ""

#: templates/js/translated/order.js:1779
msgid "Update Unit Price"
msgstr ""

#: templates/js/translated/order.js:1793
msgid "No matching line items"
msgstr ""

#: templates/js/translated/part.js:51
msgid "Part Attributes"
msgstr ""

#: templates/js/translated/part.js:55
msgid "Part Creation Options"
msgstr ""

#: templates/js/translated/part.js:59
msgid "Part Duplication Options"
msgstr ""

#: templates/js/translated/part.js:63
msgid "Supplier Options"
msgstr ""

#: templates/js/translated/part.js:77
msgid "Add Part Category"
msgstr ""

#: templates/js/translated/part.js:166
msgid "Create Initial Stock"
msgstr ""

#: templates/js/translated/part.js:167
msgid "Create an initial stock item for this part"
msgstr ""

#: templates/js/translated/part.js:174
msgid "Initial Stock Quantity"
msgstr ""

#: templates/js/translated/part.js:175
msgid "Specify initial stock quantity for this part"
msgstr ""

#: templates/js/translated/part.js:182
msgid "Select destination stock location"
msgstr ""

#: templates/js/translated/part.js:193
msgid "Copy Category Parameters"
msgstr ""

#: templates/js/translated/part.js:194
msgid "Copy parameter templates from selected part category"
msgstr ""

#: templates/js/translated/part.js:202
msgid "Add Supplier Data"
msgstr ""

#: templates/js/translated/part.js:203
msgid "Create initial supplier data for this part"
msgstr ""

#: templates/js/translated/part.js:259
msgid "Copy Image"
msgstr ""

#: templates/js/translated/part.js:260
msgid "Copy image from original part"
msgstr ""

#: templates/js/translated/part.js:268
msgid "Copy bill of materials from original part"
msgstr ""

#: templates/js/translated/part.js:275
msgid "Copy Parameters"
msgstr ""

#: templates/js/translated/part.js:276
msgid "Copy parameter data from original part"
msgstr ""

#: templates/js/translated/part.js:289
msgid "Parent part category"
msgstr ""

#: templates/js/translated/part.js:333
msgid "Edit Part"
msgstr ""

#: templates/js/translated/part.js:335
msgid "Part edited"
msgstr ""

#: templates/js/translated/part.js:403
msgid "You are subscribed to notifications for this item"
msgstr ""

#: templates/js/translated/part.js:405
msgid "You have subscribed to notifications for this item"
msgstr ""

#: templates/js/translated/part.js:410
msgid "Subscribe to notifications for this item"
msgstr ""

#: templates/js/translated/part.js:412
msgid "You have unsubscribed to notifications for this item"
msgstr ""

#: templates/js/translated/part.js:441 templates/js/translated/part.js:526
msgid "Trackable part"
msgstr ""

#: templates/js/translated/part.js:445 templates/js/translated/part.js:530
msgid "Virtual part"
msgstr ""

#: templates/js/translated/part.js:457
msgid "Subscribed part"
msgstr ""

#: templates/js/translated/part.js:461
msgid "Salable part"
msgstr ""

#: templates/js/translated/part.js:576
msgid "No variants found"
msgstr ""

#: templates/js/translated/part.js:765
msgid "Delete part relationship"
msgstr ""

#: templates/js/translated/part.js:789
msgid "Delete Part Relationship"
msgstr ""

#: templates/js/translated/part.js:856 templates/js/translated/part.js:1116
msgid "No parts found"
msgstr ""

#: templates/js/translated/part.js:1026
msgid "No category"
msgstr ""

#: templates/js/translated/part.js:1049
#: templates/js/translated/table_filters.js:381
msgid "Low stock"
msgstr ""

#: templates/js/translated/part.js:1140 templates/js/translated/part.js:1312
#: templates/js/translated/stock.js:1802
msgid "Display as list"
msgstr ""

#: templates/js/translated/part.js:1156
msgid "Display as grid"
msgstr ""

#: templates/js/translated/part.js:1331 templates/js/translated/stock.js:1821
msgid "Display as tree"
msgstr ""

#: templates/js/translated/part.js:1395
msgid "Subscribed category"
msgstr ""

#: templates/js/translated/part.js:1409 templates/js/translated/stock.js:1865
msgid "Path"
msgstr ""

#: templates/js/translated/part.js:1453
msgid "No test templates matching query"
msgstr ""

#: templates/js/translated/part.js:1504 templates/js/translated/stock.js:786
msgid "Edit test result"
msgstr ""

#: templates/js/translated/part.js:1505 templates/js/translated/stock.js:787
msgid "Delete test result"
msgstr ""

#: templates/js/translated/part.js:1511
msgid "This test is defined for a parent part"
msgstr ""

#: templates/js/translated/part.js:1533
msgid "Edit Test Result Template"
msgstr ""

#: templates/js/translated/part.js:1547
msgid "Delete Test Result Template"
msgstr ""

#: templates/js/translated/part.js:1572
#, python-brace-format
msgid "No ${human_name} information found"
msgstr ""

#: templates/js/translated/part.js:1627
#, python-brace-format
msgid "Edit ${human_name}"
msgstr ""

#: templates/js/translated/part.js:1628
#, python-brace-format
msgid "Delete ${human_name}"
msgstr ""

#: templates/js/translated/part.js:1729
msgid "Single Price"
msgstr ""

#: templates/js/translated/part.js:1748
msgid "Single Price Difference"
msgstr ""

#: templates/js/translated/stock.js:70
msgid "Serialize Stock Item"
msgstr ""

#: templates/js/translated/stock.js:90
msgid "Parent stock location"
msgstr ""

#: templates/js/translated/stock.js:126
msgid "New Stock Location"
msgstr ""

#: templates/js/translated/stock.js:189
msgid "Enter initial quantity for this stock item"
msgstr ""

#: templates/js/translated/stock.js:195
msgid "Enter serial numbers for new stock (or leave blank)"
msgstr ""

#: templates/js/translated/stock.js:338
msgid "Created new stock item"
msgstr ""

#: templates/js/translated/stock.js:351
msgid "Created multiple stock items"
msgstr ""

#: templates/js/translated/stock.js:390
msgid "Export Stock"
msgstr ""

#: templates/js/translated/stock.js:401
msgid "Include Sublocations"
msgstr ""

#: templates/js/translated/stock.js:402
msgid "Include stock items in sublocations"
msgstr ""

#: templates/js/translated/stock.js:444
msgid "Transfer Stock"
msgstr ""

#: templates/js/translated/stock.js:445
msgid "Move"
msgstr ""

#: templates/js/translated/stock.js:451
msgid "Count Stock"
msgstr ""

#: templates/js/translated/stock.js:452
msgid "Count"
msgstr ""

#: templates/js/translated/stock.js:456
msgid "Remove Stock"
msgstr ""

#: templates/js/translated/stock.js:457
msgid "Take"
msgstr ""

#: templates/js/translated/stock.js:461
msgid "Add Stock"
msgstr ""

#: templates/js/translated/stock.js:462 users/models.py:200
msgid "Add"
msgstr ""

#: templates/js/translated/stock.js:466 templates/stock_table.html:56
msgid "Delete Stock"
msgstr ""

#: templates/js/translated/stock.js:555
msgid "Quantity cannot be adjusted for serialized stock"
msgstr ""

#: templates/js/translated/stock.js:555
msgid "Specify stock quantity"
msgstr ""

#: templates/js/translated/stock.js:595
msgid "You must select at least one available stock item"
msgstr ""

#: templates/js/translated/stock.js:753
msgid "PASS"
msgstr ""

#: templates/js/translated/stock.js:755
msgid "FAIL"
msgstr ""

#: templates/js/translated/stock.js:760
msgid "NO RESULT"
msgstr ""

#: templates/js/translated/stock.js:782
msgid "Add test result"
msgstr ""

#: templates/js/translated/stock.js:808
msgid "No test results found"
msgstr ""

#: templates/js/translated/stock.js:865
msgid "Test Date"
msgstr ""

#: templates/js/translated/stock.js:972
msgid "In production"
msgstr ""

#: templates/js/translated/stock.js:976
msgid "Installed in Stock Item"
msgstr ""

#: templates/js/translated/stock.js:980
msgid "Shipped to customer"
msgstr ""

#: templates/js/translated/stock.js:984
msgid "Assigned to Sales Order"
msgstr ""

#: templates/js/translated/stock.js:990
msgid "No stock location set"
msgstr ""

#: templates/js/translated/stock.js:1148
msgid "Stock item is in production"
msgstr ""

#: templates/js/translated/stock.js:1153
msgid "Stock item assigned to sales order"
msgstr ""

#: templates/js/translated/stock.js:1156
msgid "Stock item assigned to customer"
msgstr ""

#: templates/js/translated/stock.js:1160
msgid "Stock item has expired"
msgstr ""

#: templates/js/translated/stock.js:1162
msgid "Stock item will expire soon"
msgstr ""

#: templates/js/translated/stock.js:1166
msgid "Stock item has been allocated"
msgstr ""

#: templates/js/translated/stock.js:1170
msgid "Stock item has been installed in another item"
msgstr ""

#: templates/js/translated/stock.js:1177
msgid "Stock item has been rejected"
msgstr ""

#: templates/js/translated/stock.js:1179
msgid "Stock item is lost"
msgstr ""

#: templates/js/translated/stock.js:1181
msgid "Stock item is destroyed"
msgstr ""

#: templates/js/translated/stock.js:1185
#: templates/js/translated/table_filters.js:183
msgid "Depleted"
msgstr ""

#: templates/js/translated/stock.js:1235
msgid "Stocktake"
msgstr ""

#: templates/js/translated/stock.js:1308
msgid "Supplier part not specified"
msgstr ""

#: templates/js/translated/stock.js:1346
msgid "No stock items matching query"
msgstr ""

#: templates/js/translated/stock.js:1367 templates/js/translated/stock.js:1415
msgid "items"
msgstr ""

#: templates/js/translated/stock.js:1455
msgid "batches"
msgstr ""

#: templates/js/translated/stock.js:1482
msgid "locations"
msgstr ""

#: templates/js/translated/stock.js:1484
msgid "Undefined location"
msgstr ""

#: templates/js/translated/stock.js:1658
msgid "Set Stock Status"
msgstr ""

#: templates/js/translated/stock.js:1672
msgid "Select Status Code"
msgstr ""

#: templates/js/translated/stock.js:1673
msgid "Status code must be selected"
msgstr ""

#: templates/js/translated/stock.js:1897
msgid "Invalid date"
msgstr ""

#: templates/js/translated/stock.js:1944
msgid "Location no longer exists"
msgstr ""

#: templates/js/translated/stock.js:1963
msgid "Purchase order no longer exists"
msgstr ""

#: templates/js/translated/stock.js:1982
msgid "Customer no longer exists"
msgstr ""

#: templates/js/translated/stock.js:2000
msgid "Stock item no longer exists"
msgstr ""

#: templates/js/translated/stock.js:2023
msgid "Added"
msgstr ""

#: templates/js/translated/stock.js:2031
msgid "Removed"
msgstr ""

#: templates/js/translated/stock.js:2072
msgid "Edit tracking entry"
msgstr ""

#: templates/js/translated/stock.js:2073
msgid "Delete tracking entry"
msgstr ""

#: templates/js/translated/stock.js:2124
msgid "No installed items"
msgstr ""

#: templates/js/translated/stock.js:2147
msgid "Serial"
msgstr ""

#: templates/js/translated/stock.js:2175
msgid "Uninstall Stock Item"
msgstr ""

#: templates/js/translated/table_filters.js:56
msgid "Trackable Part"
msgstr ""

#: templates/js/translated/table_filters.js:60
msgid "Assembled Part"
msgstr ""

#: templates/js/translated/table_filters.js:64
msgid "Validated"
msgstr ""

#: templates/js/translated/table_filters.js:72
msgid "Allow Variant Stock"
msgstr ""

#: templates/js/translated/table_filters.js:110
#: templates/js/translated/table_filters.js:178
msgid "Include sublocations"
msgstr ""

#: templates/js/translated/table_filters.js:111
msgid "Include locations"
msgstr ""

#: templates/js/translated/table_filters.js:121
#: templates/js/translated/table_filters.js:122
#: templates/js/translated/table_filters.js:358
msgid "Include subcategories"
msgstr ""

#: templates/js/translated/table_filters.js:126
#: templates/js/translated/table_filters.js:393
msgid "Subscribed"
msgstr ""

#: templates/js/translated/table_filters.js:136
#: templates/js/translated/table_filters.js:213
msgid "Is Serialized"
msgstr ""

#: templates/js/translated/table_filters.js:139
#: templates/js/translated/table_filters.js:220
msgid "Serial number GTE"
msgstr ""

#: templates/js/translated/table_filters.js:140
#: templates/js/translated/table_filters.js:221
msgid "Serial number greater than or equal to"
msgstr ""

#: templates/js/translated/table_filters.js:143
#: templates/js/translated/table_filters.js:224
msgid "Serial number LTE"
msgstr ""

#: templates/js/translated/table_filters.js:144
#: templates/js/translated/table_filters.js:225
msgid "Serial number less than or equal to"
msgstr ""

#: templates/js/translated/table_filters.js:147
#: templates/js/translated/table_filters.js:148
#: templates/js/translated/table_filters.js:216
#: templates/js/translated/table_filters.js:217
msgid "Serial number"
msgstr ""

#: templates/js/translated/table_filters.js:152
#: templates/js/translated/table_filters.js:234
msgid "Batch code"
msgstr ""

#: templates/js/translated/table_filters.js:163
#: templates/js/translated/table_filters.js:348
msgid "Active parts"
msgstr ""

#: templates/js/translated/table_filters.js:164
msgid "Show stock for active parts"
msgstr ""

#: templates/js/translated/table_filters.js:169
msgid "Part is an assembly"
msgstr ""

#: templates/js/translated/table_filters.js:173
msgid "Is allocated"
msgstr ""

#: templates/js/translated/table_filters.js:174
msgid "Item has been allocated"
msgstr ""

#: templates/js/translated/table_filters.js:179
msgid "Include stock in sublocations"
msgstr ""

#: templates/js/translated/table_filters.js:184
msgid "Show stock items which are depleted"
msgstr ""

#: templates/js/translated/table_filters.js:189
msgid "Show items which are in stock"
msgstr ""

#: templates/js/translated/table_filters.js:193
msgid "In Production"
msgstr ""

#: templates/js/translated/table_filters.js:194
msgid "Show items which are in production"
msgstr ""

#: templates/js/translated/table_filters.js:198
msgid "Include Variants"
msgstr ""

#: templates/js/translated/table_filters.js:199
msgid "Include stock items for variant parts"
msgstr ""

#: templates/js/translated/table_filters.js:203
msgid "Installed"
msgstr ""

#: templates/js/translated/table_filters.js:204
msgid "Show stock items which are installed in another item"
msgstr ""

#: templates/js/translated/table_filters.js:209
msgid "Show items which have been assigned to a customer"
msgstr ""

#: templates/js/translated/table_filters.js:229
#: templates/js/translated/table_filters.js:230
msgid "Stock status"
msgstr ""

#: templates/js/translated/table_filters.js:238
msgid "Has purchase price"
msgstr ""

#: templates/js/translated/table_filters.js:239
msgid "Show stock items which have a purchase price set"
msgstr ""

#: templates/js/translated/table_filters.js:248
msgid "Show stock items which have expired"
msgstr ""

#: templates/js/translated/table_filters.js:254
msgid "Show stock which is close to expiring"
msgstr ""

#: templates/js/translated/table_filters.js:285
msgid "Build status"
msgstr ""

#: templates/js/translated/table_filters.js:313
#: templates/js/translated/table_filters.js:330
msgid "Order status"
msgstr ""

#: templates/js/translated/table_filters.js:318
#: templates/js/translated/table_filters.js:335
msgid "Outstanding"
msgstr ""

#: templates/js/translated/table_filters.js:359
msgid "Include parts in subcategories"
msgstr ""

#: templates/js/translated/table_filters.js:363
msgid "Has IPN"
msgstr "A un IPN"

#: templates/js/translated/table_filters.js:364
msgid "Part has internal part number"
msgstr ""

#: templates/js/translated/table_filters.js:369
msgid "Show active parts"
msgstr ""

#: templates/js/translated/table_filters.js:377
msgid "Stock available"
msgstr ""

#: templates/js/translated/table_filters.js:405
msgid "Purchasable"
msgstr ""

#: templates/js/translated/tables.js:368
msgid "Loading data"
msgstr ""

#: templates/js/translated/tables.js:371
msgid "rows per page"
msgstr ""

#: templates/js/translated/tables.js:374
msgid "Showing"
msgstr ""

#: templates/js/translated/tables.js:374
msgid "to"
msgstr ""

#: templates/js/translated/tables.js:374
msgid "of"
msgstr ""

#: templates/js/translated/tables.js:374
msgid "rows"
msgstr ""

#: templates/js/translated/tables.js:377 templates/search_form.html:6
#: templates/search_form.html:7
msgid "Search"
msgstr ""

#: templates/js/translated/tables.js:380
msgid "No matching results"
msgstr ""

#: templates/js/translated/tables.js:383
msgid "Hide/Show pagination"
msgstr ""

#: templates/js/translated/tables.js:386
msgid "Refresh"
msgstr ""

#: templates/js/translated/tables.js:389
msgid "Toggle"
msgstr ""

#: templates/js/translated/tables.js:392
msgid "Columns"
msgstr ""

#: templates/js/translated/tables.js:395
msgid "All"
msgstr ""

#: templates/navbar.html:40
msgid "Buy"
msgstr ""

#: templates/navbar.html:52
msgid "Sell"
msgstr "Ventes"

#: templates/navbar.html:86 users/models.py:39
msgid "Admin"
msgstr ""

#: templates/navbar.html:88
msgid "Logout"
msgstr ""

#: templates/navbar.html:90
msgid "Login"
msgstr ""

#: templates/navbar.html:111
msgid "About InvenTree"
msgstr ""

#: templates/navbar_demo.html:5
msgid "InvenTree demo mode"
msgstr ""

#: templates/qr_code.html:11
msgid "QR data not provided"
msgstr ""

#: templates/registration/logged_out.html:6
msgid "You were logged out successfully."
msgstr ""

#: templates/registration/logged_out.html:8
msgid "Log in again"
msgstr ""

#: templates/stats.html:9
msgid "Server"
msgstr ""

#: templates/stats.html:13
msgid "Instance Name"
msgstr ""

#: templates/stats.html:18
msgid "Database"
msgstr ""

#: templates/stats.html:26
msgid "Server is running in debug mode"
msgstr ""

#: templates/stats.html:33
msgid "Docker Mode"
msgstr ""

#: templates/stats.html:34
msgid "Server is deployed using docker"
msgstr ""

#: templates/stats.html:40
msgid "Server status"
msgstr ""

#: templates/stats.html:43
msgid "Healthy"
msgstr ""

#: templates/stats.html:45
msgid "Issues detected"
msgstr ""

#: templates/stats.html:52
msgid "Background Worker"
msgstr ""

#: templates/stats.html:55
msgid "Background worker not running"
msgstr ""

#: templates/stats.html:63
msgid "Email Settings"
msgstr ""

#: templates/stats.html:66
msgid "Email settings not configured"
msgstr ""

#: templates/stock_table.html:14
msgid "Export Stock Information"
msgstr ""

#: templates/stock_table.html:20
msgid "Barcode Actions"
msgstr ""

#: templates/stock_table.html:36
msgid "Print test reports"
msgstr ""

#: templates/stock_table.html:43
msgid "Stock Options"
msgstr ""

#: templates/stock_table.html:48
msgid "Add to selected stock items"
msgstr ""

#: templates/stock_table.html:49
msgid "Remove from selected stock items"
msgstr ""

#: templates/stock_table.html:50
msgid "Stocktake selected stock items"
msgstr ""

#: templates/stock_table.html:51
msgid "Move selected stock items"
msgstr ""

#: templates/stock_table.html:51
msgid "Move stock"
msgstr ""

#: templates/stock_table.html:52
msgid "Order selected items"
msgstr ""

#: templates/stock_table.html:53
msgid "Change status"
msgstr ""

#: templates/stock_table.html:53
msgid "Change stock status"
msgstr ""

#: templates/stock_table.html:56
msgid "Delete selected items"
msgstr ""

#: templates/yesnolabel.html:4
msgid "Yes"
msgstr ""

#: templates/yesnolabel.html:6
msgid "No"
msgstr ""

#: users/admin.py:64
msgid "Users"
msgstr ""

#: users/admin.py:65
msgid "Select which users are assigned to this group"
msgstr ""

#: users/admin.py:187
msgid "The following users are members of multiple groups:"
msgstr ""

#: users/admin.py:210
msgid "Personal info"
msgstr ""

#: users/admin.py:211
msgid "Permissions"
msgstr ""

#: users/admin.py:214
msgid "Important dates"
msgstr ""

#: users/models.py:187
msgid "Permission set"
msgstr ""

#: users/models.py:195
msgid "Group"
msgstr ""

#: users/models.py:198
msgid "View"
msgstr ""

#: users/models.py:198
msgid "Permission to view items"
msgstr ""

#: users/models.py:200
msgid "Permission to add items"
msgstr ""

#: users/models.py:202
msgid "Change"
msgstr ""

#: users/models.py:202
msgid "Permissions to edit items"
msgstr ""

#: users/models.py:204
msgid "Permission to delete items"
msgstr ""<|MERGE_RESOLUTION|>--- conflicted
+++ resolved
@@ -3,11 +3,7 @@
 "Project-Id-Version: inventree\n"
 "Report-Msgid-Bugs-To: \n"
 "POT-Creation-Date: 2021-11-25 04:46+0000\n"
-<<<<<<< HEAD
-"PO-Revision-Date: 2021-11-20 08:33\n"
-=======
 "PO-Revision-Date: 2021-11-25 05:07\n"
->>>>>>> 3b79309e
 "Last-Translator: \n"
 "Language-Team: French\n"
 "Language: fr_FR\n"
@@ -1379,24 +1375,6 @@
 msgstr ""
 
 #: build/templates/build/sidebar.html:5
-<<<<<<< HEAD
-#, fuzzy
-#| msgid "Build Orders"
-msgid "Build Order Details"
-msgstr "Ordres de Fabrication"
-
-#: build/templates/build/sidebar.html:12
-#, fuzzy
-#| msgid "Pending"
-msgid "Pending Items"
-msgstr "En attente"
-
-#: build/templates/build/sidebar.html:15
-#, fuzzy
-#| msgid "Completed"
-msgid "Completed Items"
-msgstr "Terminé"
-=======
 msgid "Build Order Details"
 msgstr ""
 
@@ -1407,7 +1385,6 @@
 #: build/templates/build/sidebar.html:15
 msgid "Completed Items"
 msgstr ""
->>>>>>> 3b79309e
 
 #: build/views.py:76
 msgid "Build was cancelled"
@@ -2765,25 +2742,12 @@
 msgstr ""
 
 #: company/templates/company/sidebar.html:16
-<<<<<<< HEAD
-#, fuzzy
-#| msgid "Stock Item"
-msgid "Supplied Stock Items"
-msgstr "Article en stock"
-
-#: company/templates/company/sidebar.html:22
-#, fuzzy
-#| msgid "Stock Item"
-msgid "Assigned Stock Items"
-msgstr "Article en stock"
-=======
 msgid "Supplied Stock Items"
 msgstr ""
 
 #: company/templates/company/sidebar.html:22
 msgid "Assigned Stock Items"
 msgstr ""
->>>>>>> 3b79309e
 
 #: company/templates/company/supplier_part.html:7
 #: company/templates/company/supplier_part.html:24 stock/models.py:492
@@ -2896,16 +2860,6 @@
 msgid "Stock Items"
 msgstr "Éléments en stock"
 
-#: company/templates/company/supplier_part_sidebar.html:5
-#: stock/templates/stock/location.html:118
-#: stock/templates/stock/location.html:132
-#: stock/templates/stock/location.html:144
-#: stock/templates/stock/location_sidebar.html:7
-#: templates/InvenTree/search.html:158 templates/js/translated/stock.js:1871
-#: templates/stats.html:93 templates/stats.html:102 users/models.py:43
-msgid "Stock Items"
-msgstr ""
-
 #: company/views.py:50
 msgid "New Supplier"
 msgstr "Nouveau Fournisseur"
@@ -4324,13 +4278,6 @@
 msgid "Return to BOM"
 msgstr ""
 
-<<<<<<< HEAD
-#: part/templates/part/bom_upload/upload_file.html:8
-msgid "Return to BOM"
-msgstr ""
-
-=======
->>>>>>> 3b79309e
 #: part/templates/part/bom_upload/upload_file.html:13
 msgid "Upload Bill of Materials"
 msgstr ""
@@ -4497,15 +4444,8 @@
 msgstr ""
 
 #: part/templates/part/category_sidebar.html:13
-<<<<<<< HEAD
-#, fuzzy
-#| msgid "Order Parts"
 msgid "Import Parts"
-msgstr "Commander des pièces"
-=======
-msgid "Import Parts"
-msgstr ""
->>>>>>> 3b79309e
+msgstr ""
 
 #: part/templates/part/copy_part.html:9 templates/js/translated/part.js:366
 msgid "Duplicate Part"
@@ -4916,11 +4856,7 @@
 
 #: part/templates/part/part_sidebar.html:43
 msgid "Test Templates"
-<<<<<<< HEAD
-msgstr ""
-=======
 msgstr "Tester le modèle"
->>>>>>> 3b79309e
 
 #: part/templates/part/part_thumb.html:11
 msgid "Select from existing images"
@@ -4928,8 +4864,7 @@
 
 #: part/templates/part/partial_delete.html:9
 #, python-format
-msgid ""
-"Part '<strong>%(full_name)s</strong>' cannot be deleted as it is still marked as <strong>active</strong>.\n"
+msgid "Part '<strong>%(full_name)s</strong>' cannot be deleted as it is still marked as <strong>active</strong>.\n"
 "    <br>Disable the \"Active\" part attribute and re-try.\n"
 "    "
 msgstr ""
@@ -5260,11 +5195,7 @@
 
 #: report/templates/report/inventree_build_order_base.html:147
 msgid "Required For"
-<<<<<<< HEAD
-msgstr ""
-=======
 msgstr "Requis pour"
->>>>>>> 3b79309e
 
 #: report/templates/report/inventree_test_report_base.html:21
 msgid "Stock Item Test Report"
@@ -5955,15 +5886,8 @@
 msgstr ""
 
 #: stock/templates/stock/stock_sidebar.html:12
-<<<<<<< HEAD
-#, fuzzy
-#| msgid "Installed into assembly"
 msgid "Installed Items"
-msgstr "Installé dans l'assemblage"
-=======
-msgid "Installed Items"
-msgstr ""
->>>>>>> 3b79309e
+msgstr ""
 
 #: stock/templates/stock/stock_sidebar.html:16
 msgid "Child Items"
@@ -6604,16 +6528,14 @@
 
 #: templates/account/login.html:21
 #, python-format
-msgid ""
-"Please sign in with one\n"
+msgid "Please sign in with one\n"
 "of your existing third party accounts or  <a class=\"btn btn-primary btn-small\" href=\"%(signup_url)s\">sign up</a>\n"
 "for a account and sign in below:"
 msgstr ""
 
 #: templates/account/login.html:25
 #, python-format
-msgid ""
-"If you have not created an account yet, then please\n"
+msgid "If you have not created an account yet, then please\n"
 "<a href=\"%(signup_url)s\">sign up</a> first."
 msgstr ""
 
@@ -8687,4 +8609,4 @@
 
 #: users/models.py:204
 msgid "Permission to delete items"
-msgstr ""+msgstr ""
