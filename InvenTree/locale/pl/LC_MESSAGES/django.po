--- conflicted
+++ resolved
@@ -3,11 +3,7 @@
 "Project-Id-Version: inventree\n"
 "Report-Msgid-Bugs-To: \n"
 "POT-Creation-Date: 2021-06-24 21:38+0000\n"
-<<<<<<< HEAD
-"PO-Revision-Date: 2021-06-17 00:51\n"
-=======
 "PO-Revision-Date: 2021-06-24 21:40\n"
->>>>>>> 5dc7ece1
 "Last-Translator: \n"
 "Language-Team: Polish\n"
 "Language: pl_PL\n"
@@ -1683,24 +1679,6 @@
 msgstr ""
 
 #: common/models.py:216
-<<<<<<< HEAD
-#, fuzzy
-#| msgid "Internal Part"
-msgid "Internal Prices"
-msgstr "Część wewnętrzna"
-
-#: common/models.py:217
-#, fuzzy
-#| msgid "Enable generation of test reports"
-msgid "Enable internal prices for parts"
-msgstr "Włącz generowanie raportów testów"
-
-#: common/models.py:223
-#, fuzzy
-#| msgid "Internal Part"
-msgid "Internal Price as BOM-Price"
-msgstr "Część wewnętrzna"
-=======
 msgid "Internal Prices"
 msgstr ""
 
@@ -1711,7 +1689,6 @@
 #: common/models.py:223
 msgid "Internal Price as BOM-Price"
 msgstr ""
->>>>>>> 5dc7ece1
 
 #: common/models.py:224
 msgid "Use the internal price (if set) in BOM-price calculations"
@@ -2079,15 +2056,8 @@
 msgstr "Część producenta"
 
 #: company/models.py:397
-<<<<<<< HEAD
-#, fuzzy
-#| msgid "Parameters"
 msgid "Parameter name"
-msgstr "Parametry"
-=======
-msgid "Parameter name"
-msgstr ""
->>>>>>> 5dc7ece1
+msgstr ""
 
 #: company/models.py:403 part/templates/part/params.html:28
 #: report/templates/report/inventree_test_report_base.html:90
@@ -2097,15 +2067,8 @@
 msgstr ""
 
 #: company/models.py:404
-<<<<<<< HEAD
-#, fuzzy
-#| msgid "Parameters"
 msgid "Parameter value"
-msgstr "Parametry"
-=======
-msgid "Parameter value"
-msgstr ""
->>>>>>> 5dc7ece1
+msgstr ""
 
 #: company/models.py:410 part/models.py:813 part/models.py:2165
 #: part/templates/part/detail.html:106 part/templates/part/params.html:29
@@ -2114,15 +2077,8 @@
 msgstr "Jednostki"
 
 #: company/models.py:411
-<<<<<<< HEAD
-#, fuzzy
-#| msgid "Parameters"
 msgid "Parameter units"
-msgstr "Parametry"
-=======
-msgid "Parameter units"
-msgstr ""
->>>>>>> 5dc7ece1
+msgstr ""
 
 #: company/models.py:507 company/templates/company/detail.html:62
 #: company/templates/company/supplier_part_base.html:84
@@ -2706,25 +2662,12 @@
 msgstr ""
 
 #: company/views.py:514
-<<<<<<< HEAD
-#, fuzzy
-#| msgid "Manufacturer Part Number"
-msgid "Add Manufacturer Part Parameter"
-msgstr "Numer producenta"
-
-#: company/views.py:548
-#, fuzzy
-#| msgid "Manufacturer Part Number"
-msgid "Edit Manufacturer Part Parameter"
-msgstr "Numer producenta"
-=======
 msgid "Add Manufacturer Part Parameter"
 msgstr ""
 
 #: company/views.py:548
 msgid "Edit Manufacturer Part Parameter"
 msgstr ""
->>>>>>> 5dc7ece1
 
 #: company/views.py:588
 msgid "Edit Supplier Part"
@@ -3232,15 +3175,8 @@
 msgstr "Wybierz dostawcę"
 
 #: order/templates/order/order_wizard/select_parts.html:57
-<<<<<<< HEAD
-#, fuzzy
-#| msgid "Price"
 msgid "No price"
-msgstr "Cena"
-=======
-msgid "No price"
-msgstr ""
->>>>>>> 5dc7ece1
+msgstr ""
 
 #: order/templates/order/order_wizard/select_parts.html:65
 #, python-format
@@ -3624,15 +3560,8 @@
 msgstr ""
 
 #: order/views.py:1012
-<<<<<<< HEAD
-#, fuzzy
-#| msgid "Calculate price"
 msgid "Update prices"
-msgstr "Oblicz cenę"
-=======
-msgid "Update prices"
-msgstr ""
->>>>>>> 5dc7ece1
+msgstr ""
 
 #: order/views.py:1270
 #, python-brace-format
@@ -4251,25 +4180,12 @@
 msgstr ""
 
 #: part/templates/part/allocation.html:11
-<<<<<<< HEAD
-#, fuzzy
-#| msgid "Build Order Notes"
-msgid "Build Order Allocations"
-msgstr "Notatki zlecenia budowy"
-
-#: part/templates/part/allocation.html:24
-#, fuzzy
-#| msgid "Sales Order"
-msgid "Sales  Order Allocations"
-msgstr "Zamówienie zakupu"
-=======
 msgid "Build Order Allocations"
 msgstr ""
 
 #: part/templates/part/allocation.html:24
 msgid "Sales  Order Allocations"
 msgstr ""
->>>>>>> 5dc7ece1
 
 #: part/templates/part/attachments.html:10
 msgid "Part Attachments"
@@ -4655,25 +4571,12 @@
 
 #: part/templates/part/internal_prices.html:11
 #: part/templates/part/navbar.html:100
-<<<<<<< HEAD
-#, fuzzy
-#| msgid "Pricing Information"
-msgid "Internal Price Information"
-msgstr "Informacja cenowa"
-
-#: part/templates/part/internal_prices.html:19 part/views.py:2822
-#, fuzzy
-#| msgid "Edit Price Break"
-msgid "Add Internal Price Break"
-msgstr "Edytuj przedział cenowy"
-=======
 msgid "Internal Price Information"
 msgstr ""
 
 #: part/templates/part/internal_prices.html:19 part/views.py:2822
 msgid "Add Internal Price Break"
 msgstr ""
->>>>>>> 5dc7ece1
 
 #: part/templates/part/internal_prices.html:28 templates/403.html:5
 #: templates/403.html:11
@@ -4689,25 +4592,12 @@
 msgstr ""
 
 #: part/templates/part/internal_prices.html:110
-<<<<<<< HEAD
-#, fuzzy
-#| msgid "Edit price break"
-msgid "Edit internal price break"
-msgstr "Edytuj przedział cenowy"
-
-#: part/templates/part/internal_prices.html:111
-#, fuzzy
-#| msgid "Edit price break"
-msgid "Delete internal price break"
-msgstr "Edytuj przedział cenowy"
-=======
 msgid "Edit internal price break"
 msgstr ""
 
 #: part/templates/part/internal_prices.html:111
 msgid "Delete internal price break"
 msgstr ""
->>>>>>> 5dc7ece1
 
 #: part/templates/part/manufacturer.html:11
 msgid "Part Manufacturers"
@@ -4752,15 +4642,8 @@
 
 #: part/templates/part/navbar.html:103 part/templates/part/order_prices.html:93
 #: part/templates/part/part_pricing.html:82
-<<<<<<< HEAD
-#, fuzzy
-#| msgid "Internal Part"
 msgid "Internal Price"
-msgstr "Część wewnętrzna"
-=======
-msgid "Internal Price"
-msgstr ""
->>>>>>> 5dc7ece1
+msgstr ""
 
 #: part/templates/part/navbar.html:106
 msgid "Sales Price Information"
@@ -5292,25 +5175,12 @@
 msgstr ""
 
 #: part/views.py:2831
-<<<<<<< HEAD
-#, fuzzy
-#| msgid "Edit Price Break"
-msgid "Edit Internal Price Break"
-msgstr "Edytuj przedział cenowy"
-
-#: part/views.py:2839
-#, fuzzy
-#| msgid "Edit Price Break"
-msgid "Delete Internal Price Break"
-msgstr "Edytuj przedział cenowy"
-=======
 msgid "Edit Internal Price Break"
 msgstr ""
 
 #: part/views.py:2839
 msgid "Delete Internal Price Break"
 msgstr ""
->>>>>>> 5dc7ece1
 
 #: report/models.py:181
 msgid "Template name"
@@ -5881,15 +5751,8 @@
 msgstr ""
 
 #: stock/templates/stock/item_base.html:356
-<<<<<<< HEAD
-#, fuzzy
-#| msgid "is manufacturer"
 msgid "No manufacturer set"
-msgstr "jest producentem"
-=======
-msgid "No manufacturer set"
-msgstr ""
->>>>>>> 5dc7ece1
+msgstr ""
 
 #: stock/templates/stock/item_base.html:385
 #, python-format
@@ -6820,25 +6683,12 @@
 msgstr ""
 
 #: templates/js/build.js:184
-<<<<<<< HEAD
-#, fuzzy
-#| msgid "No matching action found"
-msgid "No build order allocations found"
-msgstr "Nie znaleziono pasującej akcji"
-
-#: templates/js/build.js:222 templates/js/order.js:382
-#, fuzzy
-#| msgid "No action specified"
-msgid "Location not specified"
-msgstr "Nie określono działania"
-=======
 msgid "No build order allocations found"
 msgstr ""
 
 #: templates/js/build.js:222 templates/js/order.js:382
 msgid "Location not specified"
 msgstr ""
->>>>>>> 5dc7ece1
 
 #: templates/js/build.js:325 templates/stock_table.html:20
 msgid "New Stock Item"
@@ -6901,24 +6751,6 @@
 msgstr ""
 
 #: templates/js/company.js:226
-<<<<<<< HEAD
-#, fuzzy
-#| msgid "No serial numbers found"
-msgid "No parameters found"
-msgstr "Nie znaleziono numerów seryjnych"
-
-#: templates/js/company.js:262
-#, fuzzy
-#| msgid "Part Parameters"
-msgid "Edit parameter"
-msgstr "Parametry części"
-
-#: templates/js/company.js:263
-#, fuzzy
-#| msgid "Delete parts"
-msgid "Delete parameter"
-msgstr "Usuń części"
-=======
 msgid "No parameters found"
 msgstr ""
 
@@ -6929,7 +6761,6 @@
 #: templates/js/company.js:263
 msgid "Delete parameter"
 msgstr ""
->>>>>>> 5dc7ece1
 
 #: templates/js/company.js:328
 msgid "No supplier parts found"
@@ -7105,15 +6936,8 @@
 msgstr ""
 
 #: templates/js/order.js:343
-<<<<<<< HEAD
-#, fuzzy
-#| msgid "No matching action found"
 msgid "No sales order allocations found"
-msgstr "Nie znaleziono pasującej akcji"
-=======
-msgid "No sales order allocations found"
-msgstr ""
->>>>>>> 5dc7ece1
+msgstr ""
 
 #: templates/js/part.js:10
 msgid "YES"
