#: templates/js/translated/order.js:1973
msgid ""
msgstr ""
"Project-Id-Version: inventree\n"
"Report-Msgid-Bugs-To: \n"
<<<<<<< HEAD
"POT-Creation-Date: 2022-02-20 22:01+0000\n"
"PO-Revision-Date: 2022-02-20 22:03\n"
=======
"POT-Creation-Date: 2022-02-22 01:07+0000\n"
"PO-Revision-Date: 2022-02-22 01:18\n"
>>>>>>> ebd811eb
"Last-Translator: \n"
"Language-Team: Polish\n"
"Language: pl_PL\n"
"MIME-Version: 1.0\n"
"Content-Type: text/plain; charset=UTF-8\n"
"Content-Transfer-Encoding: 8bit\n"
"Plural-Forms: nplurals=4; plural=(n==1 ? 0 : (n%10>=2 && n%10<=4) && (n%100<12 || n%100>14) ? 1 : n!=1 && (n%10>=0 && n%10<=1) || (n%10>=5 && n%10<=9) || (n%100>=12 && n%100<=14) ? 2 : 3);\n"
"X-Crowdin-Project: inventree\n"
"X-Crowdin-Project-ID: 452300\n"
"X-Crowdin-Language: pl\n"
"X-Crowdin-File: /[inventree.InvenTree] l10/InvenTree/locale/en/LC_MESSAGES/django.po\n"
"X-Crowdin-File-ID: 138\n"

#: InvenTree/api.py:55
msgid "API endpoint not found"
msgstr "Nie znaleziono punktu końcowego API"

#: InvenTree/api.py:101
msgid "No action specified"
msgstr "Nie określono działania"

#: InvenTree/api.py:116
msgid "No matching action found"
msgstr "Nie znaleziono pasującej akcji"

#: InvenTree/fields.py:100
msgid "Enter date"
msgstr "Wprowadź dane"

#: InvenTree/forms.py:126 order/forms.py:24 order/forms.py:35 order/forms.py:46
#: order/forms.py:57 templates/account/email_confirm.html:20
#: templates/js/translated/forms.js:596
msgid "Confirm"
msgstr "Potwierdź"

#: InvenTree/forms.py:142
msgid "Confirm delete"
msgstr "Potwierdź usunięcie"

#: InvenTree/forms.py:143
msgid "Confirm item deletion"
msgstr "Potwierdź usuwanie elementu"

#: InvenTree/forms.py:174
msgid "Enter password"
msgstr "Wprowadź hasło"

#: InvenTree/forms.py:175
msgid "Enter new password"
msgstr "Wprowadź nowe hasło"

#: InvenTree/forms.py:182
msgid "Confirm password"
msgstr "Potwierdź hasło"

#: InvenTree/forms.py:183
msgid "Confirm new password"
msgstr "Potwierdź nowe hasło"

#: InvenTree/forms.py:215
msgid "Select Category"
msgstr "Wybierz kategorię"

#: InvenTree/forms.py:236
msgid "Email (again)"
msgstr "Adres email (ponownie)"

#: InvenTree/forms.py:240
msgid "Email address confirmation"
msgstr "Potwierdzenie adresu email"

#: InvenTree/forms.py:260
msgid "You must type the same email each time."
msgstr "Należy ponownie wpisać ten sam adres e-mail."

#: InvenTree/helpers.py:439
#, python-brace-format
msgid "Duplicate serial: {n}"
msgstr "Powtórzony numer seryjny: {n}"

#: InvenTree/helpers.py:446 order/models.py:282 order/models.py:425
#: stock/views.py:1082
msgid "Invalid quantity provided"
msgstr "Podano nieprawidłową ilość"

#: InvenTree/helpers.py:449
msgid "Empty serial number string"
msgstr "Pusty ciąg numeru seryjnego"

#: InvenTree/helpers.py:471 InvenTree/helpers.py:474 InvenTree/helpers.py:477
#: InvenTree/helpers.py:501
#, python-brace-format
msgid "Invalid group: {g}"
msgstr "Nieprawidłowa grupa: {g}"

#: InvenTree/helpers.py:510
#, python-brace-format
msgid "Invalid group {group}"
msgstr "Nieprawidłowa grupa {group}"

#: InvenTree/helpers.py:516
#, python-brace-format
msgid "Invalid/no group {group}"
msgstr "Nieprawidłowa/Brak grupy {group}"

#: InvenTree/helpers.py:522
msgid "No serial numbers found"
msgstr "Nie znaleziono numerów seryjnych"

#: InvenTree/helpers.py:526
#, python-brace-format
msgid "Number of unique serial number ({s}) must match quantity ({q})"
msgstr "Ilość numerów seryjnych ({s}) musi odpowiadać ilości ({q})"

#: InvenTree/models.py:176
msgid "Missing file"
msgstr "Brak pliku"

#: InvenTree/models.py:177
msgid "Missing external link"
msgstr "Brak zewnętrznego odnośnika"

#: InvenTree/models.py:188 stock/models.py:1995
#: templates/js/translated/attachment.js:119
msgid "Attachment"
msgstr "Załącznik"

#: InvenTree/models.py:189
msgid "Select file to attach"
msgstr "Wybierz plik do załączenia"

#: InvenTree/models.py:195 company/models.py:131 company/models.py:348
#: company/models.py:564 order/models.py:127 part/models.py:860
#: report/templates/report/inventree_build_order_base.html:165
#: templates/js/translated/company.js:540
#: templates/js/translated/company.js:829 templates/js/translated/part.js:1324
msgid "Link"
msgstr "Łącze"

#: InvenTree/models.py:196 build/models.py:332 part/models.py:861
#: stock/models.py:529
msgid "Link to external URL"
msgstr "Link do zewnętrznego adresu URL"

#: InvenTree/models.py:199 templates/js/translated/attachment.js:163
msgid "Comment"
msgstr "Komentarz"

#: InvenTree/models.py:199
msgid "File comment"
msgstr "Komentarz pliku"

#: InvenTree/models.py:205 InvenTree/models.py:206 common/models.py:1235
#: common/models.py:1236 common/models.py:1464 common/models.py:1465
#: part/models.py:2301 part/models.py:2321
#: report/templates/report/inventree_test_report_base.html:96
#: templates/js/translated/stock.js:2816
msgid "User"
msgstr "Użytkownik"

#: InvenTree/models.py:209
msgid "upload date"
msgstr "data przesłania"

#: InvenTree/models.py:232
msgid "Filename must not be empty"
msgstr "Nazwa pliku nie może być pusta"

#: InvenTree/models.py:255
msgid "Invalid attachment directory"
msgstr "Nieprawidłowy katalog załącznika"

#: InvenTree/models.py:265
#, python-brace-format
msgid "Filename contains illegal character '{c}'"
msgstr "Nazwa pliku zawiera niedozwolony znak '{c}'"

#: InvenTree/models.py:268
msgid "Filename missing extension"
msgstr "Brak rozszerzenia w nazwie pliku"

#: InvenTree/models.py:275
msgid "Attachment with this filename already exists"
msgstr "Załącznik o tej nazwie już istnieje"

#: InvenTree/models.py:282
msgid "Error renaming file"
msgstr "Błąd zmiany nazwy pliku"

#: InvenTree/models.py:317
msgid "Invalid choice"
msgstr "Błędny wybór"

#: InvenTree/models.py:333 InvenTree/models.py:334 common/models.py:1450
#: company/models.py:415 label/models.py:112 part/models.py:804
#: part/models.py:2485 plugin/models.py:40 report/models.py:181
#: templates/InvenTree/settings/mixins/urls.html:13
#: templates/InvenTree/settings/plugin.html:48
#: templates/InvenTree/settings/plugin.html:125
#: templates/InvenTree/settings/plugin_settings.html:23
#: templates/InvenTree/settings/settings.html:319
#: templates/js/translated/company.js:641 templates/js/translated/part.js:567
#: templates/js/translated/part.js:706 templates/js/translated/part.js:1631
#: templates/js/translated/stock.js:2609
msgid "Name"
msgstr "Nazwa"

#: InvenTree/models.py:340 build/models.py:209
#: build/templates/build/detail.html:25 company/models.py:354
#: company/models.py:570 company/templates/company/company_base.html:68
#: company/templates/company/manufacturer_part.html:76
#: company/templates/company/supplier_part.html:73 label/models.py:119
#: order/models.py:125 part/models.py:827 part/templates/part/category.html:74
#: part/templates/part/part_base.html:163
#: part/templates/part/set_category.html:14 report/models.py:194
#: report/models.py:553 report/models.py:592
#: report/templates/report/inventree_build_order_base.html:118
#: stock/templates/stock/location.html:93
#: templates/InvenTree/settings/plugin_settings.html:33
#: templates/js/translated/bom.js:552 templates/js/translated/bom.js:765
#: templates/js/translated/build.js:1920 templates/js/translated/company.js:345
#: templates/js/translated/company.js:551
#: templates/js/translated/company.js:840 templates/js/translated/order.js:836
#: templates/js/translated/order.js:1019 templates/js/translated/order.js:1258
#: templates/js/translated/part.js:626 templates/js/translated/part.js:999
#: templates/js/translated/part.js:1084 templates/js/translated/part.js:1254
#: templates/js/translated/part.js:1650 templates/js/translated/part.js:1719
#: templates/js/translated/stock.js:1701 templates/js/translated/stock.js:2438
#: templates/js/translated/stock.js:2621 templates/js/translated/stock.js:2666
msgid "Description"
msgstr "Opis"

#: InvenTree/models.py:341
msgid "Description (optional)"
msgstr "Opis (opcjonalny)"

#: InvenTree/models.py:349
msgid "parent"
msgstr "nadrzędny"

#: InvenTree/serializers.py:65 part/models.py:2803
msgid "Must be a valid number"
msgstr "Numer musi być prawidłowy"

#: InvenTree/serializers.py:299
msgid "Filename"
msgstr "Nazwa pliku"

#: InvenTree/serializers.py:334
msgid "Invalid value"
msgstr ""

#: InvenTree/serializers.py:355
msgid "Data File"
msgstr ""

#: InvenTree/serializers.py:356
msgid "Select data file for upload"
msgstr ""

#: InvenTree/serializers.py:380
msgid "Unsupported file type"
msgstr ""

#: InvenTree/serializers.py:386
msgid "File is too large"
msgstr ""

#: InvenTree/serializers.py:407
msgid "No columns found in file"
msgstr ""

#: InvenTree/serializers.py:410
msgid "No data rows found in file"
msgstr ""

#: InvenTree/serializers.py:533
msgid "No data rows provided"
msgstr ""

#: InvenTree/serializers.py:536
msgid "No data columns supplied"
msgstr ""

#: InvenTree/serializers.py:623
#, python-brace-format
msgid "Missing required column: '{name}'"
msgstr ""

#: InvenTree/serializers.py:632
#, python-brace-format
msgid "Duplicate column: '{col}'"
msgstr ""

#: InvenTree/settings.py:655
msgid "German"
msgstr "Niemiecki"

#: InvenTree/settings.py:656
msgid "Greek"
msgstr "Grecki"

#: InvenTree/settings.py:657
msgid "English"
msgstr "Angielski"

#: InvenTree/settings.py:658
msgid "Spanish"
msgstr "Hiszpański"

#: InvenTree/settings.py:659
msgid "Spanish (Mexican)"
msgstr "Hiszpański (Meksyk)"

#: InvenTree/settings.py:660
msgid "French"
msgstr "Francuski"

#: InvenTree/settings.py:661
msgid "Hebrew"
msgstr "Hebrajski"

#: InvenTree/settings.py:662
<<<<<<< HEAD
msgid "Italian"
msgstr "Włoski"

#: InvenTree/settings.py:663
msgid "Japanese"
msgstr "Japoński"

#: InvenTree/settings.py:664
msgid "Korean"
msgstr "Koreański"

#: InvenTree/settings.py:665
msgid "Dutch"
msgstr "Holenderski"

#: InvenTree/settings.py:666
msgid "Norwegian"
msgstr "Norweski"

#: InvenTree/settings.py:667
msgid "Polish"
msgstr "Polski"

#: InvenTree/settings.py:668
msgid "Portugese"
msgstr "Portugalski"

#: InvenTree/settings.py:669
msgid "Russian"
msgstr "Rosyjski"

#: InvenTree/settings.py:670
msgid "Swedish"
msgstr "Szwedzki"

#: InvenTree/settings.py:671
msgid "Thai"
msgstr "Tajski"

#: InvenTree/settings.py:672
msgid "Turkish"
msgstr "Turecki"

#: InvenTree/settings.py:673
msgid "Vietnamese"
msgstr "Wietnamski"

#: InvenTree/settings.py:674
=======
msgid "Hungarian"
msgstr ""

#: InvenTree/settings.py:663
msgid "Italian"
msgstr "Włoski"

#: InvenTree/settings.py:664
msgid "Japanese"
msgstr "Japoński"

#: InvenTree/settings.py:665
msgid "Korean"
msgstr "Koreański"

#: InvenTree/settings.py:666
msgid "Dutch"
msgstr "Holenderski"

#: InvenTree/settings.py:667
msgid "Norwegian"
msgstr "Norweski"

#: InvenTree/settings.py:668
msgid "Polish"
msgstr "Polski"

#: InvenTree/settings.py:669
msgid "Portugese"
msgstr "Portugalski"

#: InvenTree/settings.py:670
msgid "Russian"
msgstr "Rosyjski"

#: InvenTree/settings.py:671
msgid "Swedish"
msgstr "Szwedzki"

#: InvenTree/settings.py:672
msgid "Thai"
msgstr "Tajski"

#: InvenTree/settings.py:673
msgid "Turkish"
msgstr "Turecki"

#: InvenTree/settings.py:674
msgid "Vietnamese"
msgstr "Wietnamski"

#: InvenTree/settings.py:675
>>>>>>> ebd811eb
msgid "Chinese"
msgstr "Chiński"

#: InvenTree/status.py:94
msgid "Background worker check failed"
msgstr ""

#: InvenTree/status.py:98
msgid "Email backend not configured"
msgstr "Nie skonfigurowano backendu e-mail"

#: InvenTree/status.py:101
msgid "InvenTree system health checks failed"
msgstr ""

#: InvenTree/status_codes.py:101 InvenTree/status_codes.py:142
#: InvenTree/status_codes.py:316 templates/js/translated/table_filters.js:308
msgid "Pending"
msgstr "W toku"

#: InvenTree/status_codes.py:102
msgid "Placed"
msgstr "Umieszczony"

#: InvenTree/status_codes.py:103 InvenTree/status_codes.py:319
#: order/templates/order/order_base.html:128
#: order/templates/order/sales_order_base.html:132
msgid "Complete"
msgstr "Zakończono"

#: InvenTree/status_codes.py:104 InvenTree/status_codes.py:144
#: InvenTree/status_codes.py:318
msgid "Cancelled"
msgstr "Anulowano"

#: InvenTree/status_codes.py:105 InvenTree/status_codes.py:145
#: InvenTree/status_codes.py:187
msgid "Lost"
msgstr "Zagubiono"

#: InvenTree/status_codes.py:106 InvenTree/status_codes.py:146
#: InvenTree/status_codes.py:189
msgid "Returned"
msgstr "Zwrócone"

#: InvenTree/status_codes.py:143 order/models.py:961
#: templates/js/translated/order.js:1980 templates/js/translated/order.js:2255
msgid "Shipped"
msgstr "Wysłane"

#: InvenTree/status_codes.py:183
msgid "OK"
msgstr "OK"

#: InvenTree/status_codes.py:184
msgid "Attention needed"
msgstr "Wymaga uwagi"

#: InvenTree/status_codes.py:185
msgid "Damaged"
msgstr "Uszkodzone"

#: InvenTree/status_codes.py:186
msgid "Destroyed"
msgstr "Zniszczone"

#: InvenTree/status_codes.py:188
msgid "Rejected"
msgstr "Odrzucone"

#: InvenTree/status_codes.py:272
msgid "Legacy stock tracking entry"
msgstr ""

#: InvenTree/status_codes.py:274
msgid "Stock item created"
msgstr "Utworzono element magazynowy"

#: InvenTree/status_codes.py:276
msgid "Edited stock item"
msgstr ""

#: InvenTree/status_codes.py:277
msgid "Assigned serial number"
msgstr "Przypisano numer seryjny"

#: InvenTree/status_codes.py:279
msgid "Stock counted"
msgstr "Zapas policzony"

#: InvenTree/status_codes.py:280
msgid "Stock manually added"
msgstr "Zapas dodany ręcznie"

#: InvenTree/status_codes.py:281
msgid "Stock manually removed"
msgstr "Zapas usunięty ręcznie"

#: InvenTree/status_codes.py:283
msgid "Location changed"
msgstr "Lokalizacja zmieniona"

#: InvenTree/status_codes.py:285
msgid "Installed into assembly"
msgstr ""

#: InvenTree/status_codes.py:286
msgid "Removed from assembly"
msgstr ""

#: InvenTree/status_codes.py:288
msgid "Installed component item"
msgstr ""

#: InvenTree/status_codes.py:289
msgid "Removed component item"
msgstr ""

#: InvenTree/status_codes.py:291
msgid "Split from parent item"
msgstr ""

#: InvenTree/status_codes.py:292
msgid "Split child item"
msgstr "Podziel element podrzędny"

#: InvenTree/status_codes.py:294 templates/js/translated/stock.js:2196
msgid "Merged stock items"
msgstr ""

#: InvenTree/status_codes.py:296 templates/js/translated/table_filters.js:213
msgid "Sent to customer"
msgstr "Wyślij do klienta"

#: InvenTree/status_codes.py:297
msgid "Returned from customer"
msgstr "Zwrócony od klienta"

#: InvenTree/status_codes.py:299
msgid "Build order output created"
msgstr ""

#: InvenTree/status_codes.py:300
msgid "Build order output completed"
msgstr ""

#: InvenTree/status_codes.py:302
msgid "Received against purchase order"
msgstr ""

#: InvenTree/status_codes.py:317
msgid "Production"
msgstr "Produkcja"

#: InvenTree/validators.py:25
msgid "Not a valid currency code"
msgstr "Nieprawidłowy kod waluty"

#: InvenTree/validators.py:53
msgid "Invalid character in part name"
msgstr "Błędny znak w nazwie elementu"

#: InvenTree/validators.py:66
#, python-brace-format
msgid "IPN must match regex pattern {pat}"
msgstr "IPN musi być zgodny z wyrażeniem regularnym {pat}"

#: InvenTree/validators.py:80 InvenTree/validators.py:94
#: InvenTree/validators.py:108
#, python-brace-format
msgid "Reference must match pattern {pattern}"
msgstr ""

#: InvenTree/validators.py:116
#, python-brace-format
msgid "Illegal character in name ({x})"
msgstr "Niedozwolony znak w nazwie ({x})"

#: InvenTree/validators.py:137 InvenTree/validators.py:153
msgid "Overage value must not be negative"
msgstr ""

#: InvenTree/validators.py:155
msgid "Overage must not exceed 100%"
msgstr ""

#: InvenTree/validators.py:162
msgid "Invalid value for overage"
msgstr ""

#: InvenTree/views.py:538
msgid "Delete Item"
msgstr "Usuń element"

#: InvenTree/views.py:587
msgid "Check box to confirm item deletion"
msgstr "Zaznacz pole aby potwierdzić usunięcie elementu"

#: InvenTree/views.py:602 templates/InvenTree/settings/user.html:21
msgid "Edit User Information"
msgstr "Edytuj informacje użytkownika"

#: InvenTree/views.py:613 templates/InvenTree/settings/user.html:19
msgid "Set Password"
msgstr "Ustaw hasło"

#: InvenTree/views.py:632
msgid "Password fields must match"
msgstr "Hasła muszą być zgodne"

#: InvenTree/views.py:883 templates/navbar.html:126
msgid "System Information"
msgstr "Informacja systemowa"

#: barcodes/api.py:54 barcodes/api.py:152
msgid "Must provide barcode_data parameter"
msgstr ""

#: barcodes/api.py:128
msgid "No match found for barcode data"
msgstr ""

#: barcodes/api.py:130
msgid "Match found for barcode data"
msgstr ""

#: barcodes/api.py:155
msgid "Must provide stockitem parameter"
msgstr ""

#: barcodes/api.py:162
msgid "No matching stock item found"
msgstr "Nie znaleziono pasujących stanów magazynowych"

#: barcodes/api.py:193
msgid "Barcode already matches Stock Item"
msgstr ""

#: barcodes/api.py:197
msgid "Barcode already matches Stock Location"
msgstr ""

#: barcodes/api.py:201
msgid "Barcode already matches Part"
msgstr ""

#: barcodes/api.py:207 barcodes/api.py:219
msgid "Barcode hash already matches Stock Item"
msgstr ""

#: barcodes/api.py:225
msgid "Barcode associated with Stock Item"
msgstr ""

#: build/forms.py:20
msgid "Confirm cancel"
msgstr "Na pewno anulować?"

#: build/forms.py:20 build/views.py:62
msgid "Confirm build cancellation"
msgstr ""

#: build/models.py:135
msgid "Invalid choice for parent build"
msgstr ""

#: build/models.py:139 build/templates/build/build_base.html:9
#: build/templates/build/build_base.html:27
#: report/templates/report/inventree_build_order_base.html:106
#: templates/js/translated/build.js:676 templates/js/translated/stock.js:2414
msgid "Build Order"
msgstr "Zlecenie Budowy"

#: build/models.py:140 build/templates/build/build_base.html:13
#: build/templates/build/index.html:8 build/templates/build/index.html:12
#: order/templates/order/sales_order_detail.html:92
#: order/templates/order/so_sidebar.html:13
#: part/templates/part/part_sidebar.html:21 templates/InvenTree/index.html:221
#: templates/InvenTree/search.html:139
#: templates/InvenTree/settings/sidebar.html:43 users/models.py:44
msgid "Build Orders"
msgstr "Zlecenia budowy"

#: build/models.py:200
msgid "Build Order Reference"
msgstr "Odwołanie do zamówienia wykonania"

#: build/models.py:201 order/models.py:213 order/models.py:541
#: order/models.py:812 part/models.py:2714
#: part/templates/part/upload_bom.html:54
#: report/templates/report/inventree_po_report.html:92
#: report/templates/report/inventree_so_report.html:92
#: templates/js/translated/bom.js:772 templates/js/translated/build.js:1401
#: templates/js/translated/order.js:1050 templates/js/translated/order.js:2144
msgid "Reference"
msgstr "Referencja"

#: build/models.py:212
msgid "Brief description of the build"
msgstr "Krótki opis budowy"

#: build/models.py:221 build/templates/build/build_base.html:169
#: build/templates/build/detail.html:88
msgid "Parent Build"
msgstr "Budowa nadrzędna"

#: build/models.py:222
msgid "BuildOrder to which this build is allocated"
msgstr "Zamówienie budowy, do którego budowa jest przypisana"

#: build/models.py:227 build/templates/build/build_base.html:77
#: build/templates/build/detail.html:30 company/models.py:705
#: order/models.py:876 order/models.py:950
#: order/templates/order/order_wizard/select_parts.html:32 part/models.py:359
#: part/models.py:2247 part/models.py:2263 part/models.py:2282
#: part/models.py:2299 part/models.py:2401 part/models.py:2523
#: part/models.py:2613 part/models.py:2689 part/models.py:2996
#: part/serializers.py:666 part/templates/part/part_app_base.html:8
#: part/templates/part/part_pricing.html:12
#: part/templates/part/set_category.html:13
#: part/templates/part/upload_bom.html:52
#: report/templates/report/inventree_build_order_base.html:110
#: report/templates/report/inventree_po_report.html:90
#: report/templates/report/inventree_so_report.html:90
#: templates/InvenTree/search.html:80
#: templates/email/build_order_required_stock.html:17
#: templates/email/low_stock_notification.html:16
#: templates/js/translated/barcode.js:383 templates/js/translated/bom.js:551
#: templates/js/translated/bom.js:730 templates/js/translated/build.js:902
#: templates/js/translated/build.js:1270 templates/js/translated/build.js:1655
#: templates/js/translated/build.js:1925 templates/js/translated/company.js:492
#: templates/js/translated/company.js:749 templates/js/translated/order.js:84
#: templates/js/translated/order.js:586 templates/js/translated/order.js:1004
#: templates/js/translated/order.js:1576 templates/js/translated/order.js:1933
#: templates/js/translated/order.js:2128 templates/js/translated/part.js:984
#: templates/js/translated/part.js:1065 templates/js/translated/part.js:1232
#: templates/js/translated/stock.js:563 templates/js/translated/stock.js:728
#: templates/js/translated/stock.js:935 templates/js/translated/stock.js:1658
#: templates/js/translated/stock.js:2891 templates/js/translated/stock.js:2990
msgid "Part"
msgstr "Część"

#: build/models.py:235
msgid "Select part to build"
msgstr "Wybierz część do budowy"

#: build/models.py:240
msgid "Sales Order Reference"
msgstr "Odwołanie do zamówienia sprzedaży"

#: build/models.py:244
msgid "SalesOrder to which this build is allocated"
msgstr "Zamówienie sprzedaży, do którego budowa jest przypisana"

#: build/models.py:249 templates/js/translated/build.js:1643
#: templates/js/translated/order.js:1564
msgid "Source Location"
msgstr "Lokalizacja źródła"

#: build/models.py:253
msgid "Select location to take stock from for this build (leave blank to take from any stock location)"
msgstr "Wybierz lokalizację, z której pobrać element do budowy (pozostaw puste, aby wziąć z dowolnej lokalizacji)"

#: build/models.py:258
msgid "Destination Location"
msgstr "Lokalizacja docelowa"

#: build/models.py:262
msgid "Select location where the completed items will be stored"
msgstr "Wybierz lokalizację, w której będą przechowywane ukończone elementy"

#: build/models.py:266
msgid "Build Quantity"
msgstr "Ilość do stworzenia"

#: build/models.py:269
msgid "Number of stock items to build"
msgstr "Ilość przedmiotów do zbudowania"

#: build/models.py:273
msgid "Completed items"
msgstr "Ukończone elementy"

#: build/models.py:275
msgid "Number of stock items which have been completed"
msgstr "Ilość produktów magazynowych które zostały ukończone"

#: build/models.py:279 part/templates/part/part_base.html:234
msgid "Build Status"
msgstr "Status budowania"

#: build/models.py:283
msgid "Build status code"
msgstr "Kod statusu budowania"

#: build/models.py:287 build/serializers.py:218 stock/models.py:533
msgid "Batch Code"
msgstr "Kod partii"

#: build/models.py:291 build/serializers.py:219
msgid "Batch code for this build output"
msgstr "Kod partii dla wyjścia budowy"

#: build/models.py:294 order/models.py:129 part/models.py:999
#: part/templates/part/part_base.html:313 templates/js/translated/order.js:1271
msgid "Creation Date"
msgstr "Data utworzenia"

#: build/models.py:298 order/models.py:563
msgid "Target completion date"
msgstr "Docelowy termin zakończenia"

#: build/models.py:299
msgid "Target date for build completion. Build will be overdue after this date."
msgstr ""

#: build/models.py:302 order/models.py:255
#: templates/js/translated/build.js:1996
msgid "Completion Date"
msgstr "Data zakończenia"

#: build/models.py:308
msgid "completed by"
msgstr "zrealizowane przez"

#: build/models.py:316 templates/js/translated/build.js:1967
msgid "Issued by"
msgstr "Wydany przez"

#: build/models.py:317
msgid "User who issued this build order"
msgstr "Użytkownik, który wydał to zamówienie"

#: build/models.py:325 build/templates/build/build_base.html:190
#: build/templates/build/detail.html:116 order/models.py:143
#: order/templates/order/order_base.html:170
#: order/templates/order/sales_order_base.html:182 part/models.py:1003
#: report/templates/report/inventree_build_order_base.html:159
#: templates/js/translated/build.js:1979 templates/js/translated/order.js:864
msgid "Responsible"
msgstr "Odpowiedzialny"

#: build/models.py:326
msgid "User responsible for this build order"
msgstr "Użytkownik odpowiedzialny za to zamówienie budowy"

#: build/models.py:331 build/templates/build/detail.html:102
#: company/templates/company/manufacturer_part.html:102
#: company/templates/company/supplier_part.html:126
#: part/templates/part/part_base.html:354 stock/models.py:527
#: stock/templates/stock/item_base.html:375
msgid "External Link"
msgstr "Link Zewnętrzny"

#: build/models.py:336 build/serializers.py:380
#: build/templates/build/sidebar.html:21 company/models.py:142
#: company/models.py:577 company/templates/company/sidebar.html:25
#: order/models.py:147 order/models.py:814 order/models.py:1071
#: order/templates/order/po_sidebar.html:11
#: order/templates/order/so_sidebar.html:17 part/models.py:988
#: part/templates/part/detail.html:140 part/templates/part/part_sidebar.html:57
#: report/templates/report/inventree_build_order_base.html:173
#: stock/forms.py:137 stock/forms.py:171 stock/models.py:599
#: stock/models.py:1895 stock/models.py:2001 stock/serializers.py:332
#: stock/serializers.py:697 stock/serializers.py:795 stock/serializers.py:927
#: stock/templates/stock/stock_sidebar.html:25
#: templates/js/translated/barcode.js:58 templates/js/translated/bom.js:936
#: templates/js/translated/company.js:845 templates/js/translated/order.js:1149
#: templates/js/translated/order.js:1445 templates/js/translated/order.js:2280
#: templates/js/translated/stock.js:1345 templates/js/translated/stock.js:1927
msgid "Notes"
msgstr "Uwagi"

#: build/models.py:337
msgid "Extra build notes"
msgstr "Dodatkowe notatki do budowy"

#: build/models.py:756
msgid "No build output specified"
msgstr "Nie określono danych wyjściowych budowy"

#: build/models.py:759
msgid "Build output is already completed"
msgstr "Budowanie wyjścia jest już ukończone"

#: build/models.py:762
msgid "Build output does not match Build Order"
msgstr ""

#: build/models.py:1154
msgid "Build item must specify a build output, as master part is marked as trackable"
msgstr ""

#: build/models.py:1163
#, python-brace-format
msgid "Allocated quantity ({q}) must not execed available stock quantity ({a})"
msgstr ""

#: build/models.py:1173
msgid "Stock item is over-allocated"
msgstr ""

#: build/models.py:1179 order/models.py:1189
msgid "Allocation quantity must be greater than zero"
msgstr "Alokowana ilość musi być większa niż zero"

#: build/models.py:1185
msgid "Quantity must be 1 for serialized stock"
msgstr ""

#: build/models.py:1242
msgid "Selected stock item not found in BOM"
msgstr ""

#: build/models.py:1302 stock/templates/stock/item_base.html:347
#: templates/InvenTree/search.html:137 templates/js/translated/build.js:1898
#: templates/navbar.html:35
msgid "Build"
msgstr "Budowa"

#: build/models.py:1303
msgid "Build to allocate parts"
msgstr ""

#: build/models.py:1319 build/serializers.py:570 order/serializers.py:696
#: order/serializers.py:714 stock/serializers.py:404 stock/serializers.py:635
#: stock/serializers.py:753 stock/templates/stock/item_base.html:9
#: stock/templates/stock/item_base.html:23
#: stock/templates/stock/item_base.html:369
#: templates/js/translated/build.js:687 templates/js/translated/build.js:692
#: templates/js/translated/build.js:1657 templates/js/translated/build.js:2041
#: templates/js/translated/order.js:85 templates/js/translated/order.js:1577
#: templates/js/translated/order.js:1832 templates/js/translated/order.js:1837
#: templates/js/translated/order.js:1940 templates/js/translated/order.js:2030
#: templates/js/translated/stock.js:564 templates/js/translated/stock.js:729
#: templates/js/translated/stock.js:2752
msgid "Stock Item"
msgstr "Element magazynowy"

#: build/models.py:1320
msgid "Source stock item"
msgstr "Lokalizacja magazynowania przedmiotu"

#: build/models.py:1332 build/serializers.py:188
#: build/templates/build/build_base.html:82
#: build/templates/build/detail.html:35 common/models.py:1275
#: company/forms.py:42 company/templates/company/supplier_part.html:251
#: order/models.py:805 order/models.py:1229 order/serializers.py:816
#: order/templates/order/order_wizard/match_parts.html:30
#: order/templates/order/order_wizard/select_parts.html:34 part/forms.py:144
#: part/forms.py:160 part/forms.py:176 part/models.py:2705
#: part/templates/part/detail.html:995 part/templates/part/detail.html:1081
#: part/templates/part/part_pricing.html:16
#: part/templates/part/upload_bom.html:53
#: report/templates/report/inventree_build_order_base.html:114
#: report/templates/report/inventree_po_report.html:91
#: report/templates/report/inventree_so_report.html:91
#: report/templates/report/inventree_test_report_base.html:81
#: report/templates/report/inventree_test_report_base.html:139
#: stock/forms.py:139 stock/serializers.py:293
#: stock/templates/stock/item_base.html:183
#: stock/templates/stock/item_base.html:264
#: stock/templates/stock/item_base.html:272
#: templates/js/translated/barcode.js:385 templates/js/translated/bom.js:780
#: templates/js/translated/build.js:375 templates/js/translated/build.js:523
#: templates/js/translated/build.js:714 templates/js/translated/build.js:911
#: templates/js/translated/build.js:921 templates/js/translated/build.js:1297
#: templates/js/translated/build.js:1658
#: templates/js/translated/model_renderers.js:99
#: templates/js/translated/order.js:101 templates/js/translated/order.js:1056
#: templates/js/translated/order.js:1578 templates/js/translated/order.js:1859
#: templates/js/translated/order.js:1947 templates/js/translated/order.js:2036
#: templates/js/translated/order.js:2150 templates/js/translated/part.js:906
#: templates/js/translated/part.js:1862 templates/js/translated/part.js:1985
#: templates/js/translated/part.js:2063 templates/js/translated/stock.js:392
#: templates/js/translated/stock.js:589 templates/js/translated/stock.js:759
#: templates/js/translated/stock.js:2801 templates/js/translated/stock.js:2903
msgid "Quantity"
msgstr "Ilość"

#: build/models.py:1333
msgid "Stock quantity to allocate to build"
msgstr ""

#: build/models.py:1341
msgid "Install into"
msgstr "Zainstaluj do"

#: build/models.py:1342
msgid "Destination stock item"
msgstr "Docelowa lokalizacja magazynowa przedmiotu"

#: build/serializers.py:138 build/serializers.py:599
msgid "Build Output"
msgstr ""

#: build/serializers.py:150
msgid "Build output does not match the parent build"
msgstr ""

#: build/serializers.py:154
msgid "Output part does not match BuildOrder part"
msgstr ""

#: build/serializers.py:158
msgid "This build output has already been completed"
msgstr ""

#: build/serializers.py:164
msgid "This build output is not fully allocated"
msgstr ""

#: build/serializers.py:189
msgid "Enter quantity for build output"
msgstr ""

#: build/serializers.py:201 build/serializers.py:590 order/models.py:280
#: order/serializers.py:240 part/serializers.py:471 part/serializers.py:826
#: stock/models.py:367 stock/models.py:1105 stock/serializers.py:305
msgid "Quantity must be greater than zero"
msgstr "Ilość musi być większa niż zero"

#: build/serializers.py:208
msgid "Integer quantity required for trackable parts"
msgstr ""

#: build/serializers.py:211
msgid "Integer quantity required, as the bill of materials contains trackable parts"
msgstr ""

#: build/serializers.py:225 order/serializers.py:820 stock/forms.py:78
#: stock/serializers.py:314 templates/js/translated/stock.js:239
#: templates/js/translated/stock.js:393
msgid "Serial Numbers"
msgstr "Numer seryjny"

#: build/serializers.py:226
msgid "Enter serial numbers for build outputs"
msgstr ""

#: build/serializers.py:239
msgid "Auto Allocate Serial Numbers"
msgstr ""

#: build/serializers.py:240
msgid "Automatically allocate required items with matching serial numbers"
msgstr ""

#: build/serializers.py:274 stock/api.py:549
msgid "The following serial numbers already exist"
msgstr ""

#: build/serializers.py:327 build/serializers.py:392
msgid "A list of build outputs must be provided"
msgstr ""

#: build/serializers.py:369 order/serializers.py:226 order/serializers.py:294
#: stock/forms.py:169 stock/serializers.py:325 stock/serializers.py:788
#: stock/serializers.py:1029 stock/templates/stock/item_base.html:315
#: templates/js/translated/barcode.js:384
#: templates/js/translated/barcode.js:557 templates/js/translated/build.js:699
#: templates/js/translated/build.js:1309 templates/js/translated/order.js:508
#: templates/js/translated/order.js:1844 templates/js/translated/order.js:1955
#: templates/js/translated/order.js:1963 templates/js/translated/order.js:2044
#: templates/js/translated/part.js:179 templates/js/translated/stock.js:565
#: templates/js/translated/stock.js:730 templates/js/translated/stock.js:937
#: templates/js/translated/stock.js:1808 templates/js/translated/stock.js:2693
msgid "Location"
msgstr "Lokalizacja"

#: build/serializers.py:370
msgid "Location for completed build outputs"
msgstr ""

#: build/serializers.py:376 build/templates/build/build_base.html:142
#: build/templates/build/detail.html:63 order/models.py:557
#: order/serializers.py:247 stock/templates/stock/item_base.html:189
#: templates/js/translated/barcode.js:140 templates/js/translated/build.js:1954
#: templates/js/translated/order.js:591 templates/js/translated/order.js:840
#: templates/js/translated/order.js:1263 templates/js/translated/stock.js:1783
#: templates/js/translated/stock.js:2770 templates/js/translated/stock.js:2919
msgid "Status"
msgstr "Status"

#: build/serializers.py:428
msgid "Accept Unallocated"
msgstr ""

#: build/serializers.py:429
msgid "Accept that stock items have not been fully allocated to this build order"
msgstr ""

#: build/serializers.py:439 templates/js/translated/build.js:150
msgid "Required stock has not been fully allocated"
msgstr ""

#: build/serializers.py:444
msgid "Accept Incomplete"
msgstr ""

#: build/serializers.py:445
msgid "Accept that the required number of build outputs have not been completed"
msgstr ""
<<<<<<< HEAD

#: build/serializers.py:455 templates/js/translated/build.js:154
msgid "Required build quantity has not been completed"
msgstr ""

#: build/serializers.py:464
msgid "Build order has incomplete outputs"
msgstr ""

#: build/serializers.py:467 build/templates/build/build_base.html:95
msgid "No build outputs have been created for this build order"
msgstr ""

=======

#: build/serializers.py:455 templates/js/translated/build.js:154
msgid "Required build quantity has not been completed"
msgstr ""

#: build/serializers.py:464
msgid "Build order has incomplete outputs"
msgstr ""

#: build/serializers.py:467 build/templates/build/build_base.html:95
msgid "No build outputs have been created for this build order"
msgstr ""

>>>>>>> ebd811eb
#: build/serializers.py:495 build/serializers.py:544 part/models.py:2829
#: part/models.py:2988
msgid "BOM Item"
msgstr ""

#: build/serializers.py:505
msgid "Build output"
msgstr ""

#: build/serializers.py:514
msgid "Build output must point to the same build"
msgstr ""

#: build/serializers.py:561
msgid "bom_item.part must point to the same part as the build order"
msgstr ""

#: build/serializers.py:576 stock/serializers.py:642
msgid "Item must be in stock"
msgstr "Towar musi znajdować się w magazynie"

#: build/serializers.py:632 order/serializers.py:747
#, python-brace-format
msgid "Available quantity ({q}) exceeded"
msgstr ""

#: build/serializers.py:638
msgid "Build output must be specified for allocation of tracked parts"
msgstr ""

#: build/serializers.py:645
msgid "Build output cannot be specified for allocation of untracked parts"
msgstr ""

#: build/serializers.py:673 order/serializers.py:990
msgid "Allocation items must be provided"
msgstr ""

#: build/tasks.py:98
msgid "Stock required for build order"
msgstr ""

#: build/templates/build/build_base.html:39
#: order/templates/order/order_base.html:28
#: order/templates/order/sales_order_base.html:38
msgid "Print actions"
msgstr "Akcje drukowania"

#: build/templates/build/build_base.html:43
msgid "Print build order report"
msgstr ""

#: build/templates/build/build_base.html:50
msgid "Build actions"
msgstr ""

#: build/templates/build/build_base.html:54
msgid "Edit Build"
msgstr "Edytuj Budowę"

#: build/templates/build/build_base.html:56
#: build/templates/build/build_base.html:220 build/views.py:53
msgid "Cancel Build"
msgstr "Anuluj Budowę"

#: build/templates/build/build_base.html:59
msgid "Delete Build"
msgstr ""

#: build/templates/build/build_base.html:64
#: build/templates/build/build_base.html:65
msgid "Complete Build"
msgstr ""

#: build/templates/build/build_base.html:87
msgid "Build Description"
msgstr ""

#: build/templates/build/build_base.html:101
#, python-format
msgid "This Build Order is allocated to Sales Order %(link)s"
msgstr ""

#: build/templates/build/build_base.html:108
#, python-format
msgid "This Build Order is a child of Build Order %(link)s"
msgstr ""

#: build/templates/build/build_base.html:115
msgid "Build Order is ready to mark as completed"
msgstr ""

#: build/templates/build/build_base.html:120
msgid "Build Order cannot be completed as outstanding outputs remain"
msgstr ""

#: build/templates/build/build_base.html:125
msgid "Required build quantity has not yet been completed"
msgstr ""

#: build/templates/build/build_base.html:130
msgid "Stock has not been fully allocated to this Build Order"
msgstr ""

#: build/templates/build/build_base.html:151
#: build/templates/build/detail.html:132
#: order/templates/order/order_base.html:156
#: order/templates/order/sales_order_base.html:163
#: report/templates/report/inventree_build_order_base.html:126
#: templates/js/translated/build.js:1991 templates/js/translated/order.js:854
#: templates/js/translated/order.js:1276
msgid "Target Date"
msgstr "Data docelowa"

#: build/templates/build/build_base.html:156
#, python-format
msgid "This build was due on %(target)s"
msgstr ""

#: build/templates/build/build_base.html:156
#: build/templates/build/build_base.html:201
#: order/templates/order/order_base.html:98
#: order/templates/order/sales_order_base.html:93
#: templates/js/translated/table_filters.js:294
#: templates/js/translated/table_filters.js:335
#: templates/js/translated/table_filters.js:356
msgid "Overdue"
msgstr "Zaległe"

#: build/templates/build/build_base.html:163
#: build/templates/build/detail.html:68 build/templates/build/detail.html:143
#: order/templates/order/sales_order_base.html:170
#: templates/js/translated/build.js:1940
#: templates/js/translated/table_filters.js:365
msgid "Completed"
msgstr "Zakończone"

#: build/templates/build/build_base.html:176
#: build/templates/build/detail.html:95 order/models.py:947
#: order/models.py:1043 order/templates/order/sales_order_base.html:9
#: order/templates/order/sales_order_base.html:28
#: report/templates/report/inventree_build_order_base.html:136
#: report/templates/report/inventree_so_report.html:77
#: stock/templates/stock/item_base.html:309
#: templates/js/translated/order.js:1218 templates/js/translated/stock.js:2428
msgid "Sales Order"
msgstr "Zamówienie zakupu"

#: build/templates/build/build_base.html:183
#: build/templates/build/detail.html:109
#: report/templates/report/inventree_build_order_base.html:153
msgid "Issued By"
msgstr "Dodane przez"

#: build/templates/build/build_base.html:228
msgid "Incomplete Outputs"
msgstr ""

#: build/templates/build/build_base.html:229
msgid "Build Order cannot be completed as incomplete build outputs remain"
msgstr ""

#: build/templates/build/cancel.html:5
msgid "Are you sure you wish to cancel this build?"
msgstr "Czy na pewno przerwać tę budowę?"

#: build/templates/build/detail.html:16
msgid "Build Details"
msgstr "Szczegóły budowy"

#: build/templates/build/detail.html:39
msgid "Stock Source"
msgstr "Źródło magazynu"

#: build/templates/build/detail.html:44
msgid "Stock can be taken from any available location."
msgstr ""

#: build/templates/build/detail.html:50 order/models.py:898 stock/forms.py:133
#: templates/js/translated/order.js:592 templates/js/translated/order.js:1138
msgid "Destination"
msgstr "Przeznaczenie"

#: build/templates/build/detail.html:57
msgid "Destination location not specified"
msgstr "Nie określono lokalizacji docelowej"

#: build/templates/build/detail.html:74 templates/js/translated/build.js:929
msgid "Allocated Parts"
msgstr ""

#: build/templates/build/detail.html:81
#: stock/templates/stock/item_base.html:333
#: templates/js/translated/stock.js:1797 templates/js/translated/stock.js:2926
#: templates/js/translated/table_filters.js:151
#: templates/js/translated/table_filters.js:238
msgid "Batch"
msgstr "Partia"

#: build/templates/build/detail.html:127
#: order/templates/order/order_base.html:143
#: order/templates/order/sales_order_base.html:157
#: templates/js/translated/build.js:1962
msgid "Created"
msgstr "Utworzony"

#: build/templates/build/detail.html:138
msgid "No target date set"
msgstr ""

#: build/templates/build/detail.html:147
msgid "Build not complete"
msgstr "Budowa niezakończona"

#: build/templates/build/detail.html:158 build/templates/build/sidebar.html:17
msgid "Child Build Orders"
msgstr ""

#: build/templates/build/detail.html:173
msgid "Allocate Stock to Build"
msgstr "Przydziel zapasy do budowy"

#: build/templates/build/detail.html:177 templates/js/translated/build.js:1484
msgid "Unallocate stock"
msgstr "Cofnij przydział zapasów"

#: build/templates/build/detail.html:178
msgid "Unallocate Stock"
msgstr "Cofnij przydział zapasów"

#: build/templates/build/detail.html:180
msgid "Allocate stock to build"
msgstr "Przydziel zapasy do budowy"

#: build/templates/build/detail.html:181 build/templates/build/sidebar.html:8
msgid "Allocate Stock"
msgstr "Przydziel zapasy"

#: build/templates/build/detail.html:184
msgid "Order required parts"
msgstr "Zamów wymagane komponenty"

#: build/templates/build/detail.html:185
#: company/templates/company/detail.html:38
#: company/templates/company/detail.html:85 order/views.py:463
#: part/templates/part/category.html:177
msgid "Order Parts"
msgstr "Zamów części"

#: build/templates/build/detail.html:197
msgid "Untracked stock has been fully allocated for this Build Order"
msgstr ""

#: build/templates/build/detail.html:201
msgid "Untracked stock has not been fully allocated for this Build Order"
msgstr ""

#: build/templates/build/detail.html:208
msgid "Allocate selected items"
msgstr ""

#: build/templates/build/detail.html:218
msgid "This Build Order does not have any associated untracked BOM items"
msgstr ""

#: build/templates/build/detail.html:227
msgid "Incomplete Build Outputs"
msgstr ""

#: build/templates/build/detail.html:231
msgid "Create new build output"
msgstr ""

#: build/templates/build/detail.html:232
msgid "New Build Output"
msgstr ""

#: build/templates/build/detail.html:246
msgid "Output Actions"
msgstr ""

#: build/templates/build/detail.html:250
msgid "Complete selected build outputs"
msgstr ""

#: build/templates/build/detail.html:251
msgid "Complete outputs"
msgstr ""
<<<<<<< HEAD

#: build/templates/build/detail.html:253
msgid "Delete selected build outputs"
msgstr ""

#: build/templates/build/detail.html:254
msgid "Delete outputs"
msgstr ""

#: build/templates/build/detail.html:270
msgid "Completed Build Outputs"
msgstr ""

=======

#: build/templates/build/detail.html:253
msgid "Delete selected build outputs"
msgstr ""

#: build/templates/build/detail.html:254
msgid "Delete outputs"
msgstr ""

#: build/templates/build/detail.html:270
msgid "Completed Build Outputs"
msgstr ""

>>>>>>> ebd811eb
#: build/templates/build/detail.html:282 build/templates/build/sidebar.html:19
#: order/templates/order/po_sidebar.html:9
#: order/templates/order/purchase_order_detail.html:60
#: order/templates/order/sales_order_detail.html:107
#: order/templates/order/so_sidebar.html:15 part/templates/part/detail.html:216
#: part/templates/part/part_sidebar.html:55 stock/templates/stock/item.html:112
#: stock/templates/stock/stock_sidebar.html:23
msgid "Attachments"
msgstr "Załączniki"

#: build/templates/build/detail.html:298
msgid "Build Notes"
msgstr "Notatki tworzenia"

#: build/templates/build/detail.html:302 build/templates/build/detail.html:478
#: company/templates/company/detail.html:188
#: company/templates/company/detail.html:215
#: order/templates/order/purchase_order_detail.html:80
#: order/templates/order/purchase_order_detail.html:108
#: order/templates/order/sales_order_detail.html:127
#: order/templates/order/sales_order_detail.html:186
#: part/templates/part/detail.html:144 stock/templates/stock/item.html:132
#: stock/templates/stock/item.html:230
msgid "Edit Notes"
msgstr ""

#: build/templates/build/detail.html:502
msgid "Allocation Complete"
msgstr ""

#: build/templates/build/detail.html:503
msgid "All untracked stock items have been allocated"
msgstr ""

#: build/templates/build/index.html:18 part/templates/part/detail.html:323
msgid "New Build Order"
msgstr "Nowe zlecenie budowy"

#: build/templates/build/index.html:37 build/templates/build/index.html:38
msgid "Print Build Orders"
msgstr "Wydrukuj zlecenia budowy"

#: build/templates/build/index.html:44
#: order/templates/order/purchase_orders.html:34
#: order/templates/order/sales_orders.html:37
msgid "Display calendar view"
msgstr "Pokaż widok kalendarza"

#: build/templates/build/index.html:47
#: order/templates/order/purchase_orders.html:37
#: order/templates/order/sales_orders.html:40
msgid "Display list view"
msgstr "Pokaż widok listy"

#: build/templates/build/sidebar.html:5
msgid "Build Order Details"
msgstr ""

#: build/templates/build/sidebar.html:12
msgid "Pending Items"
msgstr ""

#: build/templates/build/sidebar.html:15
msgid "Completed Items"
msgstr ""

#: build/views.py:73
msgid "Build was cancelled"
msgstr "Tworzenie zostało przerwane"

#: build/views.py:114
msgid "Delete Build Order"
msgstr ""

#: common/files.py:65
msgid "Unsupported file format: {ext.upper()}"
msgstr ""

#: common/files.py:67
msgid "Error reading file (invalid encoding)"
msgstr ""

#: common/files.py:72
msgid "Error reading file (invalid format)"
msgstr ""

#: common/files.py:74
msgid "Error reading file (incorrect dimension)"
msgstr ""

#: common/files.py:76
msgid "Error reading file (data could be corrupted)"
msgstr ""

#: common/forms.py:34
msgid "File"
msgstr ""

#: common/forms.py:35
msgid "Select file to upload"
msgstr ""

#: common/forms.py:50
msgid "{name.title()} File"
msgstr ""

#: common/forms.py:51
#, python-brace-format
msgid "Select {name} file to upload"
msgstr ""

#: common/models.py:352
msgid "Settings key (must be unique - case insensitive)"
msgstr ""

#: common/models.py:354
msgid "Settings value"
msgstr "Ustawienia wartości"

#: common/models.py:388
msgid "Chosen value is not a valid option"
msgstr ""

#: common/models.py:408
msgid "Value must be a boolean value"
msgstr ""

#: common/models.py:419
msgid "Value must be an integer value"
msgstr ""

#: common/models.py:442
msgid "Key string must be unique"
msgstr ""

#: common/models.py:561
msgid "No group"
msgstr ""

#: common/models.py:603
msgid "Restart required"
msgstr ""

#: common/models.py:604
msgid "A setting has been changed which requires a server restart"
msgstr ""

#: common/models.py:611
msgid "InvenTree Instance Name"
msgstr "Nazwa instancji InvenTree"

#: common/models.py:613
msgid "String descriptor for the server instance"
msgstr ""

#: common/models.py:617
msgid "Use instance name"
msgstr ""

#: common/models.py:618
msgid "Use the instance name in the title-bar"
msgstr ""

#: common/models.py:624 company/models.py:100 company/models.py:101
msgid "Company name"
msgstr "Nazwa firmy"

#: common/models.py:625
msgid "Internal company name"
msgstr ""

#: common/models.py:630
msgid "Base URL"
msgstr "Bazowy URL"

#: common/models.py:631
msgid "Base URL for server instance"
msgstr "Bazowy adres URL dla instancji serwera"

#: common/models.py:637
msgid "Default Currency"
msgstr ""

#: common/models.py:638
msgid "Default currency"
msgstr ""

#: common/models.py:644
msgid "Download from URL"
msgstr "Pobierz z adresu URL"

#: common/models.py:645
msgid "Allow download of remote images and files from external URL"
msgstr "Zezwól na pobieranie zewnętrznych obrazów i plików z zewnętrznego URL"

#: common/models.py:651 templates/InvenTree/settings/sidebar.html:31
msgid "Barcode Support"
msgstr "Obsługa kodu kreskowego"

#: common/models.py:652
msgid "Enable barcode scanner support"
msgstr "Włącz obsługę skanera kodów"

#: common/models.py:658
msgid "IPN Regex"
msgstr "Wyrażenie regularne IPN"

#: common/models.py:659
msgid "Regular expression pattern for matching Part IPN"
msgstr ""

#: common/models.py:663
msgid "Allow Duplicate IPN"
msgstr "Zezwól na powtarzający się IPN"

#: common/models.py:664
msgid "Allow multiple parts to share the same IPN"
msgstr ""

#: common/models.py:670
msgid "Allow Editing IPN"
msgstr "Zezwól na edycję IPN"

#: common/models.py:671
msgid "Allow changing the IPN value while editing a part"
msgstr ""

#: common/models.py:677
msgid "Copy Part BOM Data"
msgstr "Skopiuj BOM komponentu"

#: common/models.py:678
msgid "Copy BOM data by default when duplicating a part"
msgstr ""

#: common/models.py:684
msgid "Copy Part Parameter Data"
msgstr ""

#: common/models.py:685
msgid "Copy parameter data by default when duplicating a part"
msgstr ""

#: common/models.py:691
msgid "Copy Part Test Data"
msgstr ""

#: common/models.py:692
msgid "Copy test data by default when duplicating a part"
msgstr ""

#: common/models.py:698
msgid "Copy Category Parameter Templates"
msgstr ""

#: common/models.py:699
msgid "Copy category parameter templates when creating a part"
msgstr ""

#: common/models.py:705 part/models.py:2525 report/models.py:187
#: templates/js/translated/table_filters.js:38
#: templates/js/translated/table_filters.js:417
msgid "Template"
msgstr "Szablon"

#: common/models.py:706
msgid "Parts are templates by default"
msgstr ""

#: common/models.py:712 part/models.py:951 templates/js/translated/bom.js:1300
#: templates/js/translated/table_filters.js:168
#: templates/js/translated/table_filters.js:429
msgid "Assembly"
msgstr "Złożenie"

#: common/models.py:713
msgid "Parts can be assembled from other components by default"
msgstr ""

#: common/models.py:719 part/models.py:957
#: templates/js/translated/table_filters.js:433
msgid "Component"
msgstr "Komponent"

#: common/models.py:720
msgid "Parts can be used as sub-components by default"
msgstr ""

#: common/models.py:726 part/models.py:968
msgid "Purchaseable"
msgstr "Możliwość zakupu"

#: common/models.py:727
msgid "Parts are purchaseable by default"
msgstr "Części są domyślnie z możliwością zakupu"

#: common/models.py:733 part/models.py:973
#: templates/js/translated/table_filters.js:441
msgid "Salable"
msgstr "Możliwość sprzedaży"

#: common/models.py:734
msgid "Parts are salable by default"
msgstr "Części są domyślnie z możliwością sprzedaży"

#: common/models.py:740 part/models.py:963
#: templates/js/translated/table_filters.js:46
#: templates/js/translated/table_filters.js:100
#: templates/js/translated/table_filters.js:445
msgid "Trackable"
msgstr "Możliwość śledzenia"

#: common/models.py:741
msgid "Parts are trackable by default"
msgstr "Części są domyślnie z możliwością śledzenia"

#: common/models.py:747 part/models.py:983
#: part/templates/part/part_base.html:147
#: templates/js/translated/table_filters.js:42
msgid "Virtual"
msgstr "Wirtualny"

#: common/models.py:748
msgid "Parts are virtual by default"
msgstr "Części są domyślnie wirtualne"

#: common/models.py:754
msgid "Show Import in Views"
msgstr ""

#: common/models.py:755
msgid "Display the import wizard in some part views"
msgstr ""

#: common/models.py:761
msgid "Show Price in Forms"
msgstr ""

#: common/models.py:762
msgid "Display part price in some forms"
msgstr ""

#: common/models.py:773
msgid "Show Price in BOM"
msgstr ""

#: common/models.py:774
msgid "Include pricing information in BOM tables"
msgstr ""

#: common/models.py:785
msgid "Show Price History"
msgstr ""

#: common/models.py:786
msgid "Display historical pricing for Part"
msgstr ""

#: common/models.py:792
msgid "Show related parts"
msgstr ""

#: common/models.py:793
msgid "Display related parts for a part"
msgstr ""

#: common/models.py:799
msgid "Create initial stock"
msgstr ""

#: common/models.py:800
msgid "Create initial stock on part creation"
msgstr ""

#: common/models.py:806
msgid "Internal Prices"
msgstr ""

#: common/models.py:807
msgid "Enable internal prices for parts"
msgstr ""

#: common/models.py:813
msgid "Internal Price as BOM-Price"
msgstr ""

#: common/models.py:814
msgid "Use the internal price (if set) in BOM-price calculations"
msgstr ""

#: common/models.py:820
msgid "Part Name Display Format"
msgstr ""

#: common/models.py:821
msgid "Format to display the part name"
msgstr ""

#: common/models.py:828
msgid "Enable Reports"
msgstr ""

#: common/models.py:829
msgid "Enable generation of reports"
msgstr ""

#: common/models.py:835 templates/stats.html:25
msgid "Debug Mode"
msgstr "Tryb Debugowania"

#: common/models.py:836
msgid "Generate reports in debug mode (HTML output)"
msgstr ""

#: common/models.py:842
msgid "Page Size"
msgstr "Rozmiar strony"

#: common/models.py:843
msgid "Default page size for PDF reports"
msgstr ""

#: common/models.py:853
msgid "Test Reports"
msgstr "Raporty testów"

#: common/models.py:854
msgid "Enable generation of test reports"
msgstr "Włącz generowanie raportów testów"

#: common/models.py:860
msgid "Stock Expiry"
msgstr ""

#: common/models.py:861
msgid "Enable stock expiry functionality"
msgstr ""

#: common/models.py:867
msgid "Sell Expired Stock"
msgstr ""

#: common/models.py:868
msgid "Allow sale of expired stock"
msgstr ""

#: common/models.py:874
msgid "Stock Stale Time"
msgstr ""

#: common/models.py:875
msgid "Number of days stock items are considered stale before expiring"
msgstr ""

#: common/models.py:877
msgid "days"
msgstr "dni"

#: common/models.py:882
msgid "Build Expired Stock"
msgstr ""

#: common/models.py:883
msgid "Allow building with expired stock"
msgstr ""

#: common/models.py:889
msgid "Stock Ownership Control"
msgstr ""

#: common/models.py:890
msgid "Enable ownership control over stock locations and items"
msgstr ""

#: common/models.py:896
msgid "Build Order Reference Prefix"
msgstr ""

#: common/models.py:897
msgid "Prefix value for build order reference"
msgstr ""

#: common/models.py:902
msgid "Build Order Reference Regex"
msgstr ""

#: common/models.py:903
msgid "Regular expression pattern for matching build order reference"
msgstr ""

#: common/models.py:907
msgid "Sales Order Reference Prefix"
msgstr ""

#: common/models.py:908
msgid "Prefix value for sales order reference"
msgstr ""

#: common/models.py:913
msgid "Purchase Order Reference Prefix"
msgstr ""

#: common/models.py:914
msgid "Prefix value for purchase order reference"
msgstr ""

#: common/models.py:920
msgid "Enable password forgot"
msgstr ""

#: common/models.py:921
msgid "Enable password forgot function on the login pages"
msgstr ""

#: common/models.py:926
msgid "Enable registration"
msgstr ""

#: common/models.py:927
msgid "Enable self-registration for users on the login pages"
msgstr ""

#: common/models.py:932
msgid "Enable SSO"
msgstr ""

#: common/models.py:933
msgid "Enable SSO on the login pages"
msgstr ""

#: common/models.py:938
msgid "Email required"
msgstr ""

#: common/models.py:939
msgid "Require user to supply mail on signup"
msgstr ""

#: common/models.py:944
msgid "Auto-fill SSO users"
msgstr ""

#: common/models.py:945
msgid "Automatically fill out user-details from SSO account-data"
msgstr ""

#: common/models.py:950
msgid "Mail twice"
msgstr ""

#: common/models.py:951
msgid "On signup ask users twice for their mail"
msgstr ""

#: common/models.py:956
msgid "Password twice"
msgstr ""

#: common/models.py:957
msgid "On signup ask users twice for their password"
msgstr ""

#: common/models.py:962
msgid "Group on signup"
msgstr ""

#: common/models.py:963
msgid "Group to which new users are assigned on registration"
msgstr ""

#: common/models.py:968
msgid "Enforce MFA"
msgstr ""

#: common/models.py:969
msgid "Users must use multifactor security."
msgstr ""

#: common/models.py:976
msgid "Enable URL integration"
msgstr ""

#: common/models.py:977
msgid "Enable plugins to add URL routes"
msgstr ""

#: common/models.py:983
msgid "Enable navigation integration"
msgstr ""

#: common/models.py:984
msgid "Enable plugins to integrate into navigation"
msgstr ""

#: common/models.py:990
msgid "Enable app integration"
msgstr ""

#: common/models.py:991
msgid "Enable plugins to add apps"
msgstr ""

#: common/models.py:997
msgid "Enable schedule integration"
msgstr ""

#: common/models.py:998
msgid "Enable plugins to run scheduled tasks"
msgstr ""

#: common/models.py:1004
msgid "Enable event integration"
msgstr ""

#: common/models.py:1005
msgid "Enable plugins to respond to internal events"
msgstr ""

#: common/models.py:1020 common/models.py:1228
msgid "Settings key (must be unique - case insensitive"
msgstr ""

#: common/models.py:1051
msgid "Show subscribed parts"
msgstr ""

#: common/models.py:1052
msgid "Show subscribed parts on the homepage"
msgstr ""

#: common/models.py:1057
msgid "Show subscribed categories"
msgstr ""

#: common/models.py:1058
msgid "Show subscribed part categories on the homepage"
msgstr ""

#: common/models.py:1063
msgid "Show latest parts"
msgstr ""

#: common/models.py:1064
msgid "Show latest parts on the homepage"
msgstr ""

#: common/models.py:1069
msgid "Recent Part Count"
msgstr ""

#: common/models.py:1070
msgid "Number of recent parts to display on index page"
msgstr ""

#: common/models.py:1076
msgid "Show unvalidated BOMs"
msgstr ""

#: common/models.py:1077
msgid "Show BOMs that await validation on the homepage"
msgstr ""

#: common/models.py:1082
msgid "Show recent stock changes"
msgstr ""

#: common/models.py:1083
msgid "Show recently changed stock items on the homepage"
msgstr ""

#: common/models.py:1088
msgid "Recent Stock Count"
msgstr ""

#: common/models.py:1089
msgid "Number of recent stock items to display on index page"
msgstr ""

#: common/models.py:1094
msgid "Show low stock"
msgstr ""

#: common/models.py:1095
msgid "Show low stock items on the homepage"
msgstr ""

#: common/models.py:1100
msgid "Show depleted stock"
msgstr ""

#: common/models.py:1101
msgid "Show depleted stock items on the homepage"
msgstr ""

#: common/models.py:1106
msgid "Show needed stock"
msgstr ""

#: common/models.py:1107
msgid "Show stock items needed for builds on the homepage"
msgstr ""

#: common/models.py:1112
msgid "Show expired stock"
msgstr ""

#: common/models.py:1113
msgid "Show expired stock items on the homepage"
msgstr ""

#: common/models.py:1118
msgid "Show stale stock"
msgstr ""

#: common/models.py:1119
msgid "Show stale stock items on the homepage"
msgstr ""

#: common/models.py:1124
msgid "Show pending builds"
msgstr ""

#: common/models.py:1125
msgid "Show pending builds on the homepage"
msgstr ""

#: common/models.py:1130
msgid "Show overdue builds"
msgstr ""

#: common/models.py:1131
msgid "Show overdue builds on the homepage"
msgstr ""

#: common/models.py:1136
msgid "Show outstanding POs"
msgstr ""

#: common/models.py:1137
msgid "Show outstanding POs on the homepage"
msgstr ""

#: common/models.py:1142
msgid "Show overdue POs"
msgstr ""

#: common/models.py:1143
msgid "Show overdue POs on the homepage"
msgstr ""

#: common/models.py:1148
msgid "Show outstanding SOs"
msgstr ""

#: common/models.py:1149
msgid "Show outstanding SOs on the homepage"
msgstr ""

#: common/models.py:1154
msgid "Show overdue SOs"
msgstr ""

#: common/models.py:1155
msgid "Show overdue SOs on the homepage"
msgstr ""

#: common/models.py:1161
msgid "Inline label display"
msgstr ""

#: common/models.py:1162
msgid "Display PDF labels in the browser, instead of downloading as a file"
msgstr ""

#: common/models.py:1168
msgid "Inline report display"
msgstr ""

#: common/models.py:1169
msgid "Display PDF reports in the browser, instead of downloading as a file"
msgstr ""

#: common/models.py:1175
msgid "Search Preview Results"
msgstr ""

#: common/models.py:1176
msgid "Number of results to show in search preview window"
msgstr ""

#: common/models.py:1182
msgid "Search Show Stock"
msgstr ""

#: common/models.py:1183
msgid "Display stock levels in search preview window"
msgstr ""

#: common/models.py:1189
msgid "Hide Inactive Parts"
msgstr ""

#: common/models.py:1190
msgid "Hide inactive parts in search preview window"
msgstr ""

#: common/models.py:1196
msgid "Show Quantity in Forms"
msgstr "Pokaż ilość w formularzach"

#: common/models.py:1197
msgid "Display available part quantity in some forms"
msgstr ""

#: common/models.py:1203
msgid "Escape Key Closes Forms"
msgstr ""

#: common/models.py:1204
msgid "Use the escape key to close modal forms"
msgstr ""

#: common/models.py:1210
msgid "Fixed Navbar"
msgstr ""

#: common/models.py:1211
msgid "InvenTree navbar position is fixed to the top of the screen"
msgstr ""

#: common/models.py:1276 company/forms.py:43
msgid "Price break quantity"
msgstr ""

#: common/models.py:1283 company/serializers.py:264
#: company/templates/company/supplier_part.html:256
#: templates/js/translated/part.js:915 templates/js/translated/part.js:1867
msgid "Price"
msgstr "Cena"

#: common/models.py:1284
msgid "Unit price at specified quantity"
msgstr ""

#: common/models.py:1441 common/models.py:1580
msgid "Endpoint"
msgstr ""

#: common/models.py:1442
msgid "Endpoint at which this webhook is received"
msgstr ""

#: common/models.py:1451
msgid "Name for this webhook"
msgstr ""

#: common/models.py:1456 part/models.py:978 plugin/models.py:46
#: templates/js/translated/table_filters.js:34
#: templates/js/translated/table_filters.js:96
#: templates/js/translated/table_filters.js:290
#: templates/js/translated/table_filters.js:412
msgid "Active"
msgstr "Aktywny"

#: common/models.py:1457
msgid "Is this webhook active"
msgstr ""

#: common/models.py:1471
msgid "Token"
msgstr ""

#: common/models.py:1472
msgid "Token for access"
msgstr ""

#: common/models.py:1479
msgid "Secret"
msgstr ""

#: common/models.py:1480
msgid "Shared secret for HMAC"
msgstr ""

#: common/models.py:1547
msgid "Message ID"
msgstr ""

#: common/models.py:1548
msgid "Unique identifier for this message"
msgstr ""

#: common/models.py:1556
msgid "Host"
msgstr ""

#: common/models.py:1557
msgid "Host from which this message was received"
msgstr ""

#: common/models.py:1564
msgid "Header"
msgstr ""

#: common/models.py:1565
msgid "Header of this message"
msgstr ""

#: common/models.py:1571
msgid "Body"
msgstr ""

#: common/models.py:1572
msgid "Body of this message"
msgstr ""

#: common/models.py:1581
msgid "Endpoint on which this message was received"
msgstr ""

#: common/models.py:1586
msgid "Worked on"
msgstr ""

#: common/models.py:1587
msgid "Was the work on this message finished?"
msgstr ""

#: common/views.py:93 order/templates/order/order_wizard/po_upload.html:49
#: order/templates/order/purchase_order_detail.html:24 order/views.py:243
#: part/templates/part/import_wizard/part_upload.html:47 part/views.py:210
#: templates/patterns/wizard/upload.html:35
msgid "Upload File"
msgstr "Wyślij plik"

#: common/views.py:94 order/views.py:244
#: part/templates/part/import_wizard/ajax_match_fields.html:45
#: part/templates/part/import_wizard/match_fields.html:52 part/views.py:211
#: templates/patterns/wizard/match_fields.html:51
msgid "Match Fields"
msgstr ""

#: common/views.py:95
msgid "Match Items"
msgstr ""

#: common/views.py:440
msgid "Fields matching failed"
msgstr ""

#: common/views.py:495
msgid "Parts imported"
msgstr ""

#: common/views.py:517 order/templates/order/order_wizard/match_parts.html:19
#: order/templates/order/order_wizard/po_upload.html:47
#: part/templates/part/import_wizard/match_fields.html:27
#: part/templates/part/import_wizard/match_references.html:19
#: part/templates/part/import_wizard/part_upload.html:45
#: templates/patterns/wizard/match_fields.html:26
#: templates/patterns/wizard/upload.html:33
msgid "Previous Step"
msgstr ""

#: company/forms.py:24 part/forms.py:46
#: templates/InvenTree/settings/mixins/urls.html:14
msgid "URL"
msgstr "URL"

#: company/forms.py:25 part/forms.py:47
msgid "Image URL"
msgstr "URL zdjęcia"

#: company/models.py:105
msgid "Company description"
msgstr "Opis firmy"

#: company/models.py:106
msgid "Description of the company"
msgstr "Opis firmy"

#: company/models.py:112 company/templates/company/company_base.html:97
#: templates/InvenTree/settings/plugin_settings.html:55
#: templates/js/translated/company.js:349
msgid "Website"
msgstr "Strona WWW"

#: company/models.py:113
msgid "Company website URL"
msgstr "Witryna internetowa firmy"

#: company/models.py:117 company/templates/company/company_base.html:115
msgid "Address"
msgstr "Adres"

#: company/models.py:118
msgid "Company address"
msgstr "Adres firmy"

#: company/models.py:121
msgid "Phone number"
msgstr "Numer telefonu"

#: company/models.py:122
msgid "Contact phone number"
msgstr "Numer telefonu kontaktowego"

#: company/models.py:125 company/templates/company/company_base.html:129
#: templates/InvenTree/settings/user.html:48
msgid "Email"
msgstr "Adres E-Mail"

#: company/models.py:125
msgid "Contact email address"
msgstr "Kontaktowy adres e-mail"

#: company/models.py:128 company/templates/company/company_base.html:136
msgid "Contact"
msgstr "Kontakt"

#: company/models.py:129
msgid "Point of contact"
msgstr "Punkt kontaktowy"

#: company/models.py:131
msgid "Link to external company information"
msgstr "Link do informacji o zewnętrznym przedsiębiorstwie"

#: company/models.py:139 part/models.py:870
msgid "Image"
msgstr "Obraz"

#: company/models.py:144
msgid "is customer"
msgstr "jest klientem"

#: company/models.py:144
msgid "Do you sell items to this company?"
msgstr "Czy sprzedajesz produkty tej firmie?"

#: company/models.py:146
msgid "is supplier"
msgstr "jest dostawcą"

#: company/models.py:146
msgid "Do you purchase items from this company?"
msgstr "Czy kupujesz przedmioty od tej firmy?"

#: company/models.py:148
msgid "is manufacturer"
msgstr "jest producentem"

#: company/models.py:148
msgid "Does this company manufacture parts?"
msgstr "Czy to przedsiębiorstwo produkuje części?"

#: company/models.py:152 company/serializers.py:270
#: company/templates/company/company_base.html:103 stock/serializers.py:179
msgid "Currency"
msgstr "Waluta"

#: company/models.py:155
msgid "Default currency used for this company"
msgstr ""

#: company/models.py:320 company/models.py:535 stock/models.py:471
#: stock/templates/stock/item_base.html:144 templates/js/translated/bom.js:541
msgid "Base Part"
msgstr "Część bazowa"

#: company/models.py:324 company/models.py:539
msgid "Select part"
msgstr "Wybierz część"

#: company/models.py:335 company/templates/company/company_base.html:73
#: company/templates/company/manufacturer_part.html:91
#: company/templates/company/supplier_part.html:97
#: stock/templates/stock/item_base.html:382
#: templates/js/translated/company.js:333
#: templates/js/translated/company.js:517
#: templates/js/translated/company.js:800 templates/js/translated/part.js:234
#: templates/js/translated/table_filters.js:384
msgid "Manufacturer"
msgstr "Producent"

#: company/models.py:336 templates/js/translated/part.js:235
msgid "Select manufacturer"
msgstr "Wybierz producenta"

#: company/models.py:342 company/templates/company/manufacturer_part.html:96
#: company/templates/company/supplier_part.html:105
#: templates/js/translated/company.js:533
#: templates/js/translated/company.js:818 templates/js/translated/order.js:1038
#: templates/js/translated/part.js:245 templates/js/translated/part.js:895
msgid "MPN"
msgstr "MPN"

#: company/models.py:343 templates/js/translated/part.js:246
msgid "Manufacturer Part Number"
msgstr "Numer producenta"

#: company/models.py:349
msgid "URL for external manufacturer part link"
msgstr ""

#: company/models.py:355
msgid "Manufacturer part description"
msgstr ""

#: company/models.py:409 company/models.py:558
#: company/templates/company/manufacturer_part.html:6
#: company/templates/company/manufacturer_part.html:23
#: stock/templates/stock/item_base.html:392
msgid "Manufacturer Part"
msgstr "Część producenta"

#: company/models.py:416
msgid "Parameter name"
msgstr ""

#: company/models.py:422
#: report/templates/report/inventree_test_report_base.html:95
#: stock/models.py:1988 templates/js/translated/company.js:647
#: templates/js/translated/part.js:715 templates/js/translated/stock.js:1332
msgid "Value"
msgstr ""

#: company/models.py:423
msgid "Parameter value"
msgstr ""

#: company/models.py:429 part/models.py:945 part/models.py:2493
#: part/templates/part/part_base.html:288
#: templates/InvenTree/settings/settings.html:324
#: templates/js/translated/company.js:653 templates/js/translated/part.js:721
msgid "Units"
msgstr "Jednostki"

#: company/models.py:430
msgid "Parameter units"
msgstr ""

#: company/models.py:502
msgid "Linked manufacturer part must reference the same base part"
msgstr ""

#: company/models.py:545 company/templates/company/company_base.html:78
#: company/templates/company/supplier_part.html:87 order/models.py:227
#: order/templates/order/order_base.html:112
#: order/templates/order/order_wizard/select_pos.html:30 part/bom.py:237
#: part/bom.py:265 stock/templates/stock/item_base.html:399
#: templates/js/translated/company.js:337
#: templates/js/translated/company.js:774 templates/js/translated/order.js:823
#: templates/js/translated/part.js:215 templates/js/translated/part.js:863
#: templates/js/translated/table_filters.js:388
msgid "Supplier"
msgstr "Dostawca"

#: company/models.py:546 templates/js/translated/part.js:216
msgid "Select supplier"
msgstr "Wybierz dostawcę"

#: company/models.py:551 company/templates/company/supplier_part.html:91
#: part/bom.py:238 part/bom.py:266 templates/js/translated/order.js:1025
#: templates/js/translated/part.js:226 templates/js/translated/part.js:881
msgid "SKU"
msgstr "SKU"

#: company/models.py:552 templates/js/translated/part.js:227
msgid "Supplier stock keeping unit"
msgstr ""

#: company/models.py:559
msgid "Select manufacturer part"
msgstr ""

#: company/models.py:565
msgid "URL for external supplier part link"
msgstr ""

#: company/models.py:571
msgid "Supplier part description"
msgstr ""

#: company/models.py:576 company/templates/company/supplier_part.html:119
#: part/models.py:2717 part/templates/part/upload_bom.html:59
#: report/templates/report/inventree_po_report.html:93
#: report/templates/report/inventree_so_report.html:93 stock/serializers.py:409
msgid "Note"
msgstr "Uwaga"

#: company/models.py:580 part/models.py:1817
msgid "base cost"
msgstr "koszt podstawowy"

#: company/models.py:580 part/models.py:1817
msgid "Minimum charge (e.g. stocking fee)"
msgstr ""

#: company/models.py:582 company/templates/company/supplier_part.html:112
#: stock/models.py:495 stock/templates/stock/item_base.html:340
#: templates/js/translated/company.js:850 templates/js/translated/stock.js:1923
msgid "Packaging"
msgstr "Opakowanie"

#: company/models.py:582
msgid "Part packaging"
msgstr "Opakowanie części"

#: company/models.py:584 part/models.py:1819
msgid "multiple"
msgstr "wielokrotność"

#: company/models.py:584
msgid "Order multiple"
msgstr ""

#: company/serializers.py:70
msgid "Default currency used for this supplier"
msgstr ""

#: company/serializers.py:71
msgid "Currency Code"
msgstr ""

#: company/templates/company/company_base.html:8
#: company/templates/company/company_base.html:12
#: templates/InvenTree/search.html:176 templates/js/translated/company.js:322
msgid "Company"
msgstr "Firma"

#: company/templates/company/company_base.html:22
#: templates/js/translated/order.js:279
msgid "Create Purchase Order"
msgstr ""

#: company/templates/company/company_base.html:26
msgid "Company actions"
msgstr ""

#: company/templates/company/company_base.html:31
msgid "Edit company information"
msgstr ""

#: company/templates/company/company_base.html:32
#: templates/js/translated/company.js:265
msgid "Edit Company"
msgstr "Edytuj firmę"

#: company/templates/company/company_base.html:36
msgid "Delete company"
msgstr ""

#: company/templates/company/company_base.html:37
#: company/templates/company/company_base.html:159
msgid "Delete Company"
msgstr ""

#: company/templates/company/company_base.html:53
#: part/templates/part/part_thumb.html:12
msgid "Upload new image"
msgstr "Prześlij nowy obraz"

#: company/templates/company/company_base.html:56
#: part/templates/part/part_thumb.html:14
msgid "Download image from URL"
msgstr ""

#: company/templates/company/company_base.html:83 order/models.py:552
#: order/templates/order/sales_order_base.html:115 stock/models.py:514
#: stock/models.py:515 stock/serializers.py:683
#: stock/templates/stock/item_base.html:292
#: templates/js/translated/company.js:329 templates/js/translated/order.js:1240
#: templates/js/translated/stock.js:2734
#: templates/js/translated/table_filters.js:392
msgid "Customer"
msgstr "Klient"

#: company/templates/company/company_base.html:108
msgid "Uses default currency"
msgstr ""

#: company/templates/company/company_base.html:122
msgid "Phone"
msgstr "Telefon"

#: company/templates/company/company_base.html:205
#: part/templates/part/part_base.html:471
msgid "Upload Image"
msgstr ""

#: company/templates/company/detail.html:15
#: company/templates/company/manufacturer_part_sidebar.html:7
#: templates/InvenTree/search.html:118
msgid "Supplier Parts"
msgstr "Komponenty dostawcy"

#: company/templates/company/detail.html:19
#: order/templates/order/order_wizard/select_parts.html:44
msgid "Create new supplier part"
msgstr "Utwórz nowego dostawcę części"

#: company/templates/company/detail.html:20
#: company/templates/company/manufacturer_part.html:118
#: part/templates/part/detail.html:356
msgid "New Supplier Part"
msgstr "Nowy dostawca części"

#: company/templates/company/detail.html:32
#: company/templates/company/detail.html:79
#: company/templates/company/manufacturer_part.html:127
#: company/templates/company/manufacturer_part.html:156
#: part/templates/part/category.html:171 part/templates/part/detail.html:365
#: part/templates/part/detail.html:394
msgid "Options"
msgstr "Opcje"

#: company/templates/company/detail.html:37
#: company/templates/company/detail.html:84
#: part/templates/part/category.html:177
msgid "Order parts"
msgstr "Zamów części"

#: company/templates/company/detail.html:42
#: company/templates/company/detail.html:89
msgid "Delete parts"
msgstr "Usuń części"

#: company/templates/company/detail.html:43
#: company/templates/company/detail.html:90
msgid "Delete Parts"
msgstr "Usuń części"

#: company/templates/company/detail.html:62 templates/InvenTree/search.html:103
msgid "Manufacturer Parts"
msgstr "Części producenta"

#: company/templates/company/detail.html:66
msgid "Create new manufacturer part"
msgstr "Utwórz nową część producenta"

#: company/templates/company/detail.html:67 part/templates/part/detail.html:384
msgid "New Manufacturer Part"
msgstr "Nowa część producenta"

#: company/templates/company/detail.html:107
msgid "Supplier Stock"
msgstr "Zapasy dostawcy"

#: company/templates/company/detail.html:117
#: company/templates/company/sidebar.html:12
#: company/templates/company/supplier_part_sidebar.html:7
#: order/templates/order/order_base.html:13
#: order/templates/order/purchase_orders.html:8
#: order/templates/order/purchase_orders.html:12
#: part/templates/part/detail.html:85 part/templates/part/part_sidebar.html:40
#: templates/InvenTree/index.html:252 templates/InvenTree/search.html:197
#: templates/InvenTree/settings/sidebar.html:45 templates/navbar.html:47
#: users/models.py:45
msgid "Purchase Orders"
msgstr ""

#: company/templates/company/detail.html:121
#: order/templates/order/purchase_orders.html:17
msgid "Create new purchase order"
msgstr ""

#: company/templates/company/detail.html:122
#: order/templates/order/purchase_orders.html:18
msgid "New Purchase Order"
msgstr ""

#: company/templates/company/detail.html:143
#: company/templates/company/sidebar.html:20
#: order/templates/order/sales_order_base.html:13
#: order/templates/order/sales_orders.html:8
#: order/templates/order/sales_orders.html:15
#: part/templates/part/detail.html:108 part/templates/part/part_sidebar.html:44
#: templates/InvenTree/index.html:283 templates/InvenTree/search.html:217
#: templates/InvenTree/settings/sidebar.html:47 templates/navbar.html:58
#: users/models.py:46
msgid "Sales Orders"
msgstr ""

#: company/templates/company/detail.html:147
#: order/templates/order/sales_orders.html:20
msgid "Create new sales order"
msgstr ""

#: company/templates/company/detail.html:148
#: order/templates/order/sales_orders.html:21
msgid "New Sales Order"
msgstr ""

#: company/templates/company/detail.html:168
#: templates/js/translated/build.js:1281
msgid "Assigned Stock"
msgstr ""

#: company/templates/company/detail.html:184
msgid "Company Notes"
msgstr ""

#: company/templates/company/detail.html:384
#: company/templates/company/manufacturer_part.html:215
#: part/templates/part/detail.html:438
msgid "Delete Supplier Parts?"
msgstr ""

#: company/templates/company/detail.html:385
#: company/templates/company/manufacturer_part.html:216
#: part/templates/part/detail.html:439
msgid "All selected supplier parts will be deleted"
msgstr ""

#: company/templates/company/index.html:8
msgid "Supplier List"
msgstr "Lista dostawców"

#: company/templates/company/manufacturer_part.html:14 company/views.py:55
#: part/templates/part/prices.html:167 templates/InvenTree/search.html:178
#: templates/navbar.html:46
msgid "Manufacturers"
msgstr "Producenci"

#: company/templates/company/manufacturer_part.html:35
#: company/templates/company/supplier_part.html:34
#: company/templates/company/supplier_part.html:159
#: part/templates/part/detail.html:88 part/templates/part/part_base.html:76
msgid "Order part"
msgstr "Zamów część"

#: company/templates/company/manufacturer_part.html:40
#: templates/js/translated/company.js:565
msgid "Edit manufacturer part"
msgstr "Edytuj część producenta"

#: company/templates/company/manufacturer_part.html:44
#: templates/js/translated/company.js:566
msgid "Delete manufacturer part"
msgstr "Usuń cześć producenta"

#: company/templates/company/manufacturer_part.html:66
#: company/templates/company/supplier_part.html:63
msgid "Internal Part"
msgstr "Część wewnętrzna"

#: company/templates/company/manufacturer_part.html:114
#: company/templates/company/supplier_part.html:15 company/views.py:49
#: part/templates/part/part_sidebar.html:38 part/templates/part/prices.html:163
#: templates/InvenTree/search.html:188 templates/navbar.html:45
msgid "Suppliers"
msgstr "Dostawcy"

#: company/templates/company/manufacturer_part.html:129
#: part/templates/part/detail.html:367
msgid "Delete supplier parts"
msgstr ""

#: company/templates/company/manufacturer_part.html:129
#: company/templates/company/manufacturer_part.html:158
#: company/templates/company/manufacturer_part.html:254
#: part/templates/part/detail.html:367 part/templates/part/detail.html:396
#: templates/js/translated/company.js:426 templates/js/translated/helpers.js:31
#: users/models.py:217
msgid "Delete"
msgstr "Usuń"

#: company/templates/company/manufacturer_part.html:143
#: company/templates/company/manufacturer_part_sidebar.html:5
#: part/templates/part/category_sidebar.html:17
#: part/templates/part/detail.html:190 part/templates/part/part_sidebar.html:9
msgid "Parameters"
msgstr "Parametry"

#: company/templates/company/manufacturer_part.html:147
#: part/templates/part/detail.html:195
#: templates/InvenTree/settings/category.html:12
#: templates/InvenTree/settings/part.html:66
msgid "New Parameter"
msgstr ""

#: company/templates/company/manufacturer_part.html:158
msgid "Delete parameters"
msgstr ""

#: company/templates/company/manufacturer_part.html:191
#: part/templates/part/detail.html:895
msgid "Add Parameter"
msgstr "Dodaj parametr"

#: company/templates/company/manufacturer_part.html:239
msgid "Selected parameters will be deleted"
msgstr ""

#: company/templates/company/manufacturer_part.html:251
msgid "Delete Parameters"
msgstr ""

#: company/templates/company/sidebar.html:6
msgid "Manufactured Parts"
<<<<<<< HEAD
msgstr ""

#: company/templates/company/sidebar.html:10
msgid "Supplied Parts"
msgstr ""

#: company/templates/company/sidebar.html:16
msgid "Supplied Stock Items"
msgstr ""

#: company/templates/company/sidebar.html:22
msgid "Assigned Stock Items"
msgstr ""

#: company/templates/company/supplier_part.html:7
#: company/templates/company/supplier_part.html:24 stock/models.py:479
#: stock/templates/stock/item_base.html:404
#: templates/js/translated/company.js:790 templates/js/translated/stock.js:1880
msgid "Supplier Part"
msgstr ""

#: company/templates/company/supplier_part.html:38
#: templates/js/translated/company.js:863
msgid "Edit supplier part"
msgstr ""

#: company/templates/company/supplier_part.html:42
#: templates/js/translated/company.js:864
msgid "Delete supplier part"
=======
msgstr ""

#: company/templates/company/sidebar.html:10
msgid "Supplied Parts"
msgstr ""

#: company/templates/company/sidebar.html:16
msgid "Supplied Stock Items"
>>>>>>> ebd811eb
msgstr ""

#: company/templates/company/sidebar.html:22
msgid "Assigned Stock Items"
msgstr ""

#: company/templates/company/supplier_part.html:7
#: company/templates/company/supplier_part.html:24 stock/models.py:479
#: stock/templates/stock/item_base.html:404
#: templates/js/translated/company.js:790 templates/js/translated/stock.js:1880
msgid "Supplier Part"
msgstr ""

#: company/templates/company/supplier_part.html:38
#: templates/js/translated/company.js:863
msgid "Edit supplier part"
msgstr ""

#: company/templates/company/supplier_part.html:42
#: templates/js/translated/company.js:864
msgid "Delete supplier part"
msgstr ""

#: company/templates/company/supplier_part.html:138
#: company/templates/company/supplier_part_navbar.html:12
msgid "Supplier Part Stock"
msgstr ""

#: company/templates/company/supplier_part.html:141
#: part/templates/part/detail.html:24 stock/templates/stock/location.html:166
msgid "Create new stock item"
msgstr "Utwórz nowy towar"

#: company/templates/company/supplier_part.html:142
#: part/templates/part/detail.html:25 stock/templates/stock/location.html:167
#: templates/js/translated/stock.js:369
msgid "New Stock Item"
msgstr "Nowy towar"

#: company/templates/company/supplier_part.html:155
#: company/templates/company/supplier_part_navbar.html:19
msgid "Supplier Part Orders"
msgstr ""

#: company/templates/company/supplier_part.html:160
#: part/templates/part/detail.html:89
msgid "Order Part"
msgstr ""

#: company/templates/company/supplier_part.html:179
#: part/templates/part/prices.html:7
msgid "Pricing Information"
msgstr "Informacja cenowa"

#: company/templates/company/supplier_part.html:184
#: company/templates/company/supplier_part.html:290
#: part/templates/part/prices.html:271 part/views.py:1319
msgid "Add Price Break"
msgstr ""

#: company/templates/company/supplier_part.html:210
msgid "No price break information found"
msgstr ""

#: company/templates/company/supplier_part.html:224 part/views.py:1381
msgid "Delete Price Break"
msgstr ""

#: company/templates/company/supplier_part.html:238 part/views.py:1367
msgid "Edit Price Break"
msgstr "Edytuj przedział cenowy"

#: company/templates/company/supplier_part.html:263
msgid "Edit price break"
msgstr "Edytuj przedział cenowy"

#: company/templates/company/supplier_part.html:264
msgid "Delete price break"
msgstr ""

#: company/templates/company/supplier_part_navbar.html:15
#: part/templates/part/part_sidebar.html:15
#: stock/templates/stock/loc_link.html:3 stock/templates/stock/location.html:18
#: stock/templates/stock/stock_app_base.html:10
#: templates/InvenTree/search.html:150
#: templates/InvenTree/settings/sidebar.html:41
#: templates/js/translated/bom.js:553 templates/js/translated/part.js:495
#: templates/js/translated/part.js:630 templates/js/translated/part.js:1125
#: templates/js/translated/part.js:1286 templates/js/translated/stock.js:936
#: templates/js/translated/stock.js:1712 templates/navbar.html:28
msgid "Stock"
msgstr "Stan"

#: company/templates/company/supplier_part_navbar.html:22
msgid "Orders"
msgstr "Zamówienia"

#: company/templates/company/supplier_part_navbar.html:26
#: company/templates/company/supplier_part_sidebar.html:9
msgid "Supplier Part Pricing"
msgstr ""

#: company/templates/company/supplier_part_navbar.html:29
#: part/templates/part/part_sidebar.html:30
msgid "Pricing"
msgstr "Cennik"

#: company/templates/company/supplier_part_sidebar.html:5
#: stock/templates/stock/location.html:137
#: stock/templates/stock/location.html:151
#: stock/templates/stock/location.html:163
#: stock/templates/stock/location_sidebar.html:7
#: templates/InvenTree/search.html:152 templates/js/translated/stock.js:2633
#: templates/stats.html:105 templates/stats.html:114 users/models.py:43
msgid "Stock Items"
msgstr "Towary"

#: company/views.py:50
msgid "New Supplier"
msgstr "Nowy dostawca"

#: company/views.py:56
msgid "New Manufacturer"
msgstr "Now producent"

#: company/views.py:61 templates/InvenTree/search.html:208
#: templates/navbar.html:57
msgid "Customers"
msgstr "Klienci"

#: company/views.py:62
msgid "New Customer"
msgstr "Nowy klient"

#: company/views.py:69
msgid "Companies"
msgstr "Firmy"

#: company/views.py:70
msgid "New Company"
msgstr "Nowa firma"

#: company/views.py:129 part/views.py:591
msgid "Download Image"
msgstr "Pobierz obraz"

#: company/views.py:158 part/views.py:623
msgid "Image size exceeds maximum allowable size for download"
msgstr ""

#: company/views.py:165 part/views.py:630
#, python-brace-format
msgid "Invalid response: {code}"
msgstr ""

#: company/views.py:174 part/views.py:639
msgid "Supplied URL is not a valid image file"
msgstr ""

#: label/api.py:57 report/api.py:203
msgid "No valid objects provided to template"
msgstr ""

#: label/models.py:113
msgid "Label name"
msgstr "Nazwa etykiety"

#: label/models.py:120
msgid "Label description"
msgstr "Opis etykiety"

#: label/models.py:127
msgid "Label"
msgstr "Etykieta"

#: label/models.py:128
msgid "Label template file"
msgstr ""

#: label/models.py:134 report/models.py:298
msgid "Enabled"
msgstr "Aktywne"

#: label/models.py:135
msgid "Label template is enabled"
msgstr ""

#: label/models.py:140
msgid "Width [mm]"
msgstr "Szerokość [mm]"

#: label/models.py:141
msgid "Label width, specified in mm"
msgstr ""

#: label/models.py:147
msgid "Height [mm]"
msgstr "Wysokość [mm]"

#: label/models.py:148
msgid "Label height, specified in mm"
msgstr ""

#: label/models.py:154 report/models.py:291
msgid "Filename Pattern"
msgstr "Wzór nazwy pliku"

#: label/models.py:155
msgid "Pattern for generating label filenames"
msgstr ""

#: label/models.py:258
msgid "Query filters (comma-separated list of key=value pairs),"
msgstr ""

#: label/models.py:259 label/models.py:319 label/models.py:366
#: report/models.py:322 report/models.py:459 report/models.py:497
msgid "Filters"
msgstr "Filtry"

#: label/models.py:318
msgid "Query filters (comma-separated list of key=value pairs"
msgstr ""

#: label/models.py:365
msgid "Part query filters (comma-separated value of key=value pairs)"
msgstr ""

#: order/forms.py:24 order/templates/order/order_base.html:52
msgid "Place order"
msgstr "Złóż zamówienie"

#: order/forms.py:35 order/templates/order/order_base.html:60
msgid "Mark order as complete"
msgstr "Oznacz zamówienie jako zakończone"

#: order/forms.py:46 order/forms.py:57 order/templates/order/order_base.html:47
#: order/templates/order/sales_order_base.html:60
msgid "Cancel order"
msgstr "Anuluj zamówienie"

#: order/models.py:125
msgid "Order description"
msgstr "Opis Zamówienia"

#: order/models.py:127
msgid "Link to external page"
msgstr "Link do zewnętrznej witryny"

#: order/models.py:135
msgid "Created By"
msgstr "Utworzony przez"

#: order/models.py:142
msgid "User or group responsible for this order"
msgstr "Użytkownik lub grupa odpowiedzialna za to zamówienie"

#: order/models.py:147
msgid "Order notes"
msgstr "Notatki do zamówienia"

#: order/models.py:214 order/models.py:542
msgid "Order reference"
msgstr "Odniesienie zamówienia"

#: order/models.py:219 order/models.py:557
msgid "Purchase order status"
msgstr "Status zamówienia zakupu"

#: order/models.py:228
msgid "Company from which the items are being ordered"
msgstr ""

#: order/models.py:231 order/templates/order/order_base.html:118
#: templates/js/translated/order.js:832
msgid "Supplier Reference"
msgstr ""

#: order/models.py:231
msgid "Supplier order reference code"
msgstr ""

#: order/models.py:238
msgid "received by"
msgstr "odebrane przez"

#: order/models.py:243
msgid "Issue Date"
msgstr "Data wydania"

#: order/models.py:244
msgid "Date order was issued"
msgstr "Data wystawienia zamówienia"

#: order/models.py:249
msgid "Target Delivery Date"
msgstr "Data Dostawy Towaru"

#: order/models.py:250
msgid "Expected date for order delivery. Order will be overdue after this date."
msgstr ""

#: order/models.py:256
msgid "Date order was completed"
msgstr ""

#: order/models.py:285
msgid "Part supplier must match PO supplier"
msgstr ""

#: order/models.py:420
msgid "Quantity must be a positive number"
msgstr "Wartość musi być liczbą dodatnią"

#: order/models.py:553
msgid "Company to which the items are being sold"
msgstr ""

#: order/models.py:559
msgid "Customer Reference "
msgstr ""

#: order/models.py:559
msgid "Customer order reference code"
msgstr ""

#: order/models.py:564
msgid "Target date for order completion. Order will be overdue after this date."
msgstr ""

#: order/models.py:567 order/models.py:1048
#: templates/js/translated/order.js:1281 templates/js/translated/order.js:1429
msgid "Shipment Date"
msgstr "Data wysyłki"

#: order/models.py:574
msgid "shipped by"
msgstr "wysłane przez"

#: order/models.py:640
msgid "Order cannot be completed as no parts have been assigned"
msgstr ""

#: order/models.py:644
msgid "Only a pending order can be marked as complete"
<<<<<<< HEAD
msgstr ""

#: order/models.py:647
msgid "Order cannot be completed as there are incomplete shipments"
msgstr ""

=======
msgstr ""

#: order/models.py:647
msgid "Order cannot be completed as there are incomplete shipments"
msgstr ""

>>>>>>> ebd811eb
#: order/models.py:650
msgid "Order cannot be completed as there are incomplete line items"
msgstr ""

#: order/models.py:806
msgid "Item quantity"
msgstr "Ilość elementów"

#: order/models.py:812
msgid "Line item reference"
msgstr ""

#: order/models.py:814
msgid "Line item notes"
msgstr ""

#: order/models.py:842
msgid "Supplier part must match supplier"
msgstr ""

#: order/models.py:855 order/models.py:946 order/models.py:1042
#: templates/js/translated/order.js:1820 templates/js/translated/stock.js:2395
msgid "Order"
msgstr "Zamówienie"

#: order/models.py:856 order/templates/order/order_base.html:9
#: order/templates/order/order_base.html:18
#: report/templates/report/inventree_po_report.html:77
#: stock/templates/stock/item_base.html:354
#: templates/js/translated/order.js:801 templates/js/translated/part.js:838
#: templates/js/translated/stock.js:1857 templates/js/translated/stock.js:2715
msgid "Purchase Order"
msgstr "Zlecenie zakupu"

#: order/models.py:877
msgid "Supplier part"
msgstr ""

#: order/models.py:884 order/templates/order/order_base.html:163
#: templates/js/translated/order.js:589 templates/js/translated/order.js:1118
#: templates/js/translated/part.js:910 templates/js/translated/part.js:937
#: templates/js/translated/table_filters.js:312
msgid "Received"
msgstr "Odebrane"

#: order/models.py:885
msgid "Number of items received"
msgstr ""

#: order/models.py:892 part/templates/part/prices.html:176 stock/models.py:608
#: stock/serializers.py:170 stock/templates/stock/item_base.html:361
#: templates/js/translated/stock.js:1911
msgid "Purchase Price"
msgstr "Cena zakupu"

#: order/models.py:893
msgid "Unit purchase price"
msgstr "Cena zakupu jednostkowego"

#: order/models.py:901
msgid "Where does the Purchaser want this item to be stored?"
msgstr "Gdzie kupujący chce przechowywać ten przedmiot?"

#: order/models.py:956 part/templates/part/part_pricing.html:112
#: part/templates/part/prices.html:116 part/templates/part/prices.html:284
msgid "Sale Price"
msgstr "Cena sprzedaży"

#: order/models.py:957
msgid "Unit sale price"
msgstr "Jednostkowa cena sprzedaży"

#: order/models.py:962
msgid "Shipped quantity"
msgstr ""

#: order/models.py:1049
msgid "Date of shipment"
msgstr ""

#: order/models.py:1056
msgid "Checked By"
msgstr ""

#: order/models.py:1057
msgid "User who checked this shipment"
msgstr ""

#: order/models.py:1065
msgid "Shipment number"
msgstr ""

#: order/models.py:1072
msgid "Shipment notes"
msgstr ""

#: order/models.py:1079
msgid "Tracking Number"
msgstr ""

#: order/models.py:1080
msgid "Shipment tracking information"
msgstr ""

#: order/models.py:1090
msgid "Shipment has already been sent"
msgstr ""

#: order/models.py:1093
msgid "Shipment has no allocated stock items"
msgstr ""

#: order/models.py:1171 order/models.py:1173
msgid "Stock item has not been assigned"
msgstr ""

#: order/models.py:1177
msgid "Cannot allocate stock item to a line with a different part"
msgstr ""

#: order/models.py:1179
msgid "Cannot allocate stock to a line without a part"
msgstr ""

#: order/models.py:1182
msgid "Allocation quantity cannot exceed stock quantity"
msgstr "Zarezerwowana ilość nie może przekraczać ilości na stanie"

#: order/models.py:1186
msgid "StockItem is over-allocated"
msgstr ""

#: order/models.py:1192 order/serializers.py:740
msgid "Quantity must be 1 for serialized stock item"
msgstr ""

#: order/models.py:1195
msgid "Sales order does not match shipment"
msgstr ""

#: order/models.py:1196
msgid "Shipment does not match sales order"
msgstr ""

#: order/models.py:1204
msgid "Line"
msgstr "Linia"

#: order/models.py:1212 order/serializers.py:831 order/serializers.py:959
#: templates/js/translated/model_renderers.js:285
msgid "Shipment"
msgstr ""

#: order/models.py:1213
msgid "Sales order shipment reference"
msgstr ""

#: order/models.py:1225
msgid "Item"
msgstr "Komponent"

#: order/models.py:1226
msgid "Select stock item to allocate"
msgstr ""

#: order/models.py:1229
msgid "Enter stock allocation quantity"
msgstr ""

#: order/serializers.py:173
msgid "Purchase price currency"
msgstr ""

#: order/serializers.py:211 order/serializers.py:796
msgid "Line Item"
msgstr ""

#: order/serializers.py:217
msgid "Line item does not match purchase order"
msgstr ""

#: order/serializers.py:227 order/serializers.py:295
msgid "Select destination location for received items"
msgstr ""

#: order/serializers.py:251
msgid "Barcode Hash"
msgstr ""

#: order/serializers.py:252
msgid "Unique identifier field"
msgstr ""

#: order/serializers.py:269
msgid "Barcode is already in use"
msgstr ""

#: order/serializers.py:307
msgid "Line items must be provided"
msgstr ""

#: order/serializers.py:324
msgid "Destination location must be specified"
msgstr ""

#: order/serializers.py:335
msgid "Supplied barcode values must be unique"
msgstr ""

#: order/serializers.py:587
msgid "Sale price currency"
msgstr ""

#: order/serializers.py:655
msgid "No shipment details provided"
msgstr ""

#: order/serializers.py:705 order/serializers.py:808
msgid "Line item is not associated with this order"
msgstr ""

#: order/serializers.py:727
msgid "Quantity must be positive"
msgstr ""

#: order/serializers.py:821
msgid "Enter serial numbers to allocate"
msgstr ""

#: order/serializers.py:845 order/serializers.py:970
msgid "Shipment has already been shipped"
msgstr ""

#: order/serializers.py:848 order/serializers.py:973
msgid "Shipment is not associated with this order"
msgstr ""

#: order/serializers.py:900
msgid "No match found for the following serial numbers"
msgstr ""

#: order/serializers.py:910
msgid "The following serial numbers are already allocated"
msgstr ""

#: order/templates/order/delete_attachment.html:5
#: stock/templates/stock/attachment_delete.html:5
msgid "Are you sure you want to delete this attachment?"
msgstr "Jesteś pewien, że chcesz usunąć ten załącznik?"

#: order/templates/order/order_base.html:33
msgid "Print purchase order report"
msgstr ""

#: order/templates/order/order_base.html:35
#: order/templates/order/sales_order_base.html:45
msgid "Export order to file"
msgstr "Eksportuj zamówienie do pliku"

#: order/templates/order/order_base.html:41
#: order/templates/order/sales_order_base.html:54
msgid "Order actions"
msgstr ""

#: order/templates/order/order_base.html:45
#: order/templates/order/sales_order_base.html:58
msgid "Edit order"
msgstr ""

#: order/templates/order/order_base.html:56
msgid "Receive items"
msgstr ""

#: order/templates/order/order_base.html:58
#: order/templates/order/purchase_order_detail.html:31
msgid "Receive Items"
msgstr ""

#: order/templates/order/order_base.html:62
#: order/templates/order/sales_order_base.html:67 order/views.py:181
msgid "Complete Order"
msgstr ""

#: order/templates/order/order_base.html:84
#: order/templates/order/sales_order_base.html:79
msgid "Order Reference"
msgstr "Numer zamówienia"

#: order/templates/order/order_base.html:89
#: order/templates/order/sales_order_base.html:84
msgid "Order Description"
msgstr ""

#: order/templates/order/order_base.html:94
#: order/templates/order/sales_order_base.html:89
#: templates/js/translated/stock.js:2451
msgid "Order Status"
msgstr "Status zamówienia"

#: order/templates/order/order_base.html:124
#: order/templates/order/sales_order_base.html:128
msgid "Completed Line Items"
msgstr ""

#: order/templates/order/order_base.html:130
#: order/templates/order/sales_order_base.html:134
#: order/templates/order/sales_order_base.html:144
msgid "Incomplete"
msgstr ""

#: order/templates/order/order_base.html:149
#: report/templates/report/inventree_build_order_base.html:122
msgid "Issued"
msgstr "Wydany"

#: order/templates/order/order_base.html:219
msgid "Edit Purchase Order"
msgstr ""

#: order/templates/order/order_cancel.html:8
msgid "Cancelling this order means that the order and line items will no longer be editable."
msgstr ""

#: order/templates/order/order_complete.html:7
msgid "Mark this order as complete?"
msgstr ""

#: order/templates/order/order_complete.html:10
msgid "This order has line items which have not been marked as received."
msgstr ""

#: order/templates/order/order_complete.html:11
msgid "Completing this order means that the order and line items will no longer be editable."
msgstr ""

#: order/templates/order/order_issue.html:8
msgid "After placing this purchase order, line items will no longer be editable."
msgstr ""

#: order/templates/order/order_wizard/match_parts.html:12
#: part/templates/part/import_wizard/ajax_match_references.html:12
#: part/templates/part/import_wizard/match_references.html:12
msgid "Errors exist in the submitted data"
msgstr ""

#: order/templates/order/order_wizard/match_parts.html:21
#: part/templates/part/import_wizard/match_fields.html:29
#: part/templates/part/import_wizard/match_references.html:21
#: templates/patterns/wizard/match_fields.html:28
msgid "Submit Selections"
msgstr ""

#: order/templates/order/order_wizard/match_parts.html:28
#: part/templates/part/import_wizard/ajax_match_references.html:21
#: part/templates/part/import_wizard/match_references.html:28
msgid "Row"
msgstr "Wiersz"

#: order/templates/order/order_wizard/match_parts.html:29
msgid "Select Supplier Part"
msgstr "Wybierz dostawcę części"

#: order/templates/order/order_wizard/match_parts.html:52
#: part/templates/part/import_wizard/ajax_match_fields.html:64
#: part/templates/part/import_wizard/ajax_match_references.html:42
#: part/templates/part/import_wizard/match_fields.html:71
#: part/templates/part/import_wizard/match_references.html:49
#: templates/js/translated/bom.js:76 templates/js/translated/build.js:380
#: templates/js/translated/build.js:528 templates/js/translated/build.js:1547
#: templates/js/translated/order.js:537 templates/js/translated/order.js:1488
#: templates/js/translated/stock.js:602 templates/js/translated/stock.js:770
#: templates/patterns/wizard/match_fields.html:70
msgid "Remove row"
msgstr ""

#: order/templates/order/order_wizard/po_upload.html:8
msgid "Return to Orders"
msgstr ""

#: order/templates/order/order_wizard/po_upload.html:17
msgid "Upload File for Purchase Order"
msgstr ""

#: order/templates/order/order_wizard/po_upload.html:25
#: part/templates/part/import_wizard/ajax_part_upload.html:10
#: part/templates/part/import_wizard/part_upload.html:23
#: templates/patterns/wizard/upload.html:11
#, python-format
msgid "Step %(step)s of %(count)s"
msgstr ""

#: order/templates/order/order_wizard/po_upload.html:55
msgid "Order is already processed. Files cannot be uploaded."
msgstr ""

#: order/templates/order/order_wizard/select_parts.html:11
msgid "Step 1 of 2 - Select Part Suppliers"
msgstr ""

#: order/templates/order/order_wizard/select_parts.html:16
msgid "Select suppliers"
msgstr ""

#: order/templates/order/order_wizard/select_parts.html:20
msgid "No purchaseable parts selected"
msgstr ""

#: order/templates/order/order_wizard/select_parts.html:33
msgid "Select Supplier"
msgstr "Wybierz dostawcę"

#: order/templates/order/order_wizard/select_parts.html:57
msgid "No price"
msgstr ""

#: order/templates/order/order_wizard/select_parts.html:65
#, python-format
msgid "Select a supplier for <em>%(name)s</em>"
msgstr ""

#: order/templates/order/order_wizard/select_parts.html:77
#: part/templates/part/set_category.html:32
msgid "Remove part"
msgstr "Usuń część"

#: order/templates/order/order_wizard/select_pos.html:8
msgid "Step 2 of 2 - Select Purchase Orders"
msgstr ""

#: order/templates/order/order_wizard/select_pos.html:12
msgid "Select existing purchase orders, or create new orders."
msgstr ""

#: order/templates/order/order_wizard/select_pos.html:31
#: templates/js/translated/order.js:859 templates/js/translated/order.js:1286
#: templates/js/translated/order.js:1416
msgid "Items"
msgstr "Przedmioty"

#: order/templates/order/order_wizard/select_pos.html:32
msgid "Select Purchase Order"
msgstr ""

#: order/templates/order/order_wizard/select_pos.html:45
#, python-format
msgid "Create new purchase order for %(name)s"
msgstr ""

#: order/templates/order/order_wizard/select_pos.html:68
#, python-format
msgid "Select a purchase order for %(name)s"
msgstr ""

#: order/templates/order/po_sidebar.html:5
#: order/templates/order/so_sidebar.html:5
#: report/templates/report/inventree_po_report.html:85
#: report/templates/report/inventree_so_report.html:85
msgid "Line Items"
msgstr ""

#: order/templates/order/po_sidebar.html:7
msgid "Received Stock"
msgstr ""

#: order/templates/order/purchase_order_detail.html:18
msgid "Purchase Order Items"
msgstr ""

#: order/templates/order/purchase_order_detail.html:27
#: order/templates/order/purchase_order_detail.html:181
#: order/templates/order/sales_order_detail.html:23
#: order/templates/order/sales_order_detail.html:244
msgid "Add Line Item"
msgstr "Dodaj element zamówienia"

#: order/templates/order/purchase_order_detail.html:30
msgid "Receive selected items"
msgstr ""

#: order/templates/order/purchase_order_detail.html:50
msgid "Received Items"
msgstr "Otrzymane elementy"

#: order/templates/order/purchase_order_detail.html:76
#: order/templates/order/sales_order_detail.html:123
msgid "Order Notes"
msgstr "Notatki zamówień"

#: order/templates/order/purchase_orders.html:30
#: order/templates/order/sales_orders.html:33
msgid "Print Order Reports"
msgstr ""

#: order/templates/order/sales_order_base.html:43
msgid "Print sales order report"
msgstr ""

#: order/templates/order/sales_order_base.html:47
msgid "Print packing list"
msgstr ""

#: order/templates/order/sales_order_base.html:66
#: order/templates/order/sales_order_base.html:229
msgid "Complete Sales Order"
msgstr ""

#: order/templates/order/sales_order_base.html:102
msgid "This Sales Order has not been fully allocated"
msgstr ""

#: order/templates/order/sales_order_base.html:122
#: templates/js/translated/order.js:1253
msgid "Customer Reference"
msgstr ""

#: order/templates/order/sales_order_base.html:140
#: order/templates/order/sales_order_detail.html:78
#: order/templates/order/so_sidebar.html:11
msgid "Completed Shipments"
msgstr ""

#: order/templates/order/sales_order_base.html:215
msgid "Edit Sales Order"
msgstr ""

#: order/templates/order/sales_order_cancel.html:8
#: stock/templates/stock/stockitem_convert.html:13
msgid "Warning"
msgstr "Ostrzeżenie"

#: order/templates/order/sales_order_cancel.html:9
msgid "Cancelling this order means that the order will no longer be editable."
msgstr ""

#: order/templates/order/sales_order_detail.html:18
msgid "Sales Order Items"
msgstr ""

#: order/templates/order/sales_order_detail.html:44
#: order/templates/order/so_sidebar.html:8
msgid "Pending Shipments"
msgstr ""

#: order/templates/order/sales_order_detail.html:48
#: templates/js/translated/bom.js:945 templates/js/translated/build.js:1465
msgid "Actions"
msgstr "Akcje"

#: order/templates/order/sales_order_detail.html:57
msgid "New Shipment"
msgstr ""

#: order/views.py:99
msgid "Cancel Order"
msgstr "Anuluj zamówienie"

#: order/views.py:108 order/views.py:134
msgid "Confirm order cancellation"
msgstr "Potwierdź anulowanie zamówienia"

#: order/views.py:111 order/views.py:137
msgid "Order cannot be cancelled"
msgstr "Zamówienie nie może zostać anulowane"

#: order/views.py:125
msgid "Cancel sales order"
msgstr ""

#: order/views.py:151
msgid "Issue Order"
msgstr ""

#: order/views.py:160
msgid "Confirm order placement"
msgstr ""

#: order/views.py:170
msgid "Purchase order issued"
msgstr ""

#: order/views.py:197
msgid "Confirm order completion"
msgstr ""

#: order/views.py:208
msgid "Purchase order completed"
msgstr ""

#: order/views.py:245
msgid "Match Supplier Parts"
msgstr ""

#: order/views.py:489
msgid "Update prices"
msgstr ""

#: order/views.py:747
#, python-brace-format
msgid "Ordered {n} parts"
msgstr ""

#: order/views.py:858
msgid "Sales order not found"
msgstr ""

#: order/views.py:864
msgid "Price not found"
msgstr "Nie znaleziono ceny"

#: order/views.py:867
#, python-brace-format
msgid "Updated {part} unit-price to {price}"
msgstr ""

#: order/views.py:872
#, python-brace-format
msgid "Updated {part} unit-price to {price} and quantity to {qty}"
msgstr ""

#: part/api.py:499
msgid "Valid"
msgstr ""

#: part/api.py:500
msgid "Validate entire Bill of Materials"
msgstr ""

#: part/api.py:505
msgid "This option must be selected"
msgstr ""

#: part/api.py:847
msgid "Must be greater than zero"
msgstr ""

#: part/api.py:851
msgid "Must be a valid quantity"
msgstr ""

#: part/api.py:866
msgid "Specify location for initial part stock"
msgstr ""

#: part/api.py:897 part/api.py:901 part/api.py:916 part/api.py:920
msgid "This field is required"
msgstr ""

#: part/bom.py:125 part/models.py:83 part/models.py:879
#: part/templates/part/category.html:108 part/templates/part/part_base.html:338
msgid "Default Location"
msgstr "Domyślna lokalizacja"

#: part/bom.py:126 templates/email/low_stock_notification.html:17
msgid "Total Stock"
<<<<<<< HEAD
msgstr ""

#: part/bom.py:127 part/templates/part/part_base.html:185
msgid "Available Stock"
msgstr "Dostępna ilość"

#: part/bom.py:128 part/templates/part/part_base.html:203
#: templates/js/translated/part.js:1301
msgid "On Order"
msgstr ""

#: part/forms.py:84
msgid "Select part category"
msgstr "Wybierz kategorię części"

#: part/forms.py:121
msgid "Add parameter template to same level categories"
msgstr ""

#: part/forms.py:125
msgid "Add parameter template to all categories"
msgstr ""

#: part/forms.py:145
msgid "Input quantity for price calculation"
msgstr ""

#: part/models.py:84
msgid "Default location for parts in this category"
msgstr ""

#: part/models.py:87
msgid "Default keywords"
msgstr "Domyślne słowa kluczowe"

#: part/models.py:87
msgid "Default keywords for parts in this category"
msgstr ""

#: part/models.py:97 part/models.py:2569 part/templates/part/category.html:15
#: part/templates/part/part_app_base.html:10
msgid "Part Category"
msgstr ""

#: part/models.py:98 part/templates/part/category.html:128
#: templates/InvenTree/search.html:95 templates/stats.html:96
#: users/models.py:40
msgid "Part Categories"
msgstr ""

#: part/models.py:360 part/templates/part/cat_link.html:3
#: part/templates/part/category.html:17 part/templates/part/category.html:133
#: part/templates/part/category.html:153
#: part/templates/part/category_sidebar.html:9
#: templates/InvenTree/index.html:85 templates/InvenTree/search.html:82
#: templates/InvenTree/settings/sidebar.html:37
#: templates/js/translated/part.js:1663 templates/navbar.html:21
#: templates/stats.html:92 templates/stats.html:101 users/models.py:41
msgid "Parts"
msgstr "Części"

#: part/models.py:452
msgid "Invalid choice for parent part"
msgstr ""

#: part/models.py:532 part/models.py:544
#, python-brace-format
msgid "Part '{p1}' is  used in BOM for '{p2}' (recursive)"
msgstr ""

#: part/models.py:674
msgid "Next available serial numbers are"
msgstr ""

#: part/models.py:678
msgid "Next available serial number is"
msgstr ""

=======
msgstr ""

#: part/bom.py:127 part/templates/part/part_base.html:185
msgid "Available Stock"
msgstr "Dostępna ilość"

#: part/bom.py:128 part/templates/part/part_base.html:203
#: templates/js/translated/part.js:1301
msgid "On Order"
msgstr ""

#: part/forms.py:84
msgid "Select part category"
msgstr "Wybierz kategorię części"

#: part/forms.py:121
msgid "Add parameter template to same level categories"
msgstr ""

#: part/forms.py:125
msgid "Add parameter template to all categories"
msgstr ""

#: part/forms.py:145
msgid "Input quantity for price calculation"
msgstr ""

#: part/models.py:84
msgid "Default location for parts in this category"
msgstr ""

#: part/models.py:87
msgid "Default keywords"
msgstr "Domyślne słowa kluczowe"

#: part/models.py:87
msgid "Default keywords for parts in this category"
msgstr ""

#: part/models.py:97 part/models.py:2569 part/templates/part/category.html:15
#: part/templates/part/part_app_base.html:10
msgid "Part Category"
msgstr ""

#: part/models.py:98 part/templates/part/category.html:128
#: templates/InvenTree/search.html:95 templates/stats.html:96
#: users/models.py:40
msgid "Part Categories"
msgstr ""

#: part/models.py:360 part/templates/part/cat_link.html:3
#: part/templates/part/category.html:17 part/templates/part/category.html:133
#: part/templates/part/category.html:153
#: part/templates/part/category_sidebar.html:9
#: templates/InvenTree/index.html:85 templates/InvenTree/search.html:82
#: templates/InvenTree/settings/sidebar.html:37
#: templates/js/translated/part.js:1663 templates/navbar.html:21
#: templates/stats.html:92 templates/stats.html:101 users/models.py:41
msgid "Parts"
msgstr "Części"

#: part/models.py:452
msgid "Invalid choice for parent part"
msgstr ""

#: part/models.py:532 part/models.py:544
#, python-brace-format
msgid "Part '{p1}' is  used in BOM for '{p2}' (recursive)"
msgstr ""

#: part/models.py:674
msgid "Next available serial numbers are"
msgstr ""

#: part/models.py:678
msgid "Next available serial number is"
msgstr ""

>>>>>>> ebd811eb
#: part/models.py:683
msgid "Most recent serial number is"
msgstr ""

#: part/models.py:778
msgid "Duplicate IPN not allowed in part settings"
msgstr ""

#: part/models.py:803 part/models.py:2622
msgid "Part name"
msgstr "Nazwa części"

#: part/models.py:810
msgid "Is Template"
msgstr ""

#: part/models.py:811
msgid "Is this part a template part?"
msgstr ""

#: part/models.py:821
msgid "Is this part a variant of another part?"
msgstr ""

#: part/models.py:822
msgid "Variant Of"
msgstr "Wariant"

#: part/models.py:828
msgid "Part description"
msgstr "Opis części"

#: part/models.py:833 part/templates/part/category.html:86
#: part/templates/part/part_base.html:302
msgid "Keywords"
msgstr "Słowa kluczowe"

#: part/models.py:834
msgid "Part keywords to improve visibility in search results"
msgstr ""

#: part/models.py:841 part/models.py:2319 part/models.py:2568
#: part/templates/part/part_base.html:265
#: part/templates/part/set_category.html:15
#: templates/InvenTree/settings/settings.html:223
#: templates/js/translated/part.js:1268
msgid "Category"
msgstr "Kategoria"

#: part/models.py:842
msgid "Part category"
msgstr ""

#: part/models.py:847 part/templates/part/part_base.html:274
#: templates/js/translated/part.js:618 templates/js/translated/part.js:1221
#: templates/js/translated/stock.js:1684
msgid "IPN"
msgstr "IPN"

#: part/models.py:848
msgid "Internal Part Number"
msgstr ""

#: part/models.py:854
msgid "Part revision or version number"
msgstr ""

#: part/models.py:855 part/templates/part/part_base.html:281
#: report/models.py:200 templates/js/translated/part.js:622
msgid "Revision"
msgstr "Wersja"

#: part/models.py:877
msgid "Where is this item normally stored?"
msgstr ""

#: part/models.py:924 part/templates/part/part_base.html:347
msgid "Default Supplier"
msgstr ""

#: part/models.py:925
msgid "Default supplier part"
msgstr ""

#: part/models.py:932
msgid "Default Expiry"
msgstr ""

#: part/models.py:933
msgid "Expiry time (in days) for stock items of this part"
msgstr ""

#: part/models.py:938 part/templates/part/part_base.html:196
msgid "Minimum Stock"
msgstr "Minimalny stan magazynowy"

#: part/models.py:939
msgid "Minimum allowed stock level"
msgstr ""

#: part/models.py:946
msgid "Stock keeping units for this part"
msgstr ""

#: part/models.py:952
msgid "Can this part be built from other parts?"
msgstr "Czy ta część może być zbudowana z innych części?"

#: part/models.py:958
msgid "Can this part be used to build other parts?"
msgstr "Czy ta część może być użyta do budowy innych części?"

#: part/models.py:964
msgid "Does this part have tracking for unique items?"
msgstr ""

#: part/models.py:969
msgid "Can this part be purchased from external suppliers?"
msgstr ""

#: part/models.py:974
msgid "Can this part be sold to customers?"
msgstr ""

#: part/models.py:979
msgid "Is this part active?"
msgstr "Czy ta część jest aktywna?"

#: part/models.py:984
msgid "Is this a virtual part, such as a software product or license?"
msgstr ""

#: part/models.py:989
msgid "Part notes - supports Markdown formatting"
msgstr ""

#: part/models.py:992
msgid "BOM checksum"
msgstr ""

#: part/models.py:992
msgid "Stored BOM checksum"
msgstr ""

#: part/models.py:995
msgid "BOM checked by"
msgstr ""

#: part/models.py:997
msgid "BOM checked date"
msgstr ""

#: part/models.py:1001
msgid "Creation User"
msgstr ""

#: part/models.py:1819
msgid "Sell multiple"
msgstr "Sprzedaj wiele"

#: part/models.py:2369
msgid "Test templates can only be created for trackable parts"
msgstr ""

#: part/models.py:2386
msgid "Test with this name already exists for this part"
msgstr ""

#: part/models.py:2406 templates/js/translated/part.js:1714
#: templates/js/translated/stock.js:1312
msgid "Test Name"
msgstr "Nazwa testu"

#: part/models.py:2407
msgid "Enter a name for the test"
msgstr ""

#: part/models.py:2412
msgid "Test Description"
msgstr ""

#: part/models.py:2413
msgid "Enter description for this test"
msgstr ""

#: part/models.py:2418 templates/js/translated/part.js:1723
#: templates/js/translated/table_filters.js:276
msgid "Required"
msgstr "Wymagane"

#: part/models.py:2419
msgid "Is this test required to pass?"
msgstr ""

#: part/models.py:2424 templates/js/translated/part.js:1731
msgid "Requires Value"
msgstr ""

#: part/models.py:2425
msgid "Does this test require a value when adding a test result?"
msgstr ""

#: part/models.py:2430 templates/js/translated/part.js:1738
msgid "Requires Attachment"
msgstr ""

#: part/models.py:2431
msgid "Does this test require a file attachment when adding a test result?"
msgstr ""

#: part/models.py:2442
#, python-brace-format
msgid "Illegal character in template name ({c})"
msgstr ""

#: part/models.py:2478
msgid "Parameter template name must be unique"
msgstr ""

#: part/models.py:2486
msgid "Parameter Name"
msgstr ""

#: part/models.py:2493
msgid "Parameter Units"
msgstr ""

#: part/models.py:2523
msgid "Parent Part"
msgstr "Część nadrzędna"

#: part/models.py:2525 part/models.py:2574 part/models.py:2575
#: templates/InvenTree/settings/settings.html:218
msgid "Parameter Template"
msgstr ""

#: part/models.py:2527
msgid "Data"
msgstr "Dane"

#: part/models.py:2527
msgid "Parameter Value"
msgstr ""

#: part/models.py:2579 templates/InvenTree/settings/settings.html:227
msgid "Default Value"
msgstr "Wartość domyślna"

#: part/models.py:2580
msgid "Default Parameter Value"
msgstr ""

#: part/models.py:2614
msgid "Part ID or part name"
msgstr ""

#: part/models.py:2617 templates/js/translated/model_renderers.js:182
msgid "Part ID"
msgstr ""

#: part/models.py:2618
msgid "Unique part ID value"
msgstr ""

#: part/models.py:2621
msgid "Part Name"
msgstr ""

#: part/models.py:2625
msgid "Part IPN"
msgstr ""

#: part/models.py:2626
msgid "Part IPN value"
msgstr ""

#: part/models.py:2629
msgid "Level"
msgstr ""

#: part/models.py:2630
msgid "BOM level"
msgstr ""

#: part/models.py:2690
msgid "Select parent part"
msgstr "Wybierz część nadrzędną"

#: part/models.py:2698
msgid "Sub part"
msgstr "Podczęść"

#: part/models.py:2699
msgid "Select part to be used in BOM"
msgstr ""

#: part/models.py:2705
msgid "BOM quantity for this BOM item"
msgstr ""

#: part/models.py:2707 part/templates/part/upload_bom.html:58
#: templates/js/translated/bom.js:791 templates/js/translated/bom.js:865
#: templates/js/translated/table_filters.js:92
msgid "Optional"
msgstr ""

#: part/models.py:2707
msgid "This BOM item is optional"
msgstr ""

#: part/models.py:2710 part/templates/part/upload_bom.html:55
msgid "Overage"
msgstr ""

#: part/models.py:2711
msgid "Estimated build wastage quantity (absolute or percentage)"
msgstr ""

#: part/models.py:2714
msgid "BOM item reference"
msgstr ""

#: part/models.py:2717
msgid "BOM item notes"
msgstr ""

#: part/models.py:2719
msgid "Checksum"
msgstr "Suma kontrolna"

#: part/models.py:2719
msgid "BOM line checksum"
msgstr ""

#: part/models.py:2723 part/templates/part/upload_bom.html:57
#: templates/js/translated/bom.js:882
#: templates/js/translated/table_filters.js:68
#: templates/js/translated/table_filters.js:88
msgid "Inherited"
msgstr ""

#: part/models.py:2724
msgid "This BOM item is inherited by BOMs for variant parts"
msgstr ""

#: part/models.py:2729 part/templates/part/upload_bom.html:56
#: templates/js/translated/bom.js:874
msgid "Allow Variants"
msgstr ""

#: part/models.py:2730
msgid "Stock items for variant parts can be used for this BOM item"
msgstr ""

#: part/models.py:2815 stock/models.py:357
msgid "Quantity must be integer value for trackable parts"
msgstr ""

#: part/models.py:2824 part/models.py:2826
msgid "Sub part must be specified"
msgstr ""

#: part/models.py:2955
msgid "BOM Item Substitute"
msgstr ""

#: part/models.py:2977
msgid "Substitute part cannot be the same as the master part"
msgstr ""

#: part/models.py:2989
msgid "Parent BOM item"
msgstr ""

#: part/models.py:2997
msgid "Substitute part"
msgstr ""

#: part/models.py:3008
msgid "Part 1"
msgstr "Część 1"

#: part/models.py:3012
msgid "Part 2"
msgstr "Część 2"

#: part/models.py:3012
msgid "Select Related Part"
msgstr "Wybierz powiązaną część"

#: part/models.py:3044
msgid "Error creating relationship: check that the part is not related to itself and that the relationship is unique"
msgstr ""

#: part/serializers.py:667
msgid "Select part to copy BOM from"
msgstr ""

#: part/serializers.py:678
msgid "Remove Existing Data"
msgstr ""

#: part/serializers.py:679
msgid "Remove existing BOM items before copying"
msgstr ""

#: part/serializers.py:684
msgid "Include Inherited"
msgstr ""

#: part/serializers.py:685
msgid "Include BOM items which are inherited from templated parts"
msgstr ""

#: part/serializers.py:690
msgid "Skip Invalid Rows"
msgstr ""

#: part/serializers.py:691
msgid "Enable this option to skip invalid rows"
msgstr ""

#: part/serializers.py:734
msgid "Clear Existing BOM"
msgstr ""

#: part/serializers.py:735
msgid "Delete existing BOM items before uploading"
msgstr ""

#: part/serializers.py:762
msgid "No part column specified"
msgstr ""

#: part/serializers.py:805
msgid "Multiple matching parts found"
msgstr ""

#: part/serializers.py:808
msgid "No matching part found"
msgstr ""

#: part/serializers.py:811
msgid "Part is not designated as a component"
msgstr ""

#: part/serializers.py:820
msgid "Quantity not provided"
msgstr ""

#: part/serializers.py:828
msgid "Invalid quantity"
msgstr ""

#: part/serializers.py:847
msgid "At least one BOM item is required"
msgstr ""

#: part/tasks.py:58
msgid "Low stock notification"
msgstr ""

#: part/templates/part/bom.html:6
msgid "You do not have permission to edit the BOM."
msgstr "Nie masz uprawnień do edycji BOM."

#: part/templates/part/bom.html:15
#, python-format
msgid "The BOM for <em>%(part)s</em> has changed, and must be validated.<br>"
msgstr ""

#: part/templates/part/bom.html:17
#, python-format
msgid "The BOM for <em>%(part)s</em> was last checked by %(checker)s on %(check_date)s"
msgstr ""

#: part/templates/part/bom.html:21
#, python-format
msgid "The BOM for <em>%(part)s</em> has not been validated."
<<<<<<< HEAD
msgstr ""

#: part/templates/part/bom.html:30 part/templates/part/detail.html:273
msgid "BOM actions"
msgstr ""

=======
msgstr ""

#: part/templates/part/bom.html:30 part/templates/part/detail.html:273
msgid "BOM actions"
msgstr ""

>>>>>>> ebd811eb
#: part/templates/part/bom.html:34
msgid "Delete Items"
msgstr ""

#: part/templates/part/category.html:28 part/templates/part/category.html:32
msgid "You are subscribed to notifications for this category"
msgstr ""

#: part/templates/part/category.html:36
msgid "Subscribe to notifications for this category"
msgstr ""

#: part/templates/part/category.html:42
msgid "Category Actions"
msgstr ""

#: part/templates/part/category.html:47
msgid "Edit category"
msgstr ""

#: part/templates/part/category.html:48
msgid "Edit Category"
msgstr ""

#: part/templates/part/category.html:52
msgid "Delete category"
msgstr ""

#: part/templates/part/category.html:53
msgid "Delete Category"
msgstr ""

#: part/templates/part/category.html:61
msgid "Create new part category"
msgstr "Stwórz nową kategorię komponentów"

#: part/templates/part/category.html:62
msgid "New Category"
msgstr ""

#: part/templates/part/category.html:80 part/templates/part/category.html:93
msgid "Category Path"
msgstr ""

#: part/templates/part/category.html:94
msgid "Top level part category"
msgstr ""

#: part/templates/part/category.html:114 part/templates/part/category.html:205
#: part/templates/part/category_sidebar.html:7
msgid "Subcategories"
msgstr ""

#: part/templates/part/category.html:119
msgid "Parts (Including subcategories)"
msgstr ""

#: part/templates/part/category.html:156
msgid "Export Part Data"
msgstr ""

#: part/templates/part/category.html:157 part/templates/part/category.html:181
msgid "Export"
msgstr "Eksportuj"

#: part/templates/part/category.html:160
msgid "Create new part"
msgstr ""

#: part/templates/part/category.html:161 templates/js/translated/bom.js:365
msgid "New Part"
msgstr "Nowy komponent"

#: part/templates/part/category.html:175
msgid "Set category"
msgstr "Ustaw kategorię"

#: part/templates/part/category.html:175
msgid "Set Category"
msgstr "Ustaw kategorię"

#: part/templates/part/category.html:179
msgid "Print Labels"
msgstr ""

#: part/templates/part/category.html:181
msgid "Export Data"
msgstr "Eksportuj dane"

#: part/templates/part/category.html:195
msgid "Part Parameters"
msgstr "Parametry części"

#: part/templates/part/category.html:288
msgid "Create Part Category"
msgstr ""

#: part/templates/part/category.html:315
msgid "Create Part"
msgstr ""

#: part/templates/part/category_delete.html:5
msgid "Are you sure you want to delete category"
msgstr "Czy na pewno chcesz usunąć tę kategorię?"

#: part/templates/part/category_delete.html:8
#, python-format
msgid "This category contains %(count)s child categories"
msgstr ""

#: part/templates/part/category_delete.html:9
msgid "If this category is deleted, these child categories will be moved to the"
msgstr ""

#: part/templates/part/category_delete.html:11
msgid "category"
msgstr "kategoria"

#: part/templates/part/category_delete.html:13
msgid "top level Parts category"
msgstr ""

#: part/templates/part/category_delete.html:25
#, python-format
msgid "This category contains %(count)s parts"
msgstr ""

#: part/templates/part/category_delete.html:27
#, python-format
msgid "If this category is deleted, these parts will be moved to the parent category %(path)s"
msgstr ""

#: part/templates/part/category_delete.html:29
msgid "If this category is deleted, these parts will be moved to the top-level category Teile"
msgstr ""

#: part/templates/part/category_sidebar.html:13
msgid "Import Parts"
msgstr ""

#: part/templates/part/copy_part.html:9 templates/js/translated/part.js:348
msgid "Duplicate Part"
msgstr "Duplikuj część"

#: part/templates/part/copy_part.html:10
#, python-format
msgid "Make a copy of part '%(full_name)s'."
msgstr ""

#: part/templates/part/copy_part.html:14
#: part/templates/part/create_part.html:11
msgid "Possible Matching Parts"
msgstr ""

#: part/templates/part/copy_part.html:15
#: part/templates/part/create_part.html:12
msgid "The new part may be a duplicate of these existing parts"
msgstr ""

#: part/templates/part/create_part.html:17
#, python-format
msgid "%(full_name)s - <em>%(desc)s</em> (%(match_per)s%% match)"
msgstr ""

#: part/templates/part/detail.html:21
msgid "Part Stock"
msgstr "Zapasy części"

#: part/templates/part/detail.html:33
#, python-format
msgid "Showing stock for all variants of <em>%(full_name)s</em>"
msgstr ""

#: part/templates/part/detail.html:43
msgid "Part Stock Allocations"
msgstr ""

#: part/templates/part/detail.html:60
msgid "Part Test Templates"
msgstr ""

#: part/templates/part/detail.html:65
msgid "Add Test Template"
msgstr ""

#: part/templates/part/detail.html:122
msgid "Sales Order Allocations"
msgstr ""

#: part/templates/part/detail.html:162
msgid "Part Variants"
msgstr "Warianty Części"

#: part/templates/part/detail.html:166
msgid "Create new variant"
msgstr "Utwórz nowy wariant"

#: part/templates/part/detail.html:167
msgid "New Variant"
msgstr "Nowy wariant"

#: part/templates/part/detail.html:194
msgid "Add new parameter"
msgstr ""

#: part/templates/part/detail.html:231 part/templates/part/part_sidebar.html:52
msgid "Related Parts"
msgstr ""

#: part/templates/part/detail.html:235 part/templates/part/detail.html:236
msgid "Add Related"
msgstr "Dodaj powiązane"

#: part/templates/part/detail.html:256 part/templates/part/part_sidebar.html:18
msgid "Bill of Materials"
msgstr "Zestawienie materiałowe"

#: part/templates/part/detail.html:261
msgid "Export actions"
msgstr ""

#: part/templates/part/detail.html:265 templates/js/translated/bom.js:283
msgid "Export BOM"
msgstr ""

#: part/templates/part/detail.html:267
msgid "Print BOM Report"
msgstr ""

#: part/templates/part/detail.html:277
msgid "Upload BOM"
msgstr ""

#: part/templates/part/detail.html:279 templates/js/translated/part.js:272
msgid "Copy BOM"
msgstr "Kopiuj BOM"

#: part/templates/part/detail.html:281
msgid "Validate BOM"
msgstr ""

#: part/templates/part/detail.html:286
msgid "New BOM Item"
msgstr ""

#: part/templates/part/detail.html:287
msgid "Add BOM Item"
msgstr ""

#: part/templates/part/detail.html:300
msgid "Assemblies"
msgstr ""

#: part/templates/part/detail.html:317
msgid "Part Builds"
msgstr ""

#: part/templates/part/detail.html:342
msgid "Build Order Allocations"
msgstr ""

#: part/templates/part/detail.html:352
msgid "Part Suppliers"
msgstr ""

#: part/templates/part/detail.html:380
msgid "Part Manufacturers"
msgstr ""

#: part/templates/part/detail.html:396
msgid "Delete manufacturer parts"
msgstr ""

#: part/templates/part/detail.html:578
msgid "Delete selected BOM items?"
msgstr ""

#: part/templates/part/detail.html:579
msgid "All selected BOM items will be deleted"
msgstr ""

#: part/templates/part/detail.html:628
msgid "Create BOM Item"
msgstr ""

#: part/templates/part/detail.html:685
msgid "Related Part"
msgstr "Powiązane części"

#: part/templates/part/detail.html:693
msgid "Add Related Part"
msgstr "Dodaj powiązaną część"

#: part/templates/part/detail.html:788
msgid "Add Test Result Template"
msgstr ""

#: part/templates/part/detail.html:845
msgid "Edit Part Notes"
msgstr ""

#: part/templates/part/detail.html:958
#, python-format
msgid "Purchase Unit Price - %(currency)s"
msgstr ""

#: part/templates/part/detail.html:970
#, python-format
msgid "Unit Price-Cost Difference - %(currency)s"
msgstr ""

#: part/templates/part/detail.html:982
#, python-format
msgid "Supplier Unit Cost - %(currency)s"
msgstr ""

#: part/templates/part/detail.html:1071
#, python-format
msgid "Unit Price - %(currency)s"
msgstr ""

#: part/templates/part/import_wizard/ajax_match_fields.html:9
#: part/templates/part/import_wizard/match_fields.html:9
#: templates/patterns/wizard/match_fields.html:8
msgid "Missing selections for the following required columns"
msgstr ""

#: part/templates/part/import_wizard/ajax_match_fields.html:20
#: part/templates/part/import_wizard/match_fields.html:20
#: templates/patterns/wizard/match_fields.html:19
msgid "Duplicate selections found, see below. Fix them then retry submitting."
msgstr ""

#: part/templates/part/import_wizard/ajax_match_fields.html:28
#: part/templates/part/import_wizard/match_fields.html:35
#: templates/patterns/wizard/match_fields.html:34
msgid "File Fields"
msgstr ""

#: part/templates/part/import_wizard/ajax_match_fields.html:35
#: part/templates/part/import_wizard/match_fields.html:42
#: templates/patterns/wizard/match_fields.html:41
msgid "Remove column"
msgstr ""

#: part/templates/part/import_wizard/ajax_match_fields.html:53
#: part/templates/part/import_wizard/match_fields.html:60
#: templates/patterns/wizard/match_fields.html:59
msgid "Duplicate selection"
msgstr ""

#: part/templates/part/import_wizard/ajax_part_upload.html:29
#: part/templates/part/import_wizard/part_upload.html:53
msgid "Unsuffitient privileges."
msgstr ""

#: part/templates/part/import_wizard/part_upload.html:8
msgid "Return to Parts"
msgstr ""

#: part/templates/part/import_wizard/part_upload.html:16
msgid "Import Parts from File"
msgstr ""

#: part/templates/part/part_app_base.html:12
msgid "Part List"
msgstr "Lista części"

#: part/templates/part/part_base.html:27 part/templates/part/part_base.html:31
msgid "You are subscribed to notifications for this part"
msgstr ""

#: part/templates/part/part_base.html:35
msgid "Subscribe to notifications for this part"
msgstr ""

#: part/templates/part/part_base.html:43
#: stock/templates/stock/item_base.html:35
#: stock/templates/stock/location.html:33
msgid "Barcode actions"
msgstr "Akcje kodów kreskowych"

#: part/templates/part/part_base.html:45
#: stock/templates/stock/item_base.html:39
#: stock/templates/stock/location.html:35 templates/qr_button.html:1
msgid "Show QR Code"
msgstr "Pokaż Kod QR"

#: part/templates/part/part_base.html:46
#: stock/templates/stock/item_base.html:55
#: stock/templates/stock/location.html:36
msgid "Print Label"
msgstr "Drukuj etykietę"

#: part/templates/part/part_base.html:51
msgid "Show pricing information"
msgstr ""

#: part/templates/part/part_base.html:56
#: stock/templates/stock/item_base.html:112
#: stock/templates/stock/location.html:44
msgid "Stock actions"
msgstr "Akcje magazynowe"

#: part/templates/part/part_base.html:63
msgid "Count part stock"
msgstr ""

#: part/templates/part/part_base.html:69
msgid "Transfer part stock"
msgstr ""

#: part/templates/part/part_base.html:84
msgid "Part actions"
msgstr ""

#: part/templates/part/part_base.html:87
msgid "Duplicate part"
msgstr "Duplikuj część"

#: part/templates/part/part_base.html:90
msgid "Edit part"
msgstr "Edytuj część"

#: part/templates/part/part_base.html:93
msgid "Delete part"
msgstr "Usuń część"

#: part/templates/part/part_base.html:112
msgid "Part is a template part (variants can be made from this part)"
msgstr ""

#: part/templates/part/part_base.html:116
msgid "Part can be assembled from other parts"
msgstr ""

#: part/templates/part/part_base.html:120
msgid "Part can be used in assemblies"
msgstr ""

#: part/templates/part/part_base.html:124
msgid "Part stock is tracked by serial number"
msgstr ""

#: part/templates/part/part_base.html:128
msgid "Part can be purchased from external suppliers"
msgstr ""

#: part/templates/part/part_base.html:132
msgid "Part can be sold to customers"
msgstr ""

#: part/templates/part/part_base.html:138
#: part/templates/part/part_base.html:146
msgid "Part is virtual (not a physical part)"
msgstr "Część jest wirtualna (nie fizyczna)"

#: part/templates/part/part_base.html:139
#: templates/js/translated/company.js:508
#: templates/js/translated/company.js:765
#: templates/js/translated/model_renderers.js:175
#: templates/js/translated/part.js:533 templates/js/translated/part.js:610
msgid "Inactive"
msgstr "Nieaktywny"

#: part/templates/part/part_base.html:156
#: part/templates/part/part_base.html:579
msgid "Show Part Details"
msgstr ""

#: part/templates/part/part_base.html:173
#, python-format
msgid "This part is a variant of %(link)s"
msgstr ""

#: part/templates/part/part_base.html:190 templates/js/translated/order.js:2217
#: templates/js/translated/table_filters.js:193
msgid "In Stock"
msgstr ""

#: part/templates/part/part_base.html:210 templates/InvenTree/index.html:178
msgid "Required for Build Orders"
msgstr ""

#: part/templates/part/part_base.html:217
msgid "Required for Sales Orders"
msgstr ""

#: part/templates/part/part_base.html:224
msgid "Allocated to Orders"
msgstr ""

#: part/templates/part/part_base.html:239 templates/js/translated/bom.js:903
msgid "Can Build"
msgstr ""

#: part/templates/part/part_base.html:245 templates/js/translated/part.js:1132
#: templates/js/translated/part.js:1305
msgid "Building"
msgstr ""

#: part/templates/part/part_base.html:295
msgid "Minimum stock level"
msgstr ""

#: part/templates/part/part_base.html:324
msgid "Latest Serial Number"
msgstr "Ostatni numer seryjny"

#: part/templates/part/part_base.html:328
#: stock/templates/stock/item_base.html:168
msgid "Search for serial number"
msgstr ""

#: part/templates/part/part_base.html:449 part/templates/part/prices.html:144
msgid "Calculate"
msgstr ""

#: part/templates/part/part_base.html:492
msgid "No matching images found"
msgstr ""

#: part/templates/part/part_base.html:573
msgid "Hide Part Details"
msgstr ""

#: part/templates/part/part_pricing.html:22 part/templates/part/prices.html:21
msgid "Supplier Pricing"
msgstr ""

#: part/templates/part/part_pricing.html:26
#: part/templates/part/part_pricing.html:52
#: part/templates/part/part_pricing.html:100
#: part/templates/part/part_pricing.html:115 part/templates/part/prices.html:25
#: part/templates/part/prices.html:52 part/templates/part/prices.html:103
#: part/templates/part/prices.html:120
msgid "Unit Cost"
msgstr "Cena jednostkowa"

#: part/templates/part/part_pricing.html:32
#: part/templates/part/part_pricing.html:58
#: part/templates/part/part_pricing.html:104
#: part/templates/part/part_pricing.html:119 part/templates/part/prices.html:32
#: part/templates/part/prices.html:59 part/templates/part/prices.html:108
#: part/templates/part/prices.html:125
msgid "Total Cost"
msgstr ""

#: part/templates/part/part_pricing.html:40 part/templates/part/prices.html:40
#: templates/js/translated/bom.js:857
msgid "No supplier pricing available"
msgstr ""

#: part/templates/part/part_pricing.html:48 part/templates/part/prices.html:49
#: part/templates/part/prices.html:243
msgid "BOM Pricing"
msgstr ""

#: part/templates/part/part_pricing.html:65 part/templates/part/prices.html:69
msgid "Unit Purchase Price"
msgstr ""

#: part/templates/part/part_pricing.html:71 part/templates/part/prices.html:76
msgid "Total Purchase Price"
msgstr ""

#: part/templates/part/part_pricing.html:81 part/templates/part/prices.html:86
msgid "Note: BOM pricing is incomplete for this part"
msgstr ""

#: part/templates/part/part_pricing.html:88 part/templates/part/prices.html:93
msgid "No BOM pricing available"
msgstr ""

#: part/templates/part/part_pricing.html:97 part/templates/part/prices.html:102
msgid "Internal Price"
msgstr ""

#: part/templates/part/part_pricing.html:128
#: part/templates/part/prices.html:134
msgid "No pricing information is available for this part."
msgstr ""

#: part/templates/part/part_sidebar.html:12
msgid "Variants"
msgstr ""

#: part/templates/part/part_sidebar.html:26
msgid "Used In"
msgstr ""

#: part/templates/part/part_sidebar.html:34
#: stock/templates/stock/stock_sidebar.html:8
msgid "Allocations"
msgstr ""

#: part/templates/part/part_sidebar.html:48
msgid "Test Templates"
msgstr ""

#: part/templates/part/part_thumb.html:11
msgid "Select from existing images"
msgstr ""

#: part/templates/part/partial_delete.html:9
#, python-format
msgid "Part '<strong>%(full_name)s</strong>' cannot be deleted as it is still marked as <strong>active</strong>.\n"
"    <br>Disable the \"Active\" part attribute and re-try.\n"
"    "
msgstr ""

#: part/templates/part/partial_delete.html:17
#, python-format
msgid "Are you sure you want to delete part '<strong>%(full_name)s</strong>'?"
msgstr ""

#: part/templates/part/partial_delete.html:22
#, python-format
msgid "This part is used in BOMs for %(count)s other parts. If you delete this part, the BOMs for the following parts will be updated"
msgstr ""

#: part/templates/part/partial_delete.html:32
#, python-format
msgid "There are %(count)s stock entries defined for this part. If you delete this part, the following stock entries will also be deleted:"
msgstr ""

#: part/templates/part/partial_delete.html:43
#, python-format
msgid "There are %(count)s manufacturers defined for this part. If you delete this part, the following manufacturer parts will also be deleted:"
msgstr ""

#: part/templates/part/partial_delete.html:54
#, python-format
msgid "There are %(count)s suppliers defined for this part. If you delete this part, the following supplier parts will also be deleted:"
msgstr ""

#: part/templates/part/partial_delete.html:65
#, python-format
msgid "There are %(count)s unique parts tracked for '%(full_name)s'. Deleting this part will permanently remove this tracking information."
msgstr ""

#: part/templates/part/prices.html:16
msgid "Pricing ranges"
msgstr ""

#: part/templates/part/prices.html:22
msgid "Show supplier cost"
msgstr ""

#: part/templates/part/prices.html:23
msgid "Show purchase price"
msgstr ""

#: part/templates/part/prices.html:50
msgid "Show BOM cost"
msgstr ""

#: part/templates/part/prices.html:117
msgid "Show sale cost"
msgstr ""

#: part/templates/part/prices.html:118
msgid "Show sale price"
msgstr ""

#: part/templates/part/prices.html:140
msgid "Calculation parameters"
msgstr ""

#: part/templates/part/prices.html:155 templates/js/translated/bom.js:851
msgid "Supplier Cost"
msgstr ""

#: part/templates/part/prices.html:156 part/templates/part/prices.html:177
#: part/templates/part/prices.html:201 part/templates/part/prices.html:231
#: part/templates/part/prices.html:257 part/templates/part/prices.html:285
msgid "Jump to overview"
msgstr ""

#: part/templates/part/prices.html:181
msgid "Stock Pricing"
msgstr ""

#: part/templates/part/prices.html:190
msgid "No stock pricing history is available for this part."
msgstr ""

#: part/templates/part/prices.html:200
msgid "Internal Cost"
msgstr ""

#: part/templates/part/prices.html:215 part/views.py:1390
msgid "Add Internal Price Break"
msgstr ""

#: part/templates/part/prices.html:230
msgid "BOM Cost"
msgstr ""

#: part/templates/part/prices.html:256
msgid "Sale Cost"
msgstr ""

#: part/templates/part/prices.html:296
msgid "No sale pice history available for this part."
msgstr ""

#: part/templates/part/set_category.html:9
msgid "Set category for the following parts"
msgstr ""

#: part/templates/part/stock_count.html:7 templates/js/translated/bom.js:813
#: templates/js/translated/part.js:497 templates/js/translated/part.js:1122
#: templates/js/translated/part.js:1309
msgid "No Stock"
msgstr "Brak w magazynie"

#: part/templates/part/stock_count.html:9 templates/InvenTree/index.html:158
msgid "Low Stock"
msgstr "Mała ilość w magazynie"
<<<<<<< HEAD

#: part/templates/part/upload_bom.html:8
msgid "Return to BOM"
msgstr ""

#: part/templates/part/upload_bom.html:13
msgid "Upload Bill of Materials"
msgstr ""

#: part/templates/part/upload_bom.html:19
msgid "BOM upload requirements"
msgstr ""

#: part/templates/part/upload_bom.html:23
#: part/templates/part/upload_bom.html:90
msgid "Upload BOM File"
msgstr ""

#: part/templates/part/upload_bom.html:29
msgid "Submit BOM Data"
msgstr ""

#: part/templates/part/upload_bom.html:37
msgid "Requirements for BOM upload"
msgstr ""

#: part/templates/part/upload_bom.html:39
msgid "The BOM file must contain the required named columns as provided in the "
msgstr ""

#: part/templates/part/upload_bom.html:39
msgid "BOM Upload Template"
msgstr ""

#: part/templates/part/upload_bom.html:40
msgid "Each part must already exist in the database"
msgstr ""

#: part/templates/part/variant_part.html:9
msgid "Create new part variant"
msgstr ""

#: part/templates/part/variant_part.html:10
#, python-format
msgid "Create a new variant of template <em>'%(full_name)s'</em>."
msgstr ""

#: part/templatetags/inventree_extras.py:125
msgid "Unknown database"
msgstr ""

#: part/views.py:90
msgid "Set Part Category"
msgstr ""

#: part/views.py:140
#, python-brace-format
msgid "Set category for {n} parts"
msgstr ""

#: part/views.py:212
msgid "Match References"
msgstr ""

#: part/views.py:509
msgid "None"
msgstr ""

#: part/views.py:568
msgid "Part QR Code"
msgstr ""

#: part/views.py:670
msgid "Select Part Image"
msgstr ""

#: part/views.py:696
msgid "Updated part image"
msgstr ""

=======

#: part/templates/part/upload_bom.html:8
msgid "Return to BOM"
msgstr ""

#: part/templates/part/upload_bom.html:13
msgid "Upload Bill of Materials"
msgstr ""

#: part/templates/part/upload_bom.html:19
msgid "BOM upload requirements"
msgstr ""

#: part/templates/part/upload_bom.html:23
#: part/templates/part/upload_bom.html:90
msgid "Upload BOM File"
msgstr ""

#: part/templates/part/upload_bom.html:29
msgid "Submit BOM Data"
msgstr ""

#: part/templates/part/upload_bom.html:37
msgid "Requirements for BOM upload"
msgstr ""

#: part/templates/part/upload_bom.html:39
msgid "The BOM file must contain the required named columns as provided in the "
msgstr ""

#: part/templates/part/upload_bom.html:39
msgid "BOM Upload Template"
msgstr ""

#: part/templates/part/upload_bom.html:40
msgid "Each part must already exist in the database"
msgstr ""

#: part/templates/part/variant_part.html:9
msgid "Create new part variant"
msgstr ""

#: part/templates/part/variant_part.html:10
#, python-format
msgid "Create a new variant of template <em>'%(full_name)s'</em>."
msgstr ""

#: part/templatetags/inventree_extras.py:125
msgid "Unknown database"
msgstr ""

#: part/views.py:90
msgid "Set Part Category"
msgstr ""

#: part/views.py:140
#, python-brace-format
msgid "Set category for {n} parts"
msgstr ""

#: part/views.py:212
msgid "Match References"
msgstr ""

#: part/views.py:509
msgid "None"
msgstr ""

#: part/views.py:568
msgid "Part QR Code"
msgstr ""

#: part/views.py:670
msgid "Select Part Image"
msgstr ""

#: part/views.py:696
msgid "Updated part image"
msgstr ""

>>>>>>> ebd811eb
#: part/views.py:699
msgid "Part image not found"
msgstr ""

#: part/views.py:850
msgid "Confirm Part Deletion"
msgstr ""

#: part/views.py:857
msgid "Part was deleted"
msgstr ""

#: part/views.py:866
msgid "Part Pricing"
msgstr ""

#: part/views.py:1015
msgid "Create Part Parameter Template"
msgstr ""

#: part/views.py:1025
msgid "Edit Part Parameter Template"
msgstr ""

#: part/views.py:1032
msgid "Delete Part Parameter Template"
msgstr ""

#: part/views.py:1091 templates/js/translated/part.js:315
msgid "Edit Part Category"
msgstr "Edytuj kategorię części"

#: part/views.py:1129
msgid "Delete Part Category"
msgstr ""

#: part/views.py:1135
msgid "Part category was deleted"
msgstr ""

#: part/views.py:1144
msgid "Create Category Parameter Template"
msgstr ""

#: part/views.py:1245
msgid "Edit Category Parameter Template"
msgstr ""

#: part/views.py:1301
msgid "Delete Category Parameter Template"
msgstr ""

#: part/views.py:1323
msgid "Added new price break"
msgstr ""

#: part/views.py:1399
msgid "Edit Internal Price Break"
msgstr ""

#: part/views.py:1407
msgid "Delete Internal Price Break"
msgstr ""

#: plugin/integration.py:138
msgid "No author found"
<<<<<<< HEAD
=======
msgstr ""

#: plugin/integration.py:152
msgid "No date found"
msgstr ""

#: plugin/models.py:26
msgid "Plugin Configuration"
msgstr ""

#: plugin/models.py:27
msgid "Plugin Configurations"
msgstr ""

#: plugin/models.py:32
msgid "Key"
msgstr ""

#: plugin/models.py:33
msgid "Key of plugin"
msgstr ""

#: plugin/models.py:41
msgid "PluginName of the plugin"
msgstr ""

#: plugin/models.py:47
msgid "Is the plugin active"
msgstr ""

#: plugin/models.py:199
msgid "Plugin"
msgstr ""

#: plugin/samples/integration/sample.py:42
msgid "Enable PO"
msgstr ""

#: plugin/samples/integration/sample.py:43
msgid "Enable PO functionality in InvenTree interface"
msgstr ""

#: plugin/samples/integration/sample.py:48
msgid "API Key"
msgstr ""

#: plugin/samples/integration/sample.py:49
msgid "Key required for accessing external API"
msgstr ""

#: plugin/samples/integration/sample.py:52
msgid "Numerical"
msgstr ""

#: plugin/samples/integration/sample.py:53
msgid "A numerical setting"
msgstr ""

#: plugin/samples/integration/sample.py:58
msgid "Choice Setting"
msgstr ""

#: plugin/samples/integration/sample.py:59
msgid "A setting with multiple choices"
msgstr ""

#: plugin/serializers.py:50
msgid "Source URL"
msgstr ""

#: plugin/serializers.py:51
msgid "Source for the package - this can be a custom registry or a VCS path"
msgstr ""

#: plugin/serializers.py:56
msgid "Package Name"
msgstr ""

#: plugin/serializers.py:57
msgid "Name for the Plugin Package - can also contain a version indicator"
msgstr ""

#: plugin/serializers.py:60
msgid "Confirm plugin installation"
msgstr ""

#: plugin/serializers.py:61
msgid "This will install this plugin now into the current instance. The instance will go into maintenance."
msgstr ""

#: plugin/serializers.py:76
msgid "Installation not confirmed"
msgstr ""

#: plugin/serializers.py:78
msgid "Either packagename of URL must be provided"
msgstr ""

#: report/api.py:234 report/api.py:278
#, python-brace-format
msgid "Template file '{filename}' is missing or does not exist"
>>>>>>> ebd811eb
msgstr ""

#: plugin/integration.py:152
msgid "No date found"
msgstr ""

#: plugin/models.py:26
msgid "Plugin Configuration"
msgstr ""

#: plugin/models.py:27
msgid "Plugin Configurations"
msgstr ""

#: plugin/models.py:32
msgid "Key"
msgstr ""

#: plugin/models.py:33
msgid "Key of plugin"
msgstr ""

#: plugin/models.py:41
msgid "PluginName of the plugin"
msgstr ""

#: plugin/models.py:47
msgid "Is the plugin active"
msgstr ""

#: plugin/models.py:199
msgid "Plugin"
msgstr ""

#: plugin/samples/integration/sample.py:42
msgid "Enable PO"
msgstr ""

#: plugin/samples/integration/sample.py:43
msgid "Enable PO functionality in InvenTree interface"
msgstr ""

#: plugin/samples/integration/sample.py:48
msgid "API Key"
msgstr ""

#: plugin/samples/integration/sample.py:49
msgid "Key required for accessing external API"
msgstr ""

#: plugin/samples/integration/sample.py:52
msgid "Numerical"
msgstr ""

#: plugin/samples/integration/sample.py:53
msgid "A numerical setting"
msgstr ""

#: plugin/samples/integration/sample.py:58
msgid "Choice Setting"
msgstr ""

#: plugin/samples/integration/sample.py:59
msgid "A setting with multiple choices"
msgstr ""

#: plugin/serializers.py:50
msgid "Source URL"
msgstr ""

#: plugin/serializers.py:51
msgid "Source for the package - this can be a custom registry or a VCS path"
msgstr ""

#: plugin/serializers.py:56
msgid "Package Name"
msgstr ""

#: plugin/serializers.py:57
msgid "Name for the Plugin Package - can also contain a version indicator"
msgstr ""

#: plugin/serializers.py:60
msgid "Confirm plugin installation"
msgstr ""

#: plugin/serializers.py:61
msgid "This will install this plugin now into the current instance. The instance will go into maintenance."
msgstr ""

#: plugin/serializers.py:76
msgid "Installation not confirmed"
msgstr ""

#: plugin/serializers.py:78
msgid "Either packagename of URL must be provided"
msgstr ""

#: report/api.py:234 report/api.py:278
#, python-brace-format
msgid "Template file '{filename}' is missing or does not exist"
msgstr ""

#: report/models.py:182
msgid "Template name"
msgstr ""

#: report/models.py:188
msgid "Report template file"
msgstr ""

#: report/models.py:195
msgid "Report template description"
msgstr ""

#: report/models.py:201
msgid "Report revision number (auto-increments)"
msgstr ""

#: report/models.py:292
msgid "Pattern for generating report filenames"
msgstr ""

#: report/models.py:299
msgid "Report template is enabled"
msgstr ""

#: report/models.py:323
msgid "StockItem query filters (comma-separated list of key=value pairs)"
msgstr ""

#: report/models.py:331
msgid "Include Installed Tests"
msgstr ""

#: report/models.py:332
msgid "Include test results for stock items installed inside assembled item"
msgstr ""

#: report/models.py:382
msgid "Build Filters"
msgstr ""

#: report/models.py:383
msgid "Build query filters (comma-separated list of key=value pairs"
msgstr ""

#: report/models.py:425
msgid "Part Filters"
msgstr "Filtr części"

#: report/models.py:426
msgid "Part query filters (comma-separated list of key=value pairs"
msgstr ""

#: report/models.py:460
msgid "Purchase order query filters"
msgstr ""

#: report/models.py:498
msgid "Sales order query filters"
msgstr ""

#: report/models.py:548
msgid "Snippet"
msgstr ""

#: report/models.py:549
msgid "Report snippet file"
msgstr ""

#: report/models.py:553
msgid "Snippet file description"
msgstr ""

#: report/models.py:588
msgid "Asset"
msgstr ""

#: report/models.py:589
msgid "Report asset file"
msgstr ""

#: report/models.py:592
msgid "Asset file description"
msgstr ""

#: report/templates/report/inventree_build_order_base.html:147
msgid "Required For"
msgstr ""

#: report/templates/report/inventree_test_report_base.html:21
msgid "Stock Item Test Report"
msgstr ""

#: report/templates/report/inventree_test_report_base.html:79
#: stock/models.py:519 stock/templates/stock/item_base.html:158
#: templates/js/translated/build.js:373 templates/js/translated/build.js:521
#: templates/js/translated/build.js:919 templates/js/translated/build.js:1295
#: templates/js/translated/model_renderers.js:95
#: templates/js/translated/order.js:99 templates/js/translated/order.js:1945
#: templates/js/translated/order.js:2034 templates/js/translated/stock.js:424
msgid "Serial Number"
msgstr "Numer Seryjny"

#: report/templates/report/inventree_test_report_base.html:88
msgid "Test Results"
msgstr ""

#: report/templates/report/inventree_test_report_base.html:93
#: stock/models.py:1976
msgid "Test"
msgstr ""

#: report/templates/report/inventree_test_report_base.html:94
#: stock/models.py:1982
msgid "Result"
msgstr "Wynik"

#: report/templates/report/inventree_test_report_base.html:97
#: templates/InvenTree/settings/plugin.html:50
#: templates/InvenTree/settings/plugin_settings.html:38
#: templates/js/translated/order.js:849 templates/js/translated/stock.js:2649
msgid "Date"
msgstr "Data"

#: report/templates/report/inventree_test_report_base.html:108
msgid "Pass"
msgstr "Zaliczone"

#: report/templates/report/inventree_test_report_base.html:110
msgid "Fail"
msgstr "Niezaliczone"

#: report/templates/report/inventree_test_report_base.html:123
#: stock/templates/stock/stock_sidebar.html:16
msgid "Installed Items"
msgstr ""

#: report/templates/report/inventree_test_report_base.html:137
#: templates/js/translated/stock.js:587 templates/js/translated/stock.js:757
#: templates/js/translated/stock.js:2909
msgid "Serial"
msgstr ""

#: stock/api.py:501
msgid "Quantity is required"
msgstr ""

#: stock/api.py:508
msgid "Valid part must be supplied"
msgstr ""

#: stock/api.py:533
msgid "Serial numbers cannot be supplied for a non-trackable part"
msgstr ""

#: stock/forms.py:74 stock/forms.py:198 stock/models.py:576
#: stock/templates/stock/item_base.html:195
#: templates/js/translated/stock.js:1833
msgid "Expiry Date"
msgstr "Data ważności"

#: stock/forms.py:75 stock/forms.py:199
msgid "Expiration date for this stock item"
msgstr "Data ważności tego zasobu"

#: stock/forms.py:78
msgid "Enter unique serial numbers (or leave blank)"
msgstr ""

#: stock/forms.py:133
msgid "Destination for serialized stock (by default, will remain in current location)"
msgstr ""

#: stock/forms.py:135
msgid "Serial numbers"
msgstr "Numery seryjne"

#: stock/forms.py:135
msgid "Unique serial numbers (must match quantity)"
msgstr ""

#: stock/forms.py:137 stock/forms.py:171
msgid "Add transaction note (optional)"
msgstr ""

#: stock/forms.py:169
msgid "Destination location for uninstalled items"
msgstr ""

#: stock/forms.py:173
msgid "Confirm uninstall"
msgstr ""

#: stock/forms.py:173
msgid "Confirm removal of installed stock items"
msgstr ""

#: stock/models.py:62 stock/models.py:613
#: stock/templates/stock/item_base.html:418
msgid "Owner"
msgstr ""

#: stock/models.py:63 stock/models.py:614
msgid "Select Owner"
msgstr ""

#: stock/models.py:338
msgid "StockItem with this serial number already exists"
msgstr ""

#: stock/models.py:374
#, python-brace-format
msgid "Part type ('{pf}') must be {pe}"
msgstr ""

#: stock/models.py:384 stock/models.py:393
msgid "Quantity must be 1 for item with a serial number"
msgstr ""

#: stock/models.py:385
msgid "Serial number cannot be set if quantity greater than 1"
msgstr ""

#: stock/models.py:407
msgid "Item cannot belong to itself"
msgstr ""

#: stock/models.py:413
msgid "Item must have a build reference if is_building=True"
msgstr ""

#: stock/models.py:420
msgid "Build reference does not point to the same part object"
msgstr ""

#: stock/models.py:463
msgid "Parent Stock Item"
msgstr "Nadrzędny towar"

#: stock/models.py:472
msgid "Base part"
msgstr "Część podstawowa"

#: stock/models.py:480
msgid "Select a matching supplier part for this stock item"
msgstr "Wybierz pasującą część dostawcy dla tego towaru"

#: stock/models.py:486 stock/templates/stock/location.html:16
#: stock/templates/stock/stock_app_base.html:8
msgid "Stock Location"
msgstr ""

#: stock/models.py:489
msgid "Where is this stock item located?"
msgstr ""

#: stock/models.py:496
msgid "Packaging this stock item is stored in"
msgstr ""

#: stock/models.py:502 stock/templates/stock/item_base.html:300
msgid "Installed In"
msgstr ""

#: stock/models.py:505
msgid "Is this item installed in another item?"
msgstr ""

#: stock/models.py:521
msgid "Serial number for this item"
msgstr ""

#: stock/models.py:535
msgid "Batch code for this stock item"
msgstr ""

#: stock/models.py:539
msgid "Stock Quantity"
msgstr "Ilość w magazynie"

#: stock/models.py:548
msgid "Source Build"
msgstr ""

#: stock/models.py:550
msgid "Build for this stock item"
msgstr ""

#: stock/models.py:561
msgid "Source Purchase Order"
msgstr ""

#: stock/models.py:564
msgid "Purchase order for this stock item"
msgstr ""

#: stock/models.py:570
msgid "Destination Sales Order"
msgstr ""

#: stock/models.py:577
msgid "Expiry date for stock item. Stock will be considered expired after this date"
msgstr ""

#: stock/models.py:590
msgid "Delete on deplete"
msgstr ""

#: stock/models.py:590
msgid "Delete this Stock Item when stock is depleted"
msgstr ""

#: stock/models.py:600 stock/templates/stock/item.html:128
msgid "Stock Item Notes"
msgstr ""

#: stock/models.py:609
msgid "Single unit purchase price at time of purchase"
msgstr ""

#: stock/models.py:1096
msgid "Part is not set as trackable"
msgstr ""

#: stock/models.py:1102
msgid "Quantity must be integer"
msgstr "Ilość musi być liczbą całkowitą"

#: stock/models.py:1108
#, python-brace-format
msgid "Quantity must not exceed available stock quantity ({n})"
msgstr "Ilość nie może przekraczać dostępnej ilości towaru ({n})"

#: stock/models.py:1111
msgid "Serial numbers must be a list of integers"
msgstr ""

#: stock/models.py:1114
msgid "Quantity does not match serial numbers"
msgstr ""

#: stock/models.py:1121
#, python-brace-format
msgid "Serial numbers already exist: {exists}"
msgstr ""

#: stock/models.py:1192
msgid "Stock item has been assigned to a sales order"
msgstr ""

#: stock/models.py:1195
msgid "Stock item is installed in another item"
msgstr ""

#: stock/models.py:1198
msgid "Stock item contains other items"
msgstr ""

#: stock/models.py:1201
msgid "Stock item has been assigned to a customer"
msgstr ""

#: stock/models.py:1204
msgid "Stock item is currently in production"
msgstr ""

#: stock/models.py:1207
msgid "Serialized stock cannot be merged"
msgstr ""

#: stock/models.py:1214 stock/serializers.py:832
msgid "Duplicate stock items"
msgstr ""

#: stock/models.py:1218
msgid "Stock items must refer to the same part"
msgstr ""

#: stock/models.py:1222
msgid "Stock items must refer to the same supplier part"
msgstr ""

#: stock/models.py:1226
msgid "Stock status codes must match"
msgstr ""

#: stock/models.py:1397
msgid "StockItem cannot be moved as it is not in stock"
msgstr ""

#: stock/models.py:1896
msgid "Entry notes"
msgstr ""

#: stock/models.py:1953
msgid "Value must be provided for this test"
msgstr ""

#: stock/models.py:1959
msgid "Attachment must be uploaded for this test"
msgstr ""

#: stock/models.py:1977
msgid "Test name"
msgstr ""

#: stock/models.py:1983
msgid "Test result"
msgstr ""

#: stock/models.py:1989
msgid "Test output value"
msgstr ""

#: stock/models.py:1996
msgid "Test result attachment"
msgstr ""

#: stock/models.py:2002
msgid "Test notes"
msgstr ""

#: stock/serializers.py:173
msgid "Purchase price of this stock item"
msgstr "Cena zakupu tego towaru"

#: stock/serializers.py:180
msgid "Purchase currency of this stock item"
msgstr "Waluta zakupu tego towaru"

#: stock/serializers.py:294
msgid "Enter number of stock items to serialize"
msgstr ""

#: stock/serializers.py:309
#, python-brace-format
msgid "Quantity must not exceed available stock quantity ({q})"
msgstr ""

#: stock/serializers.py:315
msgid "Enter serial numbers for new items"
msgstr ""

#: stock/serializers.py:326 stock/serializers.py:789 stock/serializers.py:1030
msgid "Destination stock location"
msgstr ""

#: stock/serializers.py:333
msgid "Optional note field"
msgstr ""

#: stock/serializers.py:346
msgid "Serial numbers cannot be assigned to this part"
msgstr ""

#: stock/serializers.py:363 stock/views.py:1108
msgid "Serial numbers already exist"
msgstr "Numer seryjny już istnieje"

#: stock/serializers.py:405
msgid "Select stock item to install"
msgstr ""

#: stock/serializers.py:421
msgid "Stock item is unavailable"
msgstr ""

#: stock/serializers.py:428
msgid "Selected part is not in the Bill of Materials"
msgstr ""

#: stock/serializers.py:646
msgid "Part must be salable"
<<<<<<< HEAD
msgstr ""

#: stock/serializers.py:650
msgid "Item is allocated to a sales order"
msgstr ""

#: stock/serializers.py:654
msgid "Item is allocated to a build order"
msgstr ""

=======
msgstr ""

#: stock/serializers.py:650
msgid "Item is allocated to a sales order"
msgstr ""

#: stock/serializers.py:654
msgid "Item is allocated to a build order"
msgstr ""

>>>>>>> ebd811eb
#: stock/serializers.py:684
msgid "Customer to assign stock items"
msgstr ""

#: stock/serializers.py:690
msgid "Selected company is not a customer"
msgstr ""

#: stock/serializers.py:698
msgid "Stock assignment notes"
msgstr ""

#: stock/serializers.py:708 stock/serializers.py:938
msgid "A list of stock items must be provided"
msgstr ""

#: stock/serializers.py:796
msgid "Stock merging notes"
msgstr ""

#: stock/serializers.py:801
msgid "Allow mismatched suppliers"
msgstr ""

#: stock/serializers.py:802
msgid "Allow stock items with different supplier parts to be merged"
msgstr ""

#: stock/serializers.py:807
msgid "Allow mismatched status"
msgstr ""

#: stock/serializers.py:808
msgid "Allow stock items with different status codes to be merged"
msgstr ""

#: stock/serializers.py:818
msgid "At least two stock items must be provided"
msgstr ""

#: stock/serializers.py:900
msgid "StockItem primary key value"
msgstr ""

#: stock/serializers.py:928
msgid "Stock transaction notes"
msgstr ""

#: stock/templates/stock/item.html:18
msgid "Stock Tracking Information"
msgstr ""

#: stock/templates/stock/item.html:29
msgid "New Entry"
msgstr ""

#: stock/templates/stock/item.html:48
msgid "Stock Item Allocations"
msgstr ""

#: stock/templates/stock/item.html:64
msgid "Child Stock Items"
msgstr ""

#: stock/templates/stock/item.html:72
msgid "This stock item does not have any child items"
msgstr ""

#: stock/templates/stock/item.html:81
#: stock/templates/stock/stock_sidebar.html:12
msgid "Test Data"
msgstr ""

#: stock/templates/stock/item.html:85 stock/templates/stock/item_base.html:57
msgid "Test Report"
msgstr ""

#: stock/templates/stock/item.html:89
msgid "Delete Test Data"
msgstr ""

#: stock/templates/stock/item.html:93
msgid "Add Test Data"
msgstr ""

#: stock/templates/stock/item.html:150
msgid "Installed Stock Items"
msgstr ""

#: stock/templates/stock/item.html:154 templates/js/translated/stock.js:3018
msgid "Install Stock Item"
msgstr ""

#: stock/templates/stock/item.html:304 templates/js/translated/stock.js:1480
msgid "Add Test Result"
msgstr ""

#: stock/templates/stock/item_base.html:42
#: templates/js/translated/barcode.js:330
#: templates/js/translated/barcode.js:335
msgid "Unlink Barcode"
msgstr ""

#: stock/templates/stock/item_base.html:44
msgid "Link Barcode"
msgstr ""

#: stock/templates/stock/item_base.html:46 templates/stock_table.html:24
msgid "Scan to Location"
msgstr ""

#: stock/templates/stock/item_base.html:53
msgid "Printing actions"
msgstr ""

#: stock/templates/stock/item_base.html:72
msgid "Stock adjustment actions"
msgstr ""

#: stock/templates/stock/item_base.html:76
#: stock/templates/stock/location.html:51 templates/stock_table.html:50
msgid "Count stock"
msgstr ""

#: stock/templates/stock/item_base.html:79 templates/stock_table.html:48
msgid "Add stock"
msgstr ""

#: stock/templates/stock/item_base.html:82 templates/stock_table.html:49
msgid "Remove stock"
msgstr ""

#: stock/templates/stock/item_base.html:85
msgid "Serialize stock"
msgstr ""

#: stock/templates/stock/item_base.html:89
#: stock/templates/stock/location.html:57
msgid "Transfer stock"
msgstr ""

#: stock/templates/stock/item_base.html:92 templates/stock_table.html:54
msgid "Assign to customer"
msgstr ""

#: stock/templates/stock/item_base.html:95
msgid "Return to stock"
msgstr ""

#: stock/templates/stock/item_base.html:98
msgid "Uninstall stock item"
msgstr ""

#: stock/templates/stock/item_base.html:98
msgid "Uninstall"
msgstr ""

#: stock/templates/stock/item_base.html:102
msgid "Install stock item"
msgstr ""

#: stock/templates/stock/item_base.html:102
msgid "Install"
msgstr ""

#: stock/templates/stock/item_base.html:117
msgid "Convert to variant"
msgstr ""

#: stock/templates/stock/item_base.html:120
msgid "Duplicate stock item"
msgstr ""

#: stock/templates/stock/item_base.html:122
msgid "Edit stock item"
msgstr ""

#: stock/templates/stock/item_base.html:125
msgid "Delete stock item"
msgstr ""

#: stock/templates/stock/item_base.html:163
msgid "previous page"
msgstr ""

#: stock/templates/stock/item_base.html:163
msgid "Navigate to previous serial number"
msgstr ""

#: stock/templates/stock/item_base.html:172
msgid "next page"
msgstr ""

#: stock/templates/stock/item_base.html:172
msgid "Navigate to next serial number"
msgstr ""

#: stock/templates/stock/item_base.html:199
#, python-format
msgid "This StockItem expired on %(item.expiry_date)s"
msgstr ""

#: stock/templates/stock/item_base.html:199
#: templates/js/translated/table_filters.js:252
msgid "Expired"
msgstr "Termin minął"

#: stock/templates/stock/item_base.html:201
#, python-format
msgid "This StockItem expires on %(item.expiry_date)s"
msgstr ""

#: stock/templates/stock/item_base.html:201
#: templates/js/translated/table_filters.js:258
msgid "Stale"
msgstr ""

#: stock/templates/stock/item_base.html:208
#: templates/js/translated/stock.js:1846
msgid "Last Updated"
msgstr "Ostatnia aktualizacja"

#: stock/templates/stock/item_base.html:213
msgid "Last Stocktake"
msgstr "Ostatnia inwentaryzacja"

#: stock/templates/stock/item_base.html:217
msgid "No stocktake performed"
msgstr ""

#: stock/templates/stock/item_base.html:235
msgid "You are not in the list of owners of this item. This stock item cannot be edited."
msgstr ""

#: stock/templates/stock/item_base.html:242
msgid "This stock item is in production and cannot be edited."
msgstr ""

#: stock/templates/stock/item_base.html:243
msgid "Edit the stock item from the build view."
msgstr ""

#: stock/templates/stock/item_base.html:256
msgid "This stock item has not passed all required tests"
msgstr ""

#: stock/templates/stock/item_base.html:264
msgid "This stock item is allocated to Sales Order"
msgstr ""

#: stock/templates/stock/item_base.html:272
msgid "This stock item is allocated to Build Order"
msgstr ""

#: stock/templates/stock/item_base.html:278
msgid "This stock item is serialized - it has a unique serial number and the quantity cannot be adjusted."
msgstr ""

#: stock/templates/stock/item_base.html:319
#: templates/js/translated/build.js:1317
msgid "No location set"
msgstr "Lokacje nie są ustawione"

#: stock/templates/stock/item_base.html:326
msgid "Barcode Identifier"
msgstr "Skaner kodów"

#: stock/templates/stock/item_base.html:368
msgid "Parent Item"
<<<<<<< HEAD
msgstr ""

#: stock/templates/stock/item_base.html:386
msgid "No manufacturer set"
msgstr ""

=======
msgstr ""

#: stock/templates/stock/item_base.html:386
msgid "No manufacturer set"
msgstr ""

>>>>>>> ebd811eb
#: stock/templates/stock/item_base.html:411
msgid "Tests"
msgstr ""

#: stock/templates/stock/item_base.html:492
msgid "Edit Stock Status"
msgstr ""

#: stock/templates/stock/item_delete.html:9
msgid "Are you sure you want to delete this stock item?"
msgstr "Czy na pewno chcesz usunąć tą część?"

#: stock/templates/stock/item_delete.html:12
#, python-format
msgid "This will remove <strong>%(qty)s</strong> units of <strong>%(full_name)s</strong> from stock."
msgstr ""

#: stock/templates/stock/item_serialize.html:5
msgid "Create serialized items from this stock item."
msgstr ""

#: stock/templates/stock/item_serialize.html:7
msgid "Select quantity to serialize, and unique serial numbers."
msgstr ""

#: stock/templates/stock/location.html:37
msgid "Check-in Items"
msgstr ""

#: stock/templates/stock/location.html:65
msgid "Location actions"
msgstr ""

#: stock/templates/stock/location.html:67
msgid "Edit location"
msgstr "Edytuj lokację"

#: stock/templates/stock/location.html:69
msgid "Delete location"
msgstr ""

#: stock/templates/stock/location.html:79
msgid "Create new stock location"
msgstr ""

#: stock/templates/stock/location.html:80
msgid "New Location"
msgstr "Nowa lokalizacja"

#: stock/templates/stock/location.html:99
#: stock/templates/stock/location.html:105
msgid "Location Path"
msgstr ""

#: stock/templates/stock/location.html:106
msgid "Top level stock location"
msgstr ""

#: stock/templates/stock/location.html:119
msgid "You are not in the list of owners of this location. This stock location cannot be edited."
msgstr ""

#: stock/templates/stock/location.html:132
#: stock/templates/stock/location.html:179
#: stock/templates/stock/location_sidebar.html:5
msgid "Sublocations"
msgstr ""

#: stock/templates/stock/location.html:146 templates/InvenTree/search.html:164
#: templates/stats.html:109 users/models.py:42
msgid "Stock Locations"
msgstr ""

#: stock/templates/stock/location.html:186 templates/stock_table.html:30
msgid "Printing Actions"
msgstr ""

#: stock/templates/stock/location.html:190 templates/stock_table.html:34
msgid "Print labels"
msgstr "Drukuj etykiety"

#: stock/templates/stock/location_delete.html:7
msgid "Are you sure you want to delete this stock location?"
msgstr "Czy na pewno chcesz skasować tą lokację?"

#: stock/templates/stock/stock_app_base.html:16
msgid "Loading..."
msgstr ""

#: stock/templates/stock/stock_sidebar.html:5
msgid "Stock Tracking"
msgstr ""

#: stock/templates/stock/stock_sidebar.html:20
msgid "Child Items"
msgstr ""

#: stock/templates/stock/stock_uninstall.html:8
msgid "The following stock items will be uninstalled"
msgstr ""

#: stock/templates/stock/stockitem_convert.html:7 stock/views.py:730
msgid "Convert Stock Item"
msgstr ""

#: stock/templates/stock/stockitem_convert.html:8
#, python-format
msgid "This stock item is current an instance of <em>%(part)s</em>"
msgstr ""

#: stock/templates/stock/stockitem_convert.html:9
msgid "It can be converted to one of the part variants listed below."
msgstr ""

#: stock/templates/stock/stockitem_convert.html:14
msgid "This action cannot be easily undone"
msgstr ""

#: stock/templates/stock/tracking_delete.html:6
msgid "Are you sure you want to delete this stock tracking entry?"
msgstr ""

#: stock/views.py:162 templates/js/translated/stock.js:140
msgid "Edit Stock Location"
msgstr ""

#: stock/views.py:269 stock/views.py:709 stock/views.py:835 stock/views.py:1117
msgid "Owner is required (ownership control is enabled)"
msgstr ""

#: stock/views.py:284
msgid "Stock Location QR code"
msgstr ""

#: stock/views.py:303
msgid "Return to Stock"
msgstr ""

#: stock/views.py:312
msgid "Specify a valid location"
msgstr ""

#: stock/views.py:323
msgid "Stock item returned from customer"
msgstr ""

#: stock/views.py:334
msgid "Delete All Test Data"
msgstr ""

#: stock/views.py:351
msgid "Confirm test data deletion"
msgstr ""

#: stock/views.py:352
msgid "Check the confirmation box"
msgstr ""

#: stock/views.py:456
msgid "Stock Item QR Code"
msgstr ""

#: stock/views.py:481
msgid "Uninstall Stock Items"
msgstr ""

#: stock/views.py:578 templates/js/translated/stock.js:1075
msgid "Confirm stock adjustment"
msgstr ""

#: stock/views.py:589
msgid "Uninstalled stock items"
msgstr ""

#: stock/views.py:611 templates/js/translated/stock.js:333
msgid "Edit Stock Item"
msgstr ""

#: stock/views.py:761
msgid "Create new Stock Location"
msgstr "Utwórz nową lokalizację magazynową"

#: stock/views.py:862
msgid "Create new Stock Item"
msgstr ""

#: stock/views.py:1004 templates/js/translated/stock.js:313
msgid "Duplicate Stock Item"
msgstr ""

#: stock/views.py:1086
msgid "Quantity cannot be negative"
msgstr "Ilość nie może być ujemna"

#: stock/views.py:1186
msgid "Delete Stock Location"
msgstr ""

#: stock/views.py:1199
msgid "Delete Stock Item"
msgstr ""

#: stock/views.py:1210
msgid "Delete Stock Tracking Entry"
msgstr ""

#: stock/views.py:1217
msgid "Edit Stock Tracking Entry"
msgstr ""

#: stock/views.py:1226
msgid "Add Stock Tracking Entry"
msgstr ""

#: templates/403.html:5 templates/403.html:11
msgid "Permission Denied"
msgstr "Odmowa dostępu"

#: templates/403.html:14
msgid "You do not have permission to view this page."
msgstr "Nie masz uprawnień do przeglądania tej strony."

#: templates/404.html:5 templates/404.html:11
msgid "Page Not Found"
msgstr ""

#: templates/404.html:14
msgid "The requested page does not exist"
msgstr ""

#: templates/500.html:5 templates/500.html:11
msgid "Internal Server Error"
msgstr ""

#: templates/500.html:14
msgid "The InvenTree server raised an internal error"
msgstr ""

#: templates/500.html:15
msgid "Refer to the error log in the admin interface for further details"
msgstr ""

#: templates/503.html:10 templates/503.html:35
msgid "Site is in Maintenance"
msgstr ""

#: templates/503.html:41
msgid "The site is currently in maintenance and should be up again soon!"
msgstr ""

#: templates/InvenTree/index.html:7
msgid "Index"
msgstr "Indeks"

#: templates/InvenTree/index.html:88
msgid "Subscribed Parts"
msgstr ""

#: templates/InvenTree/index.html:98
msgid "Subscribed Categories"
msgstr ""

#: templates/InvenTree/index.html:108
msgid "Latest Parts"
msgstr ""

#: templates/InvenTree/index.html:119
msgid "BOM Waiting Validation"
msgstr ""

#: templates/InvenTree/index.html:145
msgid "Recently Updated"
msgstr ""

#: templates/InvenTree/index.html:168
msgid "Depleted Stock"
msgstr ""

#: templates/InvenTree/index.html:191
msgid "Expired Stock"
msgstr ""

#: templates/InvenTree/index.html:202
msgid "Stale Stock"
msgstr ""

#: templates/InvenTree/index.html:224
msgid "Build Orders In Progress"
msgstr ""

#: templates/InvenTree/index.html:235
msgid "Overdue Build Orders"
msgstr ""

#: templates/InvenTree/index.html:255
msgid "Outstanding Purchase Orders"
msgstr ""

#: templates/InvenTree/index.html:266
msgid "Overdue Purchase Orders"
msgstr ""

#: templates/InvenTree/index.html:286
msgid "Outstanding Sales Orders"
msgstr ""

#: templates/InvenTree/index.html:297
msgid "Overdue Sales Orders"
msgstr ""

#: templates/InvenTree/search.html:8
msgid "Search Results"
msgstr ""

#: templates/InvenTree/settings/barcode.html:8
msgid "Barcode Settings"
msgstr ""

#: templates/InvenTree/settings/build.html:8
msgid "Build Order Settings"
msgstr ""

#: templates/InvenTree/settings/category.html:7
msgid "Category Settings"
msgstr ""

#: templates/InvenTree/settings/currencies.html:8
msgid "Currency Settings"
msgstr ""

#: templates/InvenTree/settings/currencies.html:19
msgid "Base Currency"
msgstr ""

#: templates/InvenTree/settings/currencies.html:24
msgid "Exchange Rates"
msgstr ""

#: templates/InvenTree/settings/currencies.html:38
msgid "Last Update"
msgstr ""

#: templates/InvenTree/settings/currencies.html:44
msgid "Never"
msgstr ""

#: templates/InvenTree/settings/currencies.html:49
msgid "Update Now"
msgstr ""

#: templates/InvenTree/settings/global.html:9
msgid "Server Settings"
msgstr ""

#: templates/InvenTree/settings/login.html:9
#: templates/InvenTree/settings/sidebar.html:29
msgid "Login Settings"
msgstr ""

#: templates/InvenTree/settings/login.html:21 templates/account/signup.html:5
msgid "Signup"
msgstr ""

#: templates/InvenTree/settings/mixins/settings.html:5
#: templates/InvenTree/settings/settings.html:12 templates/navbar.html:113
msgid "Settings"
msgstr ""

#: templates/InvenTree/settings/mixins/urls.html:5
msgid "URLs"
msgstr ""

#: templates/InvenTree/settings/mixins/urls.html:8
#, python-format
msgid "The Base-URL for this plugin is <a href=\"/%(base)s\" target=\"_blank\"><strong>%(base)s</strong></a>."
msgstr ""

#: templates/InvenTree/settings/mixins/urls.html:23
msgid "Open in new tab"
msgstr ""

#: templates/InvenTree/settings/part.html:7
msgid "Part Settings"
msgstr ""

#: templates/InvenTree/settings/part.html:44
msgid "Part Import"
msgstr ""

#: templates/InvenTree/settings/part.html:48
msgid "Import Part"
msgstr ""

#: templates/InvenTree/settings/part.html:62
msgid "Part Parameter Templates"
msgstr ""

#: templates/InvenTree/settings/plugin.html:10
msgid "Plugin Settings"
msgstr ""

#: templates/InvenTree/settings/plugin.html:16
msgid "Changing the settings below require you to immediatly restart InvenTree. Do not change this while under active usage."
msgstr ""

#: templates/InvenTree/settings/plugin.html:33
msgid "Plugins"
msgstr ""

#: templates/InvenTree/settings/plugin.html:38
#: templates/js/translated/plugin.js:15
msgid "Install Plugin"
msgstr ""

#: templates/InvenTree/settings/plugin.html:47 templates/navbar.html:111
#: users/models.py:39
msgid "Admin"
msgstr ""

#: templates/InvenTree/settings/plugin.html:49
#: templates/InvenTree/settings/plugin_settings.html:28
msgid "Author"
msgstr ""

#: templates/InvenTree/settings/plugin.html:51
#: templates/InvenTree/settings/plugin_settings.html:43
msgid "Version"
msgstr ""

#: templates/InvenTree/settings/plugin.html:92
msgid "Inactive plugins"
msgstr ""

#: templates/InvenTree/settings/plugin.html:115
msgid "Plugin Error Stack"
msgstr ""

#: templates/InvenTree/settings/plugin.html:124
msgid "Stage"
msgstr ""

#: templates/InvenTree/settings/plugin.html:126
msgid "Message"
msgstr ""

#: templates/InvenTree/settings/plugin_settings.html:10
#, python-format
msgid "Plugin details for %(name)s"
msgstr ""

#: templates/InvenTree/settings/plugin_settings.html:17
msgid "Plugin information"
msgstr ""

#: templates/InvenTree/settings/plugin_settings.html:48
msgid "no version information supplied"
msgstr ""

#: templates/InvenTree/settings/plugin_settings.html:62
msgid "License"
msgstr ""

#: templates/InvenTree/settings/plugin_settings.html:71
msgid "The code information is pulled from the latest git commit for this plugin. It might not reflect official version numbers or information but the actual code running."
msgstr ""

#: templates/InvenTree/settings/plugin_settings.html:77
msgid "Package information"
msgstr ""

#: templates/InvenTree/settings/plugin_settings.html:83
msgid "Installation method"
msgstr ""

#: templates/InvenTree/settings/plugin_settings.html:86
msgid "This plugin was installed as a package"
msgstr ""

#: templates/InvenTree/settings/plugin_settings.html:88
msgid "This plugin was found in a local InvenTree path"
msgstr ""

#: templates/InvenTree/settings/plugin_settings.html:94
msgid "Installation path"
msgstr ""

#: templates/InvenTree/settings/plugin_settings.html:100
msgid "Commit Author"
msgstr ""

#: templates/InvenTree/settings/plugin_settings.html:104
#: templates/about.html:47
msgid "Commit Date"
msgstr ""

#: templates/InvenTree/settings/plugin_settings.html:108
#: templates/about.html:40
msgid "Commit Hash"
msgstr ""

#: templates/InvenTree/settings/plugin_settings.html:112
msgid "Commit Message"
msgstr ""

#: templates/InvenTree/settings/plugin_settings.html:117
msgid "Sign Status"
msgstr ""

#: templates/InvenTree/settings/plugin_settings.html:122
msgid "Sign Key"
msgstr ""

#: templates/InvenTree/settings/po.html:7
msgid "Purchase Order Settings"
msgstr ""

#: templates/InvenTree/settings/report.html:8
#: templates/InvenTree/settings/user_reports.html:9
msgid "Report Settings"
msgstr ""

#: templates/InvenTree/settings/setting.html:33
msgid "No value set"
msgstr ""

#: templates/InvenTree/settings/setting.html:38
msgid "Edit setting"
msgstr ""

#: templates/InvenTree/settings/settings.html:115
msgid "Edit Plugin Setting"
msgstr ""

#: templates/InvenTree/settings/settings.html:117
msgid "Edit Global Setting"
msgstr ""

#: templates/InvenTree/settings/settings.html:119
msgid "Edit User Setting"
msgstr ""

#: templates/InvenTree/settings/settings.html:208
msgid "No category parameter templates found"
msgstr ""

#: templates/InvenTree/settings/settings.html:230
#: templates/InvenTree/settings/settings.html:329
msgid "Edit Template"
msgstr ""

#: templates/InvenTree/settings/settings.html:231
#: templates/InvenTree/settings/settings.html:330
msgid "Delete Template"
msgstr ""

#: templates/InvenTree/settings/settings.html:309
msgid "No part parameter templates found"
msgstr ""

#: templates/InvenTree/settings/settings.html:313
msgid "ID"
msgstr ""

#: templates/InvenTree/settings/sidebar.html:6
#: templates/InvenTree/settings/user_settings.html:9
msgid "User Settings"
msgstr ""

#: templates/InvenTree/settings/sidebar.html:9
#: templates/InvenTree/settings/user.html:12
msgid "Account Settings"
msgstr ""

#: templates/InvenTree/settings/sidebar.html:11
#: templates/InvenTree/settings/user_display.html:9
msgid "Display Settings"
msgstr ""

#: templates/InvenTree/settings/sidebar.html:13
msgid "Home Page"
msgstr ""

#: templates/InvenTree/settings/sidebar.html:15
#: templates/InvenTree/settings/user_search.html:9
msgid "Search Settings"
msgstr ""

#: templates/InvenTree/settings/sidebar.html:17
msgid "Label Printing"
msgstr ""

#: templates/InvenTree/settings/sidebar.html:19
#: templates/InvenTree/settings/sidebar.html:35
msgid "Reporting"
msgstr ""

#: templates/InvenTree/settings/sidebar.html:24
msgid "Global Settings"
msgstr ""

#: templates/InvenTree/settings/sidebar.html:27
msgid "Server Configuration"
msgstr ""

#: templates/InvenTree/settings/sidebar.html:33
msgid "Currencies"
msgstr ""

#: templates/InvenTree/settings/sidebar.html:39
msgid "Categories"
msgstr ""

#: templates/InvenTree/settings/so.html:7
msgid "Sales Order Settings"
msgstr ""

#: templates/InvenTree/settings/stock.html:7
msgid "Stock Settings"
msgstr ""

#: templates/InvenTree/settings/user.html:18
#: templates/account/password_reset_from_key.html:4
#: templates/account/password_reset_from_key.html:7
msgid "Change Password"
msgstr ""

#: templates/InvenTree/settings/user.html:22
#: templates/js/translated/helpers.js:26
msgid "Edit"
msgstr ""

#: templates/InvenTree/settings/user.html:32
msgid "Username"
msgstr ""

#: templates/InvenTree/settings/user.html:36
msgid "First Name"
msgstr ""

#: templates/InvenTree/settings/user.html:40
msgid "Last Name"
msgstr ""

#: templates/InvenTree/settings/user.html:54
msgid "The following email addresses are associated with your account:"
msgstr ""

#: templates/InvenTree/settings/user.html:75
msgid "Verified"
msgstr ""

#: templates/InvenTree/settings/user.html:77
msgid "Unverified"
msgstr ""

#: templates/InvenTree/settings/user.html:79
msgid "Primary"
msgstr ""

#: templates/InvenTree/settings/user.html:85
msgid "Make Primary"
msgstr ""

#: templates/InvenTree/settings/user.html:86
msgid "Re-send Verification"
msgstr ""

#: templates/InvenTree/settings/user.html:87
#: templates/InvenTree/settings/user.html:149
msgid "Remove"
msgstr ""

#: templates/InvenTree/settings/user.html:95
#: templates/InvenTree/settings/user.html:201
msgid "Warning:"
msgstr ""

#: templates/InvenTree/settings/user.html:96
msgid "You currently do not have any email address set up. You should really add an email address so you can receive notifications, reset your password, etc."
msgstr ""

#: templates/InvenTree/settings/user.html:104
msgid "Add Email Address"
msgstr ""

#: templates/InvenTree/settings/user.html:109
msgid "Add Email"
msgstr ""

#: templates/InvenTree/settings/user.html:117
msgid "Social Accounts"
msgstr ""

#: templates/InvenTree/settings/user.html:122
msgid "You can sign in to your account using any of the following third party accounts:"
msgstr ""

#: templates/InvenTree/settings/user.html:157
msgid "You currently have no social network accounts connected to this account."
msgstr ""

#: templates/InvenTree/settings/user.html:162
msgid "Add a 3rd Party Account"
msgstr ""

#: templates/InvenTree/settings/user.html:172
msgid "Multifactor"
msgstr ""

#: templates/InvenTree/settings/user.html:177
msgid "You have these factors available:"
msgstr ""

#: templates/InvenTree/settings/user.html:187
msgid "TOTP"
msgstr ""

#: templates/InvenTree/settings/user.html:193
msgid "Static"
msgstr ""

#: templates/InvenTree/settings/user.html:202
msgid "You currently do not have any factors set up."
msgstr ""

#: templates/InvenTree/settings/user.html:209
msgid "Change factors"
msgstr ""

#: templates/InvenTree/settings/user.html:210
msgid "Setup multifactor"
msgstr ""

#: templates/InvenTree/settings/user.html:212
msgid "Remove multifactor"
msgstr ""

#: templates/InvenTree/settings/user.html:220
msgid "Active Sessions"
msgstr ""

#: templates/InvenTree/settings/user.html:226
msgid "Log out active sessions (except this one)"
msgstr ""

#: templates/InvenTree/settings/user.html:227
msgid "Log Out Active Sessions"
msgstr ""

#: templates/InvenTree/settings/user.html:236
msgid "<em>unknown on unknown</em>"
msgstr ""

#: templates/InvenTree/settings/user.html:237
msgid "<em>unknown</em>"
msgstr ""

#: templates/InvenTree/settings/user.html:241
msgid "IP Address"
msgstr ""

#: templates/InvenTree/settings/user.html:242
msgid "Device"
msgstr ""

#: templates/InvenTree/settings/user.html:243
msgid "Last Activity"
msgstr ""

#: templates/InvenTree/settings/user.html:252
#, python-format
msgid "%(time)s ago (this session)"
msgstr ""

#: templates/InvenTree/settings/user.html:254
#, python-format
msgid "%(time)s ago"
msgstr ""

#: templates/InvenTree/settings/user.html:266
msgid "Do you really want to remove the selected email address?"
msgstr ""

#: templates/InvenTree/settings/user_display.html:25
msgid "Theme Settings"
msgstr ""

#: templates/InvenTree/settings/user_display.html:35
msgid "Select theme"
msgstr ""

#: templates/InvenTree/settings/user_display.html:46
msgid "Set Theme"
msgstr ""

#: templates/InvenTree/settings/user_display.html:54
msgid "Language Settings"
msgstr ""

#: templates/InvenTree/settings/user_display.html:63
msgid "Select language"
msgstr ""

#: templates/InvenTree/settings/user_display.html:79
#, python-format
msgid "%(lang_translated)s%% translated"
msgstr ""

#: templates/InvenTree/settings/user_display.html:81
msgid "No translations available"
msgstr ""

#: templates/InvenTree/settings/user_display.html:88
msgid "Set Language"
msgstr ""

#: templates/InvenTree/settings/user_display.html:91
msgid "Some languages are not complete"
msgstr ""

#: templates/InvenTree/settings/user_display.html:93
msgid "Show only sufficent"
msgstr ""

#: templates/InvenTree/settings/user_display.html:95
msgid "and hidden."
msgstr ""

#: templates/InvenTree/settings/user_display.html:95
msgid "Show them too"
msgstr ""

#: templates/InvenTree/settings/user_display.html:101
msgid "Help the translation efforts!"
msgstr ""

#: templates/InvenTree/settings/user_display.html:102
#, python-format
msgid "Native language translation of the InvenTree web application is <a href=\"%(link)s\">community contributed via crowdin</a>. Contributions are welcomed and encouraged."
msgstr ""

#: templates/InvenTree/settings/user_homepage.html:9
msgid "Home Page Settings"
msgstr ""

#: templates/InvenTree/settings/user_labels.html:9
msgid "Label Settings"
msgstr ""

#: templates/about.html:10
msgid "InvenTree Version Information"
msgstr ""

#: templates/about.html:11 templates/about.html:105
#: templates/js/translated/bom.js:132 templates/js/translated/bom.js:620
#: templates/js/translated/modals.js:53 templates/js/translated/modals.js:584
#: templates/js/translated/modals.js:678 templates/js/translated/modals.js:986
#: templates/modals.html:15 templates/modals.html:27 templates/modals.html:39
#: templates/modals.html:50
msgid "Close"
msgstr ""

#: templates/about.html:20
msgid "InvenTree Version"
msgstr ""

#: templates/about.html:25
msgid "Development Version"
msgstr ""

#: templates/about.html:28
msgid "Up to Date"
msgstr ""

#: templates/about.html:30
msgid "Update Available"
msgstr ""

#: templates/about.html:53
msgid "InvenTree Documentation"
msgstr ""

#: templates/about.html:58
msgid "API Version"
msgstr ""

#: templates/about.html:63
msgid "Python Version"
msgstr ""

#: templates/about.html:68
msgid "Django Version"
msgstr ""

#: templates/about.html:73
msgid "View Code on GitHub"
msgstr ""

#: templates/about.html:78
msgid "Credits"
msgstr ""

#: templates/about.html:83
msgid "Mobile App"
msgstr ""

#: templates/about.html:88
msgid "Submit Bug Report"
msgstr ""

#: templates/about.html:95 templates/clip.html:4
msgid "copy to clipboard"
msgstr ""

#: templates/about.html:95
msgid "copy version information"
msgstr ""

#: templates/account/email_confirm.html:6
#: templates/account/email_confirm.html:10
msgid "Confirm Email Address"
msgstr ""

#: templates/account/email_confirm.html:16
#, python-format
msgid "Please confirm that <a href=\"mailto:%(email)s\">%(email)s</a> is an email address for user %(user_display)s."
msgstr ""

#: templates/account/email_confirm.html:27
#, python-format
msgid "This email confirmation link expired or is invalid. Please <a href=\"%(email_url)s\">issue a new email confirmation request</a>."
msgstr ""

#: templates/account/login.html:6 templates/account/login.html:16
#: templates/account/login.html:39
msgid "Sign In"
msgstr ""

#: templates/account/login.html:21
#, python-format
msgid "Please sign in with one\n"
"of your existing third party accounts or  <a class=\"btn btn-primary btn-small\" href=\"%(signup_url)s\">sign up</a>\n"
"for a account and sign in below:"
msgstr ""

#: templates/account/login.html:25
#, python-format
msgid "If you have not created an account yet, then please\n"
"<a href=\"%(signup_url)s\">sign up</a> first."
msgstr ""

#: templates/account/login.html:42
msgid "Forgot Password?"
msgstr ""

#: templates/account/login.html:47
msgid "InvenTree demo instance"
msgstr ""

#: templates/account/login.html:47
msgid "Click here for login details"
msgstr ""

#: templates/account/login.html:55
msgid "or use SSO"
msgstr ""

#: templates/account/logout.html:5 templates/account/logout.html:8
#: templates/account/logout.html:20
msgid "Sign Out"
msgstr ""

#: templates/account/logout.html:10
msgid "Are you sure you want to sign out?"
msgstr ""

#: templates/account/logout.html:19
msgid "Back to Site"
msgstr ""

#: templates/account/password_reset.html:5
#: templates/account/password_reset.html:12
msgid "Password Reset"
msgstr ""

#: templates/account/password_reset.html:18
msgid "Forgotten your password? Enter your email address below, and we'll send you an email allowing you to reset it."
msgstr ""

#: templates/account/password_reset.html:23
msgid "Reset My Password"
msgstr ""

#: templates/account/password_reset.html:27 templates/account/signup.html:36
msgid "This function is currently disabled. Please contact an administrator."
msgstr ""

#: templates/account/password_reset_from_key.html:7
msgid "Bad Token"
msgstr ""

#: templates/account/password_reset_from_key.html:11
#, python-format
msgid "The password reset link was invalid, possibly because it has already been used.  Please request a <a href=\"%(passwd_reset_url)s\">new password reset</a>."
msgstr ""

#: templates/account/password_reset_from_key.html:18
msgid "Change password"
msgstr ""

#: templates/account/password_reset_from_key.html:22
msgid "Your password is now changed."
msgstr ""

#: templates/account/signup.html:11 templates/account/signup.html:22
msgid "Sign Up"
msgstr ""

#: templates/account/signup.html:13
#, python-format
msgid "Already have an account? Then please <a href=\"%(login_url)s\">sign in</a>."
msgstr ""

#: templates/account/signup.html:27
msgid "Or use a SSO-provider for signup"
msgstr ""

#: templates/admin_button.html:2
msgid "View in administration panel"
msgstr ""

#: templates/allauth_2fa/authenticate.html:5
msgid "Two-Factor Authentication"
msgstr ""

#: templates/allauth_2fa/authenticate.html:12
msgid "Authenticate"
msgstr ""

#: templates/allauth_2fa/backup_tokens.html:6
msgid "Two-Factor Authentication Backup Tokens"
msgstr ""

#: templates/allauth_2fa/backup_tokens.html:17
msgid "Backup tokens have been generated, but are not revealed here for security reasons. Press the button below to generate new ones."
msgstr ""

#: templates/allauth_2fa/backup_tokens.html:20
msgid "No tokens. Press the button below to generate some."
msgstr ""

#: templates/allauth_2fa/backup_tokens.html:27
msgid "Generate backup tokens"
msgstr ""

#: templates/allauth_2fa/backup_tokens.html:31
#: templates/allauth_2fa/setup.html:40
msgid "Back to settings"
msgstr ""

#: templates/allauth_2fa/remove.html:6
msgid "Disable Two-Factor Authentication"
msgstr ""

#: templates/allauth_2fa/remove.html:9
msgid "Are you sure?"
msgstr ""

#: templates/allauth_2fa/remove.html:14
msgid "Disable Two-Factor"
msgstr ""

#: templates/allauth_2fa/setup.html:6
msgid "Setup Two-Factor Authentication"
msgstr ""

#: templates/allauth_2fa/setup.html:10
msgid "Step 1"
msgstr ""

#: templates/allauth_2fa/setup.html:14
msgid "Scan the QR code below with a token generator of your choice (for instance Google Authenticator)."
msgstr ""

#: templates/allauth_2fa/setup.html:23
msgid "Step 2"
msgstr ""

#: templates/allauth_2fa/setup.html:27
msgid "Input a token generated by the app:"
msgstr ""

#: templates/allauth_2fa/setup.html:35
msgid "Verify"
msgstr ""

#: templates/attachment_button.html:4 templates/js/translated/attachment.js:54
msgid "Add Link"
msgstr ""

#: templates/attachment_button.html:7 templates/js/translated/attachment.js:36
msgid "Add Attachment"
msgstr "Dodaj załącznik"

#: templates/base.html:97
msgid "Server Restart Required"
msgstr ""

#: templates/base.html:100
msgid "A configuration option has been changed which requires a server restart"
msgstr ""

#: templates/base.html:100
msgid "Contact your system administrator for further information"
msgstr ""

#: templates/email/build_order_required_stock.html:7
msgid "Stock is required for the following build order"
msgstr ""

#: templates/email/build_order_required_stock.html:8
#, python-format
msgid "Build order %(build)s - building %(quantity)s x %(part)s"
msgstr ""

#: templates/email/build_order_required_stock.html:10
msgid "Click on the following link to view this build order"
msgstr ""

#: templates/email/build_order_required_stock.html:14
msgid "The following parts are low on required stock"
msgstr ""

#: templates/email/build_order_required_stock.html:18
#: templates/js/translated/bom.js:1335
msgid "Required Quantity"
msgstr ""

#: templates/email/build_order_required_stock.html:19
#: templates/email/low_stock_notification.html:18
#: templates/js/translated/bom.js:804 templates/js/translated/build.js:1411
#: templates/js/translated/build.js:2048
#: templates/js/translated/table_filters.js:178
msgid "Available"
msgstr "Dostępne"

#: templates/email/build_order_required_stock.html:38
#: templates/email/low_stock_notification.html:31
msgid "You are receiving this email because you are subscribed to notifications for this part "
msgstr ""

#: templates/email/email.html:35
msgid "InvenTree version"
msgstr ""

#: templates/email/low_stock_notification.html:7
#, python-format
msgid " The available stock for %(part)s has fallen below the configured minimum level"
msgstr ""

#: templates/email/low_stock_notification.html:9
msgid "Click on the following link to view this part"
msgstr ""

#: templates/email/low_stock_notification.html:19
msgid "Minimum Quantity"
msgstr ""

#: templates/image_download.html:8
msgid "Specify URL for downloading image"
msgstr ""

#: templates/image_download.html:11
msgid "Must be a valid image URL"
msgstr ""

#: templates/image_download.html:12
msgid "Remote server must be accessible"
msgstr ""

#: templates/image_download.html:13
msgid "Remote image must not exceed maximum allowable file size"
msgstr ""

#: templates/js/translated/api.js:185 templates/js/translated/modals.js:1056
msgid "No Response"
msgstr ""

#: templates/js/translated/api.js:186 templates/js/translated/modals.js:1057
msgid "No response from the InvenTree server"
msgstr ""

#: templates/js/translated/api.js:192
msgid "Error 400: Bad request"
msgstr ""

#: templates/js/translated/api.js:193
msgid "API request returned error code 400"
msgstr ""

#: templates/js/translated/api.js:197 templates/js/translated/modals.js:1066
msgid "Error 401: Not Authenticated"
msgstr ""

#: templates/js/translated/api.js:198 templates/js/translated/modals.js:1067
msgid "Authentication credentials not supplied"
msgstr ""

#: templates/js/translated/api.js:202 templates/js/translated/modals.js:1071
msgid "Error 403: Permission Denied"
msgstr "Błąd 403: Odmowa dostępu"

#: templates/js/translated/api.js:203 templates/js/translated/modals.js:1072
msgid "You do not have the required permissions to access this function"
msgstr "Nie masz uprawnień wymaganych do dostępu do tej funkcji"

#: templates/js/translated/api.js:207 templates/js/translated/modals.js:1076
msgid "Error 404: Resource Not Found"
msgstr ""

#: templates/js/translated/api.js:208 templates/js/translated/modals.js:1077
msgid "The requested resource could not be located on the server"
msgstr ""

#: templates/js/translated/api.js:212
msgid "Error 405: Method Not Allowed"
msgstr ""

#: templates/js/translated/api.js:213
msgid "HTTP method not allowed at URL"
msgstr ""

#: templates/js/translated/api.js:217 templates/js/translated/modals.js:1081
msgid "Error 408: Timeout"
msgstr ""

#: templates/js/translated/api.js:218 templates/js/translated/modals.js:1082
msgid "Connection timeout while requesting data from server"
msgstr ""

#: templates/js/translated/api.js:221
msgid "Unhandled Error Code"
msgstr ""

#: templates/js/translated/api.js:222
msgid "Error code"
msgstr ""

#: templates/js/translated/attachment.js:78
msgid "No attachments found"
msgstr ""

#: templates/js/translated/attachment.js:100
msgid "Edit Attachment"
msgstr "Edytuj załącznik"

#: templates/js/translated/attachment.js:110
msgid "Confirm Delete"
msgstr ""

#: templates/js/translated/attachment.js:111
msgid "Delete Attachment"
msgstr "Usuń załącznik"

#: templates/js/translated/attachment.js:167
msgid "Upload Date"
msgstr ""

#: templates/js/translated/attachment.js:180
msgid "Edit attachment"
msgstr ""

#: templates/js/translated/attachment.js:187
msgid "Delete attachment"
msgstr ""

#: templates/js/translated/barcode.js:29
msgid "Scan barcode data here using wedge scanner"
msgstr ""

#: templates/js/translated/barcode.js:31
msgid "Enter barcode data"
msgstr ""

#: templates/js/translated/barcode.js:35
msgid "Barcode"
msgstr ""

#: templates/js/translated/barcode.js:53
msgid "Enter optional notes for stock transfer"
msgstr ""

#: templates/js/translated/barcode.js:54
msgid "Enter notes"
msgstr ""

#: templates/js/translated/barcode.js:92
msgid "Server error"
msgstr ""

#: templates/js/translated/barcode.js:113
msgid "Unknown response from server"
msgstr ""

#: templates/js/translated/barcode.js:140
#: templates/js/translated/modals.js:1046
msgid "Invalid server response"
msgstr ""

#: templates/js/translated/barcode.js:233
msgid "Scan barcode data below"
msgstr ""

#: templates/js/translated/barcode.js:280 templates/navbar.html:94
msgid "Scan Barcode"
msgstr ""

#: templates/js/translated/barcode.js:291
msgid "No URL in response"
msgstr ""

#: templates/js/translated/barcode.js:309
msgid "Link Barcode to Stock Item"
msgstr ""

#: templates/js/translated/barcode.js:332
msgid "This will remove the association between this stock item and the barcode"
msgstr ""

#: templates/js/translated/barcode.js:338
msgid "Unlink"
msgstr ""

#: templates/js/translated/barcode.js:397 templates/js/translated/stock.js:1027
msgid "Remove stock item"
msgstr ""

#: templates/js/translated/barcode.js:439
msgid "Check Stock Items into Location"
msgstr ""

#: templates/js/translated/barcode.js:443
#: templates/js/translated/barcode.js:573
msgid "Check In"
msgstr ""

#: templates/js/translated/barcode.js:485
#: templates/js/translated/barcode.js:612
msgid "Error transferring stock"
msgstr ""

#: templates/js/translated/barcode.js:507
msgid "Stock Item already scanned"
msgstr ""

#: templates/js/translated/barcode.js:511
msgid "Stock Item already in this location"
msgstr ""

#: templates/js/translated/barcode.js:518
msgid "Added stock item"
msgstr ""

#: templates/js/translated/barcode.js:525
msgid "Barcode does not match Stock Item"
msgstr ""

#: templates/js/translated/barcode.js:568
msgid "Check Into Location"
msgstr ""

#: templates/js/translated/barcode.js:633
msgid "Barcode does not match a valid location"
msgstr ""

#: templates/js/translated/bom.js:75
msgid "Display row data"
msgstr ""

#: templates/js/translated/bom.js:131
msgid "Row Data"
msgstr ""

#: templates/js/translated/bom.js:249
msgid "Download BOM Template"
msgstr ""

#: templates/js/translated/bom.js:252 templates/js/translated/bom.js:286
#: templates/js/translated/order.js:369 templates/js/translated/stock.js:519
msgid "Format"
msgstr ""

#: templates/js/translated/bom.js:253 templates/js/translated/bom.js:287
#: templates/js/translated/order.js:370 templates/js/translated/stock.js:520
msgid "Select file format"
msgstr ""

#: templates/js/translated/bom.js:294
msgid "Cascading"
msgstr "Kaskadowe"

#: templates/js/translated/bom.js:295
msgid "Download cascading / multi-level BOM"
msgstr ""

#: templates/js/translated/bom.js:300
msgid "Levels"
msgstr "Poziomy"

#: templates/js/translated/bom.js:301
msgid "Select maximum number of BOM levels to export (0 = all levels)"
msgstr ""

#: templates/js/translated/bom.js:307
msgid "Include Parameter Data"
msgstr ""

#: templates/js/translated/bom.js:308
msgid "Include part  parameter data in exported BOM"
msgstr ""

#: templates/js/translated/bom.js:313
msgid "Include Stock Data"
msgstr ""

#: templates/js/translated/bom.js:314
msgid "Include part stock data in exported BOM"
msgstr ""

#: templates/js/translated/bom.js:319
msgid "Include Manufacturer Data"
msgstr ""

#: templates/js/translated/bom.js:320
msgid "Include part manufacturer data in exported BOM"
msgstr ""

#: templates/js/translated/bom.js:325
msgid "Include Supplier Data"
msgstr ""

#: templates/js/translated/bom.js:326
msgid "Include part supplier data in exported BOM"
msgstr ""

#: templates/js/translated/bom.js:509
msgid "Remove substitute part"
msgstr ""

#: templates/js/translated/bom.js:565
msgid "Select and add a new substitute part using the input below"
msgstr ""

#: templates/js/translated/bom.js:576
msgid "Are you sure you wish to remove this substitute part link?"
msgstr ""

#: templates/js/translated/bom.js:582
msgid "Remove Substitute Part"
msgstr ""

#: templates/js/translated/bom.js:621
msgid "Add Substitute"
msgstr ""

#: templates/js/translated/bom.js:622
msgid "Edit BOM Item Substitutes"
msgstr ""

#: templates/js/translated/bom.js:741
msgid "Substitutes Available"
msgstr ""

#: templates/js/translated/bom.js:745 templates/js/translated/build.js:1393
msgid "Variant stock allowed"
msgstr ""

#: templates/js/translated/bom.js:750
msgid "Open subassembly"
msgstr ""

#: templates/js/translated/bom.js:822
msgid "Substitutes"
msgstr ""

#: templates/js/translated/bom.js:837
msgid "Purchase Price Range"
msgstr ""

#: templates/js/translated/bom.js:844
msgid "Purchase Price Average"
msgstr ""

#: templates/js/translated/bom.js:893 templates/js/translated/bom.js:982
msgid "View BOM"
msgstr ""

#: templates/js/translated/bom.js:953
msgid "Validate BOM Item"
msgstr ""

#: templates/js/translated/bom.js:955
msgid "This line has been validated"
msgstr ""

#: templates/js/translated/bom.js:957
msgid "Edit substitute parts"
msgstr ""

#: templates/js/translated/bom.js:959 templates/js/translated/bom.js:1138
msgid "Edit BOM Item"
msgstr ""

#: templates/js/translated/bom.js:961 templates/js/translated/bom.js:1121
msgid "Delete BOM Item"
msgstr ""

#: templates/js/translated/bom.js:1060 templates/js/translated/build.js:1137
msgid "No BOM items found"
msgstr ""

#: templates/js/translated/bom.js:1116
msgid "Are you sure you want to delete this BOM item?"
msgstr ""

#: templates/js/translated/bom.js:1318 templates/js/translated/build.js:1377
msgid "Required Part"
msgstr ""

#: templates/js/translated/bom.js:1340
msgid "Inherited from parent BOM"
msgstr ""

#: templates/js/translated/build.js:85
msgid "Edit Build Order"
msgstr ""

#: templates/js/translated/build.js:119
msgid "Create Build Order"
msgstr ""

#: templates/js/translated/build.js:140
msgid "Build order is ready to be completed"
msgstr ""

#: templates/js/translated/build.js:145
msgid "Build Order is incomplete"
msgstr ""

#: templates/js/translated/build.js:173
msgid "Complete Build Order"
msgstr ""

#: templates/js/translated/build.js:214 templates/js/translated/stock.js:93
#: templates/js/translated/stock.js:182
msgid "Next available serial number"
msgstr ""

#: templates/js/translated/build.js:216 templates/js/translated/stock.js:95
#: templates/js/translated/stock.js:184
msgid "Latest serial number"
msgstr ""

#: templates/js/translated/build.js:225
msgid "The Bill of Materials contains trackable parts"
msgstr ""

#: templates/js/translated/build.js:226
msgid "Build outputs must be generated individually"
msgstr ""

#: templates/js/translated/build.js:234
msgid "Trackable parts can have serial numbers specified"
msgstr ""

#: templates/js/translated/build.js:235
msgid "Enter serial numbers to generate multiple single build outputs"
msgstr ""

#: templates/js/translated/build.js:242
msgid "Create Build Output"
msgstr "Utwórz zlecenie budowy"

#: templates/js/translated/build.js:273
msgid "Allocate stock items to this build output"
msgstr ""

#: templates/js/translated/build.js:284
msgid "Unallocate stock from build output"
msgstr ""

#: templates/js/translated/build.js:293
msgid "Complete build output"
msgstr ""

#: templates/js/translated/build.js:301
msgid "Delete build output"
msgstr ""

#: templates/js/translated/build.js:324
msgid "Are you sure you wish to unallocate stock items from this build?"
msgstr ""

#: templates/js/translated/build.js:342
msgid "Unallocate Stock Items"
msgstr ""

#: templates/js/translated/build.js:360 templates/js/translated/build.js:508
msgid "Select Build Outputs"
msgstr ""

#: templates/js/translated/build.js:361 templates/js/translated/build.js:509
msgid "At least one build output must be selected"
msgstr ""

#: templates/js/translated/build.js:415 templates/js/translated/build.js:563
msgid "Output"
msgstr ""

#: templates/js/translated/build.js:431
msgid "Complete Build Outputs"
msgstr ""

#: templates/js/translated/build.js:576
msgid "Delete Build Outputs"
msgstr ""

#: templates/js/translated/build.js:665
msgid "No build order allocations found"
msgstr ""

#: templates/js/translated/build.js:703 templates/js/translated/order.js:1848
msgid "Location not specified"
msgstr ""

#: templates/js/translated/build.js:885
msgid "No active build outputs found"
msgstr ""

#: templates/js/translated/build.js:1334 templates/js/translated/build.js:2059
#: templates/js/translated/order.js:1982
msgid "Edit stock allocation"
msgstr ""

#: templates/js/translated/build.js:1336 templates/js/translated/build.js:2060
#: templates/js/translated/order.js:1983
msgid "Delete stock allocation"
msgstr ""

#: templates/js/translated/build.js:1354
msgid "Edit Allocation"
msgstr ""

#: templates/js/translated/build.js:1364
msgid "Remove Allocation"
msgstr ""

#: templates/js/translated/build.js:1389
msgid "Substitute parts available"
msgstr ""

#: templates/js/translated/build.js:1406
msgid "Quantity Per"
msgstr "Ilość za"

#: templates/js/translated/build.js:1416 templates/js/translated/build.js:1656
#: templates/js/translated/build.js:2055 templates/js/translated/order.js:2227
msgid "Allocated"
msgstr "Przydzielono"

#: templates/js/translated/build.js:1472 templates/js/translated/order.js:2307
msgid "Build stock"
msgstr ""

#: templates/js/translated/build.js:1476 templates/stock_table.html:53
msgid "Order stock"
msgstr ""

#: templates/js/translated/build.js:1479 templates/js/translated/order.js:2300
msgid "Allocate stock"
msgstr ""

#: templates/js/translated/build.js:1558 templates/js/translated/order.js:1499
msgid "Specify stock allocation quantity"
msgstr ""

#: templates/js/translated/build.js:1629 templates/js/translated/label.js:134
#: templates/js/translated/order.js:1550 templates/js/translated/report.js:225
msgid "Select Parts"
msgstr ""

#: templates/js/translated/build.js:1630 templates/js/translated/order.js:1551
msgid "You must select at least one part to allocate"
msgstr ""

#: templates/js/translated/build.js:1644 templates/js/translated/order.js:1565
msgid "Select source location (leave blank to take from all locations)"
msgstr ""

#: templates/js/translated/build.js:1673 templates/js/translated/order.js:1600
msgid "Confirm stock allocation"
msgstr "Potwierdź przydział zapasów"

#: templates/js/translated/build.js:1674
msgid "Allocate Stock Items to Build Order"
msgstr ""

#: templates/js/translated/build.js:1685 templates/js/translated/order.js:1613
msgid "No matching stock locations"
msgstr ""

#: templates/js/translated/build.js:1757 templates/js/translated/order.js:1690
msgid "No matching stock items"
msgstr ""

#: templates/js/translated/build.js:1875
msgid "No builds matching query"
msgstr ""

#: templates/js/translated/build.js:1892 templates/js/translated/part.js:1213
#: templates/js/translated/part.js:1624 templates/js/translated/stock.js:1644
#: templates/js/translated/stock.js:2603
msgid "Select"
msgstr ""

#: templates/js/translated/build.js:1912
msgid "Build order is overdue"
msgstr ""

#: templates/js/translated/build.js:1973 templates/js/translated/stock.js:2822
msgid "No user information"
msgstr ""

#: templates/js/translated/build.js:1985
msgid "No information"
msgstr ""

#: templates/js/translated/build.js:2036
msgid "No parts allocated for"
msgstr ""

#: templates/js/translated/company.js:65
msgid "Add Manufacturer"
msgstr ""

#: templates/js/translated/company.js:78 templates/js/translated/company.js:177
msgid "Add Manufacturer Part"
msgstr "Dodaj część producenta"

#: templates/js/translated/company.js:99
msgid "Edit Manufacturer Part"
msgstr ""

#: templates/js/translated/company.js:108
msgid "Delete Manufacturer Part"
msgstr ""

#: templates/js/translated/company.js:165 templates/js/translated/order.js:248
msgid "Add Supplier"
msgstr ""

#: templates/js/translated/company.js:193
msgid "Add Supplier Part"
msgstr ""

#: templates/js/translated/company.js:208
msgid "Edit Supplier Part"
msgstr ""

#: templates/js/translated/company.js:218
msgid "Delete Supplier Part"
msgstr ""

#: templates/js/translated/company.js:286
msgid "Add new Company"
msgstr "Dodaj nową firmę"

#: templates/js/translated/company.js:363
msgid "Parts Supplied"
msgstr ""

#: templates/js/translated/company.js:372
msgid "Parts Manufactured"
msgstr ""

#: templates/js/translated/company.js:387
msgid "No company information found"
msgstr ""

#: templates/js/translated/company.js:406
msgid "The following manufacturer parts will be deleted"
msgstr ""

#: templates/js/translated/company.js:423
msgid "Delete Manufacturer Parts"
msgstr ""

#: templates/js/translated/company.js:480
msgid "No manufacturer parts found"
msgstr ""

#: templates/js/translated/company.js:500
#: templates/js/translated/company.js:757 templates/js/translated/part.js:517
#: templates/js/translated/part.js:602
msgid "Template part"
msgstr ""

#: templates/js/translated/company.js:504
#: templates/js/translated/company.js:761 templates/js/translated/part.js:521
#: templates/js/translated/part.js:606
msgid "Assembled part"
msgstr ""

#: templates/js/translated/company.js:631 templates/js/translated/part.js:696
msgid "No parameters found"
msgstr ""

#: templates/js/translated/company.js:668 templates/js/translated/part.js:738
msgid "Edit parameter"
msgstr ""

#: templates/js/translated/company.js:669 templates/js/translated/part.js:739
msgid "Delete parameter"
msgstr ""

#: templates/js/translated/company.js:688 templates/js/translated/part.js:756
msgid "Edit Parameter"
msgstr ""

#: templates/js/translated/company.js:699 templates/js/translated/part.js:768
msgid "Delete Parameter"
msgstr ""

#: templates/js/translated/company.js:737
msgid "No supplier parts found"
msgstr ""

#: templates/js/translated/filters.js:178
#: templates/js/translated/filters.js:429
msgid "true"
msgstr ""

#: templates/js/translated/filters.js:182
#: templates/js/translated/filters.js:430
msgid "false"
msgstr ""

#: templates/js/translated/filters.js:204
msgid "Select filter"
msgstr ""

#: templates/js/translated/filters.js:286
msgid "Reload data"
msgstr ""

#: templates/js/translated/filters.js:290
msgid "Add new filter"
msgstr "Dodaj nowy filtr"

#: templates/js/translated/filters.js:293
msgid "Clear all filters"
msgstr ""

#: templates/js/translated/filters.js:338
msgid "Create filter"
msgstr ""

#: templates/js/translated/forms.js:351 templates/js/translated/forms.js:366
#: templates/js/translated/forms.js:380 templates/js/translated/forms.js:394
msgid "Action Prohibited"
msgstr ""

#: templates/js/translated/forms.js:353
msgid "Create operation not allowed"
msgstr ""

#: templates/js/translated/forms.js:368
msgid "Update operation not allowed"
msgstr ""

#: templates/js/translated/forms.js:382
msgid "Delete operation not allowed"
msgstr ""

#: templates/js/translated/forms.js:396
msgid "View operation not allowed"
msgstr ""

#: templates/js/translated/forms.js:681
msgid "Enter a valid number"
msgstr ""

#: templates/js/translated/forms.js:1129 templates/modals.html:19
#: templates/modals.html:43
msgid "Form errors exist"
msgstr ""

#: templates/js/translated/forms.js:1558
msgid "No results found"
msgstr ""

#: templates/js/translated/forms.js:1768
msgid "Searching"
msgstr ""

#: templates/js/translated/forms.js:2013
msgid "Clear input"
msgstr ""

#: templates/js/translated/forms.js:2479
msgid "File Column"
msgstr ""

#: templates/js/translated/forms.js:2479
msgid "Field Name"
msgstr ""

#: templates/js/translated/forms.js:2491
msgid "Select Columns"
msgstr ""

#: templates/js/translated/helpers.js:19
msgid "YES"
msgstr ""

#: templates/js/translated/helpers.js:21
msgid "NO"
msgstr ""

#: templates/js/translated/label.js:29 templates/js/translated/report.js:118
#: templates/js/translated/stock.js:1051
msgid "Select Stock Items"
msgstr ""

#: templates/js/translated/label.js:30
msgid "Stock item(s) must be selected before printing labels"
msgstr ""

#: templates/js/translated/label.js:48 templates/js/translated/label.js:98
#: templates/js/translated/label.js:153
msgid "No Labels Found"
msgstr ""

#: templates/js/translated/label.js:49
msgid "No labels found which match selected stock item(s)"
msgstr ""

#: templates/js/translated/label.js:80
msgid "Select Stock Locations"
msgstr ""

#: templates/js/translated/label.js:81
msgid "Stock location(s) must be selected before printing labels"
msgstr ""

#: templates/js/translated/label.js:99
msgid "No labels found which match selected stock location(s)"
msgstr ""

#: templates/js/translated/label.js:135
msgid "Part(s) must be selected before printing labels"
msgstr ""

#: templates/js/translated/label.js:154
msgid "No labels found which match the selected part(s)"
msgstr ""

#: templates/js/translated/label.js:228
msgid "stock items selected"
msgstr ""

#: templates/js/translated/label.js:236
msgid "Select Label"
msgstr ""

#: templates/js/translated/label.js:251
msgid "Select Label Template"
msgstr ""

#: templates/js/translated/modals.js:76 templates/js/translated/modals.js:120
#: templates/js/translated/modals.js:610
msgid "Cancel"
msgstr ""

#: templates/js/translated/modals.js:77 templates/js/translated/modals.js:119
#: templates/js/translated/modals.js:677 templates/js/translated/modals.js:985
#: templates/modals.html:28 templates/modals.html:51
msgid "Submit"
msgstr ""

#: templates/js/translated/modals.js:118
msgid "Form Title"
msgstr ""

#: templates/js/translated/modals.js:392
msgid "Waiting for server..."
msgstr ""

#: templates/js/translated/modals.js:551
msgid "Show Error Information"
msgstr ""

#: templates/js/translated/modals.js:609
msgid "Accept"
msgstr ""

#: templates/js/translated/modals.js:666
msgid "Loading Data"
msgstr ""

#: templates/js/translated/modals.js:937
msgid "Invalid response from server"
msgstr ""

#: templates/js/translated/modals.js:937
msgid "Form data missing from server response"
msgstr ""

#: templates/js/translated/modals.js:949
msgid "Error posting form data"
msgstr ""

#: templates/js/translated/modals.js:1046
msgid "JSON response missing form data"
msgstr ""

#: templates/js/translated/modals.js:1061
msgid "Error 400: Bad Request"
msgstr ""

#: templates/js/translated/modals.js:1062
msgid "Server returned error code 400"
msgstr ""

#: templates/js/translated/modals.js:1085
msgid "Error requesting form data"
msgstr ""

#: templates/js/translated/model_renderers.js:40
msgid "Company ID"
msgstr ""

#: templates/js/translated/model_renderers.js:77
msgid "Stock ID"
msgstr ""

#: templates/js/translated/model_renderers.js:130
msgid "Location ID"
msgstr ""

#: templates/js/translated/model_renderers.js:147
msgid "Build ID"
msgstr ""

#: templates/js/translated/model_renderers.js:249
#: templates/js/translated/model_renderers.js:270
msgid "Order ID"
msgstr ""

#: templates/js/translated/model_renderers.js:287
msgid "Shipment ID"
msgstr ""

#: templates/js/translated/model_renderers.js:307
msgid "Category ID"
msgstr ""

#: templates/js/translated/model_renderers.js:344
msgid "Manufacturer Part ID"
msgstr ""

#: templates/js/translated/model_renderers.js:373
msgid "Supplier Part ID"
msgstr ""

#: templates/js/translated/order.js:75
msgid "No stock items have been allocated to this shipment"
msgstr ""

#: templates/js/translated/order.js:80
msgid "The following stock items will be shipped"
msgstr ""

#: templates/js/translated/order.js:120
msgid "Complete Shipment"
msgstr ""

#: templates/js/translated/order.js:126
msgid "Confirm Shipment"
msgstr ""

#: templates/js/translated/order.js:181
msgid "Create New Shipment"
msgstr ""

#: templates/js/translated/order.js:206
msgid "Add Customer"
msgstr ""

#: templates/js/translated/order.js:231
msgid "Create Sales Order"
msgstr ""

#: templates/js/translated/order.js:366
msgid "Export Order"
msgstr ""

#: templates/js/translated/order.js:460
msgid "Select Line Items"
msgstr ""

#: templates/js/translated/order.js:461
msgid "At least one line item must be selected"
msgstr ""

#: templates/js/translated/order.js:486
msgid "Quantity to receive"
msgstr ""

#: templates/js/translated/order.js:520 templates/js/translated/stock.js:2255
msgid "Stock Status"
msgstr ""

#: templates/js/translated/order.js:587
msgid "Order Code"
msgstr "Kod zamówienia"

#: templates/js/translated/order.js:588
msgid "Ordered"
msgstr ""

#: templates/js/translated/order.js:590
msgid "Receive"
msgstr "Odbierz"

#: templates/js/translated/order.js:609
msgid "Confirm receipt of items"
msgstr ""

#: templates/js/translated/order.js:610
msgid "Receive Purchase Order Items"
msgstr ""

#: templates/js/translated/order.js:790 templates/js/translated/part.js:809
msgid "No purchase orders found"
msgstr ""

#: templates/js/translated/order.js:815 templates/js/translated/order.js:1230
msgid "Order is overdue"
msgstr ""

#: templates/js/translated/order.js:936 templates/js/translated/order.js:2356
msgid "Edit Line Item"
msgstr ""

#: templates/js/translated/order.js:948 templates/js/translated/order.js:2367
msgid "Delete Line Item"
msgstr ""

#: templates/js/translated/order.js:987
msgid "No line items found"
msgstr ""

#: templates/js/translated/order.js:1014 templates/js/translated/order.js:2138
msgid "Total"
msgstr ""

#: templates/js/translated/order.js:1068 templates/js/translated/order.js:2163
#: templates/js/translated/part.js:1841 templates/js/translated/part.js:2052
msgid "Unit Price"
msgstr "Cena jednostkowa"

#: templates/js/translated/order.js:1083 templates/js/translated/order.js:2179
msgid "Total Price"
msgstr ""

#: templates/js/translated/order.js:1161 templates/js/translated/order.js:2313
msgid "Edit line item"
msgstr ""

#: templates/js/translated/order.js:1162 templates/js/translated/order.js:2317
msgid "Delete line item"
msgstr ""

#: templates/js/translated/order.js:1166 templates/js/translated/part.js:942
msgid "Receive line item"
msgstr ""

#: templates/js/translated/order.js:1206
msgid "No sales orders found"
msgstr ""

#: templates/js/translated/order.js:1244
msgid "Invalid Customer"
msgstr ""

#: templates/js/translated/order.js:1322
msgid "Edit shipment"
msgstr ""

#: templates/js/translated/order.js:1325
msgid "Complete shipment"
msgstr ""

#: templates/js/translated/order.js:1330
msgid "Delete shipment"
msgstr ""

#: templates/js/translated/order.js:1350
msgid "Edit Shipment"
msgstr ""

#: templates/js/translated/order.js:1367
msgid "Delete Shipment"
msgstr ""

#: templates/js/translated/order.js:1401
msgid "No matching shipments found"
msgstr ""

#: templates/js/translated/order.js:1411
msgid "Shipment Reference"
msgstr ""

#: templates/js/translated/order.js:1435
msgid "Not shipped"
msgstr ""

#: templates/js/translated/order.js:1441
msgid "Tracking"
msgstr ""

#: templates/js/translated/order.js:1601
msgid "Allocate Stock Items to Sales Order"
msgstr ""

#: templates/js/translated/order.js:1809
msgid "No sales order allocations found"
msgstr ""

#: templates/js/translated/order.js:1898
msgid "Edit Stock Allocation"
msgstr ""

#: templates/js/translated/order.js:1915
msgid "Confirm Delete Operation"
msgstr ""

#: templates/js/translated/order.js:1916
msgid "Delete Stock Allocation"
msgstr ""

#: templates/js/translated/order.js:1959 templates/js/translated/order.js:2048
#: templates/js/translated/stock.js:1560
msgid "Shipped to customer"
msgstr ""

#: templates/js/translated/order.js:1967 templates/js/translated/order.js:2057
msgid "Stock location not specified"
msgstr ""

#: templates/js/translated/order.js:2297
msgid "Allocate serial numbers"
msgstr ""

#: templates/js/translated/order.js:2303
msgid "Purchase stock"
msgstr "Cena zakupu"

#: templates/js/translated/order.js:2310 templates/js/translated/order.js:2476
msgid "Calculate price"
msgstr "Oblicz cenę"

#: templates/js/translated/order.js:2321
msgid "Cannot be deleted as items have been shipped"
msgstr ""

#: templates/js/translated/order.js:2324
msgid "Cannot be deleted as items have been allocated"
msgstr ""

#: templates/js/translated/order.js:2382
msgid "Allocate Serial Numbers"
msgstr ""

#: templates/js/translated/order.js:2484
msgid "Update Unit Price"
msgstr "Zaktualizuj cenę jednostkową"

#: templates/js/translated/order.js:2498
msgid "No matching line items"
msgstr ""

#: templates/js/translated/part.js:54
msgid "Part Attributes"
msgstr ""

#: templates/js/translated/part.js:58
msgid "Part Creation Options"
msgstr ""

#: templates/js/translated/part.js:62
msgid "Part Duplication Options"
msgstr ""

#: templates/js/translated/part.js:66
msgid "Supplier Options"
msgstr ""

#: templates/js/translated/part.js:80
msgid "Add Part Category"
msgstr ""

#: templates/js/translated/part.js:164
msgid "Create Initial Stock"
msgstr ""

#: templates/js/translated/part.js:165
msgid "Create an initial stock item for this part"
msgstr ""

#: templates/js/translated/part.js:172
msgid "Initial Stock Quantity"
msgstr ""

#: templates/js/translated/part.js:173
msgid "Specify initial stock quantity for this part"
msgstr ""

#: templates/js/translated/part.js:180
msgid "Select destination stock location"
msgstr ""

#: templates/js/translated/part.js:198
msgid "Copy Category Parameters"
msgstr ""

#: templates/js/translated/part.js:199
msgid "Copy parameter templates from selected part category"
msgstr ""

#: templates/js/translated/part.js:207
msgid "Add Supplier Data"
msgstr ""

#: templates/js/translated/part.js:208
msgid "Create initial supplier data for this part"
msgstr ""

#: templates/js/translated/part.js:264
msgid "Copy Image"
msgstr ""

#: templates/js/translated/part.js:265
msgid "Copy image from original part"
msgstr ""

#: templates/js/translated/part.js:273
msgid "Copy bill of materials from original part"
msgstr ""

#: templates/js/translated/part.js:280
msgid "Copy Parameters"
msgstr ""

#: templates/js/translated/part.js:281
msgid "Copy parameter data from original part"
msgstr ""

#: templates/js/translated/part.js:294
msgid "Parent part category"
msgstr ""

#: templates/js/translated/part.js:338
msgid "Edit Part"
msgstr ""

#: templates/js/translated/part.js:340
msgid "Part edited"
msgstr ""

#: templates/js/translated/part.js:351
msgid "Create Part Variant"
msgstr ""

#: templates/js/translated/part.js:418
msgid "You are subscribed to notifications for this item"
msgstr ""

#: templates/js/translated/part.js:420
msgid "You have subscribed to notifications for this item"
msgstr ""

#: templates/js/translated/part.js:425
msgid "Subscribe to notifications for this item"
msgstr ""

#: templates/js/translated/part.js:427
msgid "You have unsubscribed to notifications for this item"
msgstr ""

#: templates/js/translated/part.js:444
msgid "Validating the BOM will mark each line item as valid"
msgstr ""

#: templates/js/translated/part.js:454
msgid "Validate Bill of Materials"
msgstr ""

#: templates/js/translated/part.js:457
msgid "Validated Bill of Materials"
msgstr ""

#: templates/js/translated/part.js:481
msgid "Copy Bill of Materials"
msgstr ""

#: templates/js/translated/part.js:509 templates/js/translated/part.js:594
msgid "Trackable part"
msgstr ""

#: templates/js/translated/part.js:513 templates/js/translated/part.js:598
msgid "Virtual part"
msgstr ""

#: templates/js/translated/part.js:525
msgid "Subscribed part"
msgstr ""

#: templates/js/translated/part.js:529
msgid "Salable part"
msgstr ""

#: templates/js/translated/part.js:644
msgid "No variants found"
msgstr ""

#: templates/js/translated/part.js:1012
msgid "Delete part relationship"
msgstr ""

#: templates/js/translated/part.js:1036
msgid "Delete Part Relationship"
msgstr ""

#: templates/js/translated/part.js:1103 templates/js/translated/part.js:1363
msgid "No parts found"
msgstr ""

#: templates/js/translated/part.js:1273
msgid "No category"
msgstr ""

#: templates/js/translated/part.js:1296
#: templates/js/translated/table_filters.js:425
msgid "Low stock"
msgstr ""

#: templates/js/translated/part.js:1387 templates/js/translated/part.js:1559
#: templates/js/translated/stock.js:2564
msgid "Display as list"
msgstr ""

#: templates/js/translated/part.js:1403
msgid "Display as grid"
msgstr ""

#: templates/js/translated/part.js:1578 templates/js/translated/stock.js:2583
msgid "Display as tree"
msgstr ""

#: templates/js/translated/part.js:1642
msgid "Subscribed category"
msgstr ""

#: templates/js/translated/part.js:1656 templates/js/translated/stock.js:2627
msgid "Path"
msgstr ""

#: templates/js/translated/part.js:1700
msgid "No test templates matching query"
msgstr ""

#: templates/js/translated/part.js:1751 templates/js/translated/stock.js:1271
msgid "Edit test result"
msgstr ""

#: templates/js/translated/part.js:1752 templates/js/translated/stock.js:1272
#: templates/js/translated/stock.js:1518
msgid "Delete test result"
msgstr ""

#: templates/js/translated/part.js:1758
msgid "This test is defined for a parent part"
msgstr ""

#: templates/js/translated/part.js:1780
msgid "Edit Test Result Template"
msgstr ""

#: templates/js/translated/part.js:1794
msgid "Delete Test Result Template"
msgstr ""

#: templates/js/translated/part.js:1819
#, python-brace-format
msgid "No ${human_name} information found"
msgstr ""

#: templates/js/translated/part.js:1874
#, python-brace-format
msgid "Edit ${human_name}"
msgstr ""

#: templates/js/translated/part.js:1875
#, python-brace-format
msgid "Delete ${human_name}"
msgstr ""

#: templates/js/translated/part.js:1976
msgid "Single Price"
msgstr "Cena jednostkowa"

#: templates/js/translated/part.js:1995
msgid "Single Price Difference"
msgstr ""

#: templates/js/translated/plugin.js:22
msgid "The Plugin was installed"
msgstr ""

#: templates/js/translated/report.js:67
msgid "items selected"
msgstr ""

#: templates/js/translated/report.js:75
msgid "Select Report Template"
msgstr ""

#: templates/js/translated/report.js:90
msgid "Select Test Report Template"
msgstr ""

#: templates/js/translated/report.js:119
msgid "Stock item(s) must be selected before printing reports"
msgstr ""

#: templates/js/translated/report.js:136 templates/js/translated/report.js:189
#: templates/js/translated/report.js:243 templates/js/translated/report.js:297
#: templates/js/translated/report.js:351
msgid "No Reports Found"
msgstr ""

#: templates/js/translated/report.js:137
msgid "No report templates found which match selected stock item(s)"
msgstr ""

#: templates/js/translated/report.js:172
msgid "Select Builds"
msgstr ""

#: templates/js/translated/report.js:173
msgid "Build(s) must be selected before printing reports"
msgstr ""

#: templates/js/translated/report.js:190
msgid "No report templates found which match selected build(s)"
msgstr ""

#: templates/js/translated/report.js:226
msgid "Part(s) must be selected before printing reports"
msgstr ""

#: templates/js/translated/report.js:244
msgid "No report templates found which match selected part(s)"
msgstr ""

#: templates/js/translated/report.js:279
msgid "Select Purchase Orders"
msgstr ""

#: templates/js/translated/report.js:280
msgid "Purchase Order(s) must be selected before printing report"
msgstr ""

#: templates/js/translated/report.js:298 templates/js/translated/report.js:352
msgid "No report templates found which match selected orders"
msgstr ""

#: templates/js/translated/report.js:333
msgid "Select Sales Orders"
msgstr ""

#: templates/js/translated/report.js:334
msgid "Sales Order(s) must be selected before printing report"
msgstr ""

#: templates/js/translated/stock.js:75
msgid "Serialize Stock Item"
msgstr ""

#: templates/js/translated/stock.js:103
msgid "Confirm Stock Serialization"
msgstr ""

#: templates/js/translated/stock.js:112
msgid "Parent stock location"
msgstr ""

#: templates/js/translated/stock.js:155
msgid "New Stock Location"
msgstr ""

#: templates/js/translated/stock.js:195
msgid "This part cannot be serialized"
msgstr ""

#: templates/js/translated/stock.js:234
msgid "Enter initial quantity for this stock item"
msgstr ""

#: templates/js/translated/stock.js:240
msgid "Enter serial numbers for new stock (or leave blank)"
msgstr ""

#: templates/js/translated/stock.js:383
msgid "Created new stock item"
msgstr ""

#: templates/js/translated/stock.js:396
msgid "Created multiple stock items"
msgstr ""

#: templates/js/translated/stock.js:421
msgid "Find Serial Number"
msgstr ""

#: templates/js/translated/stock.js:425 templates/js/translated/stock.js:426
msgid "Enter serial number"
msgstr ""

#: templates/js/translated/stock.js:442
msgid "Enter a serial number"
msgstr ""

#: templates/js/translated/stock.js:462
msgid "No matching serial number"
msgstr ""

#: templates/js/translated/stock.js:471
msgid "More than one matching result found"
msgstr ""

#: templates/js/translated/stock.js:516
msgid "Export Stock"
msgstr ""

#: templates/js/translated/stock.js:527
msgid "Include Sublocations"
msgstr ""

#: templates/js/translated/stock.js:528
msgid "Include stock items in sublocations"
msgstr ""

#: templates/js/translated/stock.js:637
msgid "Confirm stock assignment"
msgstr ""

#: templates/js/translated/stock.js:638
msgid "Assign Stock to Customer"
msgstr ""

#: templates/js/translated/stock.js:715
msgid "Warning: Merge operation cannot be reversed"
msgstr ""

#: templates/js/translated/stock.js:716
msgid "Some information will be lost when merging stock items"
msgstr ""

#: templates/js/translated/stock.js:718
msgid "Stock transaction history will be deleted for merged items"
msgstr ""

#: templates/js/translated/stock.js:719
msgid "Supplier part information will be deleted for merged items"
msgstr ""

#: templates/js/translated/stock.js:805
msgid "Confirm stock item merge"
msgstr ""

#: templates/js/translated/stock.js:806
msgid "Merge Stock Items"
msgstr ""

#: templates/js/translated/stock.js:901
msgid "Transfer Stock"
msgstr ""

#: templates/js/translated/stock.js:902
msgid "Move"
msgstr ""

#: templates/js/translated/stock.js:908
msgid "Count Stock"
msgstr ""

#: templates/js/translated/stock.js:909
msgid "Count"
msgstr ""

#: templates/js/translated/stock.js:913
msgid "Remove Stock"
msgstr ""

#: templates/js/translated/stock.js:914
msgid "Take"
msgstr ""

#: templates/js/translated/stock.js:918
msgid "Add Stock"
msgstr "Dodaj stan"

#: templates/js/translated/stock.js:919 users/models.py:213
msgid "Add"
msgstr "Dodaj"

#: templates/js/translated/stock.js:923 templates/stock_table.html:58
msgid "Delete Stock"
msgstr ""

#: templates/js/translated/stock.js:1012
msgid "Quantity cannot be adjusted for serialized stock"
msgstr ""

#: templates/js/translated/stock.js:1012
msgid "Specify stock quantity"
msgstr ""

#: templates/js/translated/stock.js:1052
msgid "You must select at least one available stock item"
msgstr ""

#: templates/js/translated/stock.js:1210
msgid "PASS"
msgstr ""

#: templates/js/translated/stock.js:1212
msgid "FAIL"
msgstr ""

#: templates/js/translated/stock.js:1217
msgid "NO RESULT"
msgstr ""

#: templates/js/translated/stock.js:1264
msgid "Pass test"
msgstr ""

#: templates/js/translated/stock.js:1267
msgid "Add test result"
msgstr ""

#: templates/js/translated/stock.js:1293
msgid "No test results found"
msgstr ""

#: templates/js/translated/stock.js:1349
msgid "Test Date"
msgstr ""

#: templates/js/translated/stock.js:1501
msgid "Edit Test Result"
msgstr ""

#: templates/js/translated/stock.js:1523
msgid "Delete Test Result"
msgstr ""

#: templates/js/translated/stock.js:1552
msgid "In production"
msgstr ""

#: templates/js/translated/stock.js:1556
msgid "Installed in Stock Item"
msgstr ""

#: templates/js/translated/stock.js:1564
msgid "Assigned to Sales Order"
msgstr ""

#: templates/js/translated/stock.js:1570
msgid "No stock location set"
msgstr ""

#: templates/js/translated/stock.js:1728
msgid "Stock item is in production"
msgstr ""

#: templates/js/translated/stock.js:1733
msgid "Stock item assigned to sales order"
msgstr ""

#: templates/js/translated/stock.js:1736
msgid "Stock item assigned to customer"
msgstr ""

#: templates/js/translated/stock.js:1740
msgid "Stock item has expired"
msgstr ""

#: templates/js/translated/stock.js:1742
msgid "Stock item will expire soon"
msgstr ""

#: templates/js/translated/stock.js:1748
msgid "Serialized stock item has been allocated"
msgstr ""

#: templates/js/translated/stock.js:1750
msgid "Stock item has been fully allocated"
msgstr ""

#: templates/js/translated/stock.js:1752
msgid "Stock item has been partially allocated"
msgstr ""

#: templates/js/translated/stock.js:1757
msgid "Stock item has been installed in another item"
msgstr ""

#: templates/js/translated/stock.js:1764
msgid "Stock item has been rejected"
msgstr ""

#: templates/js/translated/stock.js:1766
msgid "Stock item is lost"
msgstr ""

#: templates/js/translated/stock.js:1768
msgid "Stock item is destroyed"
msgstr ""

#: templates/js/translated/stock.js:1772
#: templates/js/translated/table_filters.js:188
msgid "Depleted"
msgstr ""

#: templates/js/translated/stock.js:1822
msgid "Stocktake"
msgstr ""

#: templates/js/translated/stock.js:1895
msgid "Supplier part not specified"
msgstr ""

#: templates/js/translated/stock.js:1933
msgid "No stock items matching query"
msgstr ""

#: templates/js/translated/stock.js:1954 templates/js/translated/stock.js:2002
msgid "items"
msgstr ""

#: templates/js/translated/stock.js:2042
msgid "batches"
msgstr ""

#: templates/js/translated/stock.js:2069
msgid "locations"
msgstr ""

#: templates/js/translated/stock.js:2071
msgid "Undefined location"
msgstr ""

#: templates/js/translated/stock.js:2270
msgid "Set Stock Status"
msgstr ""

#: templates/js/translated/stock.js:2284
msgid "Select Status Code"
msgstr ""

#: templates/js/translated/stock.js:2285
msgid "Status code must be selected"
msgstr ""

#: templates/js/translated/stock.js:2464
msgid "Allocated Quantity"
msgstr ""

#: templates/js/translated/stock.js:2659
msgid "Invalid date"
msgstr ""

#: templates/js/translated/stock.js:2681
msgid "Details"
msgstr "Szczegóły"

#: templates/js/translated/stock.js:2706
msgid "Location no longer exists"
msgstr ""

#: templates/js/translated/stock.js:2725
msgid "Purchase order no longer exists"
msgstr ""

#: templates/js/translated/stock.js:2744
msgid "Customer no longer exists"
msgstr ""

#: templates/js/translated/stock.js:2762
msgid "Stock item no longer exists"
msgstr ""

#: templates/js/translated/stock.js:2785
msgid "Added"
msgstr "Dodano"

#: templates/js/translated/stock.js:2793
msgid "Removed"
msgstr ""

#: templates/js/translated/stock.js:2834
msgid "Edit tracking entry"
msgstr ""

#: templates/js/translated/stock.js:2835
msgid "Delete tracking entry"
msgstr ""

#: templates/js/translated/stock.js:2886
msgid "No installed items"
msgstr ""

#: templates/js/translated/stock.js:2937
msgid "Uninstall Stock Item"
msgstr ""

#: templates/js/translated/stock.js:2973
msgid "Install another stock item into this item"
msgstr ""

#: templates/js/translated/stock.js:2974
msgid "Stock items can only be installed if they meet the following criteria"
msgstr ""

#: templates/js/translated/stock.js:2976
msgid "The Stock Item links to a Part which is the BOM for this Stock Item"
msgstr ""

#: templates/js/translated/stock.js:2977
msgid "The Stock Item is currently available in stock"
msgstr ""

#: templates/js/translated/stock.js:2978
msgid "The Stock Item is serialized and does not belong to another item"
msgstr ""

#: templates/js/translated/stock.js:2991
msgid "Select part to install"
msgstr ""

#: templates/js/translated/table_filters.js:56
msgid "Trackable Part"
msgstr ""

#: templates/js/translated/table_filters.js:60
msgid "Assembled Part"
msgstr ""

#: templates/js/translated/table_filters.js:64
msgid "Validated"
msgstr ""

#: templates/js/translated/table_filters.js:72
msgid "Allow Variant Stock"
msgstr ""

#: templates/js/translated/table_filters.js:110
#: templates/js/translated/table_filters.js:183
msgid "Include sublocations"
msgstr ""

#: templates/js/translated/table_filters.js:111
msgid "Include locations"
msgstr ""

#: templates/js/translated/table_filters.js:121
#: templates/js/translated/table_filters.js:122
#: templates/js/translated/table_filters.js:402
msgid "Include subcategories"
msgstr ""

#: templates/js/translated/table_filters.js:126
#: templates/js/translated/table_filters.js:437
msgid "Subscribed"
msgstr ""

#: templates/js/translated/table_filters.js:136
#: templates/js/translated/table_filters.js:218
msgid "Is Serialized"
msgstr ""

#: templates/js/translated/table_filters.js:139
#: templates/js/translated/table_filters.js:225
msgid "Serial number GTE"
msgstr ""

#: templates/js/translated/table_filters.js:140
#: templates/js/translated/table_filters.js:226
msgid "Serial number greater than or equal to"
msgstr ""

#: templates/js/translated/table_filters.js:143
#: templates/js/translated/table_filters.js:229
msgid "Serial number LTE"
msgstr ""

#: templates/js/translated/table_filters.js:144
#: templates/js/translated/table_filters.js:230
msgid "Serial number less than or equal to"
msgstr ""

#: templates/js/translated/table_filters.js:147
#: templates/js/translated/table_filters.js:148
#: templates/js/translated/table_filters.js:221
#: templates/js/translated/table_filters.js:222
msgid "Serial number"
msgstr ""

#: templates/js/translated/table_filters.js:152
#: templates/js/translated/table_filters.js:239
msgid "Batch code"
msgstr ""

#: templates/js/translated/table_filters.js:163
#: templates/js/translated/table_filters.js:374
msgid "Active parts"
msgstr ""

#: templates/js/translated/table_filters.js:164
msgid "Show stock for active parts"
msgstr ""

#: templates/js/translated/table_filters.js:169
msgid "Part is an assembly"
msgstr ""

#: templates/js/translated/table_filters.js:173
msgid "Is allocated"
msgstr ""

#: templates/js/translated/table_filters.js:174
msgid "Item has been allocated"
msgstr ""

#: templates/js/translated/table_filters.js:179
msgid "Stock is available for use"
msgstr ""

#: templates/js/translated/table_filters.js:184
msgid "Include stock in sublocations"
msgstr ""

#: templates/js/translated/table_filters.js:189
msgid "Show stock items which are depleted"
msgstr ""

#: templates/js/translated/table_filters.js:194
msgid "Show items which are in stock"
msgstr ""

#: templates/js/translated/table_filters.js:198
msgid "In Production"
msgstr ""

#: templates/js/translated/table_filters.js:199
msgid "Show items which are in production"
msgstr ""

#: templates/js/translated/table_filters.js:203
msgid "Include Variants"
msgstr ""

#: templates/js/translated/table_filters.js:204
msgid "Include stock items for variant parts"
msgstr ""

#: templates/js/translated/table_filters.js:208
msgid "Installed"
msgstr ""

#: templates/js/translated/table_filters.js:209
msgid "Show stock items which are installed in another item"
msgstr ""

#: templates/js/translated/table_filters.js:214
msgid "Show items which have been assigned to a customer"
msgstr ""

#: templates/js/translated/table_filters.js:234
#: templates/js/translated/table_filters.js:235
msgid "Stock status"
msgstr ""

#: templates/js/translated/table_filters.js:243
msgid "Has purchase price"
msgstr ""

#: templates/js/translated/table_filters.js:244
msgid "Show stock items which have a purchase price set"
msgstr ""

#: templates/js/translated/table_filters.js:253
msgid "Show stock items which have expired"
msgstr ""

#: templates/js/translated/table_filters.js:259
msgid "Show stock which is close to expiring"
msgstr ""

#: templates/js/translated/table_filters.js:285
msgid "Build status"
msgstr ""

#: templates/js/translated/table_filters.js:298
#: templates/js/translated/table_filters.js:339
msgid "Assigned to me"
msgstr ""

#: templates/js/translated/table_filters.js:315
#: templates/js/translated/table_filters.js:326
#: templates/js/translated/table_filters.js:347
msgid "Order status"
msgstr ""

#: templates/js/translated/table_filters.js:331
#: templates/js/translated/table_filters.js:352
msgid "Outstanding"
msgstr ""

#: templates/js/translated/table_filters.js:403
msgid "Include parts in subcategories"
msgstr ""

#: templates/js/translated/table_filters.js:407
msgid "Has IPN"
msgstr ""

#: templates/js/translated/table_filters.js:408
msgid "Part has internal part number"
msgstr ""

#: templates/js/translated/table_filters.js:413
msgid "Show active parts"
msgstr ""

#: templates/js/translated/table_filters.js:421
msgid "Stock available"
msgstr ""

#: templates/js/translated/table_filters.js:449
msgid "Purchasable"
msgstr ""

#: templates/js/translated/tables.js:368
msgid "Loading data"
msgstr ""

#: templates/js/translated/tables.js:371
msgid "rows per page"
msgstr ""

#: templates/js/translated/tables.js:376
msgid "Showing all rows"
msgstr ""

#: templates/js/translated/tables.js:378
msgid "Showing"
msgstr ""

#: templates/js/translated/tables.js:378
msgid "to"
msgstr ""

#: templates/js/translated/tables.js:378
msgid "of"
msgstr ""

#: templates/js/translated/tables.js:378
msgid "rows"
msgstr ""

#: templates/js/translated/tables.js:382 templates/search_form.html:6
#: templates/search_form.html:7
msgid "Search"
msgstr ""

#: templates/js/translated/tables.js:385
msgid "No matching results"
msgstr ""

#: templates/js/translated/tables.js:388
msgid "Hide/Show pagination"
msgstr ""

#: templates/js/translated/tables.js:391
msgid "Refresh"
msgstr ""

#: templates/js/translated/tables.js:394
msgid "Toggle"
msgstr ""

#: templates/js/translated/tables.js:397
msgid "Columns"
msgstr ""

#: templates/js/translated/tables.js:400
msgid "All"
msgstr ""

#: templates/navbar.html:42
msgid "Buy"
msgstr ""

#: templates/navbar.html:54
msgid "Sell"
msgstr ""

#: templates/navbar.html:114
msgid "Logout"
msgstr ""

#: templates/navbar.html:116
msgid "Login"
msgstr ""

#: templates/navbar.html:136
msgid "About InvenTree"
msgstr ""

#: templates/navbar_demo.html:5
msgid "InvenTree demo mode"
msgstr ""

#: templates/qr_code.html:11
msgid "QR data not provided"
msgstr ""

#: templates/registration/logged_out.html:6
msgid "You were logged out successfully."
msgstr ""

#: templates/registration/logged_out.html:8
msgid "Log in again"
msgstr ""

#: templates/stats.html:9
msgid "Server"
msgstr ""

#: templates/stats.html:13
msgid "Instance Name"
msgstr ""

#: templates/stats.html:18
msgid "Database"
msgstr ""

#: templates/stats.html:26
msgid "Server is running in debug mode"
msgstr ""

#: templates/stats.html:33
msgid "Docker Mode"
msgstr ""

#: templates/stats.html:34
msgid "Server is deployed using docker"
msgstr ""

#: templates/stats.html:39
msgid "Plugin Support"
msgstr ""

#: templates/stats.html:43
msgid "Plugin support enabled"
msgstr ""

#: templates/stats.html:45
msgid "Plugin support disabled"
msgstr ""

#: templates/stats.html:52
msgid "Server status"
msgstr ""

#: templates/stats.html:55
msgid "Healthy"
msgstr ""

#: templates/stats.html:57
msgid "Issues detected"
msgstr ""

#: templates/stats.html:64
msgid "Background Worker"
msgstr ""

#: templates/stats.html:67
msgid "Background worker not running"
msgstr ""

#: templates/stats.html:75
msgid "Email Settings"
msgstr ""

#: templates/stats.html:78
msgid "Email settings not configured"
msgstr ""

#: templates/stock_table.html:14
msgid "Export Stock Information"
msgstr ""

#: templates/stock_table.html:20
msgid "Barcode Actions"
msgstr ""

#: templates/stock_table.html:36
msgid "Print test reports"
msgstr ""

#: templates/stock_table.html:43
msgid "Stock Options"
msgstr ""

#: templates/stock_table.html:48
msgid "Add to selected stock items"
msgstr ""

#: templates/stock_table.html:49
msgid "Remove from selected stock items"
msgstr ""

#: templates/stock_table.html:50
msgid "Stocktake selected stock items"
msgstr ""

#: templates/stock_table.html:51
msgid "Move selected stock items"
msgstr ""

#: templates/stock_table.html:51
msgid "Move stock"
msgstr ""

#: templates/stock_table.html:52
msgid "Merge selected stock items"
msgstr ""

#: templates/stock_table.html:52
msgid "Merge stock"
msgstr ""

#: templates/stock_table.html:53
msgid "Order selected items"
msgstr ""

#: templates/stock_table.html:55
msgid "Change status"
msgstr ""

#: templates/stock_table.html:55
msgid "Change stock status"
msgstr ""

#: templates/stock_table.html:58
msgid "Delete selected items"
msgstr ""

#: templates/yesnolabel.html:4
msgid "Yes"
msgstr ""

#: templates/yesnolabel.html:6
msgid "No"
msgstr ""

#: users/admin.py:64
msgid "Users"
msgstr ""

#: users/admin.py:65
msgid "Select which users are assigned to this group"
msgstr ""

#: users/admin.py:187
msgid "The following users are members of multiple groups:"
msgstr ""

#: users/admin.py:210
msgid "Personal info"
msgstr ""

#: users/admin.py:211
msgid "Permissions"
msgstr "Uprawnienia"

#: users/admin.py:214
msgid "Important dates"
msgstr ""

#: users/models.py:200
msgid "Permission set"
msgstr "Uprawnienia nadane"

#: users/models.py:208
msgid "Group"
msgstr ""

#: users/models.py:211
msgid "View"
msgstr ""

#: users/models.py:211
msgid "Permission to view items"
msgstr "Uprawnienie do wyświetlania przedmiotów"

#: users/models.py:213
msgid "Permission to add items"
msgstr "Uprawnienie do dodawania przedmiotów"

#: users/models.py:215
msgid "Change"
msgstr ""

#: users/models.py:215
msgid "Permissions to edit items"
msgstr "Uprawnienie do edycji przedmiotów"

#: users/models.py:217
msgid "Permission to delete items"
msgstr "Uprawnienie do usuwania przedmiotów"
<|MERGE_RESOLUTION|>--- conflicted
+++ resolved
@@ -3,13 +3,8 @@
 msgstr ""
 "Project-Id-Version: inventree\n"
 "Report-Msgid-Bugs-To: \n"
-<<<<<<< HEAD
-"POT-Creation-Date: 2022-02-20 22:01+0000\n"
-"PO-Revision-Date: 2022-02-20 22:03\n"
-=======
 "POT-Creation-Date: 2022-02-22 01:07+0000\n"
 "PO-Revision-Date: 2022-02-22 01:18\n"
->>>>>>> ebd811eb
 "Last-Translator: \n"
 "Language-Team: Polish\n"
 "Language: pl_PL\n"
@@ -333,56 +328,6 @@
 msgstr "Hebrajski"
 
 #: InvenTree/settings.py:662
-<<<<<<< HEAD
-msgid "Italian"
-msgstr "Włoski"
-
-#: InvenTree/settings.py:663
-msgid "Japanese"
-msgstr "Japoński"
-
-#: InvenTree/settings.py:664
-msgid "Korean"
-msgstr "Koreański"
-
-#: InvenTree/settings.py:665
-msgid "Dutch"
-msgstr "Holenderski"
-
-#: InvenTree/settings.py:666
-msgid "Norwegian"
-msgstr "Norweski"
-
-#: InvenTree/settings.py:667
-msgid "Polish"
-msgstr "Polski"
-
-#: InvenTree/settings.py:668
-msgid "Portugese"
-msgstr "Portugalski"
-
-#: InvenTree/settings.py:669
-msgid "Russian"
-msgstr "Rosyjski"
-
-#: InvenTree/settings.py:670
-msgid "Swedish"
-msgstr "Szwedzki"
-
-#: InvenTree/settings.py:671
-msgid "Thai"
-msgstr "Tajski"
-
-#: InvenTree/settings.py:672
-msgid "Turkish"
-msgstr "Turecki"
-
-#: InvenTree/settings.py:673
-msgid "Vietnamese"
-msgstr "Wietnamski"
-
-#: InvenTree/settings.py:674
-=======
 msgid "Hungarian"
 msgstr ""
 
@@ -435,7 +380,6 @@
 msgstr "Wietnamski"
 
 #: InvenTree/settings.py:675
->>>>>>> ebd811eb
 msgid "Chinese"
 msgstr "Chiński"
 
@@ -1139,7 +1083,6 @@
 #: build/serializers.py:445
 msgid "Accept that the required number of build outputs have not been completed"
 msgstr ""
-<<<<<<< HEAD
 
 #: build/serializers.py:455 templates/js/translated/build.js:154
 msgid "Required build quantity has not been completed"
@@ -1153,21 +1096,6 @@
 msgid "No build outputs have been created for this build order"
 msgstr ""
 
-=======
-
-#: build/serializers.py:455 templates/js/translated/build.js:154
-msgid "Required build quantity has not been completed"
-msgstr ""
-
-#: build/serializers.py:464
-msgid "Build order has incomplete outputs"
-msgstr ""
-
-#: build/serializers.py:467 build/templates/build/build_base.html:95
-msgid "No build outputs have been created for this build order"
-msgstr ""
-
->>>>>>> ebd811eb
 #: build/serializers.py:495 build/serializers.py:544 part/models.py:2829
 #: part/models.py:2988
 msgid "BOM Item"
@@ -1456,7 +1384,6 @@
 #: build/templates/build/detail.html:251
 msgid "Complete outputs"
 msgstr ""
-<<<<<<< HEAD
 
 #: build/templates/build/detail.html:253
 msgid "Delete selected build outputs"
@@ -1470,21 +1397,6 @@
 msgid "Completed Build Outputs"
 msgstr ""
 
-=======
-
-#: build/templates/build/detail.html:253
-msgid "Delete selected build outputs"
-msgstr ""
-
-#: build/templates/build/detail.html:254
-msgid "Delete outputs"
-msgstr ""
-
-#: build/templates/build/detail.html:270
-msgid "Completed Build Outputs"
-msgstr ""
-
->>>>>>> ebd811eb
 #: build/templates/build/detail.html:282 build/templates/build/sidebar.html:19
 #: order/templates/order/po_sidebar.html:9
 #: order/templates/order/purchase_order_detail.html:60
@@ -2986,7 +2898,6 @@
 
 #: company/templates/company/sidebar.html:6
 msgid "Manufactured Parts"
-<<<<<<< HEAD
 msgstr ""
 
 #: company/templates/company/sidebar.html:10
@@ -2995,37 +2906,6 @@
 
 #: company/templates/company/sidebar.html:16
 msgid "Supplied Stock Items"
-msgstr ""
-
-#: company/templates/company/sidebar.html:22
-msgid "Assigned Stock Items"
-msgstr ""
-
-#: company/templates/company/supplier_part.html:7
-#: company/templates/company/supplier_part.html:24 stock/models.py:479
-#: stock/templates/stock/item_base.html:404
-#: templates/js/translated/company.js:790 templates/js/translated/stock.js:1880
-msgid "Supplier Part"
-msgstr ""
-
-#: company/templates/company/supplier_part.html:38
-#: templates/js/translated/company.js:863
-msgid "Edit supplier part"
-msgstr ""
-
-#: company/templates/company/supplier_part.html:42
-#: templates/js/translated/company.js:864
-msgid "Delete supplier part"
-=======
-msgstr ""
-
-#: company/templates/company/sidebar.html:10
-msgid "Supplied Parts"
-msgstr ""
-
-#: company/templates/company/sidebar.html:16
-msgid "Supplied Stock Items"
->>>>>>> ebd811eb
 msgstr ""
 
 #: company/templates/company/sidebar.html:22
@@ -3371,21 +3251,12 @@
 
 #: order/models.py:644
 msgid "Only a pending order can be marked as complete"
-<<<<<<< HEAD
 msgstr ""
 
 #: order/models.py:647
 msgid "Order cannot be completed as there are incomplete shipments"
 msgstr ""
 
-=======
-msgstr ""
-
-#: order/models.py:647
-msgid "Order cannot be completed as there are incomplete shipments"
-msgstr ""
-
->>>>>>> ebd811eb
 #: order/models.py:650
 msgid "Order cannot be completed as there are incomplete line items"
 msgstr ""
@@ -4040,7 +3911,6 @@
 
 #: part/bom.py:126 templates/email/low_stock_notification.html:17
 msgid "Total Stock"
-<<<<<<< HEAD
 msgstr ""
 
 #: part/bom.py:127 part/templates/part/part_base.html:185
@@ -4119,86 +3989,6 @@
 msgid "Next available serial number is"
 msgstr ""
 
-=======
-msgstr ""
-
-#: part/bom.py:127 part/templates/part/part_base.html:185
-msgid "Available Stock"
-msgstr "Dostępna ilość"
-
-#: part/bom.py:128 part/templates/part/part_base.html:203
-#: templates/js/translated/part.js:1301
-msgid "On Order"
-msgstr ""
-
-#: part/forms.py:84
-msgid "Select part category"
-msgstr "Wybierz kategorię części"
-
-#: part/forms.py:121
-msgid "Add parameter template to same level categories"
-msgstr ""
-
-#: part/forms.py:125
-msgid "Add parameter template to all categories"
-msgstr ""
-
-#: part/forms.py:145
-msgid "Input quantity for price calculation"
-msgstr ""
-
-#: part/models.py:84
-msgid "Default location for parts in this category"
-msgstr ""
-
-#: part/models.py:87
-msgid "Default keywords"
-msgstr "Domyślne słowa kluczowe"
-
-#: part/models.py:87
-msgid "Default keywords for parts in this category"
-msgstr ""
-
-#: part/models.py:97 part/models.py:2569 part/templates/part/category.html:15
-#: part/templates/part/part_app_base.html:10
-msgid "Part Category"
-msgstr ""
-
-#: part/models.py:98 part/templates/part/category.html:128
-#: templates/InvenTree/search.html:95 templates/stats.html:96
-#: users/models.py:40
-msgid "Part Categories"
-msgstr ""
-
-#: part/models.py:360 part/templates/part/cat_link.html:3
-#: part/templates/part/category.html:17 part/templates/part/category.html:133
-#: part/templates/part/category.html:153
-#: part/templates/part/category_sidebar.html:9
-#: templates/InvenTree/index.html:85 templates/InvenTree/search.html:82
-#: templates/InvenTree/settings/sidebar.html:37
-#: templates/js/translated/part.js:1663 templates/navbar.html:21
-#: templates/stats.html:92 templates/stats.html:101 users/models.py:41
-msgid "Parts"
-msgstr "Części"
-
-#: part/models.py:452
-msgid "Invalid choice for parent part"
-msgstr ""
-
-#: part/models.py:532 part/models.py:544
-#, python-brace-format
-msgid "Part '{p1}' is  used in BOM for '{p2}' (recursive)"
-msgstr ""
-
-#: part/models.py:674
-msgid "Next available serial numbers are"
-msgstr ""
-
-#: part/models.py:678
-msgid "Next available serial number is"
-msgstr ""
-
->>>>>>> ebd811eb
 #: part/models.py:683
 msgid "Most recent serial number is"
 msgstr ""
@@ -4678,21 +4468,12 @@
 #: part/templates/part/bom.html:21
 #, python-format
 msgid "The BOM for <em>%(part)s</em> has not been validated."
-<<<<<<< HEAD
 msgstr ""
 
 #: part/templates/part/bom.html:30 part/templates/part/detail.html:273
 msgid "BOM actions"
 msgstr ""
 
-=======
-msgstr ""
-
-#: part/templates/part/bom.html:30 part/templates/part/detail.html:273
-msgid "BOM actions"
-msgstr ""
-
->>>>>>> ebd811eb
 #: part/templates/part/bom.html:34
 msgid "Delete Items"
 msgstr ""
@@ -5413,7 +5194,6 @@
 #: part/templates/part/stock_count.html:9 templates/InvenTree/index.html:158
 msgid "Low Stock"
 msgstr "Mała ilość w magazynie"
-<<<<<<< HEAD
 
 #: part/templates/part/upload_bom.html:8
 msgid "Return to BOM"
@@ -5494,88 +5274,6 @@
 msgid "Updated part image"
 msgstr ""
 
-=======
-
-#: part/templates/part/upload_bom.html:8
-msgid "Return to BOM"
-msgstr ""
-
-#: part/templates/part/upload_bom.html:13
-msgid "Upload Bill of Materials"
-msgstr ""
-
-#: part/templates/part/upload_bom.html:19
-msgid "BOM upload requirements"
-msgstr ""
-
-#: part/templates/part/upload_bom.html:23
-#: part/templates/part/upload_bom.html:90
-msgid "Upload BOM File"
-msgstr ""
-
-#: part/templates/part/upload_bom.html:29
-msgid "Submit BOM Data"
-msgstr ""
-
-#: part/templates/part/upload_bom.html:37
-msgid "Requirements for BOM upload"
-msgstr ""
-
-#: part/templates/part/upload_bom.html:39
-msgid "The BOM file must contain the required named columns as provided in the "
-msgstr ""
-
-#: part/templates/part/upload_bom.html:39
-msgid "BOM Upload Template"
-msgstr ""
-
-#: part/templates/part/upload_bom.html:40
-msgid "Each part must already exist in the database"
-msgstr ""
-
-#: part/templates/part/variant_part.html:9
-msgid "Create new part variant"
-msgstr ""
-
-#: part/templates/part/variant_part.html:10
-#, python-format
-msgid "Create a new variant of template <em>'%(full_name)s'</em>."
-msgstr ""
-
-#: part/templatetags/inventree_extras.py:125
-msgid "Unknown database"
-msgstr ""
-
-#: part/views.py:90
-msgid "Set Part Category"
-msgstr ""
-
-#: part/views.py:140
-#, python-brace-format
-msgid "Set category for {n} parts"
-msgstr ""
-
-#: part/views.py:212
-msgid "Match References"
-msgstr ""
-
-#: part/views.py:509
-msgid "None"
-msgstr ""
-
-#: part/views.py:568
-msgid "Part QR Code"
-msgstr ""
-
-#: part/views.py:670
-msgid "Select Part Image"
-msgstr ""
-
-#: part/views.py:696
-msgid "Updated part image"
-msgstr ""
-
->>>>>>> ebd811eb
 #: part/views.py:699
 msgid "Part image not found"
 msgstr ""
@@ -5642,110 +5340,6 @@
 
 #: plugin/integration.py:138
 msgid "No author found"
-<<<<<<< HEAD
-=======
-msgstr ""
-
-#: plugin/integration.py:152
-msgid "No date found"
-msgstr ""
-
-#: plugin/models.py:26
-msgid "Plugin Configuration"
-msgstr ""
-
-#: plugin/models.py:27
-msgid "Plugin Configurations"
-msgstr ""
-
-#: plugin/models.py:32
-msgid "Key"
-msgstr ""
-
-#: plugin/models.py:33
-msgid "Key of plugin"
-msgstr ""
-
-#: plugin/models.py:41
-msgid "PluginName of the plugin"
-msgstr ""
-
-#: plugin/models.py:47
-msgid "Is the plugin active"
-msgstr ""
-
-#: plugin/models.py:199
-msgid "Plugin"
-msgstr ""
-
-#: plugin/samples/integration/sample.py:42
-msgid "Enable PO"
-msgstr ""
-
-#: plugin/samples/integration/sample.py:43
-msgid "Enable PO functionality in InvenTree interface"
-msgstr ""
-
-#: plugin/samples/integration/sample.py:48
-msgid "API Key"
-msgstr ""
-
-#: plugin/samples/integration/sample.py:49
-msgid "Key required for accessing external API"
-msgstr ""
-
-#: plugin/samples/integration/sample.py:52
-msgid "Numerical"
-msgstr ""
-
-#: plugin/samples/integration/sample.py:53
-msgid "A numerical setting"
-msgstr ""
-
-#: plugin/samples/integration/sample.py:58
-msgid "Choice Setting"
-msgstr ""
-
-#: plugin/samples/integration/sample.py:59
-msgid "A setting with multiple choices"
-msgstr ""
-
-#: plugin/serializers.py:50
-msgid "Source URL"
-msgstr ""
-
-#: plugin/serializers.py:51
-msgid "Source for the package - this can be a custom registry or a VCS path"
-msgstr ""
-
-#: plugin/serializers.py:56
-msgid "Package Name"
-msgstr ""
-
-#: plugin/serializers.py:57
-msgid "Name for the Plugin Package - can also contain a version indicator"
-msgstr ""
-
-#: plugin/serializers.py:60
-msgid "Confirm plugin installation"
-msgstr ""
-
-#: plugin/serializers.py:61
-msgid "This will install this plugin now into the current instance. The instance will go into maintenance."
-msgstr ""
-
-#: plugin/serializers.py:76
-msgid "Installation not confirmed"
-msgstr ""
-
-#: plugin/serializers.py:78
-msgid "Either packagename of URL must be provided"
-msgstr ""
-
-#: report/api.py:234 report/api.py:278
-#, python-brace-format
-msgid "Template file '{filename}' is missing or does not exist"
->>>>>>> ebd811eb
 msgstr ""
 
 #: plugin/integration.py:152
@@ -6321,7 +5915,6 @@
 
 #: stock/serializers.py:646
 msgid "Part must be salable"
-<<<<<<< HEAD
 msgstr ""
 
 #: stock/serializers.py:650
@@ -6332,18 +5925,6 @@
 msgid "Item is allocated to a build order"
 msgstr ""
 
-=======
-msgstr ""
-
-#: stock/serializers.py:650
-msgid "Item is allocated to a sales order"
-msgstr ""
-
-#: stock/serializers.py:654
-msgid "Item is allocated to a build order"
-msgstr ""
-
->>>>>>> ebd811eb
 #: stock/serializers.py:684
 msgid "Customer to assign stock items"
 msgstr ""
@@ -6613,21 +6194,12 @@
 
 #: stock/templates/stock/item_base.html:368
 msgid "Parent Item"
-<<<<<<< HEAD
 msgstr ""
 
 #: stock/templates/stock/item_base.html:386
 msgid "No manufacturer set"
 msgstr ""
 
-=======
-msgstr ""
-
-#: stock/templates/stock/item_base.html:386
-msgid "No manufacturer set"
-msgstr ""
-
->>>>>>> ebd811eb
 #: stock/templates/stock/item_base.html:411
 msgid "Tests"
 msgstr ""
