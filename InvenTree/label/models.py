"""Label printing models."""

import datetime
import logging
import os
import sys

from django.conf import settings
from django.contrib.auth.models import User
from django.core.validators import FileExtensionValidator, MinValueValidator
from django.db import models
from django.template import Context, Template
from django.template.loader import render_to_string
from django.urls import reverse
from django.utils.translation import gettext_lazy as _

import build.models
import part.models
import stock.models
from plugin.registry import registry

from InvenTree.helpers import normalize, validateFilterString
from InvenTree.helpers_model import get_base_url
from InvenTree.models import MetadataMixin

try:
    from django_weasyprint import WeasyTemplateResponseMixin
except OSError as err:  # pragma: no cover
    print(f'OSError: {err}')
    print('You may require some further system packages to be installed.')
    sys.exit(1)


logger = logging.getLogger('inventree')


def rename_label(instance, filename):
    """Place the label file into the correct subdirectory."""
    filename = os.path.basename(filename)

    return os.path.join('label', 'template', instance.SUBDIR, filename)


def rename_label_output(instance, filename):
    """Place the label output file into the correct subdirectory."""
    filename = os.path.basename(filename)

    return os.path.join('label', 'output', filename)


def validate_stock_item_filters(filters):
    """Validate query filters for the StockItemLabel model."""
    filters = validateFilterString(filters, model=stock.models.StockItem)

    return filters


def validate_stock_location_filters(filters):
    """Validate query filters for the StockLocationLabel model."""
    filters = validateFilterString(filters, model=stock.models.StockLocation)

    return filters


def validate_part_filters(filters):
    """Validate query filters for the PartLabel model."""
    filters = validateFilterString(filters, model=part.models.Part)

    return filters


def validate_build_line_filters(filters):
    """Validate query filters for the BuildLine model."""
    filters = validateFilterString(filters, model=build.models.BuildLine)

    return filters


class WeasyprintLabelMixin(WeasyTemplateResponseMixin):
    """Class for rendering a label to a PDF."""

    pdf_filename = 'label.pdf'
    pdf_attachment = True

    def __init__(self, request, template, **kwargs):
        """Initialize a label mixin with certain properties."""
        self.request = request
        self.template_name = template
        self.pdf_filename = kwargs.get('filename', 'label.pdf')


class LabelTemplate(MetadataMixin, models.Model):
    """Base class for generic, filterable labels."""

    class Meta:
        """Metaclass options. Abstract ensures no database table is created."""

        abstract = True

    # Each class of label files will be stored in a separate subdirectory
    SUBDIR = 'label'

    # Object we will be printing against (will be filled out later)
    object_to_print = None

    @property
    def template(self):
        """Return the file path of the template associated with this label instance."""
        return self.label.path

    def __str__(self):
<<<<<<< HEAD
        """Format a string representation of a label instance."""
=======
        """Format a string representation of a label instance"""
>>>>>>> 4b149865
        return f'{self.name} - {self.description}'

    name = models.CharField(
        blank=False, max_length=100, verbose_name=_('Name'), help_text=_('Label name')
    )

    description = models.CharField(
        max_length=250,
        blank=True,
        null=True,
        verbose_name=_('Description'),
        help_text=_('Label description'),
    )

    label = models.FileField(
        upload_to=rename_label,
        unique=True,
        blank=False,
        null=False,
        verbose_name=_('Label'),
        help_text=_('Label template file'),
        validators=[FileExtensionValidator(allowed_extensions=['html'])],
    )

    enabled = models.BooleanField(
        default=True,
        verbose_name=_('Enabled'),
        help_text=_('Label template is enabled'),
    )

    width = models.FloatField(
        default=50,
        verbose_name=_('Width [mm]'),
        help_text=_('Label width, specified in mm'),
        validators=[MinValueValidator(2)],
    )

    height = models.FloatField(
        default=20,
        verbose_name=_('Height [mm]'),
        help_text=_('Label height, specified in mm'),
        validators=[MinValueValidator(2)],
    )

    filename_pattern = models.CharField(
        default='label.pdf',
        verbose_name=_('Filename Pattern'),
        help_text=_('Pattern for generating label filenames'),
        max_length=100,
    )

    @property
    def template_name(self):
        """Returns the file system path to the template file.

        Required for passing the file to an external process
        """
        template = self.label.name
        template = template.replace('/', os.path.sep)
        template = template.replace('\\', os.path.sep)

        template = settings.MEDIA_ROOT.joinpath(template)

        return template

    def get_context_data(self, request):
        """Supply custom context data to the template for rendering.

        Note: Override this in any subclass
        """
        return {}  # pragma: no cover

    def generate_filename(self, request, **kwargs):
        """Generate a filename for this label."""
        template_string = Template(self.filename_pattern)

        ctx = self.context(request)

        context = Context(ctx)

        return template_string.render(context)

    def generate_page_style(self, **kwargs):
        """Generate @page style for the label template.

        This is inserted at the top of the style block for a given label
        """
        width = kwargs.get('width', self.width)
        height = kwargs.get('height', self.height)
        margin = kwargs.get('margin', 0)

        return f"""
        @page {{
            size: {width}mm {height}mm;
            margin: {margin}mm;
        }}
        """

    def context(self, request, **kwargs):
        """Provides context data to the template.

        Arguments:
            request: The HTTP request object
            kwargs: Additional keyword arguments
        """
        context = self.get_context_data(request)

        # By default, each label is supplied with '@page' data
        # However, it can be excluded, e.g. when rendering a label sheet
        if kwargs.get('insert_page_style', True):
            context['page_style'] = self.generate_page_style()

        # Add "basic" context data which gets passed to every label
        context['base_url'] = get_base_url(request=request)
        context['date'] = datetime.datetime.now().date()
        context['datetime'] = datetime.datetime.now()
        context['request'] = request
        context['user'] = request.user
        context['width'] = self.width
        context['height'] = self.height

        # Pass the context through to any registered plugins
        plugins = registry.with_mixin('report')

        for plugin in plugins:
            # Let each plugin add its own context data
            plugin.add_label_context(self, self.object_to_print, request, context)

        return context

    def render_as_string(self, request, target_object=None, **kwargs):
        """Render the label to a HTML string."""
        if target_object:
            self.object_to_print = target_object

        context = self.context(request, **kwargs)

        return render_to_string(self.template_name, context, request)

    def render(self, request, target_object=None, **kwargs):
        """Render the label template to a PDF file.

        Uses django-weasyprint plugin to render HTML template
        """
        if target_object:
            self.object_to_print = target_object

        context = self.context(request, **kwargs)

        wp = WeasyprintLabelMixin(
            request,
            self.template_name,
            base_url=request.build_absolute_uri('/'),
            presentational_hints=True,
            filename=self.generate_filename(request),
            **kwargs,
        )

        return wp.render_to_response(context, **kwargs)


class LabelOutput(models.Model):
    """Class representing a label output file.

    'Printing' a label may generate a file object (such as PDF)
    which is made available for download.

    Future work will offload this task to the background worker,
    and provide a 'progress' bar for the user.
    """

    # File will be stored in a subdirectory
    label = models.FileField(
        upload_to=rename_label_output, unique=True, blank=False, null=False
    )

    # Creation date of label output
    created = models.DateField(auto_now_add=True, editable=False)

    # User who generated the label
    user = models.ForeignKey(User, on_delete=models.SET_NULL, blank=True, null=True)


class StockItemLabel(LabelTemplate):
    """Template for printing StockItem labels."""

    @staticmethod
    def get_api_url():
        """Return the API URL associated with the StockItemLabel model."""
        return reverse('api-stockitem-label-list')  # pragma: no cover

    SUBDIR = 'stockitem'

    filters = models.CharField(
        blank=True,
        max_length=250,
        help_text=_('Query filters (comma-separated list of key=value pairs)'),
        verbose_name=_('Filters'),
        validators=[validate_stock_item_filters],
    )

    def get_context_data(self, request):
        """Generate context data for each provided StockItem."""
        stock_item = self.object_to_print

        return {
            'item': stock_item,
            'part': stock_item.part,
            'name': stock_item.part.full_name,
            'ipn': stock_item.part.IPN,
            'revision': stock_item.part.revision,
            'quantity': normalize(stock_item.quantity),
            'serial': stock_item.serial,
            'barcode_data': stock_item.barcode_data,
            'barcode_hash': stock_item.barcode_hash,
            'qr_data': stock_item.format_barcode(brief=True),
            'qr_url': request.build_absolute_uri(stock_item.get_absolute_url()),
            'tests': stock_item.testResultMap(),
            'parameters': stock_item.part.parameters_map(),
        }


class StockLocationLabel(LabelTemplate):
    """Template for printing StockLocation labels."""

    @staticmethod
    def get_api_url():
        """Return the API URL associated with the StockLocationLabel model."""
        return reverse('api-stocklocation-label-list')  # pragma: no cover

    SUBDIR = 'stocklocation'

    filters = models.CharField(
        blank=True,
        max_length=250,
        help_text=_('Query filters (comma-separated list of key=value pairs)'),
        verbose_name=_('Filters'),
        validators=[validate_stock_location_filters],
    )

    def get_context_data(self, request):
        """Generate context data for each provided StockLocation."""
        location = self.object_to_print

        return {'location': location, 'qr_data': location.format_barcode(brief=True)}


class PartLabel(LabelTemplate):
    """Template for printing Part labels."""

    @staticmethod
    def get_api_url():
        """Return the API url associated with the PartLabel model."""
        return reverse('api-part-label-list')  # pragma: no cover

    SUBDIR = 'part'

    filters = models.CharField(
        blank=True,
        max_length=250,
        help_text=_('Query filters (comma-separated list of key=value pairs)'),
        verbose_name=_('Filters'),
        validators=[validate_part_filters],
    )

    def get_context_data(self, request):
        """Generate context data for each provided Part object."""
        part = self.object_to_print

        return {
            'part': part,
            'category': part.category,
            'name': part.name,
            'description': part.description,
            'IPN': part.IPN,
            'revision': part.revision,
            'qr_data': part.format_barcode(brief=True),
            'qr_url': request.build_absolute_uri(part.get_absolute_url()),
            'parameters': part.parameters_map(),
        }


class BuildLineLabel(LabelTemplate):
    """Template for printing labels against BuildLine objects."""

    @staticmethod
    def get_api_url():
        """Return the API URL associated with the BuildLineLabel model."""
        return reverse('api-buildline-label-list')

    SUBDIR = 'buildline'

    filters = models.CharField(
        blank=True,
        max_length=250,
        help_text=_('Query filters (comma-separated list of key=value pairs)'),
        verbose_name=_('Filters'),
        validators=[validate_build_line_filters],
    )

    def get_context_data(self, request):
        """Generate context data for each provided BuildLine object."""
        build_line = self.object_to_print

        return {
            'build_line': build_line,
            'build': build_line.build,
            'bom_item': build_line.bom_item,
            'part': build_line.bom_item.sub_part,
            'quantity': build_line.quantity,
            'allocated_quantity': build_line.allocated_quantity,
            'allocations': build_line.allocations,
        }<|MERGE_RESOLUTION|>--- conflicted
+++ resolved
@@ -17,11 +17,10 @@
 import build.models
 import part.models
 import stock.models
-from plugin.registry import registry
-
 from InvenTree.helpers import normalize, validateFilterString
 from InvenTree.helpers_model import get_base_url
 from InvenTree.models import MetadataMixin
+from plugin.registry import registry
 
 try:
     from django_weasyprint import WeasyTemplateResponseMixin
@@ -109,11 +108,7 @@
         return self.label.path
 
     def __str__(self):
-<<<<<<< HEAD
         """Format a string representation of a label instance."""
-=======
-        """Format a string representation of a label instance"""
->>>>>>> 4b149865
         return f'{self.name} - {self.description}'
 
     name = models.CharField(
