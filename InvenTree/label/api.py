"""API functionality for the 'label' app"""

from django.conf import settings
from django.core.exceptions import FieldError, ValidationError
from django.http import HttpResponse, JsonResponse
from django.urls import include, re_path
from django.utils.decorators import method_decorator
from django.views.decorators.cache import cache_page, never_cache

from django_filters.rest_framework import DjangoFilterBackend
from rest_framework import filters
from rest_framework.exceptions import NotFound

import common.models
import InvenTree.helpers
from InvenTree.mixins import (ListAPI, RetrieveAPI, RetrieveUpdateAPI,
                              RetrieveUpdateDestroyAPI)
from InvenTree.tasks import offload_task
from part.models import Part
from plugin.base.label import label as plugin_label
from plugin.registry import registry
from plugin.serializers import MetadataSerializer
from stock.models import StockItem, StockLocation

from .models import PartLabel, StockItemLabel, StockLocationLabel
from .serializers import (PartLabelSerializer, StockItemLabelSerializer,
                          StockLocationLabelSerializer)


class LabelFilterMixin:
    """Mixin for filtering a queryset by a list of object ID values.

    Each implementing class defines a database model to lookup,
    and a "key" (query parameter) for providing a list of ID (PK) values.

    This mixin defines a 'get_items' method which provides a generic
    implementation to return a list of matching database model instances.
    """

    # Database model for instances to actually be "printed" against this label template
    ITEM_MODEL = None

    # Default key for looking up database model instances
    ITEM_KEY = 'item'

    def get_items(self):
        """Return a list of database objects from query parameter"""

        ids = []

        # Construct a list of possible query parameter value options
        # e.g. if self.ITEM_KEY = 'part' -> ['part', 'part[]', 'parts', parts[]']
        for k in [self.ITEM_KEY + x for x in ['', '[]', 's', 's[]']]:
            if ids := self.request.query_params.getlist(k, []):
                # Return the first list of matches
                break

        # Next we must validate each provided object ID
        valid_ids = []

        for id in ids:
            try:
                valid_ids.append(int(id))
            except (ValueError):
                pass

        # Filter queryset by matching ID values
        return self.ITEM_MODEL.objects.filter(pk__in=valid_ids)


class LabelListView(LabelFilterMixin, ListAPI):
    """Generic API class for label templates."""

    def filter_queryset(self, queryset):
        """Filter the queryset based on the provided label ID values.

        As each 'label' instance may optionally define its own filters,
        the resulting queryset is the 'union' of the two.
        """

        queryset = super().filter_queryset(queryset)

        items = self.get_items()

        if len(items) > 0:
            """
            At this point, we are basically forced to be inefficient,
            as we need to compare the 'filters' string of each label,
            and see if it matches against each of the requested items.

            TODO: In the future, if this becomes excessively slow, it
                  will need to be readdressed.
            """
            valid_label_ids = set()

            for label in queryset.all():
                matches = True

                try:
                    filters = InvenTree.helpers.validateFilterString(label.filters)
                except ValidationError:
                    continue

                for item in items:
                    item_query = self.ITEM_MODEL.objects.filter(pk=item.pk)

                    try:
                        if not item_query.filter(**filters).exists():
                            matches = False
                            break
                    except FieldError:
                        matches = False
                        break

                # Matched all items
                if matches:
                    valid_label_ids.add(label.pk)
                else:
                    continue

            # Reduce queryset to only valid matches
            queryset = queryset.filter(pk__in=[pk for pk in valid_label_ids])

        return queryset

    filter_backends = [
        DjangoFilterBackend,
        filters.SearchFilter
    ]

    filterset_fields = [
        'enabled',
    ]

    search_fields = [
        'name',
        'description',
    ]


@method_decorator(cache_page(5), name='dispatch')
class LabelPrintMixin(LabelFilterMixin):
    """Mixin for printing labels."""

    @method_decorator(never_cache)
    def dispatch(self, *args, **kwargs):
        """Prevent caching when printing report templates"""
        return super().dispatch(*args, **kwargs)

    def get(self, request, *args, **kwargs):
        """Perform a GET request against this endpoint to print labels"""
        return self.print(request, self.get_items())

    def get_plugin(self, request):
        """Return the label printing plugin associated with this request.

        This is provided in the url, e.g. ?plugin=myprinter

        Requires:
        - settings.PLUGINS_ENABLED is True
        - matching plugin can be found
        - matching plugin implements the 'labels' mixin
        - matching plugin is enabled
        """
        if not settings.PLUGINS_ENABLED:
            return None  # pragma: no cover

        plugin_key = request.query_params.get('plugin', None)

        # No plugin provided, and that's OK
        if plugin_key is None:
            return None

        plugin = registry.get_plugin(plugin_key)

        if plugin:
            if plugin.is_active():
                # Only return the plugin if it is enabled!
                return plugin
            else:
                raise ValidationError(f"Plugin '{plugin_key}' is not enabled")
        else:
            raise NotFound(f"Plugin '{plugin_key}' not found")

    def print(self, request, items_to_print):
        """Print this label template against a number of pre-validated items."""
        # Check the request to determine if the user has selected a label printing plugin
        plugin = self.get_plugin(request)

        if len(items_to_print) == 0:
            # No valid items provided, return an error message

            raise ValidationError('No valid objects provided to label template')

        outputs = []

        # In debug mode, generate single HTML output, rather than PDF
        debug_mode = common.models.InvenTreeSetting.get_setting('REPORT_DEBUG_MODE', cache=False)

        label_name = "label.pdf"

        label_names = []
        label_instances = []

        # Merge one or more PDF files into a single download
        for item in items_to_print:
            label = self.get_object()
            label.object_to_print = item

            label_name = label.generate_filename(request)

            label_names.append(label_name)
            label_instances.append(label)

            if debug_mode:
                outputs.append(label.render_as_string(request))
            else:
                outputs.append(label.render(request))

        if not label_name.endswith(".pdf"):
            label_name += ".pdf"

        if plugin is not None:
            """Label printing is to be handled by a plugin, rather than being exported to PDF.

            In this case, we do the following:

            - Individually generate each label, exporting as an image file
            - Pass all the images through to the label printing plugin
            - Return a JSON response indicating that the printing has been offloaded
            """

            for idx, output in enumerate(outputs):
                """For each output, we generate a temporary image file, which will then get sent to the printer."""

                # Generate PDF data for the label
                pdf = output.get_document().write_pdf()

                # Offload a background task to print the provided label
                offload_task(
                    plugin_label.print_label,
                    plugin.plugin_slug(),
                    pdf,
                    filename=label_names[idx],
                    label_instance=label_instances[idx],
                    user=request.user,
                )

            return JsonResponse({
                'plugin': plugin.plugin_slug(),
                'labels': label_names,
            })

        elif debug_mode:
            """Contatenate all rendered templates into a single HTML string, and return the string as a HTML response."""

            html = "\n".join(outputs)

            return HttpResponse(html)

        else:
            """Concatenate all rendered pages into a single PDF object, and return the resulting document!"""

            pages = []

            for output in outputs:
                doc = output.get_document()
                for page in doc.pages:
                    pages.append(page)

            pdf = outputs[0].get_document().copy(pages).write_pdf()

            inline = common.models.InvenTreeUserSetting.get_setting('LABEL_INLINE', user=request.user, cache=False)

            return InvenTree.helpers.DownloadFile(
                pdf,
                label_name,
                content_type='application/pdf',
                inline=inline
            )


class StockItemLabelMixin:
    """Mixin for StockItemLabel endpoints"""

    queryset = StockItemLabel.objects.all()
    serializer_class = StockItemLabelSerializer

    ITEM_MODEL = StockItem
    ITEM_KEY = 'item'


class StockItemLabelList(StockItemLabelMixin, LabelListView):
    """API endpoint for viewing list of StockItemLabel objects.

    Filterable by:

    - enabled: Filter by enabled / disabled status
    - item: Filter by single stock item
    - items: Filter by list of stock items
    """
    pass


class StockItemLabelDetail(StockItemLabelMixin, RetrieveUpdateDestroyAPI):
    """API endpoint for a single StockItemLabel object."""
    pass


<<<<<<< HEAD
class StockItemLabelMetadata(RetrieveUpdateAPI):
    """API endpoint for viewing / updating StockItemLabel metadata."""

    def get_serializer(self, *args, **kwargs):
        """Return MetadataSerializer instance for a Company"""
        return MetadataSerializer(StockItemLabel, *args, **kwargs)

    queryset = StockItemLabel.objects.all()


class StockItemLabelPrint(LabelPrintMixin, RetrieveAPI):
=======
class StockItemLabelPrint(StockItemLabelMixin, LabelPrintMixin, RetrieveAPI):
>>>>>>> 25d1bcea
    """API endpoint for printing a StockItemLabel object."""
    pass


class StockLocationLabelMixin:
    """Mixin for StockLocationLabel endpoints"""

    queryset = StockLocationLabel.objects.all()
    serializer_class = StockLocationLabelSerializer

    ITEM_MODEL = StockLocation
    ITEM_KEY = 'location'


class StockLocationLabelList(StockLocationLabelMixin, LabelListView):
    """API endpoint for viewiing list of StockLocationLabel objects.

    Filterable by:

    - enabled: Filter by enabled / disabled status
    - location: Filter by a single stock location
    - locations: Filter by list of stock locations
    """
    pass


class StockLocationLabelDetail(StockLocationLabelMixin, RetrieveUpdateDestroyAPI):
    """API endpoint for a single StockLocationLabel object."""
    pass


<<<<<<< HEAD
class StockLocationLabelMetadata(RetrieveUpdateAPI):
    """API endpoint for viewing / updating StockLocationLabel metadata."""

    def get_serializer(self, *args, **kwargs):
        """Return MetadataSerializer instance for a Company"""
        return MetadataSerializer(StockLocationLabel, *args, **kwargs)

    queryset = StockLocationLabel.objects.all()


class StockLocationLabelPrint(LabelPrintMixin, RetrieveAPI):
=======
class StockLocationLabelPrint(StockLocationLabelMixin, LabelPrintMixin, RetrieveAPI):
>>>>>>> 25d1bcea
    """API endpoint for printing a StockLocationLabel object."""
    pass


class PartLabelMixin:
    """Mixin for PartLabel endpoints"""
    queryset = PartLabel.objects.all()
    serializer_class = PartLabelSerializer

    ITEM_MODEL = Part
    ITEM_KEY = 'part'


class PartLabelList(PartLabelMixin, LabelListView):
    """API endpoint for viewing list of PartLabel objects."""
    pass


<<<<<<< HEAD
class PartLabelMetadata(RetrieveUpdateAPI):
    """API endpoint for viewing / updating PartLabel metadata."""

    def get_serializer(self, *args, **kwargs):
        """Return MetadataSerializer instance for a Company"""
        return MetadataSerializer(PartLabel, *args, **kwargs)

    queryset = PartLabel.objects.all()


class PartLabelPrint(LabelPrintMixin, RetrieveAPI):
    """API endpoint for printing a PartLabel object."""
=======
class PartLabelDetail(PartLabelMixin, RetrieveUpdateDestroyAPI):
    """API endpoint for a single PartLabel object."""
    pass
>>>>>>> 25d1bcea


class PartLabelPrint(PartLabelMixin, LabelPrintMixin, RetrieveAPI):
    """API endpoint for printing a PartLabel object."""
    pass


label_api_urls = [

    # Stock item labels
    re_path(r'stock/', include([
        # Detail views
        re_path(r'^(?P<pk>\d+)/', include([
            re_path(r'print/?', StockItemLabelPrint.as_view(), name='api-stockitem-label-print'),
            re_path(r'metadata/', StockItemLabelMetadata.as_view(), name='api-stockitem-label-metadata'),
            re_path(r'^.*$', StockItemLabelDetail.as_view(), name='api-stockitem-label-detail'),
        ])),

        # List view
        re_path(r'^.*$', StockItemLabelList.as_view(), name='api-stockitem-label-list'),
    ])),

    # Stock location labels
    re_path(r'location/', include([
        # Detail views
        re_path(r'^(?P<pk>\d+)/', include([
            re_path(r'print/?', StockLocationLabelPrint.as_view(), name='api-stocklocation-label-print'),
            re_path(r'metadata/', StockLocationLabelMetadata.as_view(), name='api-stocklocation-label-metadata'),
            re_path(r'^.*$', StockLocationLabelDetail.as_view(), name='api-stocklocation-label-detail'),
        ])),

        # List view
        re_path(r'^.*$', StockLocationLabelList.as_view(), name='api-stocklocation-label-list'),
    ])),

    # Part labels
    re_path(r'^part/', include([
        # Detail views
        re_path(r'^(?P<pk>\d+)/', include([
            re_path(r'^print/', PartLabelPrint.as_view(), name='api-part-label-print'),
            re_path(r'^metadata/', PartLabelMetadata.as_view(), name='api-part-label-metadata'),
            re_path(r'^.*$', PartLabelDetail.as_view(), name='api-part-label-detail'),
        ])),

        # List view
        re_path(r'^.*$', PartLabelList.as_view(), name='api-part-label-list'),
    ])),
]<|MERGE_RESOLUTION|>--- conflicted
+++ resolved
@@ -307,7 +307,6 @@
     pass
 
 
-<<<<<<< HEAD
 class StockItemLabelMetadata(RetrieveUpdateAPI):
     """API endpoint for viewing / updating StockItemLabel metadata."""
 
@@ -318,10 +317,7 @@
     queryset = StockItemLabel.objects.all()
 
 
-class StockItemLabelPrint(LabelPrintMixin, RetrieveAPI):
-=======
 class StockItemLabelPrint(StockItemLabelMixin, LabelPrintMixin, RetrieveAPI):
->>>>>>> 25d1bcea
     """API endpoint for printing a StockItemLabel object."""
     pass
 
@@ -353,7 +349,6 @@
     pass
 
 
-<<<<<<< HEAD
 class StockLocationLabelMetadata(RetrieveUpdateAPI):
     """API endpoint for viewing / updating StockLocationLabel metadata."""
 
@@ -364,10 +359,7 @@
     queryset = StockLocationLabel.objects.all()
 
 
-class StockLocationLabelPrint(LabelPrintMixin, RetrieveAPI):
-=======
 class StockLocationLabelPrint(StockLocationLabelMixin, LabelPrintMixin, RetrieveAPI):
->>>>>>> 25d1bcea
     """API endpoint for printing a StockLocationLabel object."""
     pass
 
@@ -386,7 +378,6 @@
     pass
 
 
-<<<<<<< HEAD
 class PartLabelMetadata(RetrieveUpdateAPI):
     """API endpoint for viewing / updating PartLabel metadata."""
 
@@ -397,13 +388,9 @@
     queryset = PartLabel.objects.all()
 
 
-class PartLabelPrint(LabelPrintMixin, RetrieveAPI):
-    """API endpoint for printing a PartLabel object."""
-=======
 class PartLabelDetail(PartLabelMixin, RetrieveUpdateDestroyAPI):
     """API endpoint for a single PartLabel object."""
     pass
->>>>>>> 25d1bcea
 
 
 class PartLabelPrint(PartLabelMixin, LabelPrintMixin, RetrieveAPI):
