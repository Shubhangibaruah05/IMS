from django.conf import settings
from django.core.exceptions import FieldError, ValidationError
from django.http import HttpResponse, JsonResponse
from django.urls import include, re_path

from django_filters.rest_framework import DjangoFilterBackend
from rest_framework import filters, generics
from rest_framework.exceptions import NotFound

import common.models
import InvenTree.helpers
from InvenTree.tasks import offload_task
from part.models import Part
from plugin.base.label import label as plugin_label
from plugin.registry import registry
from stock.models import StockItem, StockLocation

from .models import PartLabel, StockItemLabel, StockLocationLabel
from .serializers import (PartLabelSerializer, StockItemLabelSerializer,
                          StockLocationLabelSerializer)


class LabelListView(generics.ListAPIView):
    """Generic API class for label templates."""

    filter_backends = [
        DjangoFilterBackend,
        filters.SearchFilter
    ]

    filter_fields = [
        'enabled',
    ]

    search_fields = [
        'name',
        'description',
    ]


class LabelPrintMixin:
    """Mixin for printing labels."""

    def get_plugin(self, request):
        """Return the label printing plugin associated with this request. This is provided in the url, e.g. ?plugin=myprinter.

        Requires:
        - settings.PLUGINS_ENABLED is True
        - matching plugin can be found
        - matching plugin implements the 'labels' mixin
        - matching plugin is enabled
        """
        if not settings.PLUGINS_ENABLED:
            return None  # pragma: no cover

        plugin_key = request.query_params.get('plugin', None)

        # No plugin provided, and that's OK
        if plugin_key is None:
            return None

        plugin = registry.get_plugin(plugin_key)

        if plugin:
            config = plugin.plugin_config()

            if config and config.active:
                # Only return the plugin if it is enabled!
                return plugin
            else:
                raise ValidationError(f"Plugin '{plugin_key}' is not enabled")
        else:
            raise NotFound(f"Plugin '{plugin_key}' not found")

    def print(self, request, items_to_print):
        """Print this label template against a number of pre-validated items."""
        # Check the request to determine if the user has selected a label printing plugin
        plugin = self.get_plugin(request)

        if len(items_to_print) == 0:
            # No valid items provided, return an error message

            raise ValidationError('No valid objects provided to label template')

        outputs = []

        # In debug mode, generate single HTML output, rather than PDF
        debug_mode = common.models.InvenTreeSetting.get_setting('REPORT_DEBUG_MODE')

        label_name = "label.pdf"

        label_names = []

        # Merge one or more PDF files into a single download
        for item in items_to_print:
            label = self.get_object()
            label.object_to_print = item

            label_name = label.generate_filename(request)

            label_names.append(label_name)

            if debug_mode:
                outputs.append(label.render_as_string(request))
            else:
                outputs.append(label.render(request))

        if not label_name.endswith(".pdf"):
            label_name += ".pdf"

        if plugin is not None:
            """
            Label printing is to be handled by a plugin, rather than being exported to PDF.

            In this case, we do the following:

            - Individually generate each label, exporting as an image file
            - Pass all the images through to the label printing plugin
            - Return a JSON response indicating that the printing has been offloaded
            """

            # Label instance
            label_instance = self.get_object()

<<<<<<< HEAD
            for output in outputs:
                """For each output, we generate a temporary image file, which will then get sent to the printer."""
=======
            for idx, output in enumerate(outputs):
                """
                For each output, we generate a temporary image file,
                which will then get sent to the printer
                """
>>>>>>> 71ed1816

                # Generate PDF data for the label
                pdf = output.get_document().write_pdf()

                # Offload a background task to print the provided label
                offload_task(
                    plugin_label.print_label,
                    plugin.plugin_slug(),
                    pdf,
                    filename=label_names[idx],
                    label_instance=label_instance,
                    user=request.user,
                )

            return JsonResponse({
                'plugin': plugin.plugin_slug(),
                'labels': label_names,
            })

        elif debug_mode:
            """Contatenate all rendered templates into a single HTML string, and return the string as a HTML response."""

            html = "\n".join(outputs)

            return HttpResponse(html)

        else:
            """Concatenate all rendered pages into a single PDF object, and return the resulting document!"""

            pages = []

            if len(outputs) > 1:
                # If more than one output is generated, merge them into a single file
                for output in outputs:
                    doc = output.get_document()
                    for page in doc.pages:
                        pages.append(page)

                pdf = outputs[0].get_document().copy(pages).write_pdf()
            else:
                pdf = outputs[0].get_document().write_pdf()

            inline = common.models.InvenTreeUserSetting.get_setting('LABEL_INLINE', user=request.user)

            return InvenTree.helpers.DownloadFile(
                pdf,
                label_name,
                content_type='application/pdf',
                inline=inline
            )


class StockItemLabelMixin:
    """Mixin for extracting stock items from query params."""

    def get_items(self):
        """Return a list of requested stock items."""
        items = []

        params = self.request.query_params

        for key in ['item', 'item[]', 'items', 'items[]']:
            if key in params:
                items = params.getlist(key, [])
                break

        valid_ids = []

        for item in items:
            try:
                valid_ids.append(int(item))
            except (ValueError):
                pass

        # List of StockItems which match provided values
        valid_items = StockItem.objects.filter(pk__in=valid_ids)

        return valid_items


class StockItemLabelList(LabelListView, StockItemLabelMixin):
    """API endpoint for viewing list of StockItemLabel objects.

    Filterable by:

    - enabled: Filter by enabled / disabled status
    - item: Filter by single stock item
    - items: Filter by list of stock items
    """

    queryset = StockItemLabel.objects.all()
    serializer_class = StockItemLabelSerializer

    def filter_queryset(self, queryset):
        """Filter the StockItem label queryset."""
        queryset = super().filter_queryset(queryset)

        # List of StockItem objects to match against
        items = self.get_items()

        # We wish to filter by stock items
        if len(items) > 0:
            """
            At this point, we are basically forced to be inefficient, as we need to compare the 'filters' string of each label, and see if it matches against each of the requested items.

            TODO: In the future, if this becomes excessively slow, it
                  will need to be readdressed.
            """

            # Keep track of which labels match every specified stockitem
            valid_label_ids = set()

            for label in queryset.all():

                matches = True

                # Filter string defined for the StockItemLabel object
                try:
                    filters = InvenTree.helpers.validateFilterString(label.filters)
                except ValidationError:  # pragma: no cover
                    continue

                for item in items:

                    item_query = StockItem.objects.filter(pk=item.pk)

                    try:
                        if not item_query.filter(**filters).exists():
                            matches = False
                            break
                    except FieldError:
                        matches = False
                        break

                # Matched all items
                if matches:
                    valid_label_ids.add(label.pk)
                else:
                    continue  # pragma: no cover

            # Reduce queryset to only valid matches
            queryset = queryset.filter(pk__in=[pk for pk in valid_label_ids])

        return queryset


class StockItemLabelDetail(generics.RetrieveUpdateDestroyAPIView):
    """API endpoint for a single StockItemLabel object."""

    queryset = StockItemLabel.objects.all()
    serializer_class = StockItemLabelSerializer


class StockItemLabelPrint(generics.RetrieveAPIView, StockItemLabelMixin, LabelPrintMixin):
    """API endpoint for printing a StockItemLabel object."""

    queryset = StockItemLabel.objects.all()
    serializer_class = StockItemLabelSerializer

    def get(self, request, *args, **kwargs):
        """Check if valid stock item(s) have been provided."""
        items = self.get_items()

        return self.print(request, items)


class StockLocationLabelMixin:
    """Mixin for extracting stock locations from query params."""

    def get_locations(self):
        """Return a list of requested stock locations."""
        locations = []

        params = self.request.query_params

        for key in ['location', 'location[]', 'locations', 'locations[]']:

            if key in params:
                locations = params.getlist(key, [])

        valid_ids = []

        for loc in locations:
            try:
                valid_ids.append(int(loc))
            except (ValueError):
                pass

        # List of StockLocation objects which match provided values
        valid_locations = StockLocation.objects.filter(pk__in=valid_ids)

        return valid_locations


class StockLocationLabelList(LabelListView, StockLocationLabelMixin):
    """API endpoint for viewiing list of StockLocationLabel objects.

    Filterable by:

    - enabled: Filter by enabled / disabled status
    - location: Filter by a single stock location
    - locations: Filter by list of stock locations
    """

    queryset = StockLocationLabel.objects.all()
    serializer_class = StockLocationLabelSerializer

    def filter_queryset(self, queryset):
        """Filter the StockLocationLabel queryset."""
        queryset = super().filter_queryset(queryset)

        # List of StockLocation objects to match against
        locations = self.get_locations()

        # We wish to filter by stock location(s)
        if len(locations) > 0:
            """
            At this point, we are basically forced to be inefficient, as we need to compare the 'filters' string of each label, and see if it matches against each of the requested items.

            TODO: In the future, if this becomes excessively slow, it
                  will need to be readdressed.
            """

            valid_label_ids = set()

            for label in queryset.all():

                matches = True

                # Filter string defined for the StockLocationLabel object
                try:
                    filters = InvenTree.helpers.validateFilterString(label.filters)
                except:  # pragma: no cover
                    # Skip if there was an error validating the filters...
                    continue

                for loc in locations:

                    loc_query = StockLocation.objects.filter(pk=loc.pk)

                    try:
                        if not loc_query.filter(**filters).exists():
                            matches = False
                            break
                    except FieldError:
                        matches = False
                        break

                # Matched all items
                if matches:
                    valid_label_ids.add(label.pk)
                else:
                    continue  # pragma: no cover

            # Reduce queryset to only valid matches
            queryset = queryset.filter(pk__in=[pk for pk in valid_label_ids])

        return queryset


class StockLocationLabelDetail(generics.RetrieveUpdateDestroyAPIView):
    """API endpoint for a single StockLocationLabel object."""

    queryset = StockLocationLabel.objects.all()
    serializer_class = StockLocationLabelSerializer


class StockLocationLabelPrint(generics.RetrieveAPIView, StockLocationLabelMixin, LabelPrintMixin):
    """API endpoint for printing a StockLocationLabel object."""

    queryset = StockLocationLabel.objects.all()
    seiralizer_class = StockLocationLabelSerializer

    def get(self, request, *args, **kwargs):

        locations = self.get_locations()

        return self.print(request, locations)


class PartLabelMixin:
    """Mixin for extracting Part objects from query parameters."""

    def get_parts(self):
        """Return a list of requested Part objects."""
        parts = []

        params = self.request.query_params

        for key in ['part', 'part[]', 'parts', 'parts[]']:
            if key in params:
                parts = params.getlist(key, [])
                break

        valid_ids = []

        for part in parts:
            try:
                valid_ids.append(int(part))
            except (ValueError):
                pass

        # List of Part objects which match provided values
        return Part.objects.filter(pk__in=valid_ids)


class PartLabelList(LabelListView, PartLabelMixin):
    """API endpoint for viewing list of PartLabel objects."""

    queryset = PartLabel.objects.all()
    serializer_class = PartLabelSerializer

    def filter_queryset(self, queryset):

        queryset = super().filter_queryset(queryset)

        parts = self.get_parts()

        if len(parts) > 0:

            valid_label_ids = set()

            for label in queryset.all():

                matches = True

                try:
                    filters = InvenTree.helpers.validateFilterString(label.filters)
                except ValidationError:  # pragma: no cover
                    continue

                for part in parts:

                    part_query = Part.objects.filter(pk=part.pk)

                    try:
                        if not part_query.filter(**filters).exists():
                            matches = False
                            break
                    except FieldError:
                        matches = False
                        break

                if matches:
                    valid_label_ids.add(label.pk)

            # Reduce queryset to only valid matches
            queryset = queryset.filter(pk__in=[pk for pk in valid_label_ids])

        return queryset


class PartLabelDetail(generics.RetrieveUpdateDestroyAPIView):
    """API endpoint for a single PartLabel object."""

    queryset = PartLabel.objects.all()
    serializer_class = PartLabelSerializer


class PartLabelPrint(generics.RetrieveAPIView, PartLabelMixin, LabelPrintMixin):
    """API endpoint for printing a PartLabel object."""

    queryset = PartLabel.objects.all()
    serializer_class = PartLabelSerializer

    def get(self, request, *args, **kwargs):
        """Check if valid part(s) have been provided."""
        parts = self.get_parts()

        return self.print(request, parts)


label_api_urls = [

    # Stock item labels
    re_path(r'stock/', include([
        # Detail views
        re_path(r'^(?P<pk>\d+)/', include([
            re_path(r'print/?', StockItemLabelPrint.as_view(), name='api-stockitem-label-print'),
            re_path(r'^.*$', StockItemLabelDetail.as_view(), name='api-stockitem-label-detail'),
        ])),

        # List view
        re_path(r'^.*$', StockItemLabelList.as_view(), name='api-stockitem-label-list'),
    ])),

    # Stock location labels
    re_path(r'location/', include([
        # Detail views
        re_path(r'^(?P<pk>\d+)/', include([
            re_path(r'print/?', StockLocationLabelPrint.as_view(), name='api-stocklocation-label-print'),
            re_path(r'^.*$', StockLocationLabelDetail.as_view(), name='api-stocklocation-label-detail'),
        ])),

        # List view
        re_path(r'^.*$', StockLocationLabelList.as_view(), name='api-stocklocation-label-list'),
    ])),

    # Part labels
    re_path(r'^part/', include([
        # Detail views
        re_path(r'^(?P<pk>\d+)/', include([
            re_path(r'^print/', PartLabelPrint.as_view(), name='api-part-label-print'),
            re_path(r'^.*$', PartLabelDetail.as_view(), name='api-part-label-detail'),
        ])),

        # List view
        re_path(r'^.*$', PartLabelList.as_view(), name='api-part-label-list'),
    ])),
]<|MERGE_RESOLUTION|>--- conflicted
+++ resolved
@@ -21,7 +21,9 @@
 
 
 class LabelListView(generics.ListAPIView):
-    """Generic API class for label templates."""
+    """
+    Generic API class for label templates
+    """
 
     filter_backends = [
         DjangoFilterBackend,
@@ -39,10 +41,14 @@
 
 
 class LabelPrintMixin:
-    """Mixin for printing labels."""
+    """
+    Mixin for printing labels
+    """
 
     def get_plugin(self, request):
-        """Return the label printing plugin associated with this request. This is provided in the url, e.g. ?plugin=myprinter.
+        """
+        Return the label printing plugin associated with this request.
+        This is provided in the url, e.g. ?plugin=myprinter
 
         Requires:
         - settings.PLUGINS_ENABLED is True
@@ -50,6 +56,7 @@
         - matching plugin implements the 'labels' mixin
         - matching plugin is enabled
         """
+
         if not settings.PLUGINS_ENABLED:
             return None  # pragma: no cover
 
@@ -73,7 +80,10 @@
             raise NotFound(f"Plugin '{plugin_key}' not found")
 
     def print(self, request, items_to_print):
-        """Print this label template against a number of pre-validated items."""
+        """
+        Print this label template against a number of pre-validated items
+        """
+
         # Check the request to determine if the user has selected a label printing plugin
         plugin = self.get_plugin(request)
 
@@ -110,28 +120,25 @@
 
         if plugin is not None:
             """
-            Label printing is to be handled by a plugin, rather than being exported to PDF.
+            Label printing is to be handled by a plugin,
+            rather than being exported to PDF.
 
             In this case, we do the following:
 
             - Individually generate each label, exporting as an image file
             - Pass all the images through to the label printing plugin
             - Return a JSON response indicating that the printing has been offloaded
+
             """
 
             # Label instance
             label_instance = self.get_object()
 
-<<<<<<< HEAD
-            for output in outputs:
-                """For each output, we generate a temporary image file, which will then get sent to the printer."""
-=======
             for idx, output in enumerate(outputs):
                 """
                 For each output, we generate a temporary image file,
                 which will then get sent to the printer
                 """
->>>>>>> 71ed1816
 
                 # Generate PDF data for the label
                 pdf = output.get_document().write_pdf()
@@ -152,14 +159,20 @@
             })
 
         elif debug_mode:
-            """Contatenate all rendered templates into a single HTML string, and return the string as a HTML response."""
+            """
+            Contatenate all rendered templates into a single HTML string,
+            and return the string as a HTML response.
+            """
 
             html = "\n".join(outputs)
 
             return HttpResponse(html)
 
         else:
-            """Concatenate all rendered pages into a single PDF object, and return the resulting document!"""
+            """
+            Concatenate all rendered pages into a single PDF object,
+            and return the resulting document!
+            """
 
             pages = []
 
@@ -185,10 +198,15 @@
 
 
 class StockItemLabelMixin:
-    """Mixin for extracting stock items from query params."""
+    """
+    Mixin for extracting stock items from query params
+    """
 
     def get_items(self):
-        """Return a list of requested stock items."""
+        """
+        Return a list of requested stock items
+        """
+
         items = []
 
         params = self.request.query_params
@@ -213,20 +231,25 @@
 
 
 class StockItemLabelList(LabelListView, StockItemLabelMixin):
-    """API endpoint for viewing list of StockItemLabel objects.
+    """
+    API endpoint for viewing list of StockItemLabel objects.
 
     Filterable by:
 
     - enabled: Filter by enabled / disabled status
     - item: Filter by single stock item
     - items: Filter by list of stock items
+
     """
 
     queryset = StockItemLabel.objects.all()
     serializer_class = StockItemLabelSerializer
 
     def filter_queryset(self, queryset):
-        """Filter the StockItem label queryset."""
+        """
+        Filter the StockItem label queryset.
+        """
+
         queryset = super().filter_queryset(queryset)
 
         # List of StockItem objects to match against
@@ -235,7 +258,9 @@
         # We wish to filter by stock items
         if len(items) > 0:
             """
-            At this point, we are basically forced to be inefficient, as we need to compare the 'filters' string of each label, and see if it matches against each of the requested items.
+            At this point, we are basically forced to be inefficient,
+            as we need to compare the 'filters' string of each label,
+            and see if it matches against each of the requested items.
 
             TODO: In the future, if this becomes excessively slow, it
                   will need to be readdressed.
@@ -279,30 +304,42 @@
 
 
 class StockItemLabelDetail(generics.RetrieveUpdateDestroyAPIView):
-    """API endpoint for a single StockItemLabel object."""
+    """
+    API endpoint for a single StockItemLabel object
+    """
 
     queryset = StockItemLabel.objects.all()
     serializer_class = StockItemLabelSerializer
 
 
 class StockItemLabelPrint(generics.RetrieveAPIView, StockItemLabelMixin, LabelPrintMixin):
-    """API endpoint for printing a StockItemLabel object."""
+    """
+    API endpoint for printing a StockItemLabel object
+    """
 
     queryset = StockItemLabel.objects.all()
     serializer_class = StockItemLabelSerializer
 
     def get(self, request, *args, **kwargs):
-        """Check if valid stock item(s) have been provided."""
+        """
+        Check if valid stock item(s) have been provided.
+        """
+
         items = self.get_items()
 
         return self.print(request, items)
 
 
 class StockLocationLabelMixin:
-    """Mixin for extracting stock locations from query params."""
+    """
+    Mixin for extracting stock locations from query params
+    """
 
     def get_locations(self):
-        """Return a list of requested stock locations."""
+        """
+        Return a list of requested stock locations
+        """
+
         locations = []
 
         params = self.request.query_params
@@ -327,7 +364,8 @@
 
 
 class StockLocationLabelList(LabelListView, StockLocationLabelMixin):
-    """API endpoint for viewiing list of StockLocationLabel objects.
+    """
+    API endpoint for viewiing list of StockLocationLabel objects.
 
     Filterable by:
 
@@ -340,7 +378,10 @@
     serializer_class = StockLocationLabelSerializer
 
     def filter_queryset(self, queryset):
-        """Filter the StockLocationLabel queryset."""
+        """
+        Filter the StockLocationLabel queryset
+        """
+
         queryset = super().filter_queryset(queryset)
 
         # List of StockLocation objects to match against
@@ -349,7 +390,9 @@
         # We wish to filter by stock location(s)
         if len(locations) > 0:
             """
-            At this point, we are basically forced to be inefficient, as we need to compare the 'filters' string of each label, and see if it matches against each of the requested items.
+            At this point, we are basically forced to be inefficient,
+            as we need to compare the 'filters' string of each label,
+            and see if it matches against each of the requested items.
 
             TODO: In the future, if this becomes excessively slow, it
                   will need to be readdressed.
@@ -393,14 +436,18 @@
 
 
 class StockLocationLabelDetail(generics.RetrieveUpdateDestroyAPIView):
-    """API endpoint for a single StockLocationLabel object."""
+    """
+    API endpoint for a single StockLocationLabel object
+    """
 
     queryset = StockLocationLabel.objects.all()
     serializer_class = StockLocationLabelSerializer
 
 
 class StockLocationLabelPrint(generics.RetrieveAPIView, StockLocationLabelMixin, LabelPrintMixin):
-    """API endpoint for printing a StockLocationLabel object."""
+    """
+    API endpoint for printing a StockLocationLabel object
+    """
 
     queryset = StockLocationLabel.objects.all()
     seiralizer_class = StockLocationLabelSerializer
@@ -413,10 +460,15 @@
 
 
 class PartLabelMixin:
-    """Mixin for extracting Part objects from query parameters."""
+    """
+    Mixin for extracting Part objects from query parameters
+    """
 
     def get_parts(self):
-        """Return a list of requested Part objects."""
+        """
+        Return a list of requested Part objects
+        """
+
         parts = []
 
         params = self.request.query_params
@@ -439,7 +491,9 @@
 
 
 class PartLabelList(LabelListView, PartLabelMixin):
-    """API endpoint for viewing list of PartLabel objects."""
+    """
+    API endpoint for viewing list of PartLabel objects
+    """
 
     queryset = PartLabel.objects.all()
     serializer_class = PartLabelSerializer
@@ -485,20 +539,27 @@
 
 
 class PartLabelDetail(generics.RetrieveUpdateDestroyAPIView):
-    """API endpoint for a single PartLabel object."""
+    """
+    API endpoint for a single PartLabel object
+    """
 
     queryset = PartLabel.objects.all()
     serializer_class = PartLabelSerializer
 
 
 class PartLabelPrint(generics.RetrieveAPIView, PartLabelMixin, LabelPrintMixin):
-    """API endpoint for printing a PartLabel object."""
+    """
+    API endpoint for printing a PartLabel object
+    """
 
     queryset = PartLabel.objects.all()
     serializer_class = PartLabelSerializer
 
     def get(self, request, *args, **kwargs):
-        """Check if valid part(s) have been provided."""
+        """
+        Check if valid part(s) have been provided
+        """
+
         parts = self.get_parts()
 
         return self.print(request, parts)
