--- conflicted
+++ resolved
@@ -14,24 +14,11 @@
     {% endlocalize %}
 }
 
-<<<<<<< HEAD
-
-.part { 
-    font-family: Arial, Helvetica, sans-serif; 
-    position: fixed; 
-    left: {{ height }}mm; 
-    top: 0mm; 
-}
-
-.fab {
-    position: fixed;
-=======
 .part {
     font-family: Arial, Helvetica, sans-serif;
     display: flex;
     position: absolute;
     {% localize off %}
->>>>>>> 6eddb18d
     left: {{ height }}mm;
     bottom: 0.5mm;
     font-size: 2mm;
@@ -42,25 +29,11 @@
 
 {% block content %}
 
-<<<<<<< HEAD
-<img class='qr' src='{% qrcode qr_url %}'>
-=======
 <img class='qr' alt="{% trans 'QR Code' %}" src='{% qrcode qr_data %}'>
->>>>>>> 6eddb18d
 
 <div class='part'>
     {{ part.full_name }}
 </div>
 
-<<<<<<< HEAD
-<<<<<<< HEAD
-<div class='fab'>
-    Or also check in:<br> https://inventory.fablabbcn.org/part/{{ part.id }}/
-</div>
-
-=======
->>>>>>> inventree-master
 {% endblock %}
-=======
-{% endblock content %}
->>>>>>> 6eddb18d
+{% endblock content %}