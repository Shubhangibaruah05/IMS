--- conflicted
+++ resolved
@@ -21,19 +21,13 @@
 
     def ready(self):
         """This function is called whenever the report app is loaded."""
-<<<<<<< HEAD
-        from InvenTree.ready import (
-            canAppAccessDatabase,
-            isImportingData,
-            isInMainThread,
-            isPluginRegistryLoaded,
-        )
-=======
         import InvenTree.ready
->>>>>>> 5135d6b5
 
         # skip loading if plugin registry is not loaded or we run in a background thread
-        if not InvenTree.ready.isPluginRegistryLoaded() or not InvenTree.ready.isInMainThread():
+        if (
+            not InvenTree.ready.isPluginRegistryLoaded()
+            or not InvenTree.ready.isInMainThread()
+        ):
             return
 
         if InvenTree.ready.isRunningMigrations():
@@ -44,12 +38,10 @@
         logging.getLogger('weasyprint').setLevel(logging.WARNING)
 
         # Create entries for default report templates
-<<<<<<< HEAD
-        if canAppAccessDatabase(allow_test=False) and not isImportingData():
-=======
-        if InvenTree.ready.canAppAccessDatabase(allow_test=False) and not InvenTree.ready.isImportingData():
-
->>>>>>> 5135d6b5
+        if (
+            InvenTree.ready.canAppAccessDatabase(allow_test=False)
+            and not InvenTree.ready.isImportingData()
+        ):
             try:
                 self.create_default_test_reports()
                 self.create_default_build_reports()
