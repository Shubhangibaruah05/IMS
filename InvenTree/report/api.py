--- conflicted
+++ resolved
@@ -732,15 +732,6 @@
     # Purchase order reports
     re_path(r'po/', include([
         # Detail views
-<<<<<<< HEAD
-        url(r'^(?P<pk>\d+)/', include([
-            url(r'print/', PurchaseOrderReportPrint.as_view(), name='api-po-report-print'),
-            url(r'^$', PurchaseOrderReportDetail.as_view(), name='api-po-report-detail'),
-        ])),
-
-        # List view
-        url(r'^$', PurchaseOrderReportList.as_view(), name='api-po-report-list'),
-=======
         re_path(r'^(?P<pk>\d+)/', include([
             re_path(r'print/', PurchaseOrderReportPrint.as_view(), name='api-po-report-print'),
             path('', PurchaseOrderReportDetail.as_view(), name='api-po-report-detail'),
@@ -748,27 +739,17 @@
 
         # List view
         path('', PurchaseOrderReportList.as_view(), name='api-po-report-list'),
->>>>>>> 4053a914
     ])),
 
     # Sales order reports
     re_path(r'so/', include([
         # Detail views
-<<<<<<< HEAD
-        url(r'^(?P<pk>\d+)/', include([
-            url(r'print/', SalesOrderReportPrint.as_view(), name='api-so-report-print'),
-            url(r'^$', SalesOrderReportDetail.as_view(), name='api-so-report-detail'),
-        ])),
-
-        url(r'^$', SalesOrderReportList.as_view(), name='api-so-report-list'),
-=======
         re_path(r'^(?P<pk>\d+)/', include([
             re_path(r'print/', SalesOrderReportPrint.as_view(), name='api-so-report-print'),
             path('', SalesOrderReportDetail.as_view(), name='api-so-report-detail'),
         ])),
 
         path('', SalesOrderReportList.as_view(), name='api-so-report-list'),
->>>>>>> 4053a914
     ])),
 
     # Build reports
