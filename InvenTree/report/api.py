--- conflicted
+++ resolved
@@ -309,26 +309,14 @@
 
 class BOMReportMixin(ReportFilterMixin):
     """Mixin for BillOfMaterialsReport report template"""
-<<<<<<< HEAD
-=======
 
     ITEM_MODEL = part.models.Part
     ITEM_KEY = 'part'
 
     queryset = BillOfMaterialsReport.objects.all()
     serializer_class = BOMReportSerializer
->>>>>>> 25d1bcea
-
-    ITEM_MODEL = part.models.Part
-    ITEM_KEY = 'part'
-
-<<<<<<< HEAD
-    queryset = BillOfMaterialsReport.objects.all()
-    serializer_class = BOMReportSerializer
-
-
-=======
->>>>>>> 25d1bcea
+
+
 class BOMReportList(BOMReportMixin, ReportListView):
     """API endpoint for viewing a list of BillOfMaterialReport objects.
 
@@ -355,20 +343,11 @@
 
     ITEM_MODEL = build.models.Build
     ITEM_KEY = 'build'
-<<<<<<< HEAD
-=======
 
     queryset = BuildReport.objects.all()
     serializer_class = BuildReportSerializer
->>>>>>> 25d1bcea
-
-    queryset = BuildReport.objects.all()
-    serializer_class = BuildReportSerializer
-
-<<<<<<< HEAD
-
-=======
->>>>>>> 25d1bcea
+
+
 class BuildReportList(BuildReportMixin, ReportListView):
     """API endpoint for viewing a list of BuildReport objects.
 
@@ -383,28 +362,16 @@
 class BuildReportDetail(BuildReportMixin, RetrieveUpdateDestroyAPI):
     """API endpoint for a single BuildReport object."""
     pass
-<<<<<<< HEAD
-
-
-=======
-
-
->>>>>>> 25d1bcea
+
+
 class BuildReportPrint(BuildReportMixin, ReportPrintMixin, RetrieveAPI):
     """API endpoint for printing a BuildReport."""
     pass
 
-<<<<<<< HEAD
 
 class PurchaseOrderReportMixin(ReportFilterMixin):
     """Mixin for the PurchaseOrderReport report template"""
 
-=======
-
-class PurchaseOrderReportMixin(ReportFilterMixin):
-    """Mixin for the PurchaseOrderReport report template"""
-
->>>>>>> 25d1bcea
     ITEM_MODEL = order.models.PurchaseOrder
     ITEM_KEY = 'order'
 
@@ -426,17 +393,10 @@
     """API endpoint for printing a PurchaseOrderReport object."""
     pass
 
-<<<<<<< HEAD
 
 class SalesOrderReportMixin(ReportFilterMixin):
     """Mixin for the SalesOrderReport report template"""
 
-=======
-
-class SalesOrderReportMixin(ReportFilterMixin):
-    """Mixin for the SalesOrderReport report template"""
-
->>>>>>> 25d1bcea
     ITEM_MODEL = order.models.SalesOrder
     ITEM_KEY = 'order'
 
@@ -447,7 +407,6 @@
 class SalesOrderReportList(SalesOrderReportMixin, ReportListView):
     """API list endpoint for the SalesOrderReport model"""
     pass
-<<<<<<< HEAD
 
 
 class SalesOrderReportDetail(SalesOrderReportMixin, RetrieveUpdateDestroyAPI):
@@ -459,13 +418,10 @@
     """API endpoint for printing a PurchaseOrderReport object."""
     pass
 
-=======
->>>>>>> 25d1bcea
 
 class ReturnOrderReportMixin(ReportFilterMixin):
     """Mixin for the ReturnOrderReport report template"""
 
-<<<<<<< HEAD
     ITEM_MODEL = order.models.ReturnOrder
     ITEM_KEY = 'order'
 
@@ -485,15 +441,6 @@
 
 class ReturnOrderReportPrint(ReturnOrderReportMixin, ReportPrintMixin, RetrieveAPI):
     """API endpoint for printing a ReturnOrderReport object"""
-=======
-class SalesOrderReportDetail(SalesOrderReportMixin, RetrieveUpdateDestroyAPI):
-    """API endpoint for a single SalesOrderReport object."""
-    pass
-
-
-class SalesOrderReportPrint(SalesOrderReportMixin, ReportPrintMixin, RetrieveAPI):
-    """API endpoint for printing a PurchaseOrderReport object."""
->>>>>>> 25d1bcea
     pass
 
 
