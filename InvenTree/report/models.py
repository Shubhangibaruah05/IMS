"""Report template model definitions."""

import datetime
import logging
import os
import sys

from django.conf import settings
from django.core.cache import cache
from django.core.validators import FileExtensionValidator
from django.db import models
from django.template import Context, Template
from django.template.loader import render_to_string
from django.urls import reverse
from django.utils.translation import gettext_lazy as _

import build.models
import common.models
import order.models
import part.models
import stock.models
from plugin.registry import registry

import report.helpers
from InvenTree.helpers import validateFilterString
from InvenTree.helpers_model import get_base_url
from InvenTree.models import MetadataMixin

try:
    from django_weasyprint import WeasyTemplateResponseMixin
except OSError as err:  # pragma: no cover
    print(f'OSError: {err}')
    print('You may require some further system packages to be installed.')
    sys.exit(1)


logger = logging.getLogger('inventree')


def rename_template(instance, filename):
    """Helper function for 'renaming' uploaded report files.

    Pass responsibility back to the calling class,
    to ensure that files are uploaded to the correct directory.
    """
    return instance.rename_file(filename)


def validate_stock_item_report_filters(filters):
    """Validate filter string against StockItem model."""
    return validateFilterString(filters, model=stock.models.StockItem)


def validate_part_report_filters(filters):
    """Validate filter string against Part model."""
    return validateFilterString(filters, model=part.models.Part)


def validate_build_report_filters(filters):
    """Validate filter string against Build model."""
    return validateFilterString(filters, model=build.models.Build)


def validate_purchase_order_filters(filters):
    """Validate filter string against PurchaseOrder model."""
    return validateFilterString(filters, model=order.models.PurchaseOrder)


def validate_sales_order_filters(filters):
    """Validate filter string against SalesOrder model."""
    return validateFilterString(filters, model=order.models.SalesOrder)


def validate_return_order_filters(filters):
    """Validate filter string against ReturnOrder model."""
    return validateFilterString(filters, model=order.models.ReturnOrder)


def validate_stock_location_report_filters(filters):
    """Validate filter string against StockLocation model."""
    return validateFilterString(filters, model=stock.models.StockLocation)


class WeasyprintReportMixin(WeasyTemplateResponseMixin):
    """Class for rendering a HTML template to a PDF."""

    pdf_filename = 'report.pdf'
    pdf_attachment = True

    def __init__(self, request, template, **kwargs):
        """Initialize the report mixin with some standard attributes."""
        self.request = request
        self.template_name = template
        self.pdf_filename = kwargs.get('filename', 'report.pdf')


class ReportBase(models.Model):
    """Base class for uploading html templates."""

    class Meta:
        """Metaclass options. Abstract ensures no database table is created."""

        abstract = True

    def __init__(self, *args, **kwargs):
        """Initialize the particular report instance."""
        super().__init__(*args, **kwargs)

        self._meta.get_field(
            'page_size'
        ).choices = report.helpers.report_page_size_options()

    def save(self, *args, **kwargs):
        """Perform additional actions when the report is saved."""
        # Increment revision number
        self.revision += 1

        super().save()

    def __str__(self):
<<<<<<< HEAD
        """Format a string representation of a report instance."""
=======
        """Format a string representation of a report instance"""
>>>>>>> 4b149865
        return f'{self.name} - {self.description}'

    @classmethod
    def getSubdir(cls):
        """Return the subdirectory where template files for this report model will be located."""
        return ''

    def rename_file(self, filename):
        """Function for renaming uploaded file."""
        filename = os.path.basename(filename)

        path = os.path.join('report', 'report_template', self.getSubdir(), filename)

        fullpath = settings.MEDIA_ROOT.joinpath(path).resolve()

        # If the report file is the *same* filename as the one being uploaded,
        # remove the original one from the media directory
        if str(filename) == str(self.template):
            if fullpath.exists():
                logger.info("Deleting existing report template: '%s'", filename)
                os.remove(fullpath)

        # Ensure that the cache is cleared for this template!
        cache.delete(fullpath)

        return path

    @property
    def extension(self):
        """Return the filename extension of the associated template file."""
        return os.path.splitext(self.template.name)[1].lower()

    @property
    def template_name(self):
        """Returns the file system path to the template file.

        Required for passing the file to an external process
        """
        template = self.template.name

        # TODO @matmair change to using new file objects
        template = template.replace('/', os.path.sep)
        template = template.replace('\\', os.path.sep)

        template = settings.MEDIA_ROOT.joinpath(template)

        return template

    name = models.CharField(
        blank=False,
        max_length=100,
        verbose_name=_('Name'),
        help_text=_('Template name'),
    )

    template = models.FileField(
        upload_to=rename_template,
        verbose_name=_('Template'),
        help_text=_('Report template file'),
        validators=[FileExtensionValidator(allowed_extensions=['html', 'htm'])],
    )

    description = models.CharField(
        max_length=250,
        verbose_name=_('Description'),
        help_text=_('Report template description'),
    )

    revision = models.PositiveIntegerField(
        default=1,
        verbose_name=_('Revision'),
        help_text=_('Report revision number (auto-increments)'),
        editable=False,
    )

    page_size = models.CharField(
        max_length=20,
        default=report.helpers.report_page_size_default,
        verbose_name=_('Page Size'),
        help_text=_('Page size for PDF reports'),
    )

    landscape = models.BooleanField(
        default=False,
        verbose_name=_('Landscape'),
        help_text=_('Render report in landscape orientation'),
    )


class ReportTemplateBase(MetadataMixin, ReportBase):
    """Reporting template model.

    Able to be passed context data
    """

    class Meta:
        """Metaclass options. Abstract ensures no database table is created."""

        abstract = True

    # Pass a single top-level object to the report template
    object_to_print = None

    def get_context_data(self, request):
        """Supply context data to the template for rendering."""
        return {}

    def get_report_size(self):
        """Return the printable page size for this report."""
        try:
            page_size_default = common.models.InvenTreeSetting.get_setting(
                'REPORT_DEFAULT_PAGE_SIZE', 'A4'
            )
        except Exception:
            page_size_default = 'A4'

        page_size = self.page_size or page_size_default

        if self.landscape:
            page_size = page_size + ' landscape'

        return page_size

    def context(self, request):
        """All context to be passed to the renderer."""
        # Generate custom context data based on the particular report subclass
        context = self.get_context_data(request)

        context['base_url'] = get_base_url(request=request)
        context['date'] = datetime.datetime.now().date()
        context['datetime'] = datetime.datetime.now()
        context['page_size'] = self.get_report_size()
        context['report_template'] = self
        context['report_description'] = self.description
        context['report_name'] = self.name
        context['report_revision'] = self.revision
        context['request'] = request
        context['user'] = request.user

        # Pass the context through to any active reporting plugins
        plugins = registry.with_mixin('report')

        for plugin in plugins:
            # Let each plugin add its own context data
            plugin.add_report_context(self, self.object_to_print, request, context)

        return context

    def generate_filename(self, request, **kwargs):
        """Generate a filename for this report."""
        template_string = Template(self.filename_pattern)

        ctx = self.context(request)

        context = Context(ctx)

        return template_string.render(context)

    def render_as_string(self, request, **kwargs):
        """Render the report to a HTML string.

        Useful for debug mode (viewing generated code)
        """
        return render_to_string(self.template_name, self.context(request), request)

    def render(self, request, **kwargs):
        """Render the template to a PDF file.

        Uses django-weasyprint plugin to render HTML template against Weasyprint
        """
        # TODO: Support custom filename generation!
        # filename = kwargs.get('filename', 'report.pdf')

        # Render HTML template to PDF
        wp = WeasyprintReportMixin(
            request,
            self.template_name,
            base_url=request.build_absolute_uri('/'),
            presentational_hints=True,
            filename=self.generate_filename(request),
            **kwargs,
        )

        return wp.render_to_response(self.context(request), **kwargs)

    filename_pattern = models.CharField(
        default='report.pdf',
        verbose_name=_('Filename Pattern'),
        help_text=_('Pattern for generating report filenames'),
        max_length=100,
    )

    enabled = models.BooleanField(
        default=True,
        verbose_name=_('Enabled'),
        help_text=_('Report template is enabled'),
    )


class TestReport(ReportTemplateBase):
    """Render a TestReport against a StockItem object."""

    @staticmethod
    def get_api_url():
        """Return the API URL associated with the TestReport model."""
        return reverse('api-stockitem-testreport-list')

    @classmethod
    def getSubdir(cls):
        """Return the subdirectory where TestReport templates are located."""
        return 'test'

    filters = models.CharField(
        blank=True,
        max_length=250,
        verbose_name=_('Filters'),
        help_text=_(
            'StockItem query filters (comma-separated list of key=value pairs)'
        ),
        validators=[validate_stock_item_report_filters],
    )

    include_installed = models.BooleanField(
        default=False,
        verbose_name=_('Include Installed Tests'),
        help_text=_(
            'Include test results for stock items installed inside assembled item'
        ),
    )

    def get_test_keys(self, stock_item):
        """Construct a flattened list of test 'keys' for this StockItem.

        The list is constructed as follows:
        - First, any 'required' tests
        - Second, any 'non required' tests
        - Finally, any test results which do not match a test
        """
        keys = []

        for test in stock_item.part.getTestTemplates(required=True):
            if test.key not in keys:
                keys.append(test.key)

        for test in stock_item.part.getTestTemplates(required=False):
            if test.key not in keys:
                keys.append(test.key)

        for result in stock_item.testResultList(
            include_installed=self.include_installed
        ):
            if result.key not in keys:
                keys.append(result.key)

        return list(keys)

    def get_context_data(self, request):
        """Return custom context data for the TestReport template."""
        stock_item = self.object_to_print

        return {
            'stock_item': stock_item,
            'serial': stock_item.serial,
            'part': stock_item.part,
            'parameters': stock_item.part.parameters_map(),
            'test_keys': self.get_test_keys(stock_item),
            'test_template_list': stock_item.part.getTestTemplates(),
            'test_template_map': stock_item.part.getTestTemplateMap(),
            'results': stock_item.testResultMap(
                include_installed=self.include_installed
            ),
            'result_list': stock_item.testResultList(
                include_installed=self.include_installed
            ),
            'installed_items': stock_item.get_installed_items(cascade=True),
        }


class BuildReport(ReportTemplateBase):
    """Build order / work order report."""

    @staticmethod
    def get_api_url():
        """Return the API URL associated with the BuildReport model."""
        return reverse('api-build-report-list')

    @classmethod
    def getSubdir(cls):
        """Return the subdirectory where BuildReport templates are located."""
        return 'build'

    filters = models.CharField(
        blank=True,
        max_length=250,
        verbose_name=_('Build Filters'),
        help_text=_('Build query filters (comma-separated list of key=value pairs'),
        validators=[validate_build_report_filters],
    )

    def get_context_data(self, request):
        """Custom context data for the build report."""
        my_build = self.object_to_print

        if not isinstance(my_build, build.models.Build):
            raise TypeError('Provided model is not a Build object')

        return {
            'build': my_build,
            'part': my_build.part,
            'build_outputs': my_build.build_outputs.all(),
            'line_items': my_build.build_lines.all(),
            'bom_items': my_build.part.get_bom_items(),
            'reference': my_build.reference,
            'quantity': my_build.quantity,
            'title': str(my_build),
        }


class BillOfMaterialsReport(ReportTemplateBase):
    """Render a Bill of Materials against a Part object."""

    @staticmethod
    def get_api_url():
        """Return the API URL associated with the BillOfMaterialsReport model."""
        return reverse('api-bom-report-list')

    @classmethod
    def getSubdir(cls):
        """Return the directory where BillOfMaterialsReport templates are located."""
        return 'bom'

    filters = models.CharField(
        blank=True,
        max_length=250,
        verbose_name=_('Part Filters'),
        help_text=_('Part query filters (comma-separated list of key=value pairs'),
        validators=[validate_part_report_filters],
    )

    def get_context_data(self, request):
        """Return custom context data for the BillOfMaterialsReport template."""
        part = self.object_to_print

        return {
            'part': part,
            'category': part.category,
            'bom_items': part.get_bom_items(),
        }


class PurchaseOrderReport(ReportTemplateBase):
    """Render a report against a PurchaseOrder object."""

    @staticmethod
    def get_api_url():
        """Return the API URL associated with the PurchaseOrderReport model."""
        return reverse('api-po-report-list')

    @classmethod
    def getSubdir(cls):
        """Return the directory where PurchaseOrderReport templates are stored."""
        return 'purchaseorder'

    filters = models.CharField(
        blank=True,
        max_length=250,
        verbose_name=_('Filters'),
        help_text=_('Purchase order query filters'),
        validators=[validate_purchase_order_filters],
    )

    def get_context_data(self, request):
        """Return custom context data for the PurchaseOrderReport template."""
        order = self.object_to_print

        return {
            'description': order.description,
            'lines': order.lines,
            'extra_lines': order.extra_lines,
            'order': order,
            'reference': order.reference,
            'supplier': order.supplier,
            'title': str(order),
        }


class SalesOrderReport(ReportTemplateBase):
    """Render a report against a SalesOrder object."""

    @staticmethod
    def get_api_url():
        """Return the API URL associated with the SalesOrderReport model."""
        return reverse('api-so-report-list')

    @classmethod
    def getSubdir(cls):
        """Return the subdirectory where SalesOrderReport templates are located."""
        return 'salesorder'

    filters = models.CharField(
        blank=True,
        max_length=250,
        verbose_name=_('Filters'),
        help_text=_('Sales order query filters'),
        validators=[validate_sales_order_filters],
    )

    def get_context_data(self, request):
        """Return custom context data for a SalesOrderReport template."""
        order = self.object_to_print

        return {
            'customer': order.customer,
            'description': order.description,
            'lines': order.lines,
            'extra_lines': order.extra_lines,
            'order': order,
            'reference': order.reference,
            'title': str(order),
        }


class ReturnOrderReport(ReportTemplateBase):
    """Render a custom report against a ReturnOrder object."""

    @staticmethod
    def get_api_url():
        """Return the API URL associated with the ReturnOrderReport model."""
        return reverse('api-return-order-report-list')

    @classmethod
    def getSubdir(cls):
        """Return the directory where the ReturnOrderReport templates are stored."""
        return 'returnorder'

    filters = models.CharField(
        blank=True,
        max_length=250,
        verbose_name=_('Filters'),
        help_text=_('Return order query filters'),
        validators=[validate_return_order_filters],
    )

    def get_context_data(self, request):
        """Return custom context data for the ReturnOrderReport template."""
        order = self.object_to_print

        return {
            'order': order,
            'description': order.description,
            'reference': order.reference,
            'customer': order.customer,
            'lines': order.lines,
            'extra_lines': order.extra_lines,
            'title': str(order),
        }


def rename_snippet(instance, filename):
    """Function to rename a report snippet once uploaded."""
    filename = os.path.basename(filename)

    path = os.path.join('report', 'snippets', filename)

    fullpath = settings.MEDIA_ROOT.joinpath(path).resolve()

    # If the snippet file is the *same* filename as the one being uploaded,
    # delete the original one from the media directory
    if str(filename) == str(instance.snippet):
        if fullpath.exists():
            logger.info("Deleting existing snippet file: '%s'", filename)
            os.remove(fullpath)

    # Ensure that the cache is deleted for this snippet
    cache.delete(fullpath)

    return path


class ReportSnippet(models.Model):
    """Report template 'snippet' which can be used to make templates that can then be included in other reports.

    Useful for 'common' template actions, sub-templates, etc
    """

    snippet = models.FileField(
        upload_to=rename_snippet,
        verbose_name=_('Snippet'),
        help_text=_('Report snippet file'),
        validators=[FileExtensionValidator(allowed_extensions=['html', 'htm'])],
    )

    description = models.CharField(
        max_length=250,
        verbose_name=_('Description'),
        help_text=_('Snippet file description'),
    )


def rename_asset(instance, filename):
    """Function to rename an asset file when uploaded."""
    filename = os.path.basename(filename)

    path = os.path.join('report', 'assets', filename)

    # If the asset file is the *same* filename as the one being uploaded,
    # delete the original one from the media directory
    if str(filename) == str(instance.asset):
        fullpath = settings.MEDIA_ROOT.joinpath(path).resolve()

        if fullpath.exists():
            logger.info("Deleting existing asset file: '%s'", filename)
            os.remove(fullpath)

    return path


class ReportAsset(models.Model):
    """Asset file for use in report templates.

    For example, an image to use in a header file.
    Uploaded asset files appear in MEDIA_ROOT/report/assets,
    and can be loaded in a template using the {% report_asset <filename> %} tag.
    """

    def __str__(self):
        """String representation of a ReportAsset instance."""
        return os.path.basename(self.asset.name)

    # Asset file
    asset = models.FileField(
        upload_to=rename_asset,
        verbose_name=_('Asset'),
        help_text=_('Report asset file'),
    )

    # Asset description (user facing string, not used internally)
    description = models.CharField(
        max_length=250,
        verbose_name=_('Description'),
        help_text=_('Asset file description'),
    )


class StockLocationReport(ReportTemplateBase):
    """Render a StockLocationReport against a StockLocation object."""

    @staticmethod
    def get_api_url():
        """Return the API URL associated with the StockLocationReport model."""
        return reverse('api-stocklocation-report-list')

    @classmethod
    def getSubdir(cls):
        """Return the subdirectory where StockLocationReport templates are located."""
        return 'slr'

    filters = models.CharField(
        blank=True,
        max_length=250,
        verbose_name=_('Filters'),
        help_text=_(
            'stock location query filters (comma-separated list of key=value pairs)'
        ),
        validators=[validate_stock_location_report_filters],
    )

    def get_context_data(self, request):
        """Return custom context data for the StockLocationReport template."""
        stock_location = self.object_to_print

        if not isinstance(stock_location, stock.models.StockLocation):
            raise TypeError(
                'Provided model is not a StockLocation object -> '
                + str(type(stock_location))
            )

        return {
            'stock_location': stock_location,
            'stock_items': stock_location.get_stock_items(),
        }<|MERGE_RESOLUTION|>--- conflicted
+++ resolved
@@ -18,13 +18,12 @@
 import common.models
 import order.models
 import part.models
+import report.helpers
 import stock.models
-from plugin.registry import registry
-
-import report.helpers
 from InvenTree.helpers import validateFilterString
 from InvenTree.helpers_model import get_base_url
 from InvenTree.models import MetadataMixin
+from plugin.registry import registry
 
 try:
     from django_weasyprint import WeasyTemplateResponseMixin
@@ -118,11 +117,7 @@
         super().save()
 
     def __str__(self):
-<<<<<<< HEAD
         """Format a string representation of a report instance."""
-=======
-        """Format a string representation of a report instance"""
->>>>>>> 4b149865
         return f'{self.name} - {self.description}'
 
     @classmethod
