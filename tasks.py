"""Tasks for automating certain actions and interacting with InvenTree from the CLI."""

import json
import os
import pathlib
import re
import shutil
import subprocess
import sys
from pathlib import Path
from platform import python_version

from invoke import task


def apps():
    """Returns a list of installed apps."""
    return [
        'build',
        'common',
        'company',
        'label',
        'order',
        'part',
        'report',
        'stock',
        'users',
        'plugin',
        'InvenTree',
    ]


def content_excludes():
    """Returns a list of content types to exclude from import/export."""
    excludes = [
        "contenttypes",
        "auth.permission",
        "users.apitoken",
        "error_report.error",
        "admin.logentry",
        "django_q.schedule",
        "django_q.task",
        "django_q.ormq",
        "users.owner",
        "exchange.rate",
        "exchange.exchangebackend",
        "common.notificationentry",
        "common.notificationmessage",
        "user_sessions.session",
    ]

    output = ""

    for e in excludes:
        output += f"--exclude {e} "

    return output


def localDir() -> Path:
    """Returns the directory of *THIS* file.

    Used to ensure that the various scripts always run
    in the correct directory.
    """
    return Path(__file__).parent.resolve()


def managePyDir():
    """Returns the directory of the manage.py file."""
    return localDir().joinpath('src', 'backend', 'InvenTree')


def managePyPath():
    """Return the path of the manage.py file."""
    return managePyDir().joinpath('manage.py')


def manage(c, cmd, pty: bool = False):
    """Runs a given command against django's "manage.py" script.

    Args:
        c: Command line context.
        cmd: Django command to run.
        pty (bool, optional): Run an interactive session. Defaults to False.
    """
    c.run('cd "{path}" && python3 manage.py {cmd}'.format(
        path=managePyDir(),
        cmd=cmd
    ), pty=pty)


def yarn(c, cmd, pty: bool = False):
    """Runs a given command against the yarn package manager.

    Args:
        c: Command line context.
        cmd: Yarn command to run.
        pty (bool, optional): Run an interactive session. Defaults to False.
    """
<<<<<<< HEAD

    path = localDir().joinpath('src').joinpath('frontend')
=======
    path = managePyDir().parent.joinpath('src').joinpath('frontend')
>>>>>>> 82b376de
    c.run(f'cd "{path}" && {cmd}', pty=pty)


def node_available(versions: bool = False, bypass_yarn: bool = False):
    """Checks if the frontend environment (ie node and yarn in bash) is available."""
    def ret(val, val0=None, val1=None):
        if versions:
            return val, val0, val1
        return val

    def check(cmd):
        try:
            return str(subprocess.check_output([cmd], stderr=subprocess.STDOUT, shell=True), encoding='utf-8').strip()
        except subprocess.CalledProcessError:
            return None
        except FileNotFoundError:
            return None

    yarn_version = check('yarn --version')
    node_version = check('node --version')

    # Either yarn is available or we don't care about yarn
    yarn_passes = bypass_yarn or yarn_version

    # Print a warning if node is available but yarn is not
    if node_version and not yarn_passes:
        print('Node is available but yarn is not. Install yarn if you wish to build the frontend.')

    # Return the result
    return ret(yarn_passes and node_version, node_version, yarn_version)


def check_file_existance(filename: str, overwrite: bool = False):
    """Checks if a file exists and asks the user if it should be overwritten.

    Args:
        filename (str): Name of the file to check.
        overwrite (bool, optional): Overwrite the file without asking. Defaults to False.
    """
    if Path(filename).is_file() and overwrite is False:
        response = input("Warning: file already exists. Do you want to overwrite? [y/N]: ")
        response = str(response).strip().lower()

        if response not in ['y', 'yes']:
            print("Cancelled export operation")
            sys.exit(1)


# Install tasks
@task
def plugins(c):
    """Installs all plugins as specified in 'plugins.txt'."""
    from src.backend.InvenTree.InvenTree.config import get_plugin_file

    plugin_file = get_plugin_file()

    print(f"Installing plugin packages from '{plugin_file}'")

    # Install the plugins
    c.run(f"pip3 install --disable-pip-version-check -U -r '{plugin_file}'")


@task(post=[plugins])
def install(c):
    """Installs required python packages."""
    print("Installing required python packages from 'src/backend/requirements.txt'")

    # Install required Python packages with PIP
    c.run('pip3 install --upgrade pip')
    c.run('pip3 install --no-cache-dir --disable-pip-version-check -U -r src/backend/requirements.txt')


@task(help={'tests': 'Set up test dataset at the end'})
def setup_dev(c, tests=False):
    """Sets up everything needed for the dev environment."""
    print("Installing required python packages from 'src/backend/requirements-dev.txt'")

    # Install required Python packages with PIP
    c.run('pip3 install -U -r src/backend/requirements-dev.txt')

    # Install pre-commit hook
    print("Installing pre-commit for checks before git commits...")
    c.run('pre-commit install')

    # Update all the hooks
    c.run('pre-commit autoupdate')
    print("pre-commit set up is done...")

    # Set up test-data if flag is set
    if tests:
        setup_test(c)


# Setup / maintenance tasks
@task
def superuser(c):
    """Create a superuser/admin account for the database."""
    manage(c, 'createsuperuser', pty=True)


@task
def rebuild_models(c):
    """Rebuild database models with MPTT structures."""
    manage(c, "rebuild_models", pty=True)


@task
def rebuild_thumbnails(c):
    """Rebuild missing image thumbnails."""
    manage(c, "rebuild_thumbnails", pty=True)


@task
def clean_settings(c):
    """Clean the setting tables of old settings."""
    manage(c, "clean_settings")


@task(help={'mail': "mail of the user who's MFA should be disabled"})
def remove_mfa(c, mail=''):
    """Remove MFA for a user."""
    if not mail:
        print('You must provide a users mail')

    manage(c, f"remove_mfa {mail}")


@task(
    help={
        'frontend': 'Build the frontend',
    }
)
def static(c, frontend=False):
    """Copies required static files to the STATIC_ROOT directory, as per Django requirements."""
    manage(c, "prerender")
    if frontend and node_available():
        frontend_build(c)
    manage(c, "collectstatic --no-input")


@task
def translate_stats(c):
    """Collect translation stats.

    The file generated from this is needed for the UI.
    """
    # Recompile the translation files (.mo)
    # We do not run 'invoke translate' here, as that will touch the source (.po) files too!
    try:
        manage(c, 'compilemessages', pty=True)
    except Exception:
        print("WARNING: Translation files could not be compiled:")

    path = Path('src', 'backend', 'InvenTree', 'script', 'translation_stats.py')
    c.run(f'python3 {path}')


@task(post=[translate_stats])
def translate(c):
    """Rebuild translation source files. Advanced use only!

    Note: This command should not be used on a local install,
    it is performed as part of the InvenTree translation toolchain.
    """
    # Translate applicable .py / .html / .js / .tsx files
    manage(c, "makemessages --all -e py,html,js --no-wrap")
    manage(c, "compilemessages")

    if node_available():
        frontend_install(c)
        frontend_trans(c)
        frontend_build(c)

    # Update static files
    static(c)


@task
def backup(c):
    """Backup the database and media files."""
    print("Backing up InvenTree database...")
    manage(c, "dbbackup --noinput --clean --compress")
    print("Backing up InvenTree media files...")
    manage(c, "mediabackup --noinput --clean --compress")


@task
def restore(c):
    """Restore the database and media files."""
    print("Restoring InvenTree database...")
    manage(c, "dbrestore --noinput --uncompress")
    print("Restoring InvenTree media files...")
    manage(c, "mediarestore --noinput --uncompress")


@task(post=[rebuild_models, rebuild_thumbnails])
def migrate(c):
    """Performs database migrations.

    This is a critical step if the database schema have been altered!
    """
    print("Running InvenTree database migrations...")
    print("========================================")

    manage(c, "makemigrations")
    manage(c, "migrate --noinput")
    manage(c, "migrate --run-syncdb")
    manage(c, "check")

    print("========================================")
    print("InvenTree database migrations completed!")


@task(
    post=[static, clean_settings, translate_stats],
    help={
        'skip_backup': 'Skip database backup step (advanced users)',
        'frontend': 'Force frontend compilation/download step (ignores INVENTREE_DOCKER)',
    }
)
def update(c, skip_backup=False, frontend: bool = False):
    """Update InvenTree installation.

    This command should be invoked after source code has been updated,
    e.g. downloading new code from GitHub.

    The following tasks are performed, in order:

    - install
    - backup (optional)
    - migrate
    - frontend_compile or frontend_download
    - static
    - clean_settings
    - translate_stats
    """
    # Ensure required components are installed
    install(c)

    if not skip_backup:
        backup(c)

    # Perform database migrations
    migrate(c)

    # Stop here if we are not building/downloading the frontend
    # If:
    # - INVENTREE_DOCKER is set (by the docker image eg.) and not overridden by `--frontend` flag
    # - `--no-frontend` flag is set
    # if (os.environ.get('INVENTREE_DOCKER', False) and not frontend) or no_frontend:
    if not frontend:
        return

    # Decide if we should compile the frontend or try to download it
    if node_available(bypass_yarn=True):
        frontend_compile(c)
    else:
        frontend_download(c)


# Data tasks
@task(help={
    'filename': "Output filename (default = 'data.json')",
    'overwrite': "Overwrite existing files without asking first (default = off/False)",
    'include_permissions': "Include user and group permissions in the output file (filename) (default = off/False)",
    'delete_temp': "Delete temporary files (containing permissions) at end of run. Note that this will delete temporary files from previous runs as well. (default = off/False)"
})
def export_records(c, filename='data.json', overwrite=False, include_permissions=False, delete_temp=False):
    """Export all database records to a file.

    Write data to the file defined by filename.
    If --overwrite is not set, the user will be prompted about overwriting an existing files.
    If --include-permissions is not set, the file defined by filename will have permissions specified for a user or group removed.
    If --delete-temp is not set, the temporary file (which includes permissions) will not be deleted. This file is named filename.tmp

    For historical reasons, calling this function without any arguments will thus result in two files:
    - data.json: does not include permissions
    - data.json.tmp: includes permissions

    If you want the script to overwrite any existing files without asking, add argument -o / --overwrite.

    If you only want one file, add argument - d / --delete-temp.

    If you want only one file, with permissions, then additionally add argument -i / --include-permissions
    """
    # Get an absolute path to the file
    if not os.path.isabs(filename):
        filename = localDir().joinpath(filename).resolve()

    print(f"Exporting database records to file '{filename}'")

    check_file_existance(filename, overwrite)

    tmpfile = f"{filename}.tmp"

    cmd = f"dumpdata --indent 2 --output '{tmpfile}' {content_excludes()}"

    # Dump data to temporary file
    manage(c, cmd, pty=True)

    print("Running data post-processing step...")

    # Post-process the file, to remove any "permissions" specified for a user or group
    with open(tmpfile, "r") as f_in:
        data = json.loads(f_in.read())

    if include_permissions is False:
        for entry in data:
            if "model" in entry:

                # Clear out any permissions specified for a group
                if entry["model"] == "auth.group":
                    entry["fields"]["permissions"] = []

                # Clear out any permissions specified for a user
                if entry["model"] == "auth.user":
                    entry["fields"]["user_permissions"] = []

    # Write the processed data to file
    with open(filename, "w") as f_out:
        f_out.write(json.dumps(data, indent=2))

    print("Data export completed")

    if delete_temp is True:
        print("Removing temporary file")
        os.remove(tmpfile)


@task(help={'filename': 'Input filename', 'clear': 'Clear existing data before import'}, post=[rebuild_models, rebuild_thumbnails])
def import_records(c, filename='data.json', clear=False):
    """Import database records from a file."""
    # Get an absolute path to the supplied filename
    if not os.path.isabs(filename):
        filename = localDir().joinpath(filename)

    if not os.path.exists(filename):
        print(f"Error: File '{filename}' does not exist")
        sys.exit(1)

    if clear:
        delete_data(c, force=True)

    print(f"Importing database records from '{filename}'")

    # Pre-process the data, to remove any "permissions" specified for a user or group
    tmpfile = f"{filename}.tmp.json"

    with open(filename, "r") as f_in:
        data = json.loads(f_in.read())

    for entry in data:
        if "model" in entry:

            # Clear out any permissions specified for a group
            if entry["model"] == "auth.group":
                entry["fields"]["permissions"] = []

            # Clear out any permissions specified for a user
            if entry["model"] == "auth.user":
                entry["fields"]["user_permissions"] = []

    # Write the processed data to the tmp file
    with open(tmpfile, "w") as f_out:
        f_out.write(json.dumps(data, indent=2))

    cmd = f"loaddata '{tmpfile}' -i {content_excludes()}"

    manage(c, cmd, pty=True)

    print("Data import completed")


@task
def delete_data(c, force=False):
    """Delete all database records!

    Warning: This will REALLY delete all records in the database!!
    """
    print("Deleting all data from InvenTree database...")

    if force:
        manage(c, 'flush --noinput')
    else:
        manage(c, 'flush')


@task(post=[rebuild_models, rebuild_thumbnails])
def import_fixtures(c):
    """Import fixture data into the database.

    This command imports all existing test fixture data into the database.

    Warning:
        - Intended for testing / development only!
        - Running this command may overwrite existing database data!!
        - Don't say you were not warned...
    """
    fixtures = [
        # Build model
        'build',

        # Common models
        'settings',

        # Company model
        'company',
        'price_breaks',
        'supplier_part',

        # Order model
        'order',

        # Part model
        'bom',
        'category',
        'params',
        'part',
        'test_templates',

        # Stock model
        'location',
        'stock_tests',
        'stock',

        # Users
        'users'
    ]

    command = 'loaddata ' + ' '.join(fixtures)

    manage(c, command, pty=True)


# Execution tasks
@task
def wait(c):
    """Wait until the database connection is ready."""
    return manage(c, "wait_for_db")


@task(pre=[wait], help={'address': 'Server address:port (default=127.0.0.1:8000)'})
def server(c, address="127.0.0.1:8000"):
    """Launch a (development) server using Django's in-built webserver.

    Note: This is *not* sufficient for a production installation.
    """
    manage(c, "runserver {address}".format(address=address), pty=True)


@task(pre=[wait])
def worker(c):
    """Run the InvenTree background worker process."""
    manage(c, 'qcluster', pty=True)


# Testing tasks
@task
def render_js_files(c):
    """Render templated javascript files (used for static testing)."""
    manage(c, "test InvenTree.ci_render_js")


@task(post=[translate_stats, static, server])
def test_translations(c):
    """Add a fictional language to test if each component is ready for translations."""
    import django
    from django.conf import settings

    # setup django
    base_path = Path.cwd()
    new_base_path = pathlib.Path('InvenTree').resolve()
    sys.path.append(str(new_base_path))
    os.chdir(new_base_path)
    os.environ.setdefault('DJANGO_SETTINGS_MODULE', 'InvenTree.settings')
    django.setup()

    # Add language
    print("Add dummy language...")
    print("========================================")
    manage(c, "makemessages -e py,html,js --no-wrap -l xx")

    # change translation
    print("Fill in dummy translations...")
    print("========================================")

    file_path = pathlib.Path(settings.LOCALE_PATHS[0], 'xx', 'LC_MESSAGES', 'django.po')
    new_file_path = str(file_path) + '_new'

    # compile regex
    reg = re.compile(
        r"[a-zA-Z0-9]{1}" +  # match any single letter and number  # noqa: W504
        r"(?![^{\(\<]*[}\)\>])" +  # that is not inside curly brackets, brackets or a tag  # noqa: W504
        r"(?<![^\%][^\(][)][a-z])" +  # that is not a specially formatted variable with singles  # noqa: W504
        r"(?![^\\][\n])"  # that is not a newline
    )
    last_string = ''

    # loop through input file lines
    with open(file_path, "rt") as file_org:
        with open(new_file_path, "wt") as file_new:
            for line in file_org:
                if line.startswith('msgstr "'):
                    # write output -> replace regex matches with x in the read in (multi)string
                    file_new.write(f'msgstr "{reg.sub("x", last_string[7:-2])}"\n')
                    last_string = ""  # reset (multi)string
                elif line.startswith('msgid "'):
                    last_string = last_string + line  # a new translatable string starts -> start append
                    file_new.write(line)
                else:
                    if last_string:
                        last_string = last_string + line  # a string is being read in -> continue appending
                    file_new.write(line)

    # change out translation files
    file_path.rename(str(file_path) + '_old')
    new_file_path.rename(file_path)

    # compile languages
    print("Compile languages ...")
    print("========================================")
    manage(c, "compilemessages")

    # reset cwd
    os.chdir(base_path)

    # set env flag
    os.environ['TEST_TRANSLATIONS'] = 'True'


@task(
    help={
        'disable_pty': 'Disable PTY',
        'runtest': 'Specify which tests to run, in format <module>.<file>.<class>.<method>',
        'migrations': 'Run migration unit tests',
        'report': 'Display a report of slow tests',
        'coverage': 'Run code coverage analysis (requires coverage package)',
    }
)
def test(c, disable_pty=False, runtest='', migrations=False, report=False, coverage=False):
    """Run unit-tests for InvenTree codebase.

    To run only certain test, use the argument --runtest.
    This can filter all the way down to:
        <module>.<file>.<class>.<method>

    Example:
        test --runtest=company.test_api
    will run tests in the company/test_api.py file.
    """
    # Run sanity check on the django install
    manage(c, 'check')

    pty = not disable_pty

    _apps = ' '.join(apps())

    cmd = 'test'

    if runtest:
        # Specific tests to run
        cmd += f' {runtest}'
    else:
        # Run all tests
        cmd += f' {_apps}'

    if report:
        cmd += ' --slowreport'

    if migrations:
        cmd += ' --tag migration_test'
    else:
        cmd += ' --exclude-tag migration_test'

    if coverage:
        # Run tests within coverage environment, and generate report
        c.run(f'coverage run {managePyPath()} {cmd}')
        c.run('coverage html -i')
    else:
        # Run simple test runner, without coverage
        manage(c, cmd, pty=pty)


@task(help={'dev': 'Set up development environment at the end'})
def setup_test(c, ignore_update=False, dev=False, path="inventree-demo-dataset"):
    """Setup a testing environment."""
<<<<<<< HEAD

    from src.backend.InvenTree.InvenTree.config import get_media_dir
=======
    from InvenTree.InvenTree.config import get_media_dir
>>>>>>> 82b376de

    if not ignore_update:
        update(c)

    # Remove old data directory
    if os.path.exists(path):
        print("Removing old data ...")
        c.run(f'rm {path} -r')

    # Get test data
    print("Cloning demo dataset ...")
    c.run(f'git clone https://github.com/inventree/demo-dataset {path} -v --depth=1')
    print("========================================")

    # Make sure migrations are done - might have just deleted sqlite database
    if not ignore_update:
        migrate(c)

    # Load data
    print("Loading database records ...")
    import_records(c, filename=f'{path}/inventree_data.json', clear=True)

    # Copy media files
    print("Copying media files ...")
    src = Path(path).joinpath('media').resolve()
    dst = get_media_dir()

    shutil.copytree(src, dst, dirs_exist_ok=True)

    print("Done setting up test environment...")
    print("========================================")

    # Set up development setup if flag is set
    if dev:
        setup_dev(c)


@task(help={
    'filename': "Output filename (default = 'schema.yml')",
    'overwrite': "Overwrite existing files without asking first (default = off/False)",
})
def schema(c, filename='schema.yml', overwrite=False):
    """Export current API schema."""
    check_file_existance(filename, overwrite)
    manage(c, f'spectacular --file {filename}')


@task(default=True)
def version(c):
    """Show the current version of InvenTree."""
    import src.backend.InvenTree.InvenTree.version as InvenTreeVersion
    from src.backend.InvenTree.InvenTree.config import (get_config_file,
                                                        get_media_dir,
                                                        get_static_dir)

    # Gather frontend version information
    _, node, yarn = node_available(versions=True)

    print(f"""
InvenTree - inventree.org
The Open-Source Inventory Management System\n

Installation paths:
Base        {localDir()}
Config      {get_config_file()}
Media       {get_media_dir()}
Static      {get_static_dir()}

Versions:
Python      {python_version()}
Django      {InvenTreeVersion.inventreeDjangoVersion()}
InvenTree   {InvenTreeVersion.inventreeVersion()}
API         {InvenTreeVersion.inventreeApiVersion()}
Node        {node if node else 'N/A'}
Yarn        {yarn if yarn else 'N/A'}

Commit hash:{InvenTreeVersion.inventreeCommitHash()}
Commit date:{InvenTreeVersion.inventreeCommitDate()}""")
    if len(sys.argv) == 1 and sys.argv[0].startswith('/opt/inventree/env/lib/python'):
        print("""
You are probably running the package installer / single-line installer. Please mentioned that in any bug reports!

Use '--list' for a list of available commands
Use '--help' for help on a specific command""")


@task()
def frontend_check(c):
    """Check if frontend is available."""
    print(node_available())


@task
def frontend_compile(c):
    """Generate react frontend.

    Args:
        c: Context variable
    """
    frontend_install(c)
    frontend_trans(c)
    frontend_build(c)


@task
def frontend_install(c):
    """Install frontend requirements.

    Args:
        c: Context variable
    """
    print("Installing frontend dependencies")
    yarn(c, "yarn install")


@task
def frontend_trans(c):
    """Compile frontend translations.

    Args:
        c: Context variable
    """
    print("Compiling frontend translations")
    yarn(c, "yarn run extract")
    yarn(c, "yarn run compile")


@task
def frontend_build(c):
    """Build frontend.

    Args:
        c: Context variable
    """
    print("Building frontend")
    yarn(c, "yarn run build --emptyOutDir")


@task
def frontend_dev(c):
    """Start frontend development server.

    Args:
        c: Context variable
    """
    print("Starting frontend development server")
    yarn(c, "yarn run dev")


@task(help={
    'ref': "git ref, default: current git ref",
    'tag': "git tag to look for release",
    'file': "destination to frontend-build.zip file",
    'repo': "GitHub repository, default: InvenTree/inventree",
    'extract': "Also extract and place at the correct destination, default: True",
    'clean': "Delete old files from src/backend/InvenTree/web/static/web first, default: True",
})
def frontend_download(c, ref=None, tag=None, file=None, repo="InvenTree/inventree", extract=True, clean=True):
    """Download a pre-build frontend from GitHub if you dont want to install nodejs on your machine.

    There are 3 possibilities to install the frontend:
    1. invoke frontend-download --ref 01f2aa5f746a36706e9a5e588c4242b7bf1996d5
       if ref is omitted, it tries to auto detect the current git ref via `git rev-parse HEAD`.
       Note: GitHub doesn't allow workflow artifacts to be downloaded from anonymous users, so
             this will output a link where you can download the frontend with a signed in browser
             and then continue with option 3
    2. invoke frontend-download --tag 0.13.0
       Downloads the frontend build from the releases.
    3. invoke frontend-download --file /home/vscode/Downloads/frontend-build.zip
       This will extract your zip file and place the contents at the correct destination
    """
    import functools
    import subprocess
    from tempfile import NamedTemporaryFile
    from zipfile import ZipFile

    import requests

    # globals
    default_headers = {"Accept": "application/vnd.github.v3+json"}

    # helper functions
    def find_resource(resource, key, value):
        for obj in resource:
            if obj[key] == value:
                return obj
        return None

    def handle_extract(file):
        # if no extract is requested, exit here
        if not extract:
            return

        dest_path = Path(__file__).parent / "src/backend" / "InvenTree/web/static/web"

        # if clean, delete static/web directory
        if clean:
            shutil.rmtree(dest_path, ignore_errors=True)
            os.makedirs(dest_path)
            print(f"Cleaned directory: {dest_path}")

        # unzip build to static folder
        with ZipFile(file, "r") as zip_ref:
            zip_ref.extractall(dest_path)

        print(f"Unzipped downloaded frontend build to: {dest_path}")

    def handle_download(url):
        # download frontend-build.zip to temporary file
        with requests.get(url, headers=default_headers, stream=True, allow_redirects=True) as response, NamedTemporaryFile(suffix=".zip") as dst:
            response.raise_for_status()

            # auto decode the gzipped raw data
            response.raw.read = functools.partial(response.raw.read, decode_content=True)
            with open(dst.name, "wb") as f:
                shutil.copyfileobj(response.raw, f)
            print(f"Downloaded frontend build to temporary file: {dst.name}")

            handle_extract(dst.name)

    # if zip file is specified, try to extract it directly
    if file:
        handle_extract(file)
        return

    # check arguments
    if ref is not None and tag is not None:
        print("[ERROR] Do not set ref and tag.")
        return

    if ref is None and tag is None:
        try:
            ref = subprocess.check_output(["git", "rev-parse", "HEAD"], encoding="utf-8").strip()
        except Exception:
            print("[ERROR] Cannot get current ref via 'git rev-parse HEAD'")
            return

    if ref is None and tag is None:
        print("[ERROR] Either ref or tag needs to be set.")

    if tag:
        tag = tag.lstrip("v")
        try:
            handle_download(f"https://github.com/{repo}/releases/download/{tag}/frontend-build.zip")
        except Exception as e:
            if not isinstance(e, requests.HTTPError):
                raise e
            print(f"""[ERROR] An Error occurred. Unable to download frontend build, release or build does not exist,
try downloading the frontend-build.zip yourself via: https://github.com/{repo}/releases
Then try continuing by running: invoke frontend-download --file <path-to-downloaded-zip-file>""")

        return

    if ref:
        # get workflow run from all workflow runs on that particular ref
        workflow_runs = requests.get(f"https://api.github.com/repos/{repo}/actions/runs?head_sha={ref}", headers=default_headers).json()

        if not (qc_run := find_resource(workflow_runs["workflow_runs"], "name", "QC")):
            print("[ERROR] Cannot find any workflow runs for current sha")
            return
        print(f"Found workflow {qc_run['name']} (run {qc_run['run_number']}-{qc_run['run_attempt']})")

        # get frontend-build artifact from all artifacts available for this workflow run
        artifacts = requests.get(qc_run["artifacts_url"], headers=default_headers).json()
        if not (frontend_artifact := find_resource(artifacts["artifacts"], "name", "frontend-build")):
            print("[ERROR] Cannot find frontend-build.zip attachment for current sha")
            return
        print(f"Found artifact {frontend_artifact['name']} with id {frontend_artifact['id']} ({frontend_artifact['size_in_bytes']/1e6:.2f}MB).")

        print(f"""
GitHub doesn't allow artifact downloads from anonymous users. Either download the following file
via your signed in browser, or consider using a point release download via invoke frontend-download --tag <git-tag>

    Download: https://github.com/{repo}/suites/{qc_run['check_suite_id']}/artifacts/{frontend_artifact['id']} manually and
    continue by running: invoke frontend-download --file <path-to-downloaded-zip-file>""")<|MERGE_RESOLUTION|>--- conflicted
+++ resolved
@@ -98,12 +98,8 @@
         cmd: Yarn command to run.
         pty (bool, optional): Run an interactive session. Defaults to False.
     """
-<<<<<<< HEAD
 
     path = localDir().joinpath('src').joinpath('frontend')
-=======
-    path = managePyDir().parent.joinpath('src').joinpath('frontend')
->>>>>>> 82b376de
     c.run(f'cd "{path}" && {cmd}', pty=pty)
 
 
@@ -690,12 +686,8 @@
 @task(help={'dev': 'Set up development environment at the end'})
 def setup_test(c, ignore_update=False, dev=False, path="inventree-demo-dataset"):
     """Setup a testing environment."""
-<<<<<<< HEAD
 
     from src.backend.InvenTree.InvenTree.config import get_media_dir
-=======
-    from InvenTree.InvenTree.config import get_media_dir
->>>>>>> 82b376de
 
     if not ignore_update:
         update(c)
