--- conflicted
+++ resolved
@@ -370,13 +370,9 @@
     print('========================================')
 
     # Run custom management command which wraps migrations in "maintenance mode"
-<<<<<<< HEAD
-    manage(c, 'makemigrations')
-    manage(c, 'check_migrations')
-=======
+    manage(c, 'makemirations')
     manage(c, 'runmigrations', pty=True)
     manage(c, 'migrate --run-syncdb')
->>>>>>> 633fbd37
 
     print('========================================')
     print('InvenTree database migrations completed!')
