--- conflicted
+++ resolved
@@ -630,8 +630,7 @@
     ))
 
     # Generate coverage report
-<<<<<<< HEAD
-    c.run('coverage html')
+    c.run('coverage html -i')
 
 
 @task(help={
@@ -641,7 +640,4 @@
 def schema(c, filename='schema.yml', overwrite=False):
     """Export current API schema."""
     check_file_existance(filename, overwrite)
-    manage(c, f'spectacular --file {filename}')
-=======
-    c.run('coverage html -i')
->>>>>>> 0b6e2ee5
+    manage(c, f'spectacular --file {filename}')