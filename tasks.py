--- conflicted
+++ resolved
@@ -317,12 +317,7 @@
     except Exception:
         print('WARNING: Translation files could not be compiled:')
 
-<<<<<<< HEAD
-    manage(c, "translation_stats")
-=======
-    path = Path('InvenTree', 'script', 'translation_stats.py')
-    c.run(f'python3 {path}')
->>>>>>> b372db89
+    manage(c, 'translation_stats')
 
 
 @task(post=[translate_stats])
