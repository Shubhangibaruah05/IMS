# -*- coding: utf-8 -*-

import os
import json
import sys
import pathlib
import re

try:
    from invoke import ctask as task
except:
    from invoke import task


def apps():
    """
    Returns a list of installed apps
    """

    return [
        'barcode',
        'build',
        'common',
        'company',
        'label',
        'order',
        'part',
        'report',
        'stock',
        'InvenTree',
        'users',
    ]


def localDir():
    """
    Returns the directory of *THIS* file.
    Used to ensure that the various scripts always run
    in the correct directory.
    """
    return os.path.dirname(os.path.abspath(__file__))


def managePyDir():
    """
    Returns the directory of the manage.py file
    """

    return os.path.join(localDir(), 'InvenTree')


def managePyPath():
    """
    Return the path of the manage.py file
    """

    return os.path.join(managePyDir(), 'manage.py')


def manage(c, cmd, pty=False):
    """
    Runs a given command against django's "manage.py" script.

    Args:
        c - Command line context
        cmd - django command to run
    """

    result = c.run('cd "{path}" && python3 manage.py {cmd}'.format(
        path=managePyDir(),
        cmd=cmd
    ), pty=pty)

@task
def plugins(c):
    """
    Installs all plugins as specified in 'plugins.txt'
    """

    from InvenTree.InvenTree.config import get_plugin_file

    plugin_file = get_plugin_file()

    print(f"Installing plugin packages from '{plugin_file}'")

    # Install the plugins
    c.run(f"pip3 install -U -r '{plugin_file}'")

@task(post=[plugins])
def install(c):
    """
    Installs required python packages
    """

    print("Installing required python packages from 'requirements.txt'")

    # Install required Python packages with PIP
    c.run('pip3 install -U -r requirements.txt')

<<<<<<< HEAD

=======
>>>>>>> 887e6295
@task
def shell(c):
    """
    Open a python shell with access to the InvenTree database models.
    """

    manage(c, 'shell', pty=True)


@task
def superuser(c):
    """
    Create a superuser (admin) account for the database.
    """

    manage(c, 'createsuperuser', pty=True)


@task
def check(c):
    """
    Check validity of django codebase
    """

    manage(c, "check")


@task
def wait(c):
    """
    Wait until the database connection is ready
    """

    return manage(c, "wait_for_db")


@task(pre=[wait])
def worker(c):
    """
    Run the InvenTree background worker process
    """

    manage(c, 'qcluster', pty=True)


@task
def rebuild_models(c):
    """
    Rebuild database models with MPTT structures
    """

    manage(c, "rebuild_models", pty=True)



@task
<<<<<<< HEAD
=======
def rebuild_thumbnails(c):
    """
    Rebuild missing image thumbnails
    """

    manage(c, "rebuild_thumbnails", pty=True)


@task
>>>>>>> 887e6295
def clean_settings(c):
    """
    Clean the setting tables of old settings
    """

    manage(c, "clean_settings")

<<<<<<< HEAD
@task(post=[rebuild])
=======

@task(help={'mail': 'mail of the user whos MFA should be disabled'})
def remove_mfa(c, mail=''):
    """
    Remove MFA for a user
    """

    if not mail:
        print('You must provide a users mail')

    manage(c, f"remove_mfa {mail}")


@task(post=[rebuild_models, rebuild_thumbnails])
>>>>>>> 887e6295
def migrate(c):
    """
    Performs database migrations.
    This is a critical step if the database schema have been altered!
    """

    print("Running InvenTree database migrations...")
    print("========================================")

    manage(c, "makemigrations")
    manage(c, "migrate --noinput")
    manage(c, "migrate --run-syncdb")
    manage(c, "check")

    print("========================================")
    print("InvenTree database migrations completed!")


@task
def static(c):
    """
    Copies required static files to the STATIC_ROOT directory,
    as per Django requirements.
    """

    manage(c, "prerender")
    manage(c, "collectstatic --no-input")


@task
def translate_stats(c):
    """
    Collect translation stats.
    The file generated from this is needed for the UI.
    """
<<<<<<< HEAD

    path = os.path.join('InvenTree', 'script', 'translation_stats.py')
    c.run(f'python3 {path}')


=======

    path = os.path.join('InvenTree', 'script', 'translation_stats.py')
    c.run(f'python3 {path}')


>>>>>>> 887e6295
@task(post=[translate_stats, static])
def translate(c):
    """
    Regenerate translation files.

    Run this command after added new translatable strings,
    or after adding translations for existing strings.
    """

    # Translate applicable .py / .html / .js files
    manage(c, "makemessages --all -e py,html,js --no-wrap")
    manage(c, "compilemessages")


@task(pre=[install, migrate, translate_stats, static, clean_settings])
def update(c):
    """
    Update InvenTree installation.

    This command should be invoked after source code has been updated,
    e.g. downloading new code from GitHub.

    The following tasks are performed, in order:

    - install
    - migrate
    - translate_stats
    - static
    - clean_settings
    """
    pass


@task
def style(c):
    """
    Run PEP style checks against InvenTree sourcecode
    """

    print("Running PEP style checks...")
    c.run('flake8 InvenTree')


@task
def test(c, database=None):
    """
    Run unit-tests for InvenTree codebase.
    """
    # Run sanity check on the django install
    manage(c, 'check')

    # Run coverage tests
    manage(c, 'test', pty=True)


@task
def coverage(c):
    """
    Run code-coverage of the InvenTree codebase,
    using the 'coverage' code-analysis tools.

    Generates a code coverage report (available in the htmlcov directory)
    """

    # Run sanity check on the django install
    manage(c, 'check')

    # Run coverage tests
    c.run('coverage run {manage} test {apps}'.format(
        manage=managePyPath(),
        apps=' '.join(apps())
    ))

    # Generate coverage report
    c.run('coverage html')


def content_excludes():
    """
    Returns a list of content types to exclude from import/export
    """

    excludes = [
        "contenttypes",
        "auth.permission",
        "authtoken.token",
        "error_report.error",
        "admin.logentry",
        "django_q.schedule",
        "django_q.task",
        "django_q.ormq",
        "users.owner",
        "exchange.rate",
        "exchange.exchangebackend",
        "common.notificationentry",
        "user_sessions.session",
    ]

    output = ""

    for e in excludes:
        output += f"--exclude {e} "

    return output


@task(help={'filename': "Output filename (default = 'data.json')"})
def export_records(c, filename='data.json'):
    """
    Export all database records to a file
    """

    # Get an absolute path to the file
    if not os.path.isabs(filename):
        filename = os.path.join(localDir(), filename)
        filename = os.path.abspath(filename)

    print(f"Exporting database records to file '{filename}'")

    if os.path.exists(filename):
        response = input("Warning: file already exists. Do you want to overwrite? [y/N]: ")
        response = str(response).strip().lower()

        if response not in ['y', 'yes']:
            print("Cancelled export operation")
            sys.exit(1)

    tmpfile = f"{filename}.tmp"

    cmd = f"dumpdata --indent 2 --output '{tmpfile}' {content_excludes()}"

    # Dump data to temporary file
    manage(c, cmd, pty=True)

    print("Running data post-processing step...")

    # Post-process the file, to remove any "permissions" specified for a user or group
    with open(tmpfile, "r") as f_in:
        data = json.loads(f_in.read())

    for entry in data:
        if "model" in entry:

            # Clear out any permissions specified for a group
            if entry["model"] == "auth.group":
                entry["fields"]["permissions"] = []

            # Clear out any permissions specified for a user
            if entry["model"] == "auth.user":
                entry["fields"]["user_permissions"] = []

    # Write the processed data to file
    with open(filename, "w") as f_out:
        f_out.write(json.dumps(data, indent=2))

    print("Data export completed")


@task(help={'filename': 'Input filename'}, post=[rebuild_models, rebuild_thumbnails])
def import_records(c, filename='data.json'):
    """
    Import database records from a file
    """

    # Get an absolute path to the supplied filename
    if not os.path.isabs(filename):
        filename = os.path.join(localDir(), filename)

    if not os.path.exists(filename):
        print(f"Error: File '{filename}' does not exist")
        sys.exit(1)

    print(f"Importing database records from '{filename}'")

    # Pre-process the data, to remove any "permissions" specified for a user or group
    tmpfile = f"{filename}.tmp.json"

    with open(filename, "r") as f_in:
        data = json.loads(f_in.read())

    for entry in data:
        if "model" in entry:

            # Clear out any permissions specified for a group
            if entry["model"] == "auth.group":
                entry["fields"]["permissions"] = []

            # Clear out any permissions specified for a user
            if entry["model"] == "auth.user":
                entry["fields"]["user_permissions"] = []

    # Write the processed data to the tmp file
    with open(tmpfile, "w") as f_out:
        f_out.write(json.dumps(data, indent=2))

    cmd = f"loaddata '{tmpfile}' -i {content_excludes()}"

    manage(c, cmd, pty=True)

    print("Data import completed")


@task
def delete_data(c, force=False):
    """
    Delete all database records!

    Warning: This will REALLY delete all records in the database!!
    """

    if force:
        manage(c, 'flush --noinput')
    else:
        manage(c, 'flush')


@task(post=[rebuild_models, rebuild_thumbnails])
def import_fixtures(c):
    """
    Import fixture data into the database.

    This command imports all existing test fixture data into the database.

    Warning:
        - Intended for testing / development only!
        - Running this command may overwrite existing database data!!
        - Don't say you were not warned...
    """

    fixtures = [
        # Build model
        'build',

        # Common models
        'settings',

        # Company model
        'company',
        'price_breaks',
        'supplier_part',

        # Order model
        'order',

        # Part model
        'bom',
        'category',
        'params',
        'part',
        'test_templates',

        # Stock model
        'location',
        'stock_tests',
        'stock',

        # Users
        'users'
    ]

    command = 'loaddata ' + ' '.join(fixtures)

    manage(c, command, pty=True)


@task(help={'address': 'Server address:port (default=127.0.0.1:8000)'})
def server(c, address="127.0.0.1:8000"):
    """
    Launch a (deveopment) server using Django's in-built webserver.

    Note: This is *not* sufficient for a production installation.
    """

    manage(c, "runserver {address}".format(address=address), pty=True)


<<<<<<< HEAD
=======
@task(post=[translate_stats, static, server])
def test_translations(c):
    """
    Add a fictional language to test if each component is ready for translations
    """
    import django
    from django.conf import settings

    # setup django
    base_path = os.getcwd()
    new_base_path = pathlib.Path('InvenTree').absolute()
    sys.path.append(str(new_base_path))
    os.chdir(new_base_path)
    os.environ.setdefault('DJANGO_SETTINGS_MODULE', 'InvenTree.settings')
    django.setup()

    # Add language
    print("Add dummy language...")
    print("========================================")
    manage(c, "makemessages -e py,html,js --no-wrap -l xx")

    # change translation
    print("Fill in dummy translations...")
    print("========================================")

    file_path = pathlib.Path(settings.LOCALE_PATHS[0], 'xx', 'LC_MESSAGES', 'django.po')
    new_file_path = str(file_path) + '_new'

    # complie regex
    reg = re.compile(
        r"[a-zA-Z0-9]{1}"+  # match any single letter and number
        r"(?![^{\(\<]*[}\)\>])"+  # that is not inside curly brackets, brackets or a tag
        r"(?<![^\%][^\(][)][a-z])"+  # that is not a specially formatted variable with singles
        r"(?![^\\][\n])"  # that is not a newline
    )
    last_string = ''

    # loop through input file lines
    with open(file_path, "rt") as file_org:
        with open(new_file_path, "wt") as file_new:
            for line in file_org:
                if line.startswith('msgstr "'):
                    # write output -> replace regex matches with x in the read in (multi)string
                    file_new.write(f'msgstr "{reg.sub("x", last_string[7:-2])}"\n')
                    last_string = ""  # reset (multi)string
                elif line.startswith('msgid "'):
                    last_string = last_string + line  # a new translatable string starts -> start append
                    file_new.write(line)
                else:
                    if last_string:
                        last_string = last_string + line  # a string is beeing read in -> continue appending
                    file_new.write(line)

    # change out translation files
    os.rename(file_path, str(file_path) + '_old')
    os.rename(new_file_path, file_path)

    # compile languages
    print("Compile languages ...")
    print("========================================")
    manage(c, "compilemessages")

    # reset cwd
    os.chdir(base_path)

    # set env flag
    os.environ['TEST_TRANSLATIONS'] = 'True'


>>>>>>> 887e6295
@task
def render_js_files(c):
    """
    Render templated javascript files (used for static testing).
    """

    manage(c, "test InvenTree.ci_render_js")<|MERGE_RESOLUTION|>--- conflicted
+++ resolved
@@ -97,10 +97,6 @@
     # Install required Python packages with PIP
     c.run('pip3 install -U -r requirements.txt')
 
-<<<<<<< HEAD
-
-=======
->>>>>>> 887e6295
 @task
 def shell(c):
     """
@@ -155,10 +151,7 @@
     manage(c, "rebuild_models", pty=True)
 
 
-
-@task
-<<<<<<< HEAD
-=======
+@task
 def rebuild_thumbnails(c):
     """
     Rebuild missing image thumbnails
@@ -168,7 +161,6 @@
 
 
 @task
->>>>>>> 887e6295
 def clean_settings(c):
     """
     Clean the setting tables of old settings
@@ -176,9 +168,6 @@
 
     manage(c, "clean_settings")
 
-<<<<<<< HEAD
-@task(post=[rebuild])
-=======
 
 @task(help={'mail': 'mail of the user whos MFA should be disabled'})
 def remove_mfa(c, mail=''):
@@ -193,7 +182,6 @@
 
 
 @task(post=[rebuild_models, rebuild_thumbnails])
->>>>>>> 887e6295
 def migrate(c):
     """
     Performs database migrations.
@@ -229,19 +217,11 @@
     Collect translation stats.
     The file generated from this is needed for the UI.
     """
-<<<<<<< HEAD
 
     path = os.path.join('InvenTree', 'script', 'translation_stats.py')
     c.run(f'python3 {path}')
 
 
-=======
-
-    path = os.path.join('InvenTree', 'script', 'translation_stats.py')
-    c.run(f'python3 {path}')
-
-
->>>>>>> 887e6295
 @task(post=[translate_stats, static])
 def translate(c):
     """
@@ -518,8 +498,6 @@
     manage(c, "runserver {address}".format(address=address), pty=True)
 
 
-<<<<<<< HEAD
-=======
 @task(post=[translate_stats, static, server])
 def test_translations(c):
     """
@@ -589,7 +567,6 @@
     os.environ['TEST_TRANSLATIONS'] = 'True'
 
 
->>>>>>> 887e6295
 @task
 def render_js_files(c):
     """
