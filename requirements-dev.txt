# This file was autogenerated by uv via the following command:
#    uv pip compile requirements-dev.in -o requirements-dev.txt --python-version=3.9
asgiref==3.7.2
    # via django
build==1.0.3
    # via pip-tools
certifi==2024.2.2
    # via requests
cffi==1.16.0
    # via cryptography
cfgv==3.4.0
    # via pre-commit
charset-normalizer==3.3.2
    # via
    #   pdfminer-six
    #   requests
click==8.1.7
    # via pip-tools
coverage==5.5
    # via coveralls
coveralls==2.1.2
<<<<<<< HEAD
cryptography==42.0.2
    # via pdfminer-six
=======
    # via -r requirements-dev.in
cryptography==42.0.4
    # via
    #   -c requirements.txt
    #   pdfminer-six
>>>>>>> fdcbb686
distlib==0.3.8
    # via virtualenv
django==4.2.10
    # via django-slowtests
django-slowtests==1.1.1
django-test-migrations==1.3.0
docopt==0.6.2
    # via coveralls
filelock==3.13.1
    # via virtualenv
identify==2.5.33
    # via pre-commit
idna==3.6
    # via requests
importlib-metadata==6.11.0
    # via build
isort==5.13.2
nodeenv==1.8.0
    # via pre-commit
packaging==23.2
    # via build
pdfminer-six==20231228
pip==24.0
    # via pip-tools
pip-tools==7.3.0
platformdirs==4.2.0
    # via virtualenv
pre-commit==3.6.0
pycparser==2.21
    # via cffi
pyproject-hooks==1.0.0
    # via build
pyyaml==6.0.1
    # via pre-commit
requests==2.31.0
    # via coveralls
setuptools==69.1.0
    # via
    #   nodeenv
    #   pip-tools
sqlparse==0.4.4
    # via django
toml==0.10.2
    # via coverage
tomli==2.0.1
    # via
    #   build
    #   pip-tools
    #   pyproject-hooks
typing-extensions==4.9.0
    # via
    #   asgiref
    #   django-test-migrations
urllib3==2.2.0
    # via requests
virtualenv==20.25.0
    # via pre-commit
wheel==0.42.0
    # via pip-tools
zipp==3.17.0
    # via importlib-metadata<|MERGE_RESOLUTION|>--- conflicted
+++ resolved
@@ -19,16 +19,8 @@
 coverage==5.5
     # via coveralls
 coveralls==2.1.2
-<<<<<<< HEAD
-cryptography==42.0.2
+cryptography==42.0.4
     # via pdfminer-six
-=======
-    # via -r requirements-dev.in
-cryptography==42.0.4
-    # via
-    #   -c requirements.txt
-    #   pdfminer-six
->>>>>>> fdcbb686
 distlib==0.3.8
     # via virtualenv
 django==4.2.10
