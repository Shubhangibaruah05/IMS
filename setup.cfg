--- conflicted
+++ resolved
@@ -15,26 +15,12 @@
 	N806,
 	# - N812 - lowercase imported as non-lowercase
 	N812,
-<<<<<<< HEAD
-exclude = .git,__pycache__,*/migrations/*,*/lib/*,*/bin/*,*/media/*,*/static/*,*ci_*.py*
-=======
 exclude = .git,__pycache__,*/migrations/*,*/lib/*,*/bin/*,*/media/*,*/static/*
->>>>>>> 887e6295
 max-complexity = 20
 
 [coverage:run]
 source = ./InvenTree
-<<<<<<< HEAD
-omit =
-    InvenTree/manage.py
-    InvenTree/setup.py
-    InvenTree/InvenTree/middleware.py
-    InvenTree/InvenTree/utils.py
-    InvenTree/InvenTree/wsgi.py
-    InvenTree/users/apps.py
-=======
 [coverage:report]
 omit=
 	InvenTree/wsgi.py
-	InvenTree/ci_render_js.py
->>>>>>> 887e6295
+	InvenTree/ci_render_js.py