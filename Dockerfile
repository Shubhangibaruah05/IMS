--- conflicted
+++ resolved
@@ -131,11 +131,7 @@
 FROM inventree_base as dev
 
 # Install nodejs / npm / yarn
-<<<<<<< HEAD
-RUN apk add --no-cache --update nodejs npm && npm cache clean -f && npm install -g n && n stable && npm install -g yarn
-=======
 RUN apk add --no-cache --update nodejs npm && npm install -g yarn
->>>>>>> f70294b2
 
 # The development image requires the source code to be mounted to /home/inventree/
 # So from here, we don't actually "do" anything, apart from some file management
