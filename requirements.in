# Please keep this list sorted - if you pin a version provide a reason
# Django                                  # Django package
django<4.2
coreapi                                 # API documentation for djangorestframework
cryptography>=40.0.0,!=40.0.2           # Core cryptographic functionality
django-allauth                          # SSO for external providers via OpenID
django-allauth-2fa                      # MFA / 2FA
django-cleanup                          # Automated deletion of old / unused uploaded files
django-cors-headers                     # CORS headers extension for DRF
django-crispy-forms<2.0                 # Form helpers # FIXED 2023-02-18 due to required updates in the new version
django-dbbackup                         # Backup / restore of database and media files
<<<<<<< HEAD
git+https://github.com/matmair/django-error-report@0.3.0#egg=django-error-report    # Error report viewer for the admin interface
=======
django-error-report-2                   # Error report viewer for the admin interface
>>>>>>> 6e13034b
django-filter                           # Extended filtering options
django-flags                            # Feature flags
django-formtools                        # Form wizard tools
django-ical                             # iCal export for calendar views
django-import-export                    # Data import / export for admin interface
django-maintenance-mode                 # Shut down application while reloading etc.
django-markdownify                      # Markdown rendering
django-money<3.0.0                      # Django app for currency management  # FIXED 2022-06-26 to make sure py-moneyed is not conflicting
django-mptt                             # Modified Preorder Tree Traversal
django-redis>=5.0.0                     # Redis integration
django-q2                               # Background task scheduling
django-q-sentry                         # sentry.io integration for django-q
django-sesame                           # Magic link authentication
django-sql-utils                        # Advanced query annotation / aggregation
django-sslserver                        # Secure HTTP development server
django-stdimage<6.0.0                   # Advanced ImageField management  # FIXED 2022-06-29 6.0.0 breaks serialization for django-q
django-taggit                           # Tagging support
django-user-sessions                    # user sessions in DB
django-weasyprint                       # django weasyprint integration
djangorestframework                     # DRF framework
djangorestframework-simplejwt[crypto]   # JWT authentication
django-xforwardedfor-middleware         # IP forwarding metadata
dj-rest-auth                            # Authentication API endpoints
dulwich                                 # pure Python git integration
drf-spectacular                         # DRF API documentation
feedparser                              # RSS newsfeed parser
gunicorn                                # Gunicorn web server
pdf2image                               # PDF to image conversion
pillow==9.5.0                           # Image manipulation # FIXED 2023-07-04 as we require PIL.Image.ANTIALIAS
pint==0.21                              # Unit conversion  # FIXED 2023-05-30 breaks tests https://github.com/matmair/InvenTree/actions/runs/5095665936/jobs/9160852560
python-barcode[images]                  # Barcode generator
python-dotenv                           # Environment variable management
pyyaml>=6.0.1                           # YAML parsing
qrcode[pil]                             # QR code generator
rapidfuzz==0.7.6                        # Fuzzy string matching
regex                                   # Advanced regular expressions
sentry-sdk                              # Error reporting (optional)
setuptools                              # Standard depenedency
tablib[xls,xlsx,yaml]                   # Support for XLS and XLSX formats
weasyprint==54.3                        # PDF generation

# Fixed sub-dependencies
py-moneyed<2.0                          # For django-money # FIXED 2022-06-18 as we need `moneyed.localization`<|MERGE_RESOLUTION|>--- conflicted
+++ resolved
@@ -9,11 +9,7 @@
 django-cors-headers                     # CORS headers extension for DRF
 django-crispy-forms<2.0                 # Form helpers # FIXED 2023-02-18 due to required updates in the new version
 django-dbbackup                         # Backup / restore of database and media files
-<<<<<<< HEAD
-git+https://github.com/matmair/django-error-report@0.3.0#egg=django-error-report    # Error report viewer for the admin interface
-=======
 django-error-report-2                   # Error report viewer for the admin interface
->>>>>>> 6e13034b
 django-filter                           # Extended filtering options
 django-flags                            # Feature flags
 django-formtools                        # Form wizard tools
