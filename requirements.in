# Please keep this list sorted - if you pin a version provide a reason
Django>=3.2.14,<4                       # Django package
coreapi                                 # API documentation for djangorestframework
cryptography>=40.0.0,!=40.0.2           # Core cryptographic functionality
django-allauth                          # SSO for external providers via OpenID
django-allauth-2fa                      # MFA / 2FA
django-cleanup                          # Automated deletion of old / unused uploaded files
django-cors-headers                     # CORS headers extension for DRF
django-crispy-forms<2.0                 # Form helpers # FIXED 2023-02-18 due to required updates in the new version
django-dbbackup                         # Backup / restore of database and media files
django-error-report                     # Error report viewer for the admin interface
django-filter                           # Extended filtering options
django-formtools                        # Form wizard tools
django-ical                             # iCal export for calendar views
django-import-export==2.5.0             # Data import / export for admin interface
django-maintenance-mode                 # Shut down application while reloading etc.
django-markdownify                      # Markdown rendering
django-money<3.0.0                      # Django app for currency management  # FIXED 2022-06-26 to make sure py-moneyed is not conflicting
django-mptt==0.11.0                     # Modified Preorder Tree Traversal
django-redis>=5.0.0                     # Redis integration
django-q                                # Background task scheduling
django-q-sentry                         # sentry.io integration for django-q
django-sql-utils                        # Advanced query annotation / aggregation
django-sslserver                        # Secure HTTP development server
django-stdimage<6.0.0                   # Advanced ImageField management  # FIXED 2022-06-29 6.0.0 breaks serialization for django-q
django-taggit                           # Tagging support
django-user-sessions                    # user sessions in DB
django-weasyprint                       # django weasyprint integration
djangorestframework                     # DRF framework
djangorestframework-simplejwt[crypto]   # JWT authentication
django-xforwardedfor-middleware         # IP forwarding metadata
<<<<<<< HEAD
dj-rest-auth                            # Authentication API endpoints
=======
dulwich                                 # pure Python git integration
>>>>>>> f1031efa
drf-spectacular                         # DRF API documentation
feedparser                              # RSS newsfeed parser
gunicorn                                # Gunicorn web server
pdf2image                               # PDF to image conversion
pillow                                  # Image manipulation
pint==0.21                              # Unit conversion  # FIXED 2023-05-30 breaks tests https://github.com/matmair/InvenTree/actions/runs/5095665936/jobs/9160852560
python-barcode[images]                  # Barcode generator
qrcode[pil]                             # QR code generator
rapidfuzz==0.7.6                        # Fuzzy string matching
regex                                   # Advanced regular expressions
sentry-sdk                              # Error reporting (optional)
setuptools                              # Standard depenedency
tablib[xls,xlsx,yaml]                   # Support for XLS and XLSX formats
weasyprint==54.3                        # PDF generation

# Fixed sub-dependencies
py-moneyed<2.0                          # For django-money # FIXED 2022-06-18 as we need `moneyed.localization`<|MERGE_RESOLUTION|>--- conflicted
+++ resolved
@@ -29,11 +29,8 @@
 djangorestframework                     # DRF framework
 djangorestframework-simplejwt[crypto]   # JWT authentication
 django-xforwardedfor-middleware         # IP forwarding metadata
-<<<<<<< HEAD
 dj-rest-auth                            # Authentication API endpoints
-=======
 dulwich                                 # pure Python git integration
->>>>>>> f1031efa
 drf-spectacular                         # DRF API documentation
 feedparser                              # RSS newsfeed parser
 gunicorn                                # Gunicorn web server
