--- conflicted
+++ resolved
@@ -1,15 +1,6 @@
 {
   "dependencies": {
     "@emotion/react": "^11.11.1",
-<<<<<<< HEAD
-    "@mantine/core": "^6.0.16",
-    "@mantine/hooks": "^6.0.16",
-    "@mantine/modals": "^6.0.16",
-    "@mantine/notifications": "^6.0.16",
-    "eslint": "^8.41.0",
-    "eslint-config-google": "^0.14.0",
-    "mantine-datatable": "^2.8.3"
-=======
     "@mantine/core": "^6.0.17",
     "@mantine/dropzone": "^6.0.17",
     "@mantine/hooks": "^6.0.17",
@@ -17,6 +8,5 @@
     "eslint": "^8.41.0",
     "eslint-config-google": "^0.14.0",
     "mantine-datatable": "^2.8.5"
->>>>>>> f70294b2
   }
 }